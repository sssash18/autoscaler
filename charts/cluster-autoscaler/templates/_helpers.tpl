{{/* vim: set filetype=mustache: */}}
{{/*
Expand the name of the chart.
*/}}
{{- define "cluster-autoscaler.name" -}}
{{- default (printf "%s-%s" .Values.cloudProvider .Chart.Name) .Values.nameOverride | trunc 63 | trimSuffix "-" -}}
{{- end -}}

{{/*
Create a default fully qualified app name.
We truncate at 63 chars because some Kubernetes name fields are limited to this (by the DNS naming spec).
*/}}
{{- define "cluster-autoscaler.fullname" -}}
{{- if .Values.fullnameOverride -}}
{{- .Values.fullnameOverride | trunc 63 | trimSuffix "-" -}}
{{- else -}}
{{- $name := default (printf "%s-%s" .Values.cloudProvider .Chart.Name) .Values.nameOverride -}}
{{- if ne $name .Release.Name -}}
{{- printf "%s-%s" .Release.Name $name | trunc 63 | trimSuffix "-" -}}
{{- else -}}
{{- printf "%s" $name | trunc 63 | trimSuffix "-" -}}
{{- end -}}
{{- end -}}
{{- end -}}

{{/*
Create chart name and version as used by the chart label.
*/}}
{{- define "cluster-autoscaler.chart" -}}
{{- printf "%s-%s" .Chart.Name .Chart.Version | replace "+" "_" | trunc 63 | trimSuffix "-" -}}
{{- end -}}

{{/*
Return instance and name labels.
*/}}
{{- define "cluster-autoscaler.instance-name" -}}
app.kubernetes.io/instance: {{ .Release.Name | quote }}
app.kubernetes.io/name: {{ include "cluster-autoscaler.name" . | quote }}
{{- end -}}


{{/*
Return labels, including instance, name and version.
*/}}
{{- define "cluster-autoscaler.labels" -}}
{{ include "cluster-autoscaler.instance-name" . }}
app.kubernetes.io/managed-by: {{ .Release.Service | quote }}
{{- if .Chart.AppVersion }}
app.kubernetes.io/version: {{ .Chart.AppVersion | quote }}
{{- end }}
helm.sh/chart: {{ include "cluster-autoscaler.chart" . | quote }}
{{- if .Values.additionalLabels }}
{{ toYaml .Values.additionalLabels }}
{{- end -}}
{{- end -}}

{{/*
Return the appropriate apiVersion for deployment.
*/}}
{{- define "deployment.apiVersion" -}}
{{- $kubeTargetVersion := default .Capabilities.KubeVersion.GitVersion .Values.kubeTargetVersionOverride }}
{{- if semverCompare "<1.9-0" $kubeTargetVersion -}}
{{- print "apps/v1beta2" -}}
{{- else -}}
{{- print "apps/v1" -}}
{{- end -}}
{{- end -}}

{{/*
Return the appropriate apiVersion for podsecuritypolicy.
*/}}
{{- define "podsecuritypolicy.apiVersion" -}}
{{- $kubeTargetVersion := default .Capabilities.KubeVersion.GitVersion .Values.kubeTargetVersionOverride }}
{{- if semverCompare "<1.10-0" $kubeTargetVersion -}}
{{- print "extensions/v1beta1" -}}
{{- else -}}
{{- print "policy/v1beta1" -}}
{{- end -}}
{{- end -}}

{{/*
Return the appropriate apiVersion for podDisruptionBudget.
*/}}
{{- define "podDisruptionBudget.apiVersion" -}}
{{- $kubeTargetVersion := default .Capabilities.KubeVersion.GitVersion .Values.kubeTargetVersionOverride }}
{{- if semverCompare "<1.21-0" $kubeTargetVersion -}}
{{- print "policy/v1beta1" -}}
{{- else -}}
{{- print "policy/v1" -}}
{{- end -}}
{{- end -}}

{{/*
Return the service account name used by the pod.
*/}}
{{- define "cluster-autoscaler.serviceAccountName" -}}
{{- if .Values.rbac.serviceAccount.create -}}
    {{ default (include "cluster-autoscaler.fullname" .) .Values.rbac.serviceAccount.name }}
{{- else -}}
    {{ default "default" .Values.rbac.serviceAccount.name }}
{{- end -}}
{{- end -}}

{{/*
Return true if the priority expander is enabled
*/}}
{{- define "cluster-autoscaler.priorityExpanderEnabled" -}}
{{- $expanders := splitList "," (default "" .Values.extraArgs.expander) -}}
{{- if has "priority" $expanders -}}
{{- true -}}
{{- end -}}
{{- end -}}

{{/*
autoDiscovery.clusterName for clusterapi.
*/}}
<<<<<<< HEAD
{{- define "cluster-autoscaler.capiAutodiscoveryConfig" -}}
{{- if .Values.autoDiscovery.clusterName -}}
=======
{{- define "cluster-autoscaler.capiAutodiscovery.clusterName" -}}
>>>>>>> 7d1f87fc
{{- print "clusterName=" -}}{{ tpl (.Values.autoDiscovery.clusterName) . }}
{{- end -}}

{{/*
autoDiscovery.namespace for clusterapi.
*/}}
{{- define "cluster-autoscaler.capiAutodiscovery.namespace" -}}
{{- print "namespace=" }}{{ .Values.autoDiscovery.namespace -}}
{{- end -}}

{{/*
autoDiscovery.labels for clusterapi.
*/}}
{{- define "cluster-autoscaler.capiAutodiscovery.labels" -}}
{{- range $i, $el := .Values.autoDiscovery.labels -}}
{{- if $i -}}{{- print "," -}}{{- end -}}
{{- range $key, $val := $el -}}
{{- $key -}}{{- print "=" -}}{{- $val -}}
{{- end -}}
{{- end -}}
{{- end -}}

{{/*
Return the autodiscoveryparameters for clusterapi.
*/}}
{{- define "cluster-autoscaler.capiAutodiscoveryConfig" -}}
{{- if .Values.autoDiscovery.clusterName -}}
{{ include "cluster-autoscaler.capiAutodiscovery.clusterName" . }}
    {{- if .Values.autoDiscovery.namespace }}
    {{- print "," -}}
    {{ include "cluster-autoscaler.capiAutodiscovery.namespace" . }}
    {{- end -}}
    {{- if .Values.autoDiscovery.labels }}
    {{- print "," -}}
    {{ include "cluster-autoscaler.capiAutodiscovery.labels" . }}
    {{- end -}}
{{- else if .Values.autoDiscovery.namespace -}}
{{ include "cluster-autoscaler.capiAutodiscovery.namespace" . }}
    {{- if .Values.autoDiscovery.labels }}
    {{- print "," -}}
    {{ include "cluster-autoscaler.capiAutodiscovery.labels" . }}
    {{- end -}}
{{- else if .Values.autoDiscovery.labels -}}
    {{ include "cluster-autoscaler.capiAutodiscovery.labels" . }}
{{- end -}}
{{- end -}}<|MERGE_RESOLUTION|>--- conflicted
+++ resolved
@@ -40,14 +40,11 @@
 
 
 {{/*
-Return labels, including instance, name and version.
+Return labels, including instance and name.
 */}}
 {{- define "cluster-autoscaler.labels" -}}
 {{ include "cluster-autoscaler.instance-name" . }}
 app.kubernetes.io/managed-by: {{ .Release.Service | quote }}
-{{- if .Chart.AppVersion }}
-app.kubernetes.io/version: {{ .Chart.AppVersion | quote }}
-{{- end }}
 helm.sh/chart: {{ include "cluster-autoscaler.chart" . | quote }}
 {{- if .Values.additionalLabels }}
 {{ toYaml .Values.additionalLabels }}
@@ -114,12 +111,7 @@
 {{/*
 autoDiscovery.clusterName for clusterapi.
 */}}
-<<<<<<< HEAD
-{{- define "cluster-autoscaler.capiAutodiscoveryConfig" -}}
-{{- if .Values.autoDiscovery.clusterName -}}
-=======
 {{- define "cluster-autoscaler.capiAutodiscovery.clusterName" -}}
->>>>>>> 7d1f87fc
 {{- print "clusterName=" -}}{{ tpl (.Values.autoDiscovery.clusterName) . }}
 {{- end -}}
 
