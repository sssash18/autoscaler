--- conflicted
+++ resolved
@@ -81,11 +81,7 @@
             - --node-group-auto-discovery=mig:namePrefix={{ .name }},min={{ .minSize }},max={{ .maxSize }}
             {{- end }}
           {{- end }}
-<<<<<<< HEAD
-          {{- if eq .Values.cloudProvider "oci-oke" }}
-=======
           {{- if eq .Values.cloudProvider "oci" }}
->>>>>>> acfd0dd7
             {{- if .Values.cloudConfigPath }}
             - --nodes={{ .minSize }}:{{ .maxSize }}:{{ .name }}
             - --balance-similar-node-groups
@@ -170,14 +166,6 @@
                 secretKeyRef:
                   key: VMType
                   name: {{ default (include "cluster-autoscaler.fullname" .) .Values.secretKeyRefNameOverride }}
-<<<<<<< HEAD
-            - name: AZURE_CLUSTER_NAME
-              valueFrom:
-                secretKeyRef:
-                  key: ClusterName
-                  name: {{ default (include "cluster-autoscaler.fullname" .) .Values.secretKeyRefNameOverride }}
-=======
->>>>>>> acfd0dd7
             {{- if .Values.azureUseWorkloadIdentityExtension }}
             - name: ARM_USE_WORKLOAD_IDENTITY_EXTENSION
               value: "true"
@@ -200,14 +188,6 @@
                 secretKeyRef:
                   key: ClientSecret
                   name: {{ default (include "cluster-autoscaler.fullname" .) .Values.secretKeyRefNameOverride }}
-<<<<<<< HEAD
-            - name: AZURE_NODE_RESOURCE_GROUP
-              valueFrom:
-                secretKeyRef:
-                  key: NodeResourceGroup
-                  name: {{ default (include "cluster-autoscaler.fullname" .) .Values.secretKeyRefNameOverride }}
-            {{- end }}
-=======
             {{- end }}
           {{- else if eq .Values.cloudProvider "exoscale" }}
             - name: EXOSCALE_API_KEY
@@ -228,7 +208,6 @@
           {{- else if eq .Values.cloudProvider "kwok" }}
             - name: KWOK_PROVIDER_CONFIGMAP
               value: "{{.Values.kwokConfigMapName | default "kwok-provider-config"}}"
->>>>>>> acfd0dd7
           {{- end }}
           {{- range $key, $value := .Values.extraEnv }}
             - name: {{ $key }}
