--- conflicted
+++ resolved
@@ -170,11 +170,8 @@
                 secretKeyRef:
                   key: VMType
                   name: {{ default (include "cluster-autoscaler.fullname" .) .Values.secretKeyRefNameOverride }}
-<<<<<<< HEAD
-=======
             - name: AZURE_ENABLE_FORCE_DELETE
               value: "{{ .Values.azureEnableForceDelete }}"
->>>>>>> 7d1f87fc
             {{- if .Values.azureUseWorkloadIdentityExtension }}
             - name: ARM_USE_WORKLOAD_IDENTITY_EXTENSION
               value: "true"
