# cluster-autoscaler

Scales Kubernetes worker nodes within autoscaling groups.

## TL;DR

```console
$ helm repo add autoscaler https://kubernetes.github.io/autoscaler

# Method 1 - Using Autodiscovery
$ helm install my-release autoscaler/cluster-autoscaler \
    --set 'autoDiscovery.clusterName'=<CLUSTER NAME>

# Method 2 - Specifying groups manually
$ helm install my-release autoscaler/cluster-autoscaler \
    --set "autoscalingGroups[0].name=your-asg-name" \
    --set "autoscalingGroups[0].maxSize=10" \
    --set "autoscalingGroups[0].minSize=1"
```

## Introduction

This chart bootstraps a cluster-autoscaler deployment on a [Kubernetes](http://kubernetes.io) cluster using the [Helm](https://helm.sh) package manager.

## Prerequisites

- Helm 3+
- Kubernetes 1.8+
  - [Older versions](https://github.com/kubernetes/autoscaler/tree/master/cluster-autoscaler#releases) may work by overriding the `image`. Cluster autoscaler internally simulates the scheduler and bugs between mismatched versions may be subtle.
- Azure AKS specific Prerequisites:
  - Kubernetes 1.10+ with RBAC-enabled.

## Previous Helm Chart

The previous `cluster-autoscaler` Helm chart hosted at [helm/charts](https://github.com/helm/charts) has been moved to this repository in accordance with the [Deprecation timeline](https://github.com/helm/charts#deprecation-timeline). Note that a few things have changed between this version and the old version:

- This repository **only** supports Helm chart installations using Helm 3+ since the `apiVersion` on the charts has been marked as `v2`.
- Previous versions of the Helm chart have not been migrated

## Migration from 1.X to 9.X+ versions of this Chart

**TL;DR:**
You should choose to use versions >=9.0.0 of the `cluster-autoscaler` chart published from this repository; previous versions, and the `cluster-autoscaler-chart` with versioning 1.X.X published from this repository are deprecated.

<details>
  <summary>Previous versions of this chart - further details</summary>
On initial migration of this chart from the `helm/charts` repository this chart was renamed from `cluster-autoscaler` to `cluster-autoscaler-chart` due to technical limitations. This affected all `1.X` releases of the chart, version 2.0.0 of this chart exists only to mark the [`cluster-autoscaler-chart` chart](https://artifacthub.io/packages/helm/cluster-autoscaler/cluster-autoscaler-chart) as deprecated.

Releases of the chart from `9.0.0` onwards return the naming of the chart to `cluster-autoscaler` and return to following the versioning established by the chart's previous location at .

To migrate from a 1.X release of the chart to a `9.0.0` or later release, you should first uninstall your `1.X` install of the `cluster-autoscaler-chart` chart, before performing the installation of the new `cluster-autoscaler` chart.
</details>

## Migration from 9.0 to 9.1

Starting from `9.1.0` the `envFromConfigMap` value is expected to contain the name of a ConfigMap that is used as ref for `envFrom`, similar to `envFromSecret`. If you want to keep the previous behaviour of `envFromConfigMap` you must rename it to `extraEnvConfigMaps`.

## Installing the Chart

**By default, no deployment is created and nothing will autoscale**.

You must provide some minimal configuration, either to specify instance groups or enable auto-discovery. It is not recommended to do both.

Either:

- Set `autoDiscovery.clusterName` and provide additional autodiscovery options if necessary **or**
- Set static node group configurations for one or more node groups (using `autoscalingGroups` or `autoscalingGroupsnamePrefix`).

To create a valid configuration, follow instructions for your cloud provider:

- [AWS](#aws---using-auto-discovery-of-tagged-instance-groups)
- [GCE](#gce)
- [Azure](#azure)
- [OpenStack Magnum](#openstack-magnum)
- [Cluster API](#cluster-api)
<<<<<<< HEAD
=======
- [Exoscale](#exoscale)
- [Hetzner Cloud](#hetzner-cloud)
>>>>>>> 7d1f87fc

### Templating the autoDiscovery.clusterName

The cluster name can be templated in the `autoDiscovery.clusterName` variable. This is useful when the cluster name is dynamically generated based on other values coming from external systems like Argo CD or Flux. This also allows you to use global Helm values to set the cluster name, e.g., `autoDiscovery.clusterName=\{\{ .Values.global.clusterName }}`, so that you don't need to set it in more than 1 location in the values file.

### AWS - Using auto-discovery of tagged instance groups

Auto-discovery finds ASGs tags as below and automatically manages them based on the min and max size specified in the ASG. `cloudProvider=aws` only.

- Tag the ASGs with keys to match `.Values.autoDiscovery.tags`, by default: `k8s.io/cluster-autoscaler/enabled` and `k8s.io/cluster-autoscaler/<YOUR CLUSTER NAME>`
- Verify the [IAM Permissions](#aws---iam)
- Set `autoDiscovery.clusterName=<YOUR CLUSTER NAME>`
- Set `awsRegion=<YOUR AWS REGION>`
- Set (option) `awsAccessKeyID=<YOUR AWS KEY ID>` and `awsSecretAccessKey=<YOUR AWS SECRET KEY>` if you want to [use AWS credentials directly instead of an instance role](https://github.com/kubernetes/autoscaler/blob/master/cluster-autoscaler/cloudprovider/aws/README.md#using-aws-credentials)

```console
$ helm install my-release autoscaler/cluster-autoscaler \
    --set autoDiscovery.clusterName=<CLUSTER NAME> \
    --set awsRegion=<YOUR AWS REGION>
```

Alternatively with your own AWS credentials

```console
$ helm install my-release autoscaler/cluster-autoscaler \
    --set autoDiscovery.clusterName=<CLUSTER NAME> \
    --set awsRegion=<YOUR AWS REGION> \
    --set awsAccessKeyID=<YOUR AWS KEY ID> \
    --set awsSecretAccessKey=<YOUR AWS SECRET KEY>
```

#### Specifying groups manually

Without autodiscovery, specify an array of elements each containing ASG name, min size, max size. The sizes specified here will be applied to the ASG, assuming IAM permissions are correctly configured.

- Verify the [IAM Permissions](#aws---iam)
- Either provide a yaml file setting `autoscalingGroups` (see values.yaml) or use `--set` e.g.:

```console
$ helm install my-release autoscaler/cluster-autoscaler \
    --set "autoscalingGroups[0].name=your-asg-name" \
    --set "autoscalingGroups[0].maxSize=10" \
    --set "autoscalingGroups[0].minSize=1"
```

#### Auto-discovery

For auto-discovery of instances to work, they must be tagged with the keys in `.Values.autoDiscovery.tags`, which by default are `k8s.io/cluster-autoscaler/enabled` and `k8s.io/cluster-autoscaler/<ClusterName>`.

The value of the tag does not matter, only the key.

An example kops spec excerpt:

```yaml
apiVersion: kops/v1alpha2
kind: Cluster
metadata:
  name: my.cluster.internal
spec:
  additionalPolicies:
    node: |
      [
        {"Effect":"Allow","Action":["autoscaling:DescribeAutoScalingGroups","autoscaling:DescribeAutoScalingInstances","autoscaling:DescribeLaunchConfigurations","autoscaling:DescribeTags","autoscaling:SetDesiredCapacity","autoscaling:TerminateInstanceInAutoScalingGroup"],"Resource":"*"}
      ]
      ...
---
apiVersion: kops/v1alpha2
kind: InstanceGroup
metadata:
  labels:
    kops.k8s.io/cluster: my.cluster.internal
  name: my-instances
spec:
  cloudLabels:
    k8s.io/cluster-autoscaler/enabled: ""
    k8s.io/cluster-autoscaler/my.cluster.internal: ""
  image: kops.io/k8s-1.8-debian-jessie-amd64-hvm-ebs-2018-01-14
  machineType: r4.large
  maxSize: 4
  minSize: 0
```

In this example you would need to `--set autoDiscovery.clusterName=my.cluster.internal` when installing.

It is not recommended to try to mix this with setting `autoscalingGroups`.

See [autoscaler AWS documentation](https://github.com/kubernetes/autoscaler/blob/master/cluster-autoscaler/cloudprovider/aws/README.md#auto-discovery-setup) for a more discussion of the setup.

### GCE

The following parameters are required:

- `autoDiscovery.clusterName=any-name`
- `cloud-provider=gce`
- `autoscalingGroupsnamePrefix[0].name=your-ig-prefix,autoscalingGroupsnamePrefix[0].maxSize=10,autoscalingGroupsnamePrefix[0].minSize=1`

To use Managed Instance Group (MIG) auto-discovery, provide a YAML file setting `autoscalingGroupsnamePrefix` (see values.yaml) or use `--set` when installing the Chart - e.g.

```console
$ helm install my-release autoscaler/cluster-autoscaler \
    --set "autoscalingGroupsnamePrefix[0].name=your-ig-prefix,autoscalingGroupsnamePrefix[0].maxSize=10,autoscalingGroupsnamePrefi[0].minSize=1" \
    --set autoDiscovery.clusterName=<CLUSTER NAME> \
    --set cloudProvider=gce
```

Note that `your-ig-prefix` should be a _prefix_ matching one or more MIGs, and _not_ the full name of the MIG. For example, to match multiple instance groups - `k8s-node-group-a-standard`, `k8s-node-group-b-gpu`, you would use a prefix of `k8s-node-group-`.

In the event you want to explicitly specify MIGs instead of using auto-discovery, set members of the `autoscalingGroups` array directly - e.g.

```
# where 'n' is the index, starting at 0
--set autoscalingGroups[n].name=https://content.googleapis.com/compute/v1/projects/$PROJECTID/zones/$ZONENAME/instanceGroupManagers/$FULL-MIG-NAME,autoscalingGroups[n].maxSize=$MAXSIZE,autoscalingGroups[n].minSize=$MINSIZE
```

### Azure

The following parameters are required:

- `cloudProvider=azure`
- `autoscalingGroups[0].name=your-vmss,autoscalingGroups[0].maxSize=10,autoscalingGroups[0].minSize=1`
- `azureClientID: "your-service-principal-app-id"`
- `azureClientSecret: "your-service-principal-client-secret"`
- `azureSubscriptionID: "your-azure-subscription-id"`
- `azureTenantID: "your-azure-tenant-id"`
- `azureResourceGroup: "your-aks-cluster-resource-group-name"`
- `azureVMType: "vmss"`

### OpenStack Magnum

`cloudProvider: magnum` must be set, and then one of

- `magnumClusterName=<cluster name or ID>` and `autoscalingGroups` with the names of node groups and min/max node counts
- or `autoDiscovery.clusterName=<cluster name or ID>` with one or more `autoDiscovery.roles`.

Additionally, `cloudConfigPath: "/etc/kubernetes/cloud-config"` must be set as this should be the location of the cloud-config file on the host.

Example values files can be found [here](../../cluster-autoscaler/cloudprovider/magnum/examples).

Install the chart with

```console
$ helm install my-release autoscaler/cluster-autoscaler -f myvalues.yaml
```

### Cluster-API

`cloudProvider: clusterapi` must be set, and then one or more of

- `autoDiscovery.clusterName`
- or `autoDiscovery.namespace`
- or `autoDiscovery.labels`

See [here](https://github.com/kubernetes/autoscaler/blob/master/cluster-autoscaler/cloudprovider/clusterapi/README.md#configuring-node-group-auto-discovery) for more details.

Additional config parameters available, see the `values.yaml` for more details

- `clusterAPIMode`
- `clusterAPIKubeconfigSecret`
- `clusterAPIWorkloadKubeconfigPath`
- `clusterAPICloudConfigPath`

### Exoscale

The following parameters are required:

- `cloudProvider=exoscale`
- `autoDiscovery.clusterName=<CLUSTER NAME>`

Create an Exoscale API key with appropriate permissions as described in [cluster-autoscaler/cloudprovider/exoscale/README.md](https://github.com/kubernetes/autoscaler/blob/master/cluster-autoscaler/cloudprovider/exoscale/README.md).
A secret of name `<release-name>-exoscale-cluster-autoscaler` needs to be created, containing the api key and secret, as well as the zone.

```console
$ kubectl create secret generic my-release-exoscale-cluster-autoscaler \
    --from-literal=api-key="EXOxxxxxxxxxxxxxxxxxxxxxxxx" \
    --from-literal=api-secret="xxxxxxxxx-xxxxxxxxxxxxxxxxxxxxxxxxxxxxxxxxx" --from-literal=api-zone="ch-gva-2"
```

After creating the secret, the chart may be installed:

```console
$ helm install my-release autoscaler/cluster-autoscaler \
    --set cloudProvider=exoscale \
    --set autoDiscovery.clusterName=<CLUSTER NAME>
```

Read [cluster-autoscaler/cloudprovider/exoscale/README.md](https://github.com/kubernetes/autoscaler/blob/master/cluster-autoscaler/cloudprovider/exoscale/README.md) for further information on the setup without helm.
<<<<<<< HEAD
=======

### Hetzner Cloud

The following parameters are required:

- `cloudProvider=hetzner`
- `extraEnv.HCLOUD_TOKEN=...`
- `autoscalingGroups=...`

Each autoscaling group requires an additional `instanceType` and `region` key to be set.

Read [cluster-autoscaler/cloudprovider/hetzner/README.md](https://github.com/kubernetes/autoscaler/blob/master/cluster-autoscaler/cloudprovider/hetzner/README.md) for further information on the setup without helm.
>>>>>>> 7d1f87fc

## Uninstalling the Chart

To uninstall `my-release`:

```console
$ helm uninstall my-release
```

The command removes all the Kubernetes components associated with the chart and deletes the release.

> **Tip**: List all releases using `helm list` or start clean with `helm uninstall my-release`

## Additional Configuration

### AWS - IAM

The worker running the cluster autoscaler will need access to certain resources and actions depending on the version you run and your configuration of it.

For the up-to-date IAM permissions required, please see the [cluster autoscaler's AWS Cloudprovider Readme](https://github.com/kubernetes/autoscaler/blob/master/cluster-autoscaler/cloudprovider/aws/README.md#iam-policy) and switch to the tag of the cluster autoscaler image you are using.

### AWS - IAM Roles for Service Accounts (IRSA)

For Kubernetes clusters that use Amazon EKS, the service account can be configured with an IAM role using [IAM Roles for Service Accounts](https://docs.aws.amazon.com/eks/latest/userguide/iam-roles-for-service-accounts.html) to avoid needing to grant access to the worker nodes for AWS resources.

In order to accomplish this, you will first need to create a new IAM role with the above mentions policies.  Take care in [configuring the trust relationship](https://docs.aws.amazon.com/eks/latest/userguide/iam-roles-for-service-accounts-technical-overview.html#iam-role-configuration) to restrict access just to the service account used by cluster autoscaler.

Once you have the IAM role configured, you would then need to `--set rbac.serviceAccount.annotations."eks\.amazonaws\.com/role-arn"=arn:aws:iam::123456789012:role/MyRoleName` when installing.

### Azure - Using azure workload identity

You can use the project [Azure workload identity](https://github.com/Azure/azure-workload-identity), to automatically configure the correct setup for your pods to used federated identity with Azure.

You can also set the correct settings yourself instead of relying on this project.

For example the following configuration will configure the Autoscaler to use your federated identity:

```yaml
azureUseWorkloadIdentityExtension: true
extraEnv:
  AZURE_CLIENT_ID: USER ASSIGNED IDENTITY CLIENT ID
  AZURE_TENANT_ID: USER ASSIGNED IDENTITY TENANT ID
  AZURE_FEDERATED_TOKEN_FILE: /var/run/secrets/tokens/azure-identity-token
  AZURE_AUTHORITY_HOST: https://login.microsoftonline.com/
extraVolumes:
- name: azure-identity-token
  projected:
    defaultMode: 420
    sources:
    - serviceAccountToken:
        audience: api://AzureADTokenExchange
        expirationSeconds: 3600
        path: azure-identity-token
extraVolumeMounts:
- mountPath: /var/run/secrets/tokens
  name: azure-identity-token
  readOnly: true
```

## Troubleshooting

The chart will succeed even if the container arguments are incorrect. A few minutes after starting `kubectl logs -l "app=aws-cluster-autoscaler" --tail=50` should loop through something like

```
polling_autoscaler.go:111] Poll finished
static_autoscaler.go:97] Starting main loop
utils.go:435] No pod using affinity / antiaffinity found in cluster, disabling affinity predicate for this loop
static_autoscaler.go:230] Filtering out schedulables
```

If not, find a pod that the deployment created and `describe` it, paying close attention to the arguments under `Command`. e.g.:

```
Containers:
  cluster-autoscaler:
    Command:
      ./cluster-autoscaler
      --cloud-provider=aws
# if specifying ASGs manually
      --nodes=1:10:your-scaling-group-name
# if using autodiscovery
      --node-group-auto-discovery=asg:tag=k8s.io/cluster-autoscaler/enabled,k8s.io/cluster-autoscaler/<ClusterName>
      --v=4
```

### PodSecurityPolicy

Though enough for the majority of installations, the default PodSecurityPolicy _could_ be too restrictive depending on the specifics of your release. Please make sure to check that the template fits with any customizations made or disable it by setting `rbac.pspEnabled` to `false`.

### VerticalPodAutoscaler

The CA Helm Chart can install a [`VerticalPodAutoscaler`](https://github.com/kubernetes/autoscaler/blob/master/vertical-pod-autoscaler/README.md) object from Chart version `9.27.0`
onwards for the Cluster Autoscaler Deployment to scale the CA as appropriate, but for that, we
need to install the VPA to the cluster separately. A VPA can help minimize wasted resources
when usage spikes periodically or remediate containers that are being OOMKilled.

The following example snippet can be used to install VPA that allows scaling down from the default recommendations of the deployment template:

```yaml
vpa:
  enabled: true
  containerPolicy:
    minAllowed:
      cpu: 20m
      memory: 50Mi
```

## Values

| Key | Type | Default | Description |
|-----|------|---------|-------------|
| additionalLabels | object | `{}` | Labels to add to each object of the chart. |
| affinity | object | `{}` | Affinity for pod assignment |
| autoDiscovery.clusterName | string | `nil` | Enable autodiscovery for `cloudProvider=aws`, for groups matching `autoDiscovery.tags`. autoDiscovery.clusterName -- Enable autodiscovery for `cloudProvider=azure`, using tags defined in https://github.com/kubernetes/autoscaler/blob/master/cluster-autoscaler/cloudprovider/azure/README.md#auto-discovery-setup. Enable autodiscovery for `cloudProvider=clusterapi`, for groups matching `autoDiscovery.labels`. Enable autodiscovery for `cloudProvider=gce`, but no MIG tagging required. Enable autodiscovery for `cloudProvider=magnum`, for groups matching `autoDiscovery.roles`. |
| autoDiscovery.labels | list | `[]` | Cluster-API labels to match  https://github.com/kubernetes/autoscaler/blob/master/cluster-autoscaler/cloudprovider/clusterapi/README.md#configuring-node-group-auto-discovery |
| autoDiscovery.namespace | string | `nil` | Enable autodiscovery via cluster namespace for for `cloudProvider=clusterapi` |
| autoDiscovery.roles | list | `["worker"]` | Magnum node group roles to match. |
| autoDiscovery.tags | list | `["k8s.io/cluster-autoscaler/enabled","k8s.io/cluster-autoscaler/{{ .Values.autoDiscovery.clusterName }}"]` | ASG tags to match, run through `tpl`. |
| autoscalingGroups | list | `[]` | For AWS, Azure AKS or Magnum. At least one element is required if not using `autoDiscovery`. For example: <pre> - name: asg1<br />   maxSize: 2<br />   minSize: 1 </pre> For Hetzner Cloud, the `instanceType` and `region` keys are also required. <pre> - name: mypool<br />   maxSize: 2<br />   minSize: 1<br />   instanceType: CPX21<br />   region: FSN1 </pre> |
| autoscalingGroupsnamePrefix | list | `[]` | For GCE. At least one element is required if not using `autoDiscovery`. For example: <pre> - name: ig01<br />   maxSize: 10<br />   minSize: 0 </pre> |
| awsAccessKeyID | string | `""` | AWS access key ID ([if AWS user keys used](https://github.com/kubernetes/autoscaler/blob/master/cluster-autoscaler/cloudprovider/aws/README.md#using-aws-credentials)) |
| awsRegion | string | `"us-east-1"` | AWS region (required if `cloudProvider=aws`) |
| awsSecretAccessKey | string | `""` | AWS access secret key ([if AWS user keys used](https://github.com/kubernetes/autoscaler/blob/master/cluster-autoscaler/cloudprovider/aws/README.md#using-aws-credentials)) |
| azureClientID | string | `""` | Service Principal ClientID with contributor permission to Cluster and Node ResourceGroup. Required if `cloudProvider=azure` |
| azureClientSecret | string | `""` | Service Principal ClientSecret with contributor permission to Cluster and Node ResourceGroup. Required if `cloudProvider=azure` |
| azureEnableForceDelete | bool | `false` | Whether to force delete VMs or VMSS instances when scaling down. |
| azureResourceGroup | string | `""` | Azure resource group that the cluster is located. Required if `cloudProvider=azure` |
| azureSubscriptionID | string | `""` | Azure subscription where the resources are located. Required if `cloudProvider=azure` |
| azureTenantID | string | `""` | Azure tenant where the resources are located. Required if `cloudProvider=azure` |
| azureUseManagedIdentityExtension | bool | `false` | Whether to use Azure's managed identity extension for credentials. If using MSI, ensure subscription ID, resource group, and azure AKS cluster name are set. You can only use one authentication method at a time, either azureUseWorkloadIdentityExtension or azureUseManagedIdentityExtension should be set. |
| azureUseWorkloadIdentityExtension | bool | `false` | Whether to use Azure's workload identity extension for credentials. See the project here: https://github.com/Azure/azure-workload-identity for more details. You can only use one authentication method at a time, either azureUseWorkloadIdentityExtension or azureUseManagedIdentityExtension should be set. |
| azureVMType | string | `"vmss"` | Azure VM type. |
| cloudConfigPath | string | `""` | Configuration file for cloud provider. |
| cloudProvider | string | `"aws"` | The cloud provider where the autoscaler runs. Currently only `gce`, `aws`, `azure`, `magnum` and `clusterapi` are supported. `aws` supported for AWS. `gce` for GCE. `azure` for Azure AKS. `magnum` for OpenStack Magnum, `clusterapi` for Cluster API. |
| clusterAPICloudConfigPath | string | `"/etc/kubernetes/mgmt-kubeconfig"` | Path to kubeconfig for connecting to Cluster API Management Cluster, only used if `clusterAPIMode=kubeconfig-kubeconfig or incluster-kubeconfig` |
| clusterAPIConfigMapsNamespace | string | `""` | Namespace on the workload cluster to store Leader election and status configmaps |
| clusterAPIKubeconfigSecret | string | `""` | Secret containing kubeconfig for connecting to Cluster API managed workloadcluster Required if `cloudProvider=clusterapi` and `clusterAPIMode=kubeconfig-kubeconfig,kubeconfig-incluster or incluster-kubeconfig` |
| clusterAPIMode | string | `"incluster-incluster"` | Cluster API mode, see https://github.com/kubernetes/autoscaler/blob/master/cluster-autoscaler/cloudprovider/clusterapi/README.md#connecting-cluster-autoscaler-to-cluster-api-management-and-workload-clusters Syntax: workloadClusterMode-ManagementClusterMode for `kubeconfig-kubeconfig`, `incluster-kubeconfig` and `single-kubeconfig` you always must mount the external kubeconfig using either `extraVolumeSecrets` or `extraMounts` and `extraVolumes` if you dont set `clusterAPIKubeconfigSecret`and thus use an in-cluster config or want to use a non capi generated kubeconfig you must do so for the workload kubeconfig as well |
| clusterAPIWorkloadKubeconfigPath | string | `"/etc/kubernetes/value"` | Path to kubeconfig for connecting to Cluster API managed workloadcluster, only used if `clusterAPIMode=kubeconfig-kubeconfig or kubeconfig-incluster` |
| containerSecurityContext | object | `{}` | [Security context for container](https://kubernetes.io/docs/tasks/configure-pod-container/security-context/) |
| deployment.annotations | object | `{}` | Annotations to add to the Deployment object. |
| dnsPolicy | string | `"ClusterFirst"` | Defaults to `ClusterFirst`. Valid values are: `ClusterFirstWithHostNet`, `ClusterFirst`, `Default` or `None`. If autoscaler does not depend on cluster DNS, recommended to set this to `Default`. |
| envFromConfigMap | string | `""` | ConfigMap name to use as envFrom. |
| envFromSecret | string | `""` | Secret name to use as envFrom. |
| expanderPriorities | object | `{}` | The expanderPriorities is used if `extraArgs.expander` contains `priority` and expanderPriorities is also set with the priorities. If `extraArgs.expander` contains `priority`, then expanderPriorities is used to define cluster-autoscaler-priority-expander priorities. See: https://github.com/kubernetes/autoscaler/blob/master/cluster-autoscaler/expander/priority/readme.md |
| extraArgs | object | `{"logtostderr":true,"stderrthreshold":"info","v":4}` | Additional container arguments. Refer to https://github.com/kubernetes/autoscaler/blob/master/cluster-autoscaler/FAQ.md#what-are-the-parameters-to-ca for the full list of cluster autoscaler parameters and their default values. Everything after the first _ will be ignored allowing the use of multi-string arguments. |
| extraEnv | object | `{}` | Additional container environment variables. |
| extraEnvConfigMaps | object | `{}` | Additional container environment variables from ConfigMaps. |
| extraEnvSecrets | object | `{}` | Additional container environment variables from Secrets. |
| extraVolumeMounts | list | `[]` | Additional volumes to mount. |
| extraVolumeSecrets | object | `{}` | Additional volumes to mount from Secrets. |
| extraVolumes | list | `[]` | Additional volumes. |
| fullnameOverride | string | `""` | String to fully override `cluster-autoscaler.fullname` template. |
| hostNetwork | bool | `false` | Whether to expose network interfaces of the host machine to pods. |
| image.pullPolicy | string | `"IfNotPresent"` | Image pull policy |
| image.pullSecrets | list | `[]` | Image pull secrets |
| image.repository | string | `"registry.k8s.io/autoscaling/cluster-autoscaler"` | Image repository |
<<<<<<< HEAD
| image.tag | string | `"v1.28.2"` | Image tag |
=======
| image.tag | string | `"v1.29.0"` | Image tag |
>>>>>>> 7d1f87fc
| kubeTargetVersionOverride | string | `""` | Allow overriding the `.Capabilities.KubeVersion.GitVersion` check. Useful for `helm template` commands. |
| kwokConfigMapName | string | `"kwok-provider-config"` | configmap for configuring kwok provider |
| magnumCABundlePath | string | `"/etc/kubernetes/ca-bundle.crt"` | Path to the host's CA bundle, from `ca-file` in the cloud-config file. |
| magnumClusterName | string | `""` | Cluster name or ID in Magnum. Required if `cloudProvider=magnum` and not setting `autoDiscovery.clusterName`. |
| nameOverride | string | `""` | String to partially override `cluster-autoscaler.fullname` template (will maintain the release name) |
| nodeSelector | object | `{}` | Node labels for pod assignment. Ref: https://kubernetes.io/docs/user-guide/node-selection/. |
| podAnnotations | object | `{}` | Annotations to add to each pod. |
| podDisruptionBudget | object | `{"maxUnavailable":1}` | Pod disruption budget. |
| podLabels | object | `{}` | Labels to add to each pod. |
| priorityClassName | string | `"system-cluster-critical"` | priorityClassName |
| priorityConfigMapAnnotations | object | `{}` | Annotations to add to `cluster-autoscaler-priority-expander` ConfigMap. |
| prometheusRule.additionalLabels | object | `{}` | Additional labels to be set in metadata. |
| prometheusRule.enabled | bool | `false` | If true, creates a Prometheus Operator PrometheusRule. |
| prometheusRule.interval | string | `nil` | How often rules in the group are evaluated (falls back to `global.evaluation_interval` if not set). |
| prometheusRule.namespace | string | `"monitoring"` | Namespace which Prometheus is running in. |
| prometheusRule.rules | list | `[]` | Rules spec template (see https://github.com/prometheus-operator/prometheus-operator/blob/master/Documentation/api.md#rule). |
| rbac.clusterScoped | bool | `true` | if set to false will only provision RBAC to alter resources in the current namespace. Most useful for Cluster-API |
| rbac.create | bool | `true` | If `true`, create and use RBAC resources. |
| rbac.pspEnabled | bool | `false` | If `true`, creates and uses RBAC resources required in the cluster with [Pod Security Policies](https://kubernetes.io/docs/concepts/policy/pod-security-policy/) enabled. Must be used with `rbac.create` set to `true`. |
| rbac.serviceAccount.annotations | object | `{}` | Additional Service Account annotations. |
| rbac.serviceAccount.automountServiceAccountToken | bool | `true` | Automount API credentials for a Service Account. |
| rbac.serviceAccount.create | bool | `true` | If `true` and `rbac.create` is also true, a Service Account will be created. |
| rbac.serviceAccount.name | string | `""` | The name of the ServiceAccount to use. If not set and create is `true`, a name is generated using the fullname template. |
| replicaCount | int | `1` | Desired number of pods |
| resources | object | `{}` | Pod resource requests and limits. |
| revisionHistoryLimit | int | `10` | The number of revisions to keep. |
| secretKeyRefNameOverride | string | `""` | Overrides the name of the Secret to use when loading the secretKeyRef for AWS and Azure env variables |
| securityContext | object | `{}` | [Security context for pod](https://kubernetes.io/docs/tasks/configure-pod-container/security-context/) |
| service.annotations | object | `{}` | Annotations to add to service |
| service.create | bool | `true` | If `true`, a Service will be created. |
| service.externalIPs | list | `[]` | List of IP addresses at which the service is available. Ref: https://kubernetes.io/docs/user-guide/services/#external-ips. |
| service.labels | object | `{}` | Labels to add to service |
| service.loadBalancerIP | string | `""` | IP address to assign to load balancer (if supported). |
| service.loadBalancerSourceRanges | list | `[]` | List of IP CIDRs allowed access to load balancer (if supported). |
| service.portName | string | `"http"` | Name for service port. |
| service.servicePort | int | `8085` | Service port to expose. |
| service.type | string | `"ClusterIP"` | Type of service to create. |
| serviceMonitor.annotations | object | `{}` | Annotations to add to service monitor |
| serviceMonitor.enabled | bool | `false` | If true, creates a Prometheus Operator ServiceMonitor. |
| serviceMonitor.interval | string | `"10s"` | Interval that Prometheus scrapes Cluster Autoscaler metrics. |
| serviceMonitor.metricRelabelings | object | `{}` | MetricRelabelConfigs to apply to samples before ingestion. |
| serviceMonitor.namespace | string | `"monitoring"` | Namespace which Prometheus is running in. |
| serviceMonitor.path | string | `"/metrics"` | The path to scrape for metrics; autoscaler exposes `/metrics` (this is standard) |
| serviceMonitor.selector | object | `{"release":"prometheus-operator"}` | Default to kube-prometheus install (CoreOS recommended), but should be set according to Prometheus install. |
| tolerations | list | `[]` | List of node taints to tolerate (requires Kubernetes >= 1.6). |
| topologySpreadConstraints | list | `[]` | You can use topology spread constraints to control how Pods are spread across your cluster among failure-domains such as regions, zones, nodes, and other user-defined topology domains. (requires Kubernetes >= 1.19). |
| updateStrategy | object | `{}` | [Deployment update strategy](https://kubernetes.io/docs/concepts/workloads/controllers/deployment/#strategy) |
| vpa | object | `{"containerPolicy":{},"enabled":false,"updateMode":"Auto"}` | Configure a VerticalPodAutoscaler for the cluster-autoscaler Deployment. |
| vpa.containerPolicy | object | `{}` | [ContainerResourcePolicy](https://github.com/kubernetes/autoscaler/blob/vertical-pod-autoscaler/v0.13.0/vertical-pod-autoscaler/pkg/apis/autoscaling.k8s.io/v1/types.go#L159). The containerName is always et to the deployment's container name. This value is required if VPA is enabled. |
| vpa.enabled | bool | `false` | If true, creates a VerticalPodAutoscaler. |
| vpa.updateMode | string | `"Auto"` | [UpdateMode](https://github.com/kubernetes/autoscaler/blob/vertical-pod-autoscaler/v0.13.0/vertical-pod-autoscaler/pkg/apis/autoscaling.k8s.io/v1/types.go#L124) |<|MERGE_RESOLUTION|>--- conflicted
+++ resolved
@@ -73,11 +73,8 @@
 - [Azure](#azure)
 - [OpenStack Magnum](#openstack-magnum)
 - [Cluster API](#cluster-api)
-<<<<<<< HEAD
-=======
 - [Exoscale](#exoscale)
 - [Hetzner Cloud](#hetzner-cloud)
->>>>>>> 7d1f87fc
 
 ### Templating the autoDiscovery.clusterName
 
@@ -264,8 +261,6 @@
 ```
 
 Read [cluster-autoscaler/cloudprovider/exoscale/README.md](https://github.com/kubernetes/autoscaler/blob/master/cluster-autoscaler/cloudprovider/exoscale/README.md) for further information on the setup without helm.
-<<<<<<< HEAD
-=======
 
 ### Hetzner Cloud
 
@@ -278,7 +273,6 @@
 Each autoscaling group requires an additional `instanceType` and `region` key to be set.
 
 Read [cluster-autoscaler/cloudprovider/hetzner/README.md](https://github.com/kubernetes/autoscaler/blob/master/cluster-autoscaler/cloudprovider/hetzner/README.md) for further information on the setup without helm.
->>>>>>> 7d1f87fc
 
 ## Uninstalling the Chart
 
@@ -436,11 +430,7 @@
 | image.pullPolicy | string | `"IfNotPresent"` | Image pull policy |
 | image.pullSecrets | list | `[]` | Image pull secrets |
 | image.repository | string | `"registry.k8s.io/autoscaling/cluster-autoscaler"` | Image repository |
-<<<<<<< HEAD
-| image.tag | string | `"v1.28.2"` | Image tag |
-=======
 | image.tag | string | `"v1.29.0"` | Image tag |
->>>>>>> 7d1f87fc
 | kubeTargetVersionOverride | string | `""` | Allow overriding the `.Capabilities.KubeVersion.GitVersion` check. Useful for `helm template` commands. |
 | kwokConfigMapName | string | `"kwok-provider-config"` | configmap for configuring kwok provider |
 | magnumCABundlePath | string | `"/etc/kubernetes/ca-bundle.crt"` | Path to the host's CA bundle, from `ca-file` in the cloud-config file. |
