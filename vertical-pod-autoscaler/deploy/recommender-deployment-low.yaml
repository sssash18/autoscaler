--- conflicted
+++ resolved
@@ -26,11 +26,7 @@
         runAsUser: 65534 # nobody
       containers:
       - name: recommender
-<<<<<<< HEAD
-        image: registry.k8s.io/autoscaling/vpa-recommender:1.0.0
-=======
         image: registry.k8s.io/autoscaling/vpa-recommender:1.1.0
->>>>>>> 7d1f87fc
         imagePullPolicy: Always
         args:
           - --recommender-name=frugal
