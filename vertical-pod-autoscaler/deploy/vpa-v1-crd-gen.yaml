--- conflicted
+++ resolved
@@ -399,11 +399,7 @@
                           - TargetHigherThanRequests
                           - TargetLowerThanRequests
                           type: string
-<<<<<<< HEAD
-                        resource:
-=======
                         resources:
->>>>>>> acfd0dd7
                           description: Resources is a list of one or more resources
                             that the condition applies to. If more than one resource
                             is given, the EvictionRequirement is fulfilled if at least
@@ -415,11 +411,7 @@
                           type: array
                       required:
                       - changeRequirement
-<<<<<<< HEAD
-                      - resource
-=======
                       - resources
->>>>>>> acfd0dd7
                       type: object
                     type: array
                   minReplicas:
