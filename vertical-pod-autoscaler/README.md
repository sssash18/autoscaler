# Vertical Pod Autoscaler

## Contents
- [Contents](#contents)
- [Intro](#intro)
- [Installation](#installation)
  - [Compatibility](#compatibility)
  - [Notice on deprecation of v1beta2 version (>=0.13.0)](#notice-on-deprecation-of-v1beta2-version-0130)
  - [Notice on removal of v1beta1 version (>=0.5.0)](#notice-on-removal-of-v1beta1-version-050)
  - [Prerequisites](#prerequisites)
  - [Install command](#install-command)
  - [Quick start](#quick-start)
  - [Test your installation](#test-your-installation)
  - [Example VPA configuration](#example-vpa-configuration)
  - [Troubleshooting](#troubleshooting)
  - [Components of VPA](#components-of-vpa)
  - [Tear down](#tear-down)
- [Limits control](#limits-control)
- [Examples](#examples)
  - [Keeping limit proportional to request](#keeping-limit-proportional-to-request)
  - [Capping to Limit Range](#capping-to-limit-range)
  - [Resource Policy Overriding Limit Range](#resource-policy-overriding-limit-range)
  - [Starting multiple recommenders](#starting-multiple-recommenders)
  - [Using CPU management with static policy](#using-cpu-management-with-static-policy)
  - [Controlling eviction behavior based on scaling direction and resource](#controlling-eviction-behavior-based-on-scaling-direction-and-resource)
- [Known limitations](#known-limitations)
- [Related links](#related-links)

# Intro

Vertical Pod Autoscaler (VPA) frees users from the necessity of setting
up-to-date resource limits and requests for the containers in their pods. When
configured, it will set the requests automatically based on usage and thus
allow proper scheduling onto nodes so that appropriate resource amount is
available for each pod. It will also maintain ratios between limits and
requests that were specified in initial containers configuration.

It can both down-scale pods that are over-requesting resources, and also
up-scale pods that are under-requesting resources based on their usage over
time.

Autoscaling is configured with a
[Custom Resource Definition object](https://kubernetes.io/docs/concepts/api-extension/custom-resources/)
called [VerticalPodAutoscaler](https://github.com/kubernetes/autoscaler/blob/master/vertical-pod-autoscaler/pkg/apis/autoscaling.k8s.io/v1/types.go).
It allows to specify which pods should be vertically autoscaled as well as if/how the
resource recommendations are applied.

To enable vertical pod autoscaling on your cluster please follow the installation
procedure described below.

# Installation

The current default version is Vertical Pod Autoscaler 0.14.0

### Compatibility

| VPA version     | Kubernetes version |
|-----------------|--------------------|
<<<<<<< HEAD
=======
| 1.0             | 1.25+              |
>>>>>>> acfd0dd7
| 0.14            | 1.25+              |
| 0.13            | 1.25+              |
| 0.12            | 1.25+              |
| 0.11            | 1.22 - 1.24        |
| 0.10            | 1.22+              |
| 0.9             | 1.16+              |
| 0.8             | 1.13+              |
| 0.4 to 0.7      | 1.11+              |
| 0.3.X and lower | 1.7+               |

### Notice on CRD update (>=1.0.0)
**NOTE:** In version 1.0.0, we have updated the CRD definition and added RBAC for the
status resource. If you are upgrading from version (<=0.14.0), you must update the CRD
definition and RBAC.
```shell
kubectl apply -f https://raw.githubusercontent.com/kubernetes/autoscaler/vpa-release-1.0/vertical-pod-autoscaler/deploy/vpa-v1-crd-gen.yaml
kubectl apply -f https://raw.githubusercontent.com/kubernetes/autoscaler/vpa-release-1.0/vertical-pod-autoscaler/deploy/vpa-rbac.yaml
```
Another method is to re-execute the ./hack/vpa-process-yamls.sh script.
```shell
git clone https://github.com/kubernetes/autoscaler.git
cd autoscaler/vertical-pod-autoscaler
git checkout origin/vpa-release-1.0
REGISTRY=registry.k8s.io/autoscaling TAG=1.0.0 ./hack/vpa-process-yamls.sh apply
```

If you need to roll back to version (<=0.14.0), please check out the release for your
rollback version and execute ./hack/vpa-process-yamls.sh. For example, to rollback to 0.14.0:
```shell
git checkout origin/vpa-release-0.14
REGISTRY=registry.k8s.io/autoscaling TAG=0.14.0 ./hack/vpa-process-yamls.sh apply
kubectl delete clusterrole system:vpa-status-actor
kubectl delete clusterrolebinding system:vpa-status-actor
```

### Notice on deprecation of v1beta2 version (>=0.13.0)
**NOTE:** In 0.13.0 we deprecate `autoscaling.k8s.io/v1beta2` API. We plan to
remove this API version. While for now you can continue to use `v1beta2` API we
recommend using `autoscaling.k8s.io/v1` instead. `v1` and `v1beta2` APIs are
almost identical (`v1` API has some fields which are not present in `v1beta2`)
so simply changing which API version you're calling should be enough in almost
all cases.

### Notice on removal of v1beta1 version (>=0.5.0)

**NOTE:** In 0.5.0 we disabled the old version of the API - `autoscaling.k8s.io/v1beta1`.
The VPA objects in this version will no longer receive recommendations and
existing recommendations will be removed. The objects will remain present though
and a ConfigUnsupported condition will be set on them.

This doc is for installing latest VPA. For instructions on migration from older versions see [Migration Doc](https://github.com/kubernetes/autoscaler/blob/master/vertical-pod-autoscaler/MIGRATE.md).


### Prerequisites

* `kubectl` should be connected to the cluster you want to install VPA.
* The metrics server must be deployed in your cluster. Read more about [Metrics Server](https://github.com/kubernetes-incubator/metrics-server).
* If you are using a GKE Kubernetes cluster, you will need to grant your current Google
  identity `cluster-admin` role. Otherwise, you won't be authorized to grant extra
  privileges to the VPA system components.
  ```console
  $ gcloud info | grep Account    # get current google identity
  Account: [myname@example.org]

  $ kubectl create clusterrolebinding myname-cluster-admin-binding --clusterrole=cluster-admin --user=myname@example.org
  Clusterrolebinding "myname-cluster-admin-binding" created
  ```
* If you already have another version of VPA installed in your cluster, you have to tear down
  the existing installation first with:
  ```
  ./hack/vpa-down.sh
  ```

### Install command

To install VPA, please download the source code of VPA (for example with `git clone https://github.com/kubernetes/autoscaler.git`)
and run the following command inside the `vertical-pod-autoscaler` directory:

```
./hack/vpa-up.sh
```

Note: the script currently reads environment variables: `$REGISTRY` and `$TAG`.
Make sure you leave them unset unless you want to use a non-default version of VPA.


Note: If you are seeing following error during this step:
```
unknown option -addext
```
please upgrade openssl to version 1.1.1 or higher (needs to support -addext option) or use ./hack/vpa-up.sh on the [0.8 release branch](https://github.com/kubernetes/autoscaler/tree/vpa-release-0.8).

The script issues multiple `kubectl` commands to the
cluster that insert the configuration and start all needed pods (see
[architecture](https://github.com/kubernetes/design-proposals-archive/blob/main/autoscaling/vertical-pod-autoscaler.md#architecture-overview))
in the `kube-system` namespace. It also generates
and uploads a secret (a CA cert) used by VPA Admission Controller when communicating
with the API server.

To print YAML contents with all resources that would be understood by
`kubectl diff|apply|...` commands, you can use

```
./hack/vpa-process-yamls.sh print
```

The output of that command won't include secret information generated by
[pkg/admission-controller/gencerts.sh](pkg/admission-controller/gencerts.sh) script.

### Quick start

After [installation](#installation) the system is ready to recommend and set
resource requests for your pods.
In order to use it, you need to insert a *Vertical Pod Autoscaler* resource for
each controller that you want to have automatically computed resource requirements.
This will be most commonly a **Deployment**.
There are four modes in which *VPAs* operate:

* `"Auto"`: VPA assigns resource requests on pod creation as well as updates
  them on existing pods using the preferred update mechanism. Currently, this is
  equivalent to `"Recreate"` (see below). Once restart free ("in-place") update
  of pod requests is available, it may be used as the preferred update mechanism by
  the `"Auto"` mode.
* `"Recreate"`: VPA assigns resource requests on pod creation as well as updates
  them on existing pods by evicting them when the requested resources differ significantly
  from the new recommendation (respecting the Pod Disruption Budget, if defined).
  This mode should be used rarely, only if you need to ensure that the pods are restarted
  whenever the resource request changes. Otherwise, prefer the `"Auto"` mode which may take
  advantage of restart-free updates once they are available.
* `"Initial"`: VPA only assigns resource requests on pod creation and never changes them
  later.
* `"Off"`: VPA does not automatically change the resource requirements of the pods.
  The recommendations are calculated and can be inspected in the VPA object.

### Test your installation

A simple way to check if Vertical Pod Autoscaler is fully operational in your
cluster is to create a sample deployment and a corresponding VPA config:
```
kubectl create -f examples/hamster.yaml
```

The above command creates a deployment with two pods, each running a single container
that requests 100 millicores and tries to utilize slightly above 500 millicores.
The command also creates a VPA config pointing at the deployment.
VPA will observe the behaviour of the pods, and after about 5 minutes, they should get
updated with a higher CPU request
(note that VPA does not modify the template in the deployment, but the actual requests
of the pods are updated). To see VPA config and current recommended resource requests run:
```
kubectl describe vpa
```


*Note: if your cluster has little free capacity these pods may be unable to schedule.
You may need to add more nodes or adjust examples/hamster.yaml to use less CPU.*

### Example VPA configuration

```
apiVersion: autoscaling.k8s.io/v1
kind: VerticalPodAutoscaler
metadata:
  name: my-app-vpa
spec:
  targetRef:
    apiVersion: "apps/v1"
    kind:       Deployment
    name:       my-app
  updatePolicy:
    updateMode: "Auto"
```

### Troubleshooting

To diagnose problems with a VPA installation, perform the following steps:

* Check if all system components are running:
```
kubectl --namespace=kube-system get pods|grep vpa
```
The above command should list 3 pods (recommender, updater and admission-controller)
all in state Running.

* Check if the system components log any errors.
  For each of the pods returned by the previous command do:
```
kubectl --namespace=kube-system logs [pod name] | grep -e '^E[0-9]\{4\}'
```

* Check that the VPA Custom Resource Definition was created:
```
kubectl get customresourcedefinition | grep verticalpodautoscalers
```

### Components of VPA

The project consists of 3 components:

* [Recommender](https://github.com/kubernetes/autoscaler/blob/master/vertical-pod-autoscaler/pkg/recommender/README.md) - it monitors the current and past resource consumption and, based on it,
  provides recommended values for the containers' cpu and memory requests.

* [Updater](https://github.com/kubernetes/autoscaler/blob/master/vertical-pod-autoscaler/pkg/updater/README.md) - it checks which of the managed pods have correct resources set and, if not,
  kills them so that they can be recreated by their controllers with the updated requests.

* [Admission Plugin](https://github.com/kubernetes/autoscaler/blob/master/vertical-pod-autoscaler/pkg/admission-controller/README.md) - it sets the correct resource requests on new pods (either just created
  or recreated by their controller due to Updater's activity).

More on the architecture can be found [HERE](https://github.com/kubernetes/design-proposals-archive/blob/main/autoscaling/vertical-pod-autoscaler.md).

### Tear down

Note that if you stop running VPA in your cluster, the resource requests
for the pods already modified by VPA will not change, but any new pods
will get resources as defined in your controllers (i.e. deployment or
replicaset) and not according to previous recommendations made by VPA.

To stop using Vertical Pod Autoscaling in your cluster:
* If running on GKE, clean up role bindings created in [Prerequisites](#prerequisites):
```
kubectl delete clusterrolebinding myname-cluster-admin-binding
```
* Tear down VPA components:
```
./hack/vpa-down.sh
```

# Limits control

When setting limits VPA will conform to
[resource policies](https://github.com/kubernetes/autoscaler/blob/master/vertical-pod-autoscaler/pkg/apis/autoscaling.k8s.io/v1/types.go#L100).
It will maintain limit to request ratio specified for all containers.

VPA will try to cap recommendations between min and max of
[limit ranges](https://kubernetes.io/docs/concepts/policy/limit-range/). If limit range conflicts
with VPA resource policy, VPA will follow VPA policy (and set values outside the limit
range).

To disable getting VPA recommendations for an individual container, set `mode` to `"Off"` in `containerPolicies`.

## Examples

### Keeping limit proportional to request

The container template specifies resource request for 500 milli CPU and 1 GB of RAM. The template also
specifies resource limit of 2 GB RAM. VPA recommendation is 1000 milli CPU and 2 GB of RAM. When VPA
applies the recommendation, it will also set the memory limit to 4 GB.

### Capping to Limit Range

The container template specifies resource request for 500 milli CPU and 1 GB of RAM. The template also
specifies resource limit of 2 GB RAM. A limit range sets a maximum limit to 3 GB RAM per container.
VPA recommendation is 1000 milli CPU and 2 GB of RAM. When VPA applies the recommendation, it will
set the memory limit to 3 GB (to keep it within the allowed limit range) and the memory request to 1.5 GB (
to maintain a 2:1 limit/request ratio from the template).

### Resource Policy Overriding Limit Range

The container template specifies resource request for 500 milli CPU and 1 GB of RAM. The template also
specifies a resource limit of 2 GB RAM. A limit range sets a maximum limit to 3 GB RAM per container.
VPAs Container Resource Policy requires VPA to set containers request to at least 750 milli CPU and
2 GB RAM. VPA recommendation is 1000 milli CPU and 2 GB of RAM. When applying the recommendation,
VPA will set RAM request to 2 GB (following the resource policy) and RAM limit to 4 GB (to maintain
the 2:1 limit/request ratio from the template).

### Starting multiple recommenders

It is possible to start one or more extra recommenders in order to use different percentile on different workload profiles.
For example you could have 3 profiles: [frugal](deploy/recommender-deployment-low.yaml),
[standard](deploy/recommender-deployment.yaml) and
[performance](deploy/recommender-deployment-high.yaml) which will
use different TargetCPUPercentile (50, 90 and 95) to calculate their recommendations.

Please note the usage of the following arguments to override default names and percentiles:
- --recommender-name=performance
- --target-cpu-percentile=0.95

You can then choose which recommender to use by setting `recommenders` inside the `VerticalPodAutoscaler` spec.


### Custom memory bump-up after OOMKill
After an OOMKill event was observed, VPA increases the memory recommendation based on the observed memory usage in the event according to this formula: `recommendation = memory-usage-in-oomkill-event + max(oom-min-bump-up-bytes, memory-usage-in-oomkill-event * oom-bump-up-ratio)`.
You can configure the minimum bump-up as well as the multiplier by specifying startup arguments for the recommender:
`oom-bump-up-ratio` specifies the memory bump up ratio when OOM occurred, default is `1.2`. This means, memory will be increased by 20% after an OOMKill event.
`oom-min-bump-up-bytes` specifies minimal increase of memory after observing OOM. Defaults to `100 * 1024 * 1024` (=100MiB)

Usage in recommender deployment
```
  containers:
  - name: recommender
    args:
      - --oom-bump-up-ratio=2.0
      - --oom-min-bump-up-bytes=524288000
```

### Using CPU management with static policy

If you are using the [CPU management with static policy](https://kubernetes.io/docs/tasks/administer-cluster/cpu-management-policies/#static-policy) for some containers,
you probably want the CPU recommendation to be an integer. A dedicated recommendation pre-processor can perform a round up on the CPU recommendation. Recommendation capping still applies after the round up.
To activate this feature, pass the flag `--cpu-integer-post-processor-enabled` when you start the recommender.
The pre-processor only acts on containers having a specific configuration. This configuration consists in an annotation on your VPA object for each impacted container.
The annotation format is the following:
```
vpa-post-processor.kubernetes.io/{containerName}_integerCPU=true
```

<<<<<<< HEAD
=======
### Controlling eviction behavior based on scaling direction and resource
 To limit disruptions caused by evictions, you can put additional constraints on the Updater's eviction behavior by specifying `.updatePolicy.EvictionRequirements` in the VPA spec. An `EvictionRequirement` contains a resource and a `ChangeRequirement`, which is evaluated by comparing a new recommendation against the currently set resources for a container.
 Here is an example configuration which allows evictions only when CPU or memory get scaled up, but not when they both are scaled down
 ```
 updatePolicy:
   evictionRequirements:
     - resources: ["cpu", "memory"]
       changeRequirement: TargetHigherThanRequests
 ```
 Note that this doesn't prevent scaling down entirely, as Pods may get recreated for different reasons, resulting in a new recommendation being applied. See [the original AEP](https://github.com/kubernetes/autoscaler/tree/master/vertical-pod-autoscaler/enhancements/4831-control-eviction-behavior) for more context and usage information.

>>>>>>> acfd0dd7
# Known limitations

* Whenever VPA updates the pod resources, the pod is recreated, which causes all
  running containers to be recreated. The pod may be recreated on a different
  node.
* VPA cannot guarantee that pods it evicts or deletes to apply recommendations
  (when configured in `Auto` and `Recreate` modes) will be successfully
  recreated. This can be partly
  addressed by using VPA together with [Cluster Autoscaler](https://github.com/kubernetes/autoscaler/blob/master/cluster-autoscaler/FAQ.md#basics).
* VPA does not update resources of pods which are not run under a controller.
* Vertical Pod Autoscaler **should not be used with the [Horizontal Pod Autoscaler](https://kubernetes.io/docs/tasks/run-application/horizontal-pod-autoscale/#support-for-resource-metrics) (HPA) on CPU or memory** at this moment.
  However, you can use VPA with [HPA on custom and external metrics](https://kubernetes.io/docs/tasks/run-application/horizontal-pod-autoscale/#scaling-on-custom-metrics).
* The VPA admission controller is an admission webhook. If you add other admission webhooks
  to your cluster, it is important to analyze how they interact and whether they may conflict
  with each other. The order of admission controllers is defined by a flag on API server.
* VPA reacts to most out-of-memory events, but not in all situations.
* VPA performance has not been tested in large clusters.
* VPA recommendation might exceed available resources (e.g. Node size, available
  size, available quota) and cause **pods to go pending**. This can be partly
  addressed by using VPA together with [Cluster Autoscaler](https://github.com/kubernetes/autoscaler/blob/master/cluster-autoscaler/FAQ.md#basics).
* Multiple VPA resources matching the same pod have undefined behavior.

# Related links

* [FAQ](FAQ.md)
* [Design
  proposal](https://github.com/kubernetes/design-proposals-archive/blob/main/autoscaling/vertical-pod-autoscaler.md)
* [API
  definition](pkg/apis/autoscaling.k8s.io/v1/types.go)<|MERGE_RESOLUTION|>--- conflicted
+++ resolved
@@ -56,10 +56,7 @@
 
 | VPA version     | Kubernetes version |
 |-----------------|--------------------|
-<<<<<<< HEAD
-=======
 | 1.0             | 1.25+              |
->>>>>>> acfd0dd7
 | 0.14            | 1.25+              |
 | 0.13            | 1.25+              |
 | 0.12            | 1.25+              |
@@ -366,8 +363,6 @@
 vpa-post-processor.kubernetes.io/{containerName}_integerCPU=true
 ```
 
-<<<<<<< HEAD
-=======
 ### Controlling eviction behavior based on scaling direction and resource
  To limit disruptions caused by evictions, you can put additional constraints on the Updater's eviction behavior by specifying `.updatePolicy.EvictionRequirements` in the VPA spec. An `EvictionRequirement` contains a resource and a `ChangeRequirement`, which is evaluated by comparing a new recommendation against the currently set resources for a container.
  Here is an example configuration which allows evictions only when CPU or memory get scaled up, but not when they both are scaled down
@@ -379,7 +374,6 @@
  ```
  Note that this doesn't prevent scaling down entirely, as Pods may get recreated for different reasons, resulting in a new recommendation being applied. See [the original AEP](https://github.com/kubernetes/autoscaler/tree/master/vertical-pod-autoscaler/enhancements/4831-control-eviction-behavior) for more context and usage information.
 
->>>>>>> acfd0dd7
 # Known limitations
 
 * Whenever VPA updates the pod resources, the pod is recreated, which causes all
