# Vertical Pod Autoscaler

## Contents
- [Contents](#contents)
- [Intro](#intro)
- [Installation](#installation)
  - [Compatibility](#compatibility)
  - [Notice on deprecation of v1beta2 version (>=0.13.0)](#notice-on-deprecation-of-v1beta2-version-0130)
  - [Notice on removal of v1beta1 version (>=0.5.0)](#notice-on-removal-of-v1beta1-version-050)
  - [Prerequisites](#prerequisites)
  - [Install command](#install-command)
  - [Quick start](#quick-start)
  - [Test your installation](#test-your-installation)
  - [Example VPA configuration](#example-vpa-configuration)
  - [Troubleshooting](#troubleshooting)
  - [Components of VPA](#components-of-vpa)
  - [Tear down](#tear-down)
- [Limits control](#limits-control)
- [Examples](#examples)
  - [Keeping limit proportional to request](#keeping-limit-proportional-to-request)
  - [Capping to Limit Range](#capping-to-limit-range)
  - [Resource Policy Overriding Limit Range](#resource-policy-overriding-limit-range)
  - [Starting multiple recommenders](#starting-multiple-recommenders)
  - [Using CPU management with static policy](#using-cpu-management-with-static-policy)
  - [Controlling eviction behavior based on scaling direction and resource](#controlling-eviction-behavior-based-on-scaling-direction-and-resource)
- [Known limitations](#known-limitations)
- [Related links](#related-links)

# Intro

Vertical Pod Autoscaler (VPA) frees users from the necessity of setting
up-to-date resource limits and requests for the containers in their pods. When
configured, it will set the requests automatically based on usage and thus
allow proper scheduling onto nodes so that appropriate resource amount is
available for each pod. It will also maintain ratios between limits and
requests that were specified in initial containers configuration.

It can both down-scale pods that are over-requesting resources, and also
up-scale pods that are under-requesting resources based on their usage over
time.

Autoscaling is configured with a
[Custom Resource Definition object](https://kubernetes.io/docs/concepts/api-extension/custom-resources/)
called [VerticalPodAutoscaler](https://github.com/kubernetes/autoscaler/blob/master/vertical-pod-autoscaler/pkg/apis/autoscaling.k8s.io/v1/types.go).
It allows to specify which pods should be vertically autoscaled as well as if/how the
resource recommendations are applied.

To enable vertical pod autoscaling on your cluster please follow the installation
procedure described below.

# Installation

<<<<<<< HEAD
The current default version is Vertical Pod Autoscaler 0.14.0
=======
The current default version is Vertical Pod Autoscaler 1.1.0
>>>>>>> 7d1f87fc

### Compatibility

| VPA version     | Kubernetes version |
|-----------------|--------------------|
<<<<<<< HEAD
=======
| 1.1             | 1.25+              |
>>>>>>> 7d1f87fc
| 1.0             | 1.25+              |
| 0.14            | 1.25+              |
| 0.13            | 1.25+              |
| 0.12            | 1.25+              |
| 0.11            | 1.22 - 1.24        |
| 0.10            | 1.22+              |
| 0.9             | 1.16+              |
| 0.8             | 1.13+              |
| 0.4 to 0.7      | 1.11+              |
| 0.3.X and lower | 1.7+               |

### Notice on CRD update (>=1.0.0)
**NOTE:** In version 1.0.0, we have updated the CRD definition and added RBAC for the
status resource. If you are upgrading from version (<=0.14.0), you must update the CRD
definition and RBAC.
```shell
kubectl apply -f https://raw.githubusercontent.com/kubernetes/autoscaler/vpa-release-1.0/vertical-pod-autoscaler/deploy/vpa-v1-crd-gen.yaml
kubectl apply -f https://raw.githubusercontent.com/kubernetes/autoscaler/vpa-release-1.0/vertical-pod-autoscaler/deploy/vpa-rbac.yaml
```
Another method is to re-execute the ./hack/vpa-process-yamls.sh script.
```shell
git clone https://github.com/kubernetes/autoscaler.git
cd autoscaler/vertical-pod-autoscaler
git checkout origin/vpa-release-1.0
REGISTRY=registry.k8s.io/autoscaling TAG=1.0.0 ./hack/vpa-process-yamls.sh apply
```

If you need to roll back to version (<=0.14.0), please check out the release for your
rollback version and execute ./hack/vpa-process-yamls.sh. For example, to rollback to 0.14.0:
```shell
git checkout origin/vpa-release-0.14
REGISTRY=registry.k8s.io/autoscaling TAG=0.14.0 ./hack/vpa-process-yamls.sh apply
kubectl delete clusterrole system:vpa-status-actor
kubectl delete clusterrolebinding system:vpa-status-actor
```

### Notice on deprecation of v1beta2 version (>=0.13.0)
**NOTE:** In 0.13.0 we deprecate `autoscaling.k8s.io/v1beta2` API. We plan to
remove this API version. While for now you can continue to use `v1beta2` API we
recommend using `autoscaling.k8s.io/v1` instead. `v1` and `v1beta2` APIs are
almost identical (`v1` API has some fields which are not present in `v1beta2`)
so simply changing which API version you're calling should be enough in almost
all cases.

### Notice on removal of v1beta1 version (>=0.5.0)

**NOTE:** In 0.5.0 we disabled the old version of the API - `autoscaling.k8s.io/v1beta1`.
The VPA objects in this version will no longer receive recommendations and
existing recommendations will be removed. The objects will remain present though
and a ConfigUnsupported condition will be set on them.

This doc is for installing latest VPA. For instructions on migration from older versions see [Migration Doc](https://github.com/kubernetes/autoscaler/blob/master/vertical-pod-autoscaler/MIGRATE.md).


### Prerequisites

* `kubectl` should be connected to the cluster you want to install VPA.
* The metrics server must be deployed in your cluster. Read more about [Metrics Server](https://github.com/kubernetes-incubator/metrics-server).
* If you are using a GKE Kubernetes cluster, you will need to grant your current Google
  identity `cluster-admin` role. Otherwise, you won't be authorized to grant extra
  privileges to the VPA system components.
  ```console
  $ gcloud info | grep Account    # get current google identity
  Account: [myname@example.org]

  $ kubectl create clusterrolebinding myname-cluster-admin-binding --clusterrole=cluster-admin --user=myname@example.org
  Clusterrolebinding "myname-cluster-admin-binding" created
  ```
* If you already have another version of VPA installed in your cluster, you have to tear down
  the existing installation first with:
  ```
  ./hack/vpa-down.sh
  ```

### Install command

To install VPA, please download the source code of VPA (for example with `git clone https://github.com/kubernetes/autoscaler.git`)
and run the following command inside the `vertical-pod-autoscaler` directory:

```
./hack/vpa-up.sh
```

Note: the script currently reads environment variables: `$REGISTRY` and `$TAG`.
Make sure you leave them unset unless you want to use a non-default version of VPA.


Note: If you are seeing following error during this step:
```
unknown option -addext
```
please upgrade openssl to version 1.1.1 or higher (needs to support -addext option) or use ./hack/vpa-up.sh on the [0.8 release branch](https://github.com/kubernetes/autoscaler/tree/vpa-release-0.8).

The script issues multiple `kubectl` commands to the
cluster that insert the configuration and start all needed pods (see
[architecture](https://github.com/kubernetes/design-proposals-archive/blob/main/autoscaling/vertical-pod-autoscaler.md#architecture-overview))
in the `kube-system` namespace. It also generates
and uploads a secret (a CA cert) used by VPA Admission Controller when communicating
with the API server.

To print YAML contents with all resources that would be understood by
`kubectl diff|apply|...` commands, you can use

```
./hack/vpa-process-yamls.sh print
```

The output of that command won't include secret information generated by
[pkg/admission-controller/gencerts.sh](pkg/admission-controller/gencerts.sh) script.

### Quick start

After [installation](#installation) the system is ready to recommend and set
resource requests for your pods.
In order to use it, you need to insert a *Vertical Pod Autoscaler* resource for
each controller that you want to have automatically computed resource requirements.
This will be most commonly a **Deployment**.
There are four modes in which *VPAs* operate:

* `"Auto"`: VPA assigns resource requests on pod creation as well as updates
  them on existing pods using the preferred update mechanism. Currently, this is
  equivalent to `"Recreate"` (see below). Once restart free ("in-place") update
  of pod requests is available, it may be used as the preferred update mechanism by
  the `"Auto"` mode.
* `"Recreate"`: VPA assigns resource requests on pod creation as well as updates
  them on existing pods by evicting them when the requested resources differ significantly
  from the new recommendation (respecting the Pod Disruption Budget, if defined).
  This mode should be used rarely, only if you need to ensure that the pods are restarted
  whenever the resource request changes. Otherwise, prefer the `"Auto"` mode which may take
  advantage of restart-free updates once they are available.
* `"Initial"`: VPA only assigns resource requests on pod creation and never changes them
  later.
* `"Off"`: VPA does not automatically change the resource requirements of the pods.
  The recommendations are calculated and can be inspected in the VPA object.

### Test your installation

A simple way to check if Vertical Pod Autoscaler is fully operational in your
cluster is to create a sample deployment and a corresponding VPA config:
```
kubectl create -f examples/hamster.yaml
```

The above command creates a deployment with two pods, each running a single container
that requests 100 millicores and tries to utilize slightly above 500 millicores.
The command also creates a VPA config pointing at the deployment.
VPA will observe the behaviour of the pods, and after about 5 minutes, they should get
updated with a higher CPU request
(note that VPA does not modify the template in the deployment, but the actual requests
of the pods are updated). To see VPA config and current recommended resource requests run:
```
kubectl describe vpa
```


*Note: if your cluster has little free capacity these pods may be unable to schedule.
You may need to add more nodes or adjust examples/hamster.yaml to use less CPU.*

### Example VPA configuration

```
apiVersion: autoscaling.k8s.io/v1
kind: VerticalPodAutoscaler
metadata:
  name: my-app-vpa
spec:
  targetRef:
    apiVersion: "apps/v1"
    kind:       Deployment
    name:       my-app
  updatePolicy:
    updateMode: "Auto"
```

### Troubleshooting

To diagnose problems with a VPA installation, perform the following steps:

* Check if all system components are running:
```
kubectl --namespace=kube-system get pods|grep vpa
```
The above command should list 3 pods (recommender, updater and admission-controller)
all in state Running.

* Check if the system components log any errors.
  For each of the pods returned by the previous command do:
```
kubectl --namespace=kube-system logs [pod name] | grep -e '^E[0-9]\{4\}'
```

* Check that the VPA Custom Resource Definition was created:
```
kubectl get customresourcedefinition | grep verticalpodautoscalers
```

### Components of VPA

The project consists of 3 components:

* [Recommender](https://github.com/kubernetes/autoscaler/blob/master/vertical-pod-autoscaler/pkg/recommender/README.md) - it monitors the current and past resource consumption and, based on it,
  provides recommended values for the containers' cpu and memory requests.

* [Updater](https://github.com/kubernetes/autoscaler/blob/master/vertical-pod-autoscaler/pkg/updater/README.md) - it checks which of the managed pods have correct resources set and, if not,
  kills them so that they can be recreated by their controllers with the updated requests.

* [Admission Plugin](https://github.com/kubernetes/autoscaler/blob/master/vertical-pod-autoscaler/pkg/admission-controller/README.md) - it sets the correct resource requests on new pods (either just created
  or recreated by their controller due to Updater's activity).

More on the architecture can be found [HERE](https://github.com/kubernetes/design-proposals-archive/blob/main/autoscaling/vertical-pod-autoscaler.md).

### Tear down

Note that if you stop running VPA in your cluster, the resource requests
for the pods already modified by VPA will not change, but any new pods
will get resources as defined in your controllers (i.e. deployment or
replicaset) and not according to previous recommendations made by VPA.

To stop using Vertical Pod Autoscaling in your cluster:
* If running on GKE, clean up role bindings created in [Prerequisites](#prerequisites):
```
kubectl delete clusterrolebinding myname-cluster-admin-binding
```
* Tear down VPA components:
```
./hack/vpa-down.sh
```

# Limits control

When setting limits VPA will conform to
[resource policies](https://github.com/kubernetes/autoscaler/blob/master/vertical-pod-autoscaler/pkg/apis/autoscaling.k8s.io/v1/types.go#L100).
It will maintain limit to request ratio specified for all containers.

VPA will try to cap recommendations between min and max of
[limit ranges](https://kubernetes.io/docs/concepts/policy/limit-range/). If limit range conflicts
with VPA resource policy, VPA will follow VPA policy (and set values outside the limit
range).

To disable getting VPA recommendations for an individual container, set `mode` to `"Off"` in `containerPolicies`.

## Examples

### Keeping limit proportional to request

The container template specifies resource request for 500 milli CPU and 1 GB of RAM. The template also
specifies resource limit of 2 GB RAM. VPA recommendation is 1000 milli CPU and 2 GB of RAM. When VPA
applies the recommendation, it will also set the memory limit to 4 GB.

### Capping to Limit Range

The container template specifies resource request for 500 milli CPU and 1 GB of RAM. The template also
specifies resource limit of 2 GB RAM. A limit range sets a maximum limit to 3 GB RAM per container.
VPA recommendation is 1000 milli CPU and 2 GB of RAM. When VPA applies the recommendation, it will
set the memory limit to 3 GB (to keep it within the allowed limit range) and the memory request to 1.5 GB (
to maintain a 2:1 limit/request ratio from the template).

### Resource Policy Overriding Limit Range

The container template specifies resource request for 500 milli CPU and 1 GB of RAM. The template also
specifies a resource limit of 2 GB RAM. A limit range sets a maximum limit to 3 GB RAM per container.
VPAs Container Resource Policy requires VPA to set containers request to at least 750 milli CPU and
2 GB RAM. VPA recommendation is 1000 milli CPU and 2 GB of RAM. When applying the recommendation,
VPA will set RAM request to 2 GB (following the resource policy) and RAM limit to 4 GB (to maintain
the 2:1 limit/request ratio from the template).

### Starting multiple recommenders

It is possible to start one or more extra recommenders in order to use different percentile on different workload profiles.
For example you could have 3 profiles: [frugal](deploy/recommender-deployment-low.yaml),
[standard](deploy/recommender-deployment.yaml) and
[performance](deploy/recommender-deployment-high.yaml) which will
use different TargetCPUPercentile (50, 90 and 95) to calculate their recommendations.

Please note the usage of the following arguments to override default names and percentiles:
- --recommender-name=performance
- --target-cpu-percentile=0.95

You can then choose which recommender to use by setting `recommenders` inside the `VerticalPodAutoscaler` spec.


### Custom memory bump-up after OOMKill
After an OOMKill event was observed, VPA increases the memory recommendation based on the observed memory usage in the event according to this formula: `recommendation = memory-usage-in-oomkill-event + max(oom-min-bump-up-bytes, memory-usage-in-oomkill-event * oom-bump-up-ratio)`.
You can configure the minimum bump-up as well as the multiplier by specifying startup arguments for the recommender:
`oom-bump-up-ratio` specifies the memory bump up ratio when OOM occurred, default is `1.2`. This means, memory will be increased by 20% after an OOMKill event.
`oom-min-bump-up-bytes` specifies minimal increase of memory after observing OOM. Defaults to `100 * 1024 * 1024` (=100MiB)

Usage in recommender deployment
```
  containers:
  - name: recommender
    args:
      - --oom-bump-up-ratio=2.0
      - --oom-min-bump-up-bytes=524288000
```

### Using CPU management with static policy

If you are using the [CPU management with static policy](https://kubernetes.io/docs/tasks/administer-cluster/cpu-management-policies/#static-policy) for some containers,
you probably want the CPU recommendation to be an integer. A dedicated recommendation pre-processor can perform a round up on the CPU recommendation. Recommendation capping still applies after the round up.
To activate this feature, pass the flag `--cpu-integer-post-processor-enabled` when you start the recommender.
The pre-processor only acts on containers having a specific configuration. This configuration consists in an annotation on your VPA object for each impacted container.
The annotation format is the following:
```
vpa-post-processor.kubernetes.io/{containerName}_integerCPU=true
```

### Controlling eviction behavior based on scaling direction and resource
 To limit disruptions caused by evictions, you can put additional constraints on the Updater's eviction behavior by specifying `.updatePolicy.EvictionRequirements` in the VPA spec. An `EvictionRequirement` contains a resource and a `ChangeRequirement`, which is evaluated by comparing a new recommendation against the currently set resources for a container.
 Here is an example configuration which allows evictions only when CPU or memory get scaled up, but not when they both are scaled down
 ```
 updatePolicy:
   evictionRequirements:
     - resources: ["cpu", "memory"]
       changeRequirement: TargetHigherThanRequests
 ```
 Note that this doesn't prevent scaling down entirely, as Pods may get recreated for different reasons, resulting in a new recommendation being applied. See [the original AEP](https://github.com/kubernetes/autoscaler/tree/master/vertical-pod-autoscaler/enhancements/4831-control-eviction-behavior) for more context and usage information.

# Known limitations

* Whenever VPA updates the pod resources, the pod is recreated, which causes all
  running containers to be recreated. The pod may be recreated on a different
  node.
* VPA cannot guarantee that pods it evicts or deletes to apply recommendations
  (when configured in `Auto` and `Recreate` modes) will be successfully
  recreated. This can be partly
  addressed by using VPA together with [Cluster Autoscaler](https://github.com/kubernetes/autoscaler/blob/master/cluster-autoscaler/FAQ.md#basics).
* VPA does not update resources of pods which are not run under a controller.
<<<<<<< HEAD
* Vertical Pod Autoscaler **should not be used with the [Horizontal Pod Autoscaler](https://kubernetes.io/docs/tasks/run-application/horizontal-pod-autoscale/#support-for-resource-metrics) (HPA) on CPU or memory** at this moment.
  However, you can use VPA with [HPA on custom and external metrics](https://kubernetes.io/docs/tasks/run-application/horizontal-pod-autoscale/#scaling-on-custom-metrics).
=======
* Vertical Pod Autoscaler **should not be used with the [Horizontal Pod
  Autoscaler](https://kubernetes.io/docs/tasks/run-application/horizontal-pod-autoscale/#support-for-resource-metrics)
  (HPA) on the same resource metric (CPU or memory)** at this moment. However, you can use [VPA with
  HPA on separate resource metrics](https://github.com/kubernetes/autoscaler/issues/6247) (e.g. VPA
  on memory and HPA on CPU) as well as with [HPA on custom and external
  metrics](https://kubernetes.io/docs/tasks/run-application/horizontal-pod-autoscale/#scaling-on-custom-metrics).
>>>>>>> 7d1f87fc
* The VPA admission controller is an admission webhook. If you add other admission webhooks
  to your cluster, it is important to analyze how they interact and whether they may conflict
  with each other. The order of admission controllers is defined by a flag on API server.
* VPA reacts to most out-of-memory events, but not in all situations.
* VPA performance has not been tested in large clusters.
* VPA recommendation might exceed available resources (e.g. Node size, available
  size, available quota) and cause **pods to go pending**. This can be partly
  addressed by using VPA together with [Cluster Autoscaler](https://github.com/kubernetes/autoscaler/blob/master/cluster-autoscaler/FAQ.md#basics).
* Multiple VPA resources matching the same pod have undefined behavior.

# Related links

* [FAQ](FAQ.md)
* [Design
  proposal](https://github.com/kubernetes/design-proposals-archive/blob/main/autoscaling/vertical-pod-autoscaler.md)
* [API
  definition](pkg/apis/autoscaling.k8s.io/v1/types.go)<|MERGE_RESOLUTION|>--- conflicted
+++ resolved
@@ -50,20 +50,13 @@
 
 # Installation
 
-<<<<<<< HEAD
-The current default version is Vertical Pod Autoscaler 0.14.0
-=======
 The current default version is Vertical Pod Autoscaler 1.1.0
->>>>>>> 7d1f87fc
 
 ### Compatibility
 
 | VPA version     | Kubernetes version |
 |-----------------|--------------------|
-<<<<<<< HEAD
-=======
 | 1.1             | 1.25+              |
->>>>>>> 7d1f87fc
 | 1.0             | 1.25+              |
 | 0.14            | 1.25+              |
 | 0.13            | 1.25+              |
@@ -392,17 +385,12 @@
   recreated. This can be partly
   addressed by using VPA together with [Cluster Autoscaler](https://github.com/kubernetes/autoscaler/blob/master/cluster-autoscaler/FAQ.md#basics).
 * VPA does not update resources of pods which are not run under a controller.
-<<<<<<< HEAD
-* Vertical Pod Autoscaler **should not be used with the [Horizontal Pod Autoscaler](https://kubernetes.io/docs/tasks/run-application/horizontal-pod-autoscale/#support-for-resource-metrics) (HPA) on CPU or memory** at this moment.
-  However, you can use VPA with [HPA on custom and external metrics](https://kubernetes.io/docs/tasks/run-application/horizontal-pod-autoscale/#scaling-on-custom-metrics).
-=======
 * Vertical Pod Autoscaler **should not be used with the [Horizontal Pod
   Autoscaler](https://kubernetes.io/docs/tasks/run-application/horizontal-pod-autoscale/#support-for-resource-metrics)
   (HPA) on the same resource metric (CPU or memory)** at this moment. However, you can use [VPA with
   HPA on separate resource metrics](https://github.com/kubernetes/autoscaler/issues/6247) (e.g. VPA
   on memory and HPA on CPU) as well as with [HPA on custom and external
   metrics](https://kubernetes.io/docs/tasks/run-application/horizontal-pod-autoscale/#scaling-on-custom-metrics).
->>>>>>> 7d1f87fc
 * The VPA admission controller is an admission webhook. If you add other admission webhooks
   to your cluster, it is important to analyze how they interact and whether they may conflict
   with each other. The order of admission controllers is defined by a flag on API server.
