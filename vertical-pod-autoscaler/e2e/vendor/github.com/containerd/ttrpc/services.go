--- conflicted
+++ resolved
@@ -25,10 +25,6 @@
 	"path"
 	"unsafe"
 
-<<<<<<< HEAD
-	"github.com/gogo/protobuf/proto"
-=======
->>>>>>> acfd0dd7
 	"google.golang.org/grpc/codes"
 	"google.golang.org/grpc/status"
 	"google.golang.org/protobuf/proto"
@@ -241,23 +237,6 @@
 	}
 }
 
-<<<<<<< HEAD
-func (s *serviceSet) resolve(service, method string) (Method, error) {
-	srv, ok := s.services[service]
-	if !ok {
-		return nil, status.Errorf(codes.Unimplemented, "service %v", service)
-	}
-
-	mthd, ok := srv.Methods[method]
-	if !ok {
-		return nil, status.Errorf(codes.Unimplemented, "method %v", method)
-	}
-
-	return mthd, nil
-}
-
-=======
->>>>>>> acfd0dd7
 // convertCode maps stdlib go errors into grpc space.
 //
 // This is ripped from the grpc-go code base.
