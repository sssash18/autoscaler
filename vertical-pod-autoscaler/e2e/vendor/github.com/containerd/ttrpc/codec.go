--- conflicted
+++ resolved
@@ -19,11 +19,7 @@
 import (
 	"fmt"
 
-<<<<<<< HEAD
-	"github.com/gogo/protobuf/proto"
-=======
 	"google.golang.org/protobuf/proto"
->>>>>>> acfd0dd7
 )
 
 type codec struct{}
