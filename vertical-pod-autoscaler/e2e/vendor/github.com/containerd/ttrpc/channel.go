/*
   Copyright The containerd Authors.

   Licensed under the Apache License, Version 2.0 (the "License");
   you may not use this file except in compliance with the License.
   You may obtain a copy of the License at

       http://www.apache.org/licenses/LICENSE-2.0

   Unless required by applicable law or agreed to in writing, software
   distributed under the License is distributed on an "AS IS" BASIS,
   WITHOUT WARRANTIES OR CONDITIONS OF ANY KIND, either express or implied.
   See the License for the specific language governing permissions and
   limitations under the License.
*/

package ttrpc

import (
	"bufio"
	"encoding/binary"
	"fmt"
	"io"
	"net"
	"sync"

	"google.golang.org/grpc/codes"
	"google.golang.org/grpc/status"
)

const (
	messageHeaderLength = 10
	messageLengthMax    = 4 << 20
)

type messageType uint8

const (
	messageTypeRequest  messageType = 0x1
	messageTypeResponse messageType = 0x2
	messageTypeData     messageType = 0x3
)

func (mt messageType) String() string {
	switch mt {
	case messageTypeRequest:
		return "request"
	case messageTypeResponse:
		return "response"
	case messageTypeData:
		return "data"
	default:
		return "unknown"
	}
}

const (
	flagRemoteClosed uint8 = 0x1
	flagRemoteOpen   uint8 = 0x2
	flagNoData       uint8 = 0x4
)

// messageHeader represents the fixed-length message header of 10 bytes sent
// with every request.
type messageHeader struct {
	Length   uint32      // length excluding this header. b[:4]
	StreamID uint32      // identifies which request stream message is a part of. b[4:8]
	Type     messageType // message type b[8]
	Flags    uint8       // type specific flags b[9]
}

func readMessageHeader(p []byte, r io.Reader) (messageHeader, error) {
	_, err := io.ReadFull(r, p[:messageHeaderLength])
	if err != nil {
		return messageHeader{}, err
	}

	return messageHeader{
		Length:   binary.BigEndian.Uint32(p[:4]),
		StreamID: binary.BigEndian.Uint32(p[4:8]),
		Type:     messageType(p[8]),
		Flags:    p[9],
	}, nil
}

func writeMessageHeader(w io.Writer, p []byte, mh messageHeader) error {
	binary.BigEndian.PutUint32(p[:4], mh.Length)
	binary.BigEndian.PutUint32(p[4:8], mh.StreamID)
	p[8] = byte(mh.Type)
	p[9] = mh.Flags

	_, err := w.Write(p[:])
	return err
}

var buffers sync.Pool

type channel struct {
	conn  net.Conn
	bw    *bufio.Writer
	br    *bufio.Reader
	hrbuf [messageHeaderLength]byte // avoid alloc when reading header
	hwbuf [messageHeaderLength]byte
}

func newChannel(conn net.Conn) *channel {
	return &channel{
		conn: conn,
		bw:   bufio.NewWriter(conn),
		br:   bufio.NewReader(conn),
	}
}

// recv a message from the channel. The returned buffer contains the message.
//
// If a valid grpc status is returned, the message header
// returned will be valid and caller should send that along to
// the correct consumer. The bytes on the underlying channel
// will be discarded.
func (ch *channel) recv() (messageHeader, []byte, error) {
	mh, err := readMessageHeader(ch.hrbuf[:], ch.br)
	if err != nil {
		return messageHeader{}, nil, err
	}

	if mh.Length > uint32(messageLengthMax) {
		if _, err := ch.br.Discard(int(mh.Length)); err != nil {
			return mh, nil, fmt.Errorf("failed to discard after receiving oversized message: %w", err)
		}

		return mh, nil, status.Errorf(codes.ResourceExhausted, "message length %v exceed maximum message size of %v", mh.Length, messageLengthMax)
	}

<<<<<<< HEAD
	p := ch.getmbuf(int(mh.Length))
	if _, err := io.ReadFull(ch.br, p); err != nil {
		return messageHeader{}, nil, fmt.Errorf("failed reading message: %w", err)
=======
	var p []byte
	if mh.Length > 0 {
		p = ch.getmbuf(int(mh.Length))
		if _, err := io.ReadFull(ch.br, p); err != nil {
			return messageHeader{}, nil, fmt.Errorf("failed reading message: %w", err)
		}
>>>>>>> acfd0dd7
	}

	return mh, p, nil
}

func (ch *channel) send(streamID uint32, t messageType, flags uint8, p []byte) error {
	// TODO: Error on send rather than on recv
	//if len(p) > messageLengthMax {
	//	return status.Errorf(codes.InvalidArgument, "refusing to send, message length %v exceed maximum message size of %v", len(p), messageLengthMax)
	//}
	if err := writeMessageHeader(ch.bw, ch.hwbuf[:], messageHeader{Length: uint32(len(p)), StreamID: streamID, Type: t, Flags: flags}); err != nil {
		return err
	}

	if len(p) > 0 {
		_, err := ch.bw.Write(p)
		if err != nil {
			return err
		}
	}

	return ch.bw.Flush()
}

func (ch *channel) getmbuf(size int) []byte {
	// we can't use the standard New method on pool because we want to allocate
	// based on size.
	b, ok := buffers.Get().(*[]byte)
	if !ok || cap(*b) < size {
		// TODO(stevvooe): It may be better to allocate these in fixed length
		// buckets to reduce fragmentation but its not clear that would help
		// with performance. An ilogb approach or similar would work well.
		bb := make([]byte, size)
		b = &bb
	} else {
		*b = (*b)[:size]
	}
	return *b
}

func (ch *channel) putmbuf(p []byte) {
	buffers.Put(&p)
}<|MERGE_RESOLUTION|>--- conflicted
+++ resolved
@@ -131,18 +131,12 @@
 		return mh, nil, status.Errorf(codes.ResourceExhausted, "message length %v exceed maximum message size of %v", mh.Length, messageLengthMax)
 	}
 
-<<<<<<< HEAD
-	p := ch.getmbuf(int(mh.Length))
-	if _, err := io.ReadFull(ch.br, p); err != nil {
-		return messageHeader{}, nil, fmt.Errorf("failed reading message: %w", err)
-=======
 	var p []byte
 	if mh.Length > 0 {
 		p = ch.getmbuf(int(mh.Length))
 		if _, err := io.ReadFull(ch.br, p); err != nil {
 			return messageHeader{}, nil, fmt.Errorf("failed reading message: %w", err)
 		}
->>>>>>> acfd0dd7
 	}
 
 	return mh, p, nil
