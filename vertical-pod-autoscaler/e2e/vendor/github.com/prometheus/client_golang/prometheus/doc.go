--- conflicted
+++ resolved
@@ -37,37 +37,6 @@
 //
 //	type metrics struct {
 //		cpuTemp  prometheus.Gauge
-<<<<<<< HEAD
-//	  hdFailures *prometheus.CounterVec
-//	}
-//
-//	func NewMetrics(reg prometheus.Registerer) *metrics {
-//	  m := &metrics{
-//	    cpuTemp: prometheus.NewGauge(prometheus.GaugeOpts{
-//	      Name: "cpu_temperature_celsius",
-//	      Help: "Current temperature of the CPU.",
-//	    }),
-//	    hdFailures: prometheus.NewCounterVec(
-//	      prometheus.CounterOpts{
-//	        Name: "hd_errors_total",
-//	        Help: "Number of hard-disk errors.",
-//	      },
-//	      []string{"device"},
-//	    ),
-//	  }
-//	  reg.MustRegister(m.cpuTemp)
-//	  reg.MustRegister(m.hdFailures)
-//	  return m
-//	}
-//
-//	func main() {
-//	  // Create a non-global registry.
-//	  reg := prometheus.NewRegistry()
-//
-//	  // Create new metrics and register them using the custom registry.
-//	  m := NewMetrics(reg)
-//	  // Set values for the new created metrics.
-=======
 //		hdFailures *prometheus.CounterVec
 //	}
 //
@@ -97,7 +66,6 @@
 //		// Create new metrics and register them using the custom registry.
 //		m := NewMetrics(reg)
 //		// Set values for the new created metrics.
->>>>>>> acfd0dd7
 //		m.cpuTemp.Set(65.3)
 //		m.hdFailures.With(prometheus.Labels{"device":"/dev/sda"}).Inc()
 //
