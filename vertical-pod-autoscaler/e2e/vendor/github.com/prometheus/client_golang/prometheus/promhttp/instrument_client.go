--- conflicted
+++ resolved
@@ -74,19 +74,11 @@
 	return func(r *http.Request) (*http.Response, error) {
 		resp, err := next.RoundTrip(r)
 		if err == nil {
-<<<<<<< HEAD
-			addWithExemplar(
-				counter.With(labels(code, method, r.Method, resp.StatusCode, rtOpts.extraMethods...)),
-				1,
-				rtOpts.getExemplarFn(r.Context()),
-			)
-=======
 			l := labels(code, method, r.Method, resp.StatusCode, rtOpts.extraMethods...)
 			for label, resolve := range rtOpts.extraLabelsFromCtx {
 				l[label] = resolve(resp.Request.Context())
 			}
 			addWithExemplar(counter.With(l), 1, rtOpts.getExemplarFn(r.Context()))
->>>>>>> acfd0dd7
 		}
 		return resp, err
 	}
@@ -126,19 +118,11 @@
 		start := time.Now()
 		resp, err := next.RoundTrip(r)
 		if err == nil {
-<<<<<<< HEAD
-			observeWithExemplar(
-				obs.With(labels(code, method, r.Method, resp.StatusCode, rtOpts.extraMethods...)),
-				time.Since(start).Seconds(),
-				rtOpts.getExemplarFn(r.Context()),
-			)
-=======
 			l := labels(code, method, r.Method, resp.StatusCode, rtOpts.extraMethods...)
 			for label, resolve := range rtOpts.extraLabelsFromCtx {
 				l[label] = resolve(resp.Request.Context())
 			}
 			observeWithExemplar(obs.With(l), time.Since(start).Seconds(), rtOpts.getExemplarFn(r.Context()))
->>>>>>> acfd0dd7
 		}
 		return resp, err
 	}
