--- conflicted
+++ resolved
@@ -24,18 +24,6 @@
 	apply(*options)
 }
 
-<<<<<<< HEAD
-// options store options for both a handler or round tripper.
-type options struct {
-	extraMethods  []string
-	getExemplarFn func(requestCtx context.Context) prometheus.Labels
-}
-
-func defaultOptions() *options {
-	return &options{getExemplarFn: func(ctx context.Context) prometheus.Labels { return nil }}
-}
-
-=======
 // LabelValueFromCtx are used to compute the label value from request context.
 // Context can be filled with values from request through middleware.
 type LabelValueFromCtx func(ctx context.Context) string
@@ -64,7 +52,6 @@
 	return labels
 }
 
->>>>>>> acfd0dd7
 type optionApplyFunc func(*options)
 
 func (o optionApplyFunc) apply(opt *options) { o(opt) }
@@ -79,21 +66,13 @@
 	})
 }
 
-<<<<<<< HEAD
-// WithExemplarFromContext adds allows to put a hook to all counter and histogram metrics.
-// If the hook function returns non-nil labels, exemplars will be added for that request, otherwise metric
-// will get instrumented without exemplar.
-=======
 // WithExemplarFromContext allows to inject function that will get exemplar from context that will be put to counter and histogram metrics.
 // If the function returns nil labels or the metric does not support exemplars, no exemplar will be added (noop), but
 // metric will continue to observe/increment.
->>>>>>> acfd0dd7
 func WithExemplarFromContext(getExemplarFn func(requestCtx context.Context) prometheus.Labels) Option {
 	return optionApplyFunc(func(o *options) {
 		o.getExemplarFn = getExemplarFn
 	})
-<<<<<<< HEAD
-=======
 }
 
 // WithLabelFromCtx registers a label for dynamic resolution with access to context.
@@ -102,5 +81,4 @@
 	return optionApplyFunc(func(o *options) {
 		o.extraLabelsFromCtx[name] = valueFn
 	})
->>>>>>> acfd0dd7
 }