# Archive created by ttar -c -f fixtures.ttar fixtures/
Directory: fixtures
Mode: 775
# ttar - - - - - - - - - - - - - - - - - - - - - - - - - - - - - - - - - - - -
Directory: fixtures/proc
Mode: 775
# ttar - - - - - - - - - - - - - - - - - - - - - - - - - - - - - - - - - - - -
Directory: fixtures/proc/26231
Mode: 755
# ttar - - - - - - - - - - - - - - - - - - - - - - - - - - - - - - - - - - - -
Path: fixtures/proc/26231/cmdline
Lines: 1
vimNULLBYTEtest.goNULLBYTE+10NULLBYTEEOF
Mode: 644
# ttar - - - - - - - - - - - - - - - - - - - - - - - - - - - - - - - - - - - -
Path: fixtures/proc/26231/comm
Lines: 1
vim
Mode: 644
# ttar - - - - - - - - - - - - - - - - - - - - - - - - - - - - - - - - - - - -
Path: fixtures/proc/26231/cwd
SymlinkTo: /usr/bin
# ttar - - - - - - - - - - - - - - - - - - - - - - - - - - - - - - - - - - - -
Path: fixtures/proc/26231/environ
Lines: 1
PATH=/go/bin:/usr/local/go/bin:/usr/local/sbin:/usr/local/bin:/usr/sbin:/usr/bin:/sbin:/binNULLBYTEHOSTNAME=cd24e11f73a5NULLBYTETERM=xtermNULLBYTEGOLANG_VERSION=1.12.5NULLBYTEGOPATH=/goNULLBYTEHOME=/rootNULLBYTEEOF
Mode: 644
# ttar - - - - - - - - - - - - - - - - - - - - - - - - - - - - - - - - - - - -
Path: fixtures/proc/26231/exe
SymlinkTo: /usr/bin/vim
# ttar - - - - - - - - - - - - - - - - - - - - - - - - - - - - - - - - - - - -
Directory: fixtures/proc/26231/fd
Mode: 755
# ttar - - - - - - - - - - - - - - - - - - - - - - - - - - - - - - - - - - - -
Path: fixtures/proc/26231/fd/0
SymlinkTo: ../../symlinktargets/abc
# ttar - - - - - - - - - - - - - - - - - - - - - - - - - - - - - - - - - - - -
Path: fixtures/proc/26231/fd/1
SymlinkTo: ../../symlinktargets/def
# ttar - - - - - - - - - - - - - - - - - - - - - - - - - - - - - - - - - - - -
Path: fixtures/proc/26231/fd/10
SymlinkTo: ../../symlinktargets/xyz
# ttar - - - - - - - - - - - - - - - - - - - - - - - - - - - - - - - - - - - -
Path: fixtures/proc/26231/fd/2
SymlinkTo: ../../symlinktargets/ghi
# ttar - - - - - - - - - - - - - - - - - - - - - - - - - - - - - - - - - - - -
Path: fixtures/proc/26231/fd/3
SymlinkTo: ../../symlinktargets/uvw
# ttar - - - - - - - - - - - - - - - - - - - - - - - - - - - - - - - - - - - -
Directory: fixtures/proc/26231/fdinfo
Mode: 755
# ttar - - - - - - - - - - - - - - - - - - - - - - - - - - - - - - - - - - - -
Path: fixtures/proc/26231/fdinfo/0
Lines: 6
pos:	0
flags:	02004000
mnt_id:	13
inotify wd:3 ino:1 sdev:34 mask:fce ignored_mask:0 fhandle-bytes:c fhandle-type:81 f_handle:000000000100000000000000
inotify wd:2 ino:1300016 sdev:fd00002 mask:fce ignored_mask:0 fhandle-bytes:8 fhandle-type:1 f_handle:16003001ed3f022a
inotify wd:1 ino:2e0001 sdev:fd00000 mask:fce ignored_mask:0 fhandle-bytes:8 fhandle-type:1 f_handle:01002e00138e7c65
Mode: 644
# ttar - - - - - - - - - - - - - - - - - - - - - - - - - - - - - - - - - - - -
Path: fixtures/proc/26231/fdinfo/1
Lines: 4
pos:	0
flags:	02004002
mnt_id:	13
eventfd-count:                0
Mode: 644
# ttar - - - - - - - - - - - - - - - - - - - - - - - - - - - - - - - - - - - -
Path: fixtures/proc/26231/fdinfo/10
Lines: 3
pos:	0
flags:	02004002
mnt_id:	9
Mode: 400
# ttar - - - - - - - - - - - - - - - - - - - - - - - - - - - - - - - - - - - -
Path: fixtures/proc/26231/fdinfo/2
Lines: 3
pos:	0
flags:	02004002
mnt_id:	9
Mode: 400
# ttar - - - - - - - - - - - - - - - - - - - - - - - - - - - - - - - - - - - -
Path: fixtures/proc/26231/fdinfo/3
Lines: 3
pos:	0
flags:	02004002
mnt_id:	9
Mode: 400
# ttar - - - - - - - - - - - - - - - - - - - - - - - - - - - - - - - - - - - -
Path: fixtures/proc/26231/io
Lines: 7
rchar: 750339
wchar: 818609
syscr: 7405
syscw: 5245
read_bytes: 1024
write_bytes: 2048
cancelled_write_bytes: -1024
Mode: 644
# ttar - - - - - - - - - - - - - - - - - - - - - - - - - - - - - - - - - - - -
Path: fixtures/proc/26231/limits
Lines: 17
Limit                     Soft Limit           Hard Limit           Units
Max cpu time              unlimited            unlimited            seconds
Max file size             unlimited            unlimited            bytes
Max data size             unlimited            unlimited            bytes
Max stack size            8388608              unlimited            bytes
Max core file size        0                    unlimited            bytes
Max resident set          unlimited            unlimited            bytes
Max processes             62898                62898                processes
Max open files            2048                 4096                 files
Max locked memory         18446744073708503040 18446744073708503040 bytes
Max address space         8589934592           unlimited            bytes
Max file locks            unlimited            unlimited            locks
Max pending signals       62898                62898                signals
Max msgqueue size         819200               819200               bytes
Max nice priority         0                    0
Max realtime priority     0                    0
Max realtime timeout      unlimited            unlimited            us
Mode: 644
# ttar - - - - - - - - - - - - - - - - - - - - - - - - - - - - - - - - - - - -
Path: fixtures/proc/26231/mountstats
Lines: 20
device rootfs mounted on / with fstype rootfs
device sysfs mounted on /sys with fstype sysfs
device proc mounted on /proc with fstype proc
device /dev/sda1 mounted on / with fstype ext4
device 192.168.1.1:/srv/test mounted on /mnt/nfs/test with fstype nfs4 statvers=1.1
	opts:	rw,vers=4.0,rsize=1048576,wsize=1048576,namlen=255,acregmin=3,acregmax=60,acdirmin=30,acdirmax=60,hard,proto=tcp,port=0,timeo=600,retrans=2,sec=sys,mountaddr=192.168.1.1,clientaddr=192.168.1.5,local_lock=none
	age:	13968
	caps:	caps=0xfff7,wtmult=512,dtsize=32768,bsize=0,namlen=255
	nfsv4:	bm0=0xfdffafff,bm1=0xf9be3e,bm2=0x0,acl=0x0,pnfs=not configured
	sec:	flavor=1,pseudoflavor=1
	events:	52 226 0 0 1 13 398 0 0 331 0 47 0 0 77 0 0 77 0 0 0 0 0 0 0 0 0
	bytes:	1207640230 0 0 0 1210214218 0 295483 0
	RPC iostats version: 1.0  p/v: 100003/4 (nfs)
	xprt:	tcp 832 0 1 0 11 6428 6428 0 12154 0 24 26 5726
	per-op statistics
	        NULL: 0 0 0 0 0 0 0 0
	        READ: 1298 1298 0 207680 1210292152 6 79386 79407
	       WRITE: 0 0 0 0 0 0 0 0
	      ACCESS: 2927395007 2927394995 0 526931094212 362996810236 18446743919241604546 1667369447 1953587717

Mode: 644
# ttar - - - - - - - - - - - - - - - - - - - - - - - - - - - - - - - - - - - -
Directory: fixtures/proc/26231/net
Mode: 755
# ttar - - - - - - - - - - - - - - - - - - - - - - - - - - - - - - - - - - - -
Path: fixtures/proc/26231/net/dev
Lines: 4
Inter-|   Receive                                                |  Transmit
 face |bytes    packets errs drop fifo frame compressed multicast|bytes    packets errs drop fifo colls carrier compressed
    lo:       0       0    0    0    0     0          0         0        0       0    0    0    0     0       0          0
  eth0:     438       5    0    0    0     0          0         0      648       8    0    0    0     0       0          0
Mode: 644
# ttar - - - - - - - - - - - - - - - - - - - - - - - - - - - - - - - - - - - -
Directory: fixtures/proc/26231/ns
Mode: 755
# ttar - - - - - - - - - - - - - - - - - - - - - - - - - - - - - - - - - - - -
Path: fixtures/proc/26231/ns/mnt
SymlinkTo: mnt:[4026531840]
# ttar - - - - - - - - - - - - - - - - - - - - - - - - - - - - - - - - - - - -
Path: fixtures/proc/26231/ns/net
SymlinkTo: net:[4026531993]
# ttar - - - - - - - - - - - - - - - - - - - - - - - - - - - - - - - - - - - -
Path: fixtures/proc/26231/root
SymlinkTo: /
# ttar - - - - - - - - - - - - - - - - - - - - - - - - - - - - - - - - - - - -
Path: fixtures/proc/26231/schedstat
Lines: 1
411605849 93680043 79
Mode: 644
# ttar - - - - - - - - - - - - - - - - - - - - - - - - - - - - - - - - - - - -
Path: fixtures/proc/26231/smaps
Lines: 252
00400000-00cb1000 r-xp 00000000 fd:01 952273                             /bin/alertmanager
Size:               8900 kB
KernelPageSize:        4 kB
MMUPageSize:           4 kB
Rss:                2952 kB
Pss:                2952 kB
Shared_Clean:          0 kB
Shared_Dirty:          0 kB
Private_Clean:      2952 kB
Private_Dirty:         0 kB
Referenced:         2864 kB
Anonymous:             0 kB
LazyFree:              0 kB
AnonHugePages:         0 kB
ShmemPmdMapped:        0 kB
Shared_Hugetlb:        0 kB
Private_Hugetlb:       0 kB
Swap:                  0 kB
SwapPss:               0 kB
Locked:                0 kB
VmFlags: rd ex mr mw me dw sd 
00cb1000-016b0000 r--p 008b1000 fd:01 952273                             /bin/alertmanager
Size:              10236 kB
KernelPageSize:        4 kB
MMUPageSize:           4 kB
Rss:                6152 kB
Pss:                6152 kB
Shared_Clean:          0 kB
Shared_Dirty:          0 kB
Private_Clean:      6152 kB
Private_Dirty:         0 kB
Referenced:         5308 kB
Anonymous:             0 kB
LazyFree:              0 kB
AnonHugePages:         0 kB
ShmemPmdMapped:        0 kB
Shared_Hugetlb:        0 kB
Private_Hugetlb:       0 kB
Swap:                  0 kB
SwapPss:               0 kB
Locked:                0 kB
VmFlags: rd mr mw me dw sd 
016b0000-0171a000 rw-p 012b0000 fd:01 952273                             /bin/alertmanager
Size:                424 kB
KernelPageSize:        4 kB
MMUPageSize:           4 kB
Rss:                 176 kB
Pss:                 176 kB
Shared_Clean:          0 kB
Shared_Dirty:          0 kB
Private_Clean:        84 kB
Private_Dirty:        92 kB
Referenced:          176 kB
Anonymous:            92 kB
LazyFree:              0 kB
AnonHugePages:         0 kB
ShmemPmdMapped:        0 kB
Shared_Hugetlb:        0 kB
Private_Hugetlb:       0 kB
Swap:                 12 kB
SwapPss:              12 kB
Locked:                0 kB
VmFlags: rd wr mr mw me dw ac sd 
0171a000-0173f000 rw-p 00000000 00:00 0 
Size:                148 kB
KernelPageSize:        4 kB
MMUPageSize:           4 kB
Rss:                  76 kB
Pss:                  76 kB
Shared_Clean:          0 kB
Shared_Dirty:          0 kB
Private_Clean:         0 kB
Private_Dirty:        76 kB
Referenced:           76 kB
Anonymous:            76 kB
LazyFree:              0 kB
AnonHugePages:         0 kB
ShmemPmdMapped:        0 kB
Shared_Hugetlb:        0 kB
Private_Hugetlb:       0 kB
Swap:                  0 kB
SwapPss:               0 kB
Locked:                0 kB
VmFlags: rd wr mr mw me ac sd 
c000000000-c000400000 rw-p 00000000 00:00 0 
Size:               4096 kB
KernelPageSize:        4 kB
MMUPageSize:           4 kB
Rss:                2564 kB
Pss:                2564 kB
Shared_Clean:          0 kB
Shared_Dirty:          0 kB
Private_Clean:        20 kB
Private_Dirty:      2544 kB
Referenced:         2544 kB
Anonymous:          2564 kB
LazyFree:              0 kB
AnonHugePages:         0 kB
ShmemPmdMapped:        0 kB
Shared_Hugetlb:        0 kB
Private_Hugetlb:       0 kB
Swap:               1100 kB
SwapPss:            1100 kB
Locked:                0 kB
VmFlags: rd wr mr mw me ac sd 
c000400000-c001600000 rw-p 00000000 00:00 0 
Size:              18432 kB
KernelPageSize:        4 kB
MMUPageSize:           4 kB
Rss:               16024 kB
Pss:               16024 kB
Shared_Clean:          0 kB
Shared_Dirty:          0 kB
Private_Clean:      5864 kB
Private_Dirty:     10160 kB
Referenced:        11944 kB
Anonymous:         16024 kB
LazyFree:           5848 kB
AnonHugePages:         0 kB
ShmemPmdMapped:        0 kB
Shared_Hugetlb:        0 kB
Private_Hugetlb:       0 kB
Swap:                440 kB
SwapPss:             440 kB
Locked:                0 kB
VmFlags: rd wr mr mw me ac sd nh 
c001600000-c004000000 rw-p 00000000 00:00 0 
Size:              43008 kB
KernelPageSize:        4 kB
MMUPageSize:           4 kB
Rss:                   0 kB
Pss:                   0 kB
Shared_Clean:          0 kB
Shared_Dirty:          0 kB
Private_Clean:         0 kB
Private_Dirty:         0 kB
Referenced:            0 kB
Anonymous:             0 kB
LazyFree:              0 kB
AnonHugePages:         0 kB
ShmemPmdMapped:        0 kB
Shared_Hugetlb:        0 kB
Private_Hugetlb:       0 kB
Swap:                  0 kB
SwapPss:               0 kB
Locked:                0 kB
VmFlags: rd wr mr mw me ac sd 
7f0ab95ca000-7f0abbb7b000 rw-p 00000000 00:00 0 
Size:              38596 kB
KernelPageSize:        4 kB
MMUPageSize:           4 kB
Rss:                1992 kB
Pss:                1992 kB
Shared_Clean:          0 kB
Shared_Dirty:          0 kB
Private_Clean:       476 kB
Private_Dirty:      1516 kB
Referenced:         1828 kB
Anonymous:          1992 kB
LazyFree:              0 kB
AnonHugePages:         0 kB
ShmemPmdMapped:        0 kB
Shared_Hugetlb:        0 kB
Private_Hugetlb:       0 kB
Swap:                384 kB
SwapPss:             384 kB
Locked:                0 kB
VmFlags: rd wr mr mw me ac sd 
7ffc07ecf000-7ffc07ef0000 rw-p 00000000 00:00 0                          [stack]
Size:                132 kB
KernelPageSize:        4 kB
MMUPageSize:           4 kB
Rss:                   8 kB
Pss:                   8 kB
Shared_Clean:          0 kB
Shared_Dirty:          0 kB
Private_Clean:         0 kB
Private_Dirty:         8 kB
Referenced:            8 kB
Anonymous:             8 kB
LazyFree:              0 kB
AnonHugePages:         0 kB
ShmemPmdMapped:        0 kB
Shared_Hugetlb:        0 kB
Private_Hugetlb:       0 kB
Swap:                  4 kB
SwapPss:               4 kB
Locked:                0 kB
VmFlags: rd wr mr mw me gd ac 
7ffc07f9e000-7ffc07fa1000 r--p 00000000 00:00 0                          [vvar]
Size:                 12 kB
KernelPageSize:        4 kB
MMUPageSize:           4 kB
Rss:                   0 kB
Pss:                   0 kB
Shared_Clean:          0 kB
Shared_Dirty:          0 kB
Private_Clean:         0 kB
Private_Dirty:         0 kB
Referenced:            0 kB
Anonymous:             0 kB
LazyFree:              0 kB
AnonHugePages:         0 kB
ShmemPmdMapped:        0 kB
Shared_Hugetlb:        0 kB
Private_Hugetlb:       0 kB
Swap:                  0 kB
SwapPss:               0 kB
Locked:                0 kB
VmFlags: rd mr pf io de dd sd 
7ffc07fa1000-7ffc07fa3000 r-xp 00000000 00:00 0                          [vdso]
Size:                  8 kB
KernelPageSize:        4 kB
MMUPageSize:           4 kB
Rss:                   4 kB
Pss:                   0 kB
Shared_Clean:          4 kB
Shared_Dirty:          0 kB
Private_Clean:         0 kB
Private_Dirty:         0 kB
Referenced:            4 kB
Anonymous:             0 kB
LazyFree:              0 kB
AnonHugePages:         0 kB
ShmemPmdMapped:        0 kB
Shared_Hugetlb:        0 kB
Private_Hugetlb:       0 kB
Swap:                  0 kB
SwapPss:               0 kB
Locked:                0 kB
VmFlags: rd ex mr mw me de sd 
ffffffffff600000-ffffffffff601000 r-xp 00000000 00:00 0                  [vsyscall]
Size:                  4 kB
KernelPageSize:        4 kB
MMUPageSize:           4 kB
Rss:                   0 kB
Pss:                   0 kB
Shared_Clean:          0 kB
Shared_Dirty:          0 kB
Private_Clean:         0 kB
Private_Dirty:         0 kB
Referenced:            0 kB
Anonymous:             0 kB
LazyFree:              0 kB
AnonHugePages:         0 kB
ShmemPmdMapped:        0 kB
Shared_Hugetlb:        0 kB
Private_Hugetlb:       0 kB
Swap:                  0 kB
SwapPss:               0 kB
Locked:                0 kB
VmFlags: rd ex 
Mode: 644
# ttar - - - - - - - - - - - - - - - - - - - - - - - - - - - - - - - - - - - -
Path: fixtures/proc/26231/smaps_rollup
Lines: 17
00400000-ffffffffff601000 ---p 00000000 00:00 0                          [rollup]
Rss:               29948 kB
Pss:               29944 kB
Shared_Clean:          4 kB
Shared_Dirty:          0 kB
Private_Clean:     15548 kB
Private_Dirty:     14396 kB
Referenced:        24752 kB
Anonymous:         20756 kB
LazyFree:           5848 kB
AnonHugePages:         0 kB
ShmemPmdMapped:        0 kB
Shared_Hugetlb:        0 kB
Private_Hugetlb:       0 kB
Swap:               1940 kB
SwapPss:            1940 kB
Locked:                0 kB
Mode: 644
# ttar - - - - - - - - - - - - - - - - - - - - - - - - - - - - - - - - - - - -
Path: fixtures/proc/26231/stat
Lines: 1
26231 (vim) R 5392 7446 5392 34835 7446 4218880 32533 309516 26 82 1677 44 158 99 20 0 1 0 82375 56274944 1981 18446744073709551615 4194304 6294284 140736914091744 140736914087944 139965136429984 0 0 12288 1870679807 0 0 0 17 0 0 0 31 0 0 8391624 8481048 16420864 140736914093252 140736914093279 140736914093279 140736914096107 0
Mode: 644
# ttar - - - - - - - - - - - - - - - - - - - - - - - - - - - - - - - - - - - -
Path: fixtures/proc/26231/status
Lines: 53

Name:	prometheus
Umask:	0022
State:	S (sleeping)
Tgid:	26231
Ngid:	0
Pid:	26231
PPid:	1
TracerPid:	0
Uid:	1000	1000	1000	0
Gid:	1001	1001	1001	0
FDSize:	128
Groups:
NStgid:	1
NSpid:	1
NSpgid:	1
NSsid:	1
VmPeak:	   58472 kB
VmSize:	   58440 kB
VmLck:	       0 kB
VmPin:	       0 kB
VmHWM:	    8028 kB
VmRSS:	    6716 kB
RssAnon:	    2092 kB
RssFile:	    4624 kB
RssShmem:	       0 kB
VmData:	    2580 kB
VmStk:	     136 kB
VmExe:	     948 kB
VmLib:	    6816 kB
VmPTE:	     128 kB
VmPMD:	      12 kB
VmSwap:	     660 kB
HugetlbPages:	       0 kB
Threads:	1
SigQ:	8/63965
SigPnd:	0000000000000000
ShdPnd:	0000000000000000
SigBlk:	7be3c0fe28014a03
SigIgn:	0000000000001000
SigCgt:	00000001800004ec
CapInh:	0000000000000000
CapPrm:	0000003fffffffff
CapEff:	0000003fffffffff
CapBnd:	0000003fffffffff
CapAmb:	0000000000000000
Seccomp:	0
Cpus_allowed:	ff
Cpus_allowed_list:	0-7
Mems_allowed:	00000000,00000001
Mems_allowed_list:	0
voluntary_ctxt_switches:	4742839
nonvoluntary_ctxt_switches:	1727500
Mode: 644
# ttar - - - - - - - - - - - - - - - - - - - - - - - - - - - - - - - - - - - -
Path: fixtures/proc/26231/wchan
Lines: 1
poll_schedule_timeoutEOF
Mode: 664
# ttar - - - - - - - - - - - - - - - - - - - - - - - - - - - - - - - - - - - -
Directory: fixtures/proc/26232
Mode: 755
# ttar - - - - - - - - - - - - - - - - - - - - - - - - - - - - - - - - - - - -
Path: fixtures/proc/26232/cmdline
Lines: 0
Mode: 644
# ttar - - - - - - - - - - - - - - - - - - - - - - - - - - - - - - - - - - - -
Path: fixtures/proc/26232/comm
Lines: 1
ata_sff
Mode: 644
# ttar - - - - - - - - - - - - - - - - - - - - - - - - - - - - - - - - - - - -
Path: fixtures/proc/26232/cwd
SymlinkTo: /does/not/exist
# ttar - - - - - - - - - - - - - - - - - - - - - - - - - - - - - - - - - - - -
Directory: fixtures/proc/26232/fd
Mode: 755
# ttar - - - - - - - - - - - - - - - - - - - - - - - - - - - - - - - - - - - -
Path: fixtures/proc/26232/fd/0
SymlinkTo: ../../symlinktargets/abc
# ttar - - - - - - - - - - - - - - - - - - - - - - - - - - - - - - - - - - - -
Path: fixtures/proc/26232/fd/1
SymlinkTo: ../../symlinktargets/def
# ttar - - - - - - - - - - - - - - - - - - - - - - - - - - - - - - - - - - - -
Path: fixtures/proc/26232/fd/2
SymlinkTo: ../../symlinktargets/ghi
# ttar - - - - - - - - - - - - - - - - - - - - - - - - - - - - - - - - - - - -
Path: fixtures/proc/26232/fd/3
SymlinkTo: ../../symlinktargets/uvw
# ttar - - - - - - - - - - - - - - - - - - - - - - - - - - - - - - - - - - - -
Path: fixtures/proc/26232/fd/4
SymlinkTo: ../../symlinktargets/xyz
# ttar - - - - - - - - - - - - - - - - - - - - - - - - - - - - - - - - - - - -
Path: fixtures/proc/26232/limits
Lines: 17
Limit                     Soft Limit           Hard Limit           Units
Max cpu time              unlimited            unlimited            seconds
Max file size             unlimited            unlimited            bytes
Max data size             unlimited            unlimited            bytes
Max stack size            8388608              unlimited            bytes
Max core file size        0                    unlimited            bytes
Max resident set          unlimited            unlimited            bytes
Max processes             29436                29436                processes
Max open files            1024                 4096                 files
Max locked memory         65536                65536                bytes
Max address space         unlimited            unlimited            bytes
Max file locks            unlimited            unlimited            locks
Max pending signals       29436                29436                signals
Max msgqueue size         819200               819200               bytes
Max nice priority         0                    0
Max realtime priority     0                    0
Max realtime timeout      unlimited            unlimited            us
Mode: 644
# ttar - - - - - - - - - - - - - - - - - - - - - - - - - - - - - - - - - - - -
Path: fixtures/proc/26232/maps
Lines: 9
55680ae1e000-55680ae20000 r--p 00000000 fd:01 47316994                   /bin/cat
55680ae29000-55680ae2a000 rwxs 0000a000 fd:01 47316994                   /bin/cat
55680bed6000-55680bef7000 rw-p 00000000 00:00 0                          [heap]
7fdf964fc000-7fdf973f2000 r--p 00000000 fd:01 17432624                   /usr/lib/locale/locale-archive
7fdf973f2000-7fdf97417000 r--p 00000000 fd:01 60571062                   /lib/x86_64-linux-gnu/libc-2.29.so
7ffe9215c000-7ffe9217f000 rw-p 00000000 00:00 0                          [stack]
7ffe921da000-7ffe921dd000 r--p 00000000 00:00 0                          [vvar]
7ffe921dd000-7ffe921de000 r-xp 00000000 00:00 0                          [vdso]
ffffffffff600000-ffffffffff601000 --xp 00000000 00:00 0                  [vsyscall]
Mode: 644
# ttar - - - - - - - - - - - - - - - - - - - - - - - - - - - - - - - - - - - -
Path: fixtures/proc/26232/root
SymlinkTo: /does/not/exist
# ttar - - - - - - - - - - - - - - - - - - - - - - - - - - - - - - - - - - - -
Path: fixtures/proc/26232/stat
Lines: 1
33 (ata_sff) S 2 0 0 0 -1 69238880 0 0 0 0 0 0 0 0 0 -20 1 0 5 0 0 18446744073709551615 0 0 0 0 0 0 0 2147483647 0 18446744073709551615 0 0 17 1 0 0 0 0 0 0 0 0 0 0 0 0 0
Mode: 644
# ttar - - - - - - - - - - - - - - - - - - - - - - - - - - - - - - - - - - - -
Path: fixtures/proc/26232/wchan
Lines: 1
0EOF
Mode: 664
# ttar - - - - - - - - - - - - - - - - - - - - - - - - - - - - - - - - - - - -
Directory: fixtures/proc/26233
Mode: 755
# ttar - - - - - - - - - - - - - - - - - - - - - - - - - - - - - - - - - - - -
Path: fixtures/proc/26233/cmdline
Lines: 1
com.github.uiautomatorNULLBYTENULLBYTENULLBYTENULLBYTENULLBYTENULLBYTENULLBYTENULLBYTENULLBYTENULLBYTENULLBYTENULLBYTENULLBYTENULLBYTENULLBYTENULLBYTENULLBYTENULLBYTENULLBYTENULLBYTENULLBYTENULLBYTENULLBYTENULLBYTENULLBYTENULLBYTENULLBYTENULLBYTENULLBYTENULLBYTENULLBYTENULLBYTENULLBYTENULLBYTENULLBYTENULLBYTENULLBYTENULLBYTENULLBYTENULLBYTENULLBYTENULLBYTENULLBYTENULLBYTENULLBYTENULLBYTENULLBYTENULLBYTENULLBYTENULLBYTENULLBYTENULLBYTENULLBYTENULLBYTENULLBYTENULLBYTENULLBYTENULLBYTENULLBYTENULLBYTENULLBYTENULLBYTENULLBYTENULLBYTENULLBYTENULLBYTENULLBYTENULLBYTENULLBYTENULLBYTENULLBYTENULLBYTENULLBYTENULLBYTENULLBYTENULLBYTENULLBYTEEOF
Mode: 644
# ttar - - - - - - - - - - - - - - - - - - - - - - - - - - - - - - - - - - - -
Path: fixtures/proc/26233/schedstat
Lines: 8
 ____________________________________
< this is a malformed schedstat file >
 ------------------------------------
        \   ^__^
         \  (oo)\_______
            (__)\       )\/\
                ||----w |
                ||     ||
Mode: 644
# ttar - - - - - - - - - - - - - - - - - - - - - - - - - - - - - - - - - - - -
Directory: fixtures/proc/26234
Mode: 755
# ttar - - - - - - - - - - - - - - - - - - - - - - - - - - - - - - - - - - - -
Path: fixtures/proc/26234/maps
Lines: 4
08048000-08089000 r-xp 00000000 03:01 104219 /bin/tcsh
08089000-0808c000 rw-p 00041000 03:01 104219 /bin/tcsh
0808c000-08146000 rwxp 00000000 00:00 0
40000000-40015000 r-xp 00000000 03:01 61874 /lib/ld-2.3.2.so
Mode: 644
# ttar - - - - - - - - - - - - - - - - - - - - - - - - - - - - - - - - - - - -
Directory: fixtures/proc/584
Mode: 755
# ttar - - - - - - - - - - - - - - - - - - - - - - - - - - - - - - - - - - - -
Path: fixtures/proc/584/stat
Lines: 2
1020 ((a b ) ( c d) ) R 28378 1020 28378 34842 1020 4218880 286 0 0 0 0 0 0 0 20 0 1 0 10839175 10395648 155 18446744073709551615 4194304 4238788 140736466511168 140736466511168 140609271124624 0 0 0 0 0 0 0 17 5 0 0 0 0 0 6336016 6337300 25579520 140736466515030 140736466515061 140736466515061 140736466518002 0
#!/bin/cat /proc/self/stat
Mode: 644
# ttar - - - - - - - - - - - - - - - - - - - - - - - - - - - - - - - - - - - -
Path: fixtures/proc/buddyinfo
Lines: 3
Node 0, zone      DMA      1      0      1      0      2      1      1      0      1      1      3
Node 0, zone    DMA32    759    572    791    475    194     45     12      0      0      0      0
Node 0, zone   Normal   4381   1093    185   1530    567    102      4      0      0      0      0
Mode: 644
# ttar - - - - - - - - - - - - - - - - - - - - - - - - - - - - - - - - - - - -
Path: fixtures/proc/cmdline
Lines: 1
BOOT_IMAGE=/vmlinuz-5.11.0-22-generic root=UUID=456a0345-450d-4f7b-b7c9-43e3241d99ad ro quiet splash vt.handoff=7
Mode: 444
# ttar - - - - - - - - - - - - - - - - - - - - - - - - - - - - - - - - - - - -
Path: fixtures/proc/cpuinfo
Lines: 216
processor	: 0
vendor_id	: GenuineIntel
cpu family	: 6
model		: 142
model name	: Intel(R) Core(TM) i7-8650U CPU @ 1.90GHz
stepping	: 10
microcode	: 0xb4
cpu MHz		: 799.998
cache size	: 8192 KB
physical id	: 0
siblings	: 8
core id		: 0
cpu cores	: 4
apicid		: 0
initial apicid	: 0
fpu		: yes
fpu_exception	: yes
cpuid level	: 22
wp		: yes
flags		: fpu vme de pse tsc msr pae mce cx8 apic sep mtrr pge mca cmov pat pse36 clflush dts acpi mmx fxsr sse sse2 ss ht tm pbe syscall nx pdpe1gb rdtscp lm constant_tsc art arch_perfmon pebs bts rep_good nopl xtopology nonstop_tsc cpuid aperfmperf tsc_known_freq pni pclmulqdq dtes64 monitor ds_cpl vmx smx est tm2 ssse3 sdbg fma cx16 xtpr pdcm pcid sse4_1 sse4_2 x2apic movbe popcnt tsc_deadline_timer aes xsave avx f16c rdrand lahf_lm abm 3dnowprefetch cpuid_fault epb invpcid_single pti ssbd ibrs ibpb stibp tpr_shadow vnmi flexpriority ept vpid ept_ad fsgsbase tsc_adjust bmi1 hle avx2 smep bmi2 erms invpcid rtm mpx rdseed adx smap clflushopt intel_pt xsaveopt xsavec xgetbv1 xsaves dtherm ida arat pln pts hwp hwp_notify hwp_act_window hwp_epp md_clear flush_l1d
bugs		: cpu_meltdown spectre_v1 spectre_v2 spec_store_bypass l1tf mds swapgs
bogomips	: 4224.00
clflush size	: 64
cache_alignment	: 64
address sizes	: 39 bits physical, 48 bits virtual
power management:

processor	: 1
vendor_id	: GenuineIntel
cpu family	: 6
model		: 142
model name	: Intel(R) Core(TM) i7-8650U CPU @ 1.90GHz
stepping	: 10
microcode	: 0xb4
cpu MHz		: 800.037
cache size	: 8192 KB
physical id	: 0
siblings	: 8
core id		: 1
cpu cores	: 4
apicid		: 2
initial apicid	: 2
fpu		: yes
fpu_exception	: yes
cpuid level	: 22
wp		: yes
flags		: fpu vme de pse tsc msr pae mce cx8 apic sep mtrr pge mca cmov pat pse36 clflush dts acpi mmx fxsr sse sse2 ss ht tm pbe syscall nx pdpe1gb rdtscp lm constant_tsc art arch_perfmon pebs bts rep_good nopl xtopology nonstop_tsc cpuid aperfmperf tsc_known_freq pni pclmulqdq dtes64 monitor ds_cpl vmx smx est tm2 ssse3 sdbg fma cx16 xtpr pdcm pcid sse4_1 sse4_2 x2apic movbe popcnt tsc_deadline_timer aes xsave avx f16c rdrand lahf_lm abm 3dnowprefetch cpuid_fault epb invpcid_single pti ssbd ibrs ibpb stibp tpr_shadow vnmi flexpriority ept vpid ept_ad fsgsbase tsc_adjust bmi1 hle avx2 smep bmi2 erms invpcid rtm mpx rdseed adx smap clflushopt intel_pt xsaveopt xsavec xgetbv1 xsaves dtherm ida arat pln pts hwp hwp_notify hwp_act_window hwp_epp md_clear flush_l1d
bugs		: cpu_meltdown spectre_v1 spectre_v2 spec_store_bypass l1tf mds swapgs
bogomips	: 4224.00
clflush size	: 64
cache_alignment	: 64
address sizes	: 39 bits physical, 48 bits virtual
power management:

processor	: 2
vendor_id	: GenuineIntel
cpu family	: 6
model		: 142
model name	: Intel(R) Core(TM) i7-8650U CPU @ 1.90GHz
stepping	: 10
microcode	: 0xb4
cpu MHz		: 800.010
cache size	: 8192 KB
physical id	: 0
siblings	: 8
core id		: 2
cpu cores	: 4
apicid		: 4
initial apicid	: 4
fpu		: yes
fpu_exception	: yes
cpuid level	: 22
wp		: yes
flags		: fpu vme de pse tsc msr pae mce cx8 apic sep mtrr pge mca cmov pat pse36 clflush dts acpi mmx fxsr sse sse2 ss ht tm pbe syscall nx pdpe1gb rdtscp lm constant_tsc art arch_perfmon pebs bts rep_good nopl xtopology nonstop_tsc cpuid aperfmperf tsc_known_freq pni pclmulqdq dtes64 monitor ds_cpl vmx smx est tm2 ssse3 sdbg fma cx16 xtpr pdcm pcid sse4_1 sse4_2 x2apic movbe popcnt tsc_deadline_timer aes xsave avx f16c rdrand lahf_lm abm 3dnowprefetch cpuid_fault epb invpcid_single pti ssbd ibrs ibpb stibp tpr_shadow vnmi flexpriority ept vpid ept_ad fsgsbase tsc_adjust bmi1 hle avx2 smep bmi2 erms invpcid rtm mpx rdseed adx smap clflushopt intel_pt xsaveopt xsavec xgetbv1 xsaves dtherm ida arat pln pts hwp hwp_notify hwp_act_window hwp_epp md_clear flush_l1d
bugs		: cpu_meltdown spectre_v1 spectre_v2 spec_store_bypass l1tf mds swapgs
bogomips	: 4224.00
clflush size	: 64
cache_alignment	: 64
address sizes	: 39 bits physical, 48 bits virtual
power management:

processor	: 3
vendor_id	: GenuineIntel
cpu family	: 6
model		: 142
model name	: Intel(R) Core(TM) i7-8650U CPU @ 1.90GHz
stepping	: 10
microcode	: 0xb4
cpu MHz		: 800.028
cache size	: 8192 KB
physical id	: 0
siblings	: 8
core id		: 3
cpu cores	: 4
apicid		: 6
initial apicid	: 6
fpu		: yes
fpu_exception	: yes
cpuid level	: 22
wp		: yes
flags		: fpu vme de pse tsc msr pae mce cx8 apic sep mtrr pge mca cmov pat pse36 clflush dts acpi mmx fxsr sse sse2 ss ht tm pbe syscall nx pdpe1gb rdtscp lm constant_tsc art arch_perfmon pebs bts rep_good nopl xtopology nonstop_tsc cpuid aperfmperf tsc_known_freq pni pclmulqdq dtes64 monitor ds_cpl vmx smx est tm2 ssse3 sdbg fma cx16 xtpr pdcm pcid sse4_1 sse4_2 x2apic movbe popcnt tsc_deadline_timer aes xsave avx f16c rdrand lahf_lm abm 3dnowprefetch cpuid_fault epb invpcid_single pti ssbd ibrs ibpb stibp tpr_shadow vnmi flexpriority ept vpid ept_ad fsgsbase tsc_adjust bmi1 hle avx2 smep bmi2 erms invpcid rtm mpx rdseed adx smap clflushopt intel_pt xsaveopt xsavec xgetbv1 xsaves dtherm ida arat pln pts hwp hwp_notify hwp_act_window hwp_epp md_clear flush_l1d
bugs		: cpu_meltdown spectre_v1 spectre_v2 spec_store_bypass l1tf mds swapgs
bogomips	: 4224.00
clflush size	: 64
cache_alignment	: 64
address sizes	: 39 bits physical, 48 bits virtual
power management:

processor	: 4
vendor_id	: GenuineIntel
cpu family	: 6
model		: 142
model name	: Intel(R) Core(TM) i7-8650U CPU @ 1.90GHz
stepping	: 10
microcode	: 0xb4
cpu MHz		: 799.989
cache size	: 8192 KB
physical id	: 0
siblings	: 8
core id		: 0
cpu cores	: 4
apicid		: 1
initial apicid	: 1
fpu		: yes
fpu_exception	: yes
cpuid level	: 22
wp		: yes
flags		: fpu vme de pse tsc msr pae mce cx8 apic sep mtrr pge mca cmov pat pse36 clflush dts acpi mmx fxsr sse sse2 ss ht tm pbe syscall nx pdpe1gb rdtscp lm constant_tsc art arch_perfmon pebs bts rep_good nopl xtopology nonstop_tsc cpuid aperfmperf tsc_known_freq pni pclmulqdq dtes64 monitor ds_cpl vmx smx est tm2 ssse3 sdbg fma cx16 xtpr pdcm pcid sse4_1 sse4_2 x2apic movbe popcnt tsc_deadline_timer aes xsave avx f16c rdrand lahf_lm abm 3dnowprefetch cpuid_fault epb invpcid_single pti ssbd ibrs ibpb stibp tpr_shadow vnmi flexpriority ept vpid ept_ad fsgsbase tsc_adjust bmi1 hle avx2 smep bmi2 erms invpcid rtm mpx rdseed adx smap clflushopt intel_pt xsaveopt xsavec xgetbv1 xsaves dtherm ida arat pln pts hwp hwp_notify hwp_act_window hwp_epp md_clear flush_l1d
bugs		: cpu_meltdown spectre_v1 spectre_v2 spec_store_bypass l1tf mds swapgs
bogomips	: 4224.00
clflush size	: 64
cache_alignment	: 64
address sizes	: 39 bits physical, 48 bits virtual
power management:

processor	: 5
vendor_id	: GenuineIntel
cpu family	: 6
model		: 142
model name	: Intel(R) Core(TM) i7-8650U CPU @ 1.90GHz
stepping	: 10
microcode	: 0xb4
cpu MHz		: 800.083
cache size	: 8192 KB
physical id	: 0
siblings	: 8
core id		: 1
cpu cores	: 4
apicid		: 3
initial apicid	: 3
fpu		: yes
fpu_exception	: yes
cpuid level	: 22
wp		: yes
flags		: fpu vme de pse tsc msr pae mce cx8 apic sep mtrr pge mca cmov pat pse36 clflush dts acpi mmx fxsr sse sse2 ss ht tm pbe syscall nx pdpe1gb rdtscp lm constant_tsc art arch_perfmon pebs bts rep_good nopl xtopology nonstop_tsc cpuid aperfmperf tsc_known_freq pni pclmulqdq dtes64 monitor ds_cpl vmx smx est tm2 ssse3 sdbg fma cx16 xtpr pdcm pcid sse4_1 sse4_2 x2apic movbe popcnt tsc_deadline_timer aes xsave avx f16c rdrand lahf_lm abm 3dnowprefetch cpuid_fault epb invpcid_single pti ssbd ibrs ibpb stibp tpr_shadow vnmi flexpriority ept vpid ept_ad fsgsbase tsc_adjust bmi1 hle avx2 smep bmi2 erms invpcid rtm mpx rdseed adx smap clflushopt intel_pt xsaveopt xsavec xgetbv1 xsaves dtherm ida arat pln pts hwp hwp_notify hwp_act_window hwp_epp md_clear flush_l1d
bugs		: cpu_meltdown spectre_v1 spectre_v2 spec_store_bypass l1tf mds swapgs
bogomips	: 4224.00
clflush size	: 64
cache_alignment	: 64
address sizes	: 39 bits physical, 48 bits virtual
power management:

processor	: 6
vendor_id	: GenuineIntel
cpu family	: 6
model		: 142
model name	: Intel(R) Core(TM) i7-8650U CPU @ 1.90GHz
stepping	: 10
microcode	: 0xb4
cpu MHz		: 800.017
cache size	: 8192 KB
physical id	: 0
siblings	: 8
core id		: 2
cpu cores	: 4
apicid		: 5
initial apicid	: 5
fpu		: yes
fpu_exception	: yes
cpuid level	: 22
wp		: yes
flags		: fpu vme de pse tsc msr pae mce cx8 apic sep mtrr pge mca cmov pat pse36 clflush dts acpi mmx fxsr sse sse2 ss ht tm pbe syscall nx pdpe1gb rdtscp lm constant_tsc art arch_perfmon pebs bts rep_good nopl xtopology nonstop_tsc cpuid aperfmperf tsc_known_freq pni pclmulqdq dtes64 monitor ds_cpl vmx smx est tm2 ssse3 sdbg fma cx16 xtpr pdcm pcid sse4_1 sse4_2 x2apic movbe popcnt tsc_deadline_timer aes xsave avx f16c rdrand lahf_lm abm 3dnowprefetch cpuid_fault epb invpcid_single pti ssbd ibrs ibpb stibp tpr_shadow vnmi flexpriority ept vpid ept_ad fsgsbase tsc_adjust bmi1 hle avx2 smep bmi2 erms invpcid rtm mpx rdseed adx smap clflushopt intel_pt xsaveopt xsavec xgetbv1 xsaves dtherm ida arat pln pts hwp hwp_notify hwp_act_window hwp_epp md_clear flush_l1d
bugs		: cpu_meltdown spectre_v1 spectre_v2 spec_store_bypass l1tf mds swapgs
bogomips	: 4224.00
clflush size	: 64
cache_alignment	: 64
address sizes	: 39 bits physical, 48 bits virtual
power management:

processor	: 7
vendor_id	: GenuineIntel
cpu family	: 6
model		: 142
model name	: Intel(R) Core(TM) i7-8650U CPU @ 1.90GHz
stepping	: 10
microcode	: 0xb4
cpu MHz		: 800.030
cache size	: 8192 KB
physical id	: 0
siblings	: 8
core id		: 3
cpu cores	: 4
apicid		: 7
initial apicid	: 7
fpu		: yes
fpu_exception	: yes
cpuid level	: 22
wp		: yes
flags		: fpu vme de pse tsc msr pae mce cx8 apic sep mtrr pge mca cmov pat pse36 clflush dts acpi mmx fxsr sse sse2 ss ht tm pbe syscall nx pdpe1gb rdtscp lm constant_tsc art arch_perfmon pebs bts rep_good nopl xtopology nonstop_tsc cpuid aperfmperf tsc_known_freq pni pclmulqdq dtes64 monitor ds_cpl vmx smx est tm2 ssse3 sdbg fma cx16 xtpr pdcm pcid sse4_1 sse4_2 x2apic movbe popcnt tsc_deadline_timer aes xsave avx f16c rdrand lahf_lm abm 3dnowprefetch cpuid_fault epb invpcid_single pti ssbd ibrs ibpb stibp tpr_shadow vnmi flexpriority ept vpid ept_ad fsgsbase tsc_adjust bmi1 hle avx2 smep bmi2 erms invpcid rtm mpx rdseed adx smap clflushopt intel_pt xsaveopt xsavec xgetbv1 xsaves dtherm ida arat pln pts hwp hwp_notify hwp_act_window hwp_epp md_clear flush_l1d
bugs		: cpu_meltdown spectre_v1 spectre_v2 spec_store_bypass l1tf mds swapgs
bogomips	: 4224.00
clflush size	: 64
cache_alignment	: 64
address sizes	: 39 bits physical, 48 bits virtual
power management:

Mode: 444
# ttar - - - - - - - - - - - - - - - - - - - - - - - - - - - - - - - - - - - -
Path: fixtures/proc/crypto
Lines: 972
name         : ccm(aes)
driver       : ccm_base(ctr(aes-aesni),cbcmac(aes-aesni))
module       : ccm
priority     : 300
refcnt       : 4
selftest     : passed
internal     : no
type         : aead
async        : no
blocksize    : 1
ivsize       : 16
maxauthsize  : 16
geniv        : <none>

name         : cbcmac(aes)
driver       : cbcmac(aes-aesni)
module       : ccm
priority     : 300
refcnt       : 7
selftest     : passed
internal     : no
type         : shash
blocksize    : 1
digestsize   : 16

name         : ecdh
driver       : ecdh-generic
module       : ecdh_generic
priority     : 100
refcnt       : 1
selftest     : passed
internal     : no
type         : kpp
async        : yes

name         : ecb(arc4)
driver       : ecb(arc4)-generic
module       : arc4
priority     : 100
refcnt       : 1
selftest     : passed
internal     : no
type         : skcipher
async        : no
blocksize    : 1
min keysize  : 1
max keysize  : 256
ivsize       : 0
chunksize    : 1
walksize     : 1

name         : arc4
driver       : arc4-generic
module       : arc4
priority     : 0
refcnt       : 3
selftest     : passed
internal     : no
type         : cipher
blocksize    : 1
min keysize  : 1
max keysize  : 256

name         : crct10dif
driver       : crct10dif-pclmul
module       : crct10dif_pclmul
priority     : 200
refcnt       : 2
selftest     : passed
internal     : no
type         : shash
blocksize    : 1
digestsize   : 2

name         : crc32
driver       : crc32-pclmul
module       : crc32_pclmul
priority     : 200
refcnt       : 1
selftest     : passed
internal     : no
type         : shash
blocksize    : 1
digestsize   : 4

name         : __ghash
driver       : cryptd(__ghash-pclmulqdqni)
module       : kernel
priority     : 50
refcnt       : 1
selftest     : passed
internal     : yes
type         : ahash
async        : yes
blocksize    : 16
digestsize   : 16

name         : ghash
driver       : ghash-clmulni
module       : ghash_clmulni_intel
priority     : 400
refcnt       : 1
selftest     : passed
internal     : no
type         : ahash
async        : yes
blocksize    : 16
digestsize   : 16

name         : __ghash
driver       : __ghash-pclmulqdqni
module       : ghash_clmulni_intel
priority     : 0
refcnt       : 1
selftest     : passed
internal     : yes
type         : shash
blocksize    : 16
digestsize   : 16

name         : crc32c
driver       : crc32c-intel
module       : crc32c_intel
priority     : 200
refcnt       : 5
selftest     : passed
internal     : no
type         : shash
blocksize    : 1
digestsize   : 4

name         : cbc(aes)
driver       : cbc(aes-aesni)
module       : kernel
priority     : 300
refcnt       : 1
selftest     : passed
internal     : no
type         : skcipher
async        : no
blocksize    : 16
min keysize  : 16
max keysize  : 32
ivsize       : 16
chunksize    : 16
walksize     : 16

name         : ctr(aes)
driver       : ctr(aes-aesni)
module       : kernel
priority     : 300
refcnt       : 5
selftest     : passed
internal     : no
type         : skcipher
async        : no
blocksize    : 1
min keysize  : 16
max keysize  : 32
ivsize       : 16
chunksize    : 16
walksize     : 16

name         : pkcs1pad(rsa,sha256)
driver       : pkcs1pad(rsa-generic,sha256)
module       : kernel
priority     : 100
refcnt       : 1
selftest     : passed
internal     : no
type         : akcipher

name         : __xts(aes)
driver       : cryptd(__xts-aes-aesni)
module       : kernel
priority     : 451
refcnt       : 1
selftest     : passed
internal     : yes
type         : skcipher
async        : yes
blocksize    : 16
min keysize  : 32
max keysize  : 64
ivsize       : 16
chunksize    : 16
walksize     : 16

name         : xts(aes)
driver       : xts-aes-aesni
module       : kernel
priority     : 401
refcnt       : 1
selftest     : passed
internal     : no
type         : skcipher
async        : yes
blocksize    : 16
min keysize  : 32
max keysize  : 64
ivsize       : 16
chunksize    : 16
walksize     : 16

name         : __ctr(aes)
driver       : cryptd(__ctr-aes-aesni)
module       : kernel
priority     : 450
refcnt       : 1
selftest     : passed
internal     : yes
type         : skcipher
async        : yes
blocksize    : 1
max keysize  : 32
ivsize       : 16
chunksize    : 16
walksize     : 16

name         : ctr(aes)
driver       : ctr-aes-aesni
module       : kernel
priority     : 400
refcnt       : 1
selftest     : passed
internal     : no
type         : skcipher
async        : yes
blocksize    : 1
min keysize  : 16
max keysize  : 32
ivsize       : 16
chunksize    : 16
walksize     : 16

name         : __cbc(aes)
driver       : cryptd(__cbc-aes-aesni)
module       : kernel
priority     : 450
refcnt       : 1
selftest     : passed
internal     : yes
type         : skcipher
async        : yes
blocksize    : 16
min keysize  : 16
max keysize  : 32
ivsize       : 16
chunksize    : 16
walksize     : 16

name         : cbc(aes)
driver       : cbc-aes-aesni
module       : kernel
priority     : 400
refcnt       : 1
selftest     : passed
internal     : no
type         : skcipher
async        : yes
blocksize    : 16
min keysize  : 16
max keysize  : 32
ivsize       : 16
chunksize    : 16
walksize     : 16

name         : __ecb(aes)
driver       : cryptd(__ecb-aes-aesni)
module       : kernel
priority     : 450
refcnt       : 1
selftest     : passed
internal     : yes
type         : skcipher
async        : yes
blocksize    : 16
min keysize  : 16
max keysize  : 32
ivsize       : 0
chunksize    : 16
walksize     : 16

name         : ecb(aes)
driver       : ecb-aes-aesni
module       : kernel
priority     : 400
refcnt       : 1
selftest     : passed
internal     : no
type         : skcipher
async        : yes
blocksize    : 16
min keysize  : 16
max keysize  : 32
ivsize       : 0
chunksize    : 16
walksize     : 16

name         : __generic-gcm-aes-aesni
driver       : cryptd(__driver-generic-gcm-aes-aesni)
module       : kernel
priority     : 50
refcnt       : 1
selftest     : passed
internal     : yes
type         : aead
async        : yes
blocksize    : 1
ivsize       : 12
maxauthsize  : 16
geniv        : <none>

name         : gcm(aes)
driver       : generic-gcm-aesni
module       : kernel
priority     : 400
refcnt       : 1
selftest     : passed
internal     : no
type         : aead
async        : yes
blocksize    : 1
ivsize       : 12
maxauthsize  : 16
geniv        : <none>

name         : __generic-gcm-aes-aesni
driver       : __driver-generic-gcm-aes-aesni
module       : kernel
priority     : 0
refcnt       : 1
selftest     : passed
internal     : yes
type         : aead
async        : no
blocksize    : 1
ivsize       : 12
maxauthsize  : 16
geniv        : <none>

name         : __gcm-aes-aesni
driver       : cryptd(__driver-gcm-aes-aesni)
module       : kernel
priority     : 50
refcnt       : 1
selftest     : passed
internal     : yes
type         : aead
async        : yes
blocksize    : 1
ivsize       : 8
maxauthsize  : 16
geniv        : <none>

name         : rfc4106(gcm(aes))
driver       : rfc4106-gcm-aesni
module       : kernel
priority     : 400
refcnt       : 1
selftest     : passed
internal     : no
type         : aead
async        : yes
blocksize    : 1
ivsize       : 8
maxauthsize  : 16
geniv        : <none>

name         : __gcm-aes-aesni
driver       : __driver-gcm-aes-aesni
module       : kernel
priority     : 0
refcnt       : 1
selftest     : passed
internal     : yes
type         : aead
async        : no
blocksize    : 1
ivsize       : 8
maxauthsize  : 16
geniv        : <none>

name         : __xts(aes)
driver       : __xts-aes-aesni
module       : kernel
priority     : 401
refcnt       : 1
selftest     : passed
internal     : yes
type         : skcipher
async        : no
blocksize    : 16
min keysize  : 32
max keysize  : 64
ivsize       : 16
chunksize    : 16
walksize     : 16

name         : __ctr(aes)
driver       : __ctr-aes-aesni
module       : kernel
priority     : 400
refcnt       : 1
selftest     : passed
internal     : yes
type         : skcipher
async        : no
blocksize    : 1
min keysize  : 16
max keysize  : 32
ivsize       : 16
chunksize    : 16
walksize     : 16

name         : __cbc(aes)
driver       : __cbc-aes-aesni
module       : kernel
priority     : 400
refcnt       : 1
selftest     : passed
internal     : yes
type         : skcipher
async        : no
blocksize    : 16
min keysize  : 16
max keysize  : 32
ivsize       : 16
chunksize    : 16
walksize     : 16

name         : __ecb(aes)
driver       : __ecb-aes-aesni
module       : kernel
priority     : 400
refcnt       : 1
selftest     : passed
internal     : yes
type         : skcipher
async        : no
blocksize    : 16
min keysize  : 16
max keysize  : 32
ivsize       : 0
chunksize    : 16
walksize     : 16

name         : __aes
driver       : __aes-aesni
module       : kernel
priority     : 300
refcnt       : 1
selftest     : passed
internal     : yes
type         : cipher
blocksize    : 16
min keysize  : 16
max keysize  : 32

name         : aes
driver       : aes-aesni
module       : kernel
priority     : 300
refcnt       : 8
selftest     : passed
internal     : no
type         : cipher
blocksize    : 16
min keysize  : 16
max keysize  : 32

name         : hmac(sha1)
driver       : hmac(sha1-generic)
module       : kernel
priority     : 100
refcnt       : 9
selftest     : passed
internal     : no
type         : shash
blocksize    : 64
digestsize   : 20

name         : ghash
driver       : ghash-generic
module       : kernel
priority     : 100
refcnt       : 3
selftest     : passed
internal     : no
type         : shash
blocksize    : 16
digestsize   : 16

name         : jitterentropy_rng
driver       : jitterentropy_rng
module       : kernel
priority     : 100
refcnt       : 1
selftest     : passed
internal     : no
type         : rng
seedsize     : 0

name         : stdrng
driver       : drbg_nopr_hmac_sha256
module       : kernel
priority     : 221
refcnt       : 2
selftest     : passed
internal     : no
type         : rng
seedsize     : 0

name         : stdrng
driver       : drbg_nopr_hmac_sha512
module       : kernel
priority     : 220
refcnt       : 1
selftest     : passed
internal     : no
type         : rng
seedsize     : 0

name         : stdrng
driver       : drbg_nopr_hmac_sha384
module       : kernel
priority     : 219
refcnt       : 1
selftest     : passed
internal     : no
type         : rng
seedsize     : 0

name         : stdrng
driver       : drbg_nopr_hmac_sha1
module       : kernel
priority     : 218
refcnt       : 1
selftest     : passed
internal     : no
type         : rng
seedsize     : 0

name         : stdrng
driver       : drbg_nopr_sha256
module       : kernel
priority     : 217
refcnt       : 1
selftest     : passed
internal     : no
type         : rng
seedsize     : 0

name         : stdrng
driver       : drbg_nopr_sha512
module       : kernel
priority     : 216
refcnt       : 1
selftest     : passed
internal     : no
type         : rng
seedsize     : 0

name         : stdrng
driver       : drbg_nopr_sha384
module       : kernel
priority     : 215
refcnt       : 1
selftest     : passed
internal     : no
type         : rng
seedsize     : 0

name         : stdrng
driver       : drbg_nopr_sha1
module       : kernel
priority     : 214
refcnt       : 1
selftest     : passed
internal     : no
type         : rng
seedsize     : 0

name         : stdrng
driver       : drbg_nopr_ctr_aes256
module       : kernel
priority     : 213
refcnt       : 1
selftest     : passed
internal     : no
type         : rng
seedsize     : 0

name         : stdrng
driver       : drbg_nopr_ctr_aes192
module       : kernel
priority     : 212
refcnt       : 1
selftest     : passed
internal     : no
type         : rng
seedsize     : 0

name         : stdrng
driver       : drbg_nopr_ctr_aes128
module       : kernel
priority     : 211
refcnt       : 1
selftest     : passed
internal     : no
type         : rng
seedsize     : 0

name         : hmac(sha256)
driver       : hmac(sha256-generic)
module       : kernel
priority     : 100
refcnt       : 10
selftest     : passed
internal     : no
type         : shash
blocksize    : 64
digestsize   : 32

name         : stdrng
driver       : drbg_pr_hmac_sha256
module       : kernel
priority     : 210
refcnt       : 1
selftest     : passed
internal     : no
type         : rng
seedsize     : 0

name         : stdrng
driver       : drbg_pr_hmac_sha512
module       : kernel
priority     : 209
refcnt       : 1
selftest     : passed
internal     : no
type         : rng
seedsize     : 0

name         : stdrng
driver       : drbg_pr_hmac_sha384
module       : kernel
priority     : 208
refcnt       : 1
selftest     : passed
internal     : no
type         : rng
seedsize     : 0

name         : stdrng
driver       : drbg_pr_hmac_sha1
module       : kernel
priority     : 207
refcnt       : 1
selftest     : passed
internal     : no
type         : rng
seedsize     : 0

name         : stdrng
driver       : drbg_pr_sha256
module       : kernel
priority     : 206
refcnt       : 1
selftest     : passed
internal     : no
type         : rng
seedsize     : 0

name         : stdrng
driver       : drbg_pr_sha512
module       : kernel
priority     : 205
refcnt       : 1
selftest     : passed
internal     : no
type         : rng
seedsize     : 0

name         : stdrng
driver       : drbg_pr_sha384
module       : kernel
priority     : 204
refcnt       : 1
selftest     : passed
internal     : no
type         : rng
seedsize     : 0

name         : stdrng
driver       : drbg_pr_sha1
module       : kernel
priority     : 203
refcnt       : 1
selftest     : passed
internal     : no
type         : rng
seedsize     : 0

name         : stdrng
driver       : drbg_pr_ctr_aes256
module       : kernel
priority     : 202
refcnt       : 1
selftest     : passed
internal     : no
type         : rng
seedsize     : 0

name         : stdrng
driver       : drbg_pr_ctr_aes192
module       : kernel
priority     : 201
refcnt       : 1
selftest     : passed
internal     : no
type         : rng
seedsize     : 0

name         : stdrng
driver       : drbg_pr_ctr_aes128
module       : kernel
priority     : 200
refcnt       : 1
selftest     : passed
internal     : no
type         : rng
seedsize     : 0

name         : 842
driver       : 842-scomp
module       : kernel
priority     : 100
refcnt       : 1
selftest     : passed
internal     : no
type         : scomp

name         : 842
driver       : 842-generic
module       : kernel
priority     : 100
refcnt       : 1
selftest     : passed
internal     : no
type         : compression

name         : lzo-rle
driver       : lzo-rle-scomp
module       : kernel
priority     : 0
refcnt       : 1
selftest     : passed
internal     : no
type         : scomp

name         : lzo-rle
driver       : lzo-rle-generic
module       : kernel
priority     : 0
refcnt       : 1
selftest     : passed
internal     : no
type         : compression

name         : lzo
driver       : lzo-scomp
module       : kernel
priority     : 0
refcnt       : 1
selftest     : passed
internal     : no
type         : scomp

name         : lzo
driver       : lzo-generic
module       : kernel
priority     : 0
refcnt       : 9
selftest     : passed
internal     : no
type         : compression

name         : crct10dif
driver       : crct10dif-generic
module       : kernel
priority     : 100
refcnt       : 1
selftest     : passed
internal     : no
type         : shash
blocksize    : 1
digestsize   : 2

name         : crc32c
driver       : crc32c-generic
module       : kernel
priority     : 100
refcnt       : 1
selftest     : passed
internal     : no
type         : shash
blocksize    : 1
digestsize   : 4

name         : zlib-deflate
driver       : zlib-deflate-scomp
module       : kernel
priority     : 0
refcnt       : 1
selftest     : passed
internal     : no
type         : scomp

name         : deflate
driver       : deflate-scomp
module       : kernel
priority     : 0
refcnt       : 1
selftest     : passed
internal     : no
type         : scomp

name         : deflate
driver       : deflate-generic
module       : kernel
priority     : 0
refcnt       : 1
selftest     : passed
internal     : no
type         : compression

name         : aes
driver       : aes-generic
module       : kernel
priority     : 100
refcnt       : 1
selftest     : passed
internal     : no
type         : cipher
blocksize    : 16
min keysize  : 16
max keysize  : 32

name         : sha224
driver       : sha224-generic
module       : kernel
priority     : 100
refcnt       : 1
selftest     : passed
internal     : no
type         : shash
blocksize    : 64
digestsize   : 28

name         : sha256
driver       : sha256-generic
module       : kernel
priority     : 100
refcnt       : 11
selftest     : passed
internal     : no
type         : shash
blocksize    : 64
digestsize   : 32

name         : sha1
driver       : sha1-generic
module       : kernel
priority     : 100
refcnt       : 11
selftest     : passed
internal     : no
type         : shash
blocksize    : 64
digestsize   : 20

name         : md5
driver       : md5-generic
module       : kernel
priority     : 0
refcnt       : 1
selftest     : passed
internal     : no
type         : shash
blocksize    : 64
digestsize   : 16

name         : ecb(cipher_null)
driver       : ecb-cipher_null
module       : kernel
priority     : 100
refcnt       : 1
selftest     : passed
internal     : no
type         : skcipher
async        : no
blocksize    : 1
min keysize  : 0
max keysize  : 0
ivsize       : 0
chunksize    : 1
walksize     : 1

name         : digest_null
driver       : digest_null-generic
module       : kernel
priority     : 0
refcnt       : 1
selftest     : passed
internal     : no
type         : shash
blocksize    : 1
digestsize   : 0

name         : compress_null
driver       : compress_null-generic
module       : kernel
priority     : 0
refcnt       : 1
selftest     : passed
internal     : no
type         : compression

name         : cipher_null
driver       : cipher_null-generic
module       : kernel
priority     : 0
refcnt       : 1
selftest     : passed
internal     : no
type         : cipher
blocksize    : 1
min keysize  : 0
max keysize  : 0

name         : rsa
driver       : rsa-generic
module       : kernel
priority     : 100
refcnt       : 1
selftest     : passed
internal     : no
type         : akcipher

name         : dh
driver       : dh-generic
module       : kernel
priority     : 100
refcnt       : 1
selftest     : passed
internal     : no
type         : kpp

name         : aes
driver       : aes-asm
module       : kernel
priority     : 200
refcnt       : 1
selftest     : passed
internal     : no
type         : cipher
blocksize    : 16
min keysize  : 16
max keysize  : 32

Mode: 444
Mode: 644
# ttar - - - - - - - - - - - - - - - - - - - - - - - - - - - - - - - - - - - -
Path: fixtures/proc/diskstats
Lines: 52
   1       0 ram0 0 0 0 0 0 0 0 0 0 0 0
   1       1 ram1 0 0 0 0 0 0 0 0 0 0 0
   1       2 ram2 0 0 0 0 0 0 0 0 0 0 0
   1       3 ram3 0 0 0 0 0 0 0 0 0 0 0
   1       4 ram4 0 0 0 0 0 0 0 0 0 0 0
   1       5 ram5 0 0 0 0 0 0 0 0 0 0 0
   1       6 ram6 0 0 0 0 0 0 0 0 0 0 0
   1       7 ram7 0 0 0 0 0 0 0 0 0 0 0
   1       8 ram8 0 0 0 0 0 0 0 0 0 0 0
   1       9 ram9 0 0 0 0 0 0 0 0 0 0 0
   1      10 ram10 0 0 0 0 0 0 0 0 0 0 0
   1      11 ram11 0 0 0 0 0 0 0 0 0 0 0
   1      12 ram12 0 0 0 0 0 0 0 0 0 0 0
   1      13 ram13 0 0 0 0 0 0 0 0 0 0 0
   1      14 ram14 0 0 0 0 0 0 0 0 0 0 0
   1      15 ram15 0 0 0 0 0 0 0 0 0 0 0
   7       0 loop0 0 0 0 0 0 0 0 0 0 0 0
   7       1 loop1 0 0 0 0 0 0 0 0 0 0 0
   7       2 loop2 0 0 0 0 0 0 0 0 0 0 0
   7       3 loop3 0 0 0 0 0 0 0 0 0 0 0
   7       4 loop4 0 0 0 0 0 0 0 0 0 0 0
   7       5 loop5 0 0 0 0 0 0 0 0 0 0 0
   7       6 loop6 0 0 0 0 0 0 0 0 0 0 0
   7       7 loop7 0 0 0 0 0 0 0 0 0 0 0
   8       0 sda 25354637 34367663 1003346126 18492372 28444756 11134226 505697032 63877960 0 9653880 82621804
   8       1 sda1 250 0 2000 36 0 0 0 0 0 36 36
   8       2 sda2 246 0 1968 32 0 0 0 0 0 32 32
   8       3 sda3 340 13 2818 52 11 8 152 8 0 56 60
   8       4 sda4 25353629 34367650 1003337964 18492232 27448755 11134218 505696880 61593380 0 7576432 80332428
 252       0 dm-0 59910002 0 1003337218 46229572 39231014 0 505696880 1158557800 0 11325968 1206301256
 252       1 dm-1 388 0 3104 84 74 0 592 0 0 76 84
 252       2 dm-2 11571 0 308350 6536 153522 0 5093416 122884 0 65400 129416
 252       3 dm-3 3870 0 3870 104 0 0 0 0 0 16 104
 252       4 dm-4 392 0 1034 28 38 0 137 16 0 24 44
 252       5 dm-5 3729 0 84279 924 98918 0 1151688 104684 0 58848 105632
 179       0 mmcblk0 192 3 1560 156 0 0 0 0 0 136 156
 179       1 mmcblk0p1 17 3 160 24 0 0 0 0 0 24 24
 179       2 mmcblk0p2 95 0 760 68 0 0 0 0 0 68 68
   2       0 fd0 2 0 16 80 0 0 0 0 0 80 80
 254       0 vda 1775784 15386 32670882 8655768 6038856 20711856 213637440 2069221364 0 41614592 2077872228
 254       1 vda1 668 85 5984 956 207 4266 35784 32772 0 8808 33720
 254       2 vda2 1774936 15266 32663262 8654692 5991028 20707590 213601656 2069152216 0 41607628 2077801992
  11       0 sr0 0 0 0 0 0 0 0 0 0 0 0
 259       0 nvme0n1 47114 4 4643973 21650 1078320 43950 39451633 1011053 0 222766 1032546
 259       1 nvme0n1p1 1140 0 9370 16 1 0 1 0 0 16 16
 259       2 nvme0n1p2 45914 4 4631243 21626 1036885 43950 39451632 919480 0 131580 940970
   8       0 sdb 326552 841 9657779 84 41822 2895 1972905 5007 0 60730 67070 68851 0 1925173784 11130
   8       1 sdb1 231 3 34466 4 24 23 106 0 0 64 64 0 0 0 0
   8       2 sdb2 326310 838 9622281 67 40726 2872 1972799 4924 0 58250 64567 68851 0 1925173784 11130
   8       0 sdc 14202 71 579164 21861 2995 1589 180500 40875 0 11628 55200 0 0 0 0 127 182
   8       1 sdc1 1027 0 13795 5021 2 0 4096 3 0 690 4579 0 0 0 0 0 0
   8       2 sdc2 13126 71 561749 16802 2830 1589 176404 40620 0 10931 50449 0 0 0 0 0 0
Mode: 664
# ttar - - - - - - - - - - - - - - - - - - - - - - - - - - - - - - - - - - - -
Directory: fixtures/proc/fs
Mode: 755
# ttar - - - - - - - - - - - - - - - - - - - - - - - - - - - - - - - - - - - -
Directory: fixtures/proc/fs/fscache
Mode: 755
# ttar - - - - - - - - - - - - - - - - - - - - - - - - - - - - - - - - - - - -
Path: fixtures/proc/fs/fscache/stats
Lines: 24
FS-Cache statistics
Cookies: idx=3 dat=67877 spc=0
Objects: alc=67473 nal=0 avl=67473 ded=388
ChkAux : non=12 ok=33 upd=44 obs=55
Pages  : mrk=547164 unc=364577
Acquire: n=67880 nul=98 noc=25 ok=67780 nbf=39 oom=26
Lookups: n=67473 neg=67470 pos=58 crt=67473 tmo=85
Invals : n=14 run=13
Updates: n=7 nul=3 run=8
Relinqs: n=394 nul=1 wcr=2 rtr=3
AttrChg: n=6 ok=5 nbf=4 oom=3 run=2
Allocs : n=20 ok=19 wt=18 nbf=17 int=16
Allocs : ops=15 owt=14 abt=13
Retrvls: n=151959 ok=82823 wt=23467 nod=69136 nbf=15 int=69 oom=43
Retrvls: ops=151959 owt=42747 abt=44
Stores : n=225565 ok=225565 agn=12 nbf=13 oom=14
Stores : ops=69156 run=294721 pgs=225565 rxd=225565 olm=43
VmScan : nos=364512 gon=2 bsy=43 can=12 wt=66
Ops    : pend=42753 run=221129 enq=628798 can=11 rej=88
Ops    : ini=377538 dfr=27 rel=377538 gc=37
CacheOp: alo=1 luo=2 luc=3 gro=4
CacheOp: inv=5 upo=6 dro=7 pto=8 atc=9 syn=10
CacheOp: rap=11 ras=12 alp=13 als=14 wrp=15 ucp=16 dsp=17
CacheEv: nsp=18 stl=19 rtr=20 cul=21EOF
Mode: 644
# ttar - - - - - - - - - - - - - - - - - - - - - - - - - - - - - - - - - - - -
Directory: fixtures/proc/fs/xfs
Mode: 755
# ttar - - - - - - - - - - - - - - - - - - - - - - - - - - - - - - - - - - - -
Path: fixtures/proc/fs/xfs/stat
Lines: 23
extent_alloc 92447 97589 92448 93751
abt 0 0 0 0
blk_map 1767055 188820 184891 92447 92448 2140766 0
bmbt 0 0 0 0
dir 185039 92447 92444 136422
trans 706 944304 0
ig 185045 58807 0 126238 0 33637 22
log 2883 113448 9 17360 739
push_ail 945014 0 134260 15483 0 3940 464 159985 0 40
xstrat 92447 0
rw 107739 94045
attr 4 0 0 0
icluster 8677 7849 135802
vnodes 92601 0 0 0 92444 92444 92444 0
buf 2666287 7122 2659202 3599 2 7085 0 10297 7085
abtb2 184941 1277345 13257 13278 0 0 0 0 0 0 0 0 0 0 2746147
abtc2 345295 2416764 172637 172658 0 0 0 0 0 0 0 0 0 0 21406023
bmbt2 0 0 0 0 0 0 0 0 0 0 0 0 0 0 0
ibt2 343004 1358467 0 0 0 0 0 0 0 0 0 0 0 0 0
fibt2 0 0 0 0 0 0 0 0 0 0 0 0 0 0 0
qm 0 0 0 0 0 0 0 0
xpc 399724544 92823103 86219234
debug 0
Mode: 644
# ttar - - - - - - - - - - - - - - - - - - - - - - - - - - - - - - - - - - - -
Path: fixtures/proc/loadavg
Lines: 1
0.02 0.04 0.05 1/497 11947
Mode: 444
# ttar - - - - - - - - - - - - - - - - - - - - - - - - - - - - - - - - - - - -
Path: fixtures/proc/mdstat
Lines: 60
Personalities : [linear] [multipath] [raid0] [raid1] [raid6] [raid5] [raid4] [raid10]

md3 : active raid6 sda1[8] sdh1[7] sdg1[6] sdf1[5] sde1[11] sdd1[3] sdc1[10] sdb1[9] sdd1[10](S) sdd2[11](S)
      5853468288 blocks super 1.2 level 6, 64k chunk, algorithm 2 [8/8] [UUUUUUUU]

md127 : active raid1 sdi2[0] sdj2[1]
      312319552 blocks [2/2] [UU]

md0 : active raid1 sdi1[0] sdj1[1]
      248896 blocks [2/2] [UU]

md4 : inactive raid1 sda3[0](F) sdb3[1](S)
      4883648 blocks [2/2] [UU]

md6 : active raid1 sdb2[2](F) sdc[1](S) sda2[0]
      195310144 blocks [2/1] [U_]
      [=>...................]  recovery =  8.5% (16775552/195310144) finish=17.0min speed=259783K/sec

md8 : active raid1 sdb1[1] sda1[0] sdc[2](S) sde[3](S)
      195310144 blocks [2/2] [UU]
      [=>...................]  resync =  8.5% (16775552/195310144) finish=17.0min speed=259783K/sec

md201 : active raid1 sda3[0] sdb3[1]
      1993728 blocks super 1.2 [2/2] [UU]
      [=>...................]  check =  5.7% (114176/1993728) finish=0.2min speed=114176K/sec

md7 : active raid6 sdb1[0] sde1[3] sdd1[2] sdc1[1](F)
      7813735424 blocks super 1.2 level 6, 512k chunk, algorithm 2 [4/3] [U_UU]
      bitmap: 0/30 pages [0KB], 65536KB chunk

md9 : active raid1 sdc2[2] sdd2[3] sdb2[1] sda2[0] sde[4](F) sdf[5](F) sdg[6](S)
      523968 blocks super 1.2 [4/4] [UUUU]
      resync=DELAYED

md10 : active raid0 sda1[0] sdb1[1]
       314159265 blocks 64k chunks

md11 : active (auto-read-only) raid1 sdb2[0] sdc2[1] sdc3[2](F) hda[4](S) ssdc2[3](S)
      4190208 blocks super 1.2 [2/2] [UU]
      resync=PENDING

md12 : active raid0 sdc2[0] sdd2[1]
      3886394368 blocks super 1.2 512k chunks

md126 : active raid0 sdb[1] sdc[0]
      1855870976 blocks super external:/md127/0 128k chunks

md219 : inactive sdb[2](S) sdc[1](S) sda[0](S)
        7932 blocks super external:imsm

md00 : active raid0 xvdb[0]
      4186624 blocks super 1.2 256k chunks

md120 : active linear sda1[1] sdb1[0]
        2095104 blocks super 1.2 0k rounding

md101 : active (read-only) raid0 sdb[2] sdd[1] sdc[0]
      322560 blocks super 1.2 512k chunks

unused devices: <none>
Mode: 644
# ttar - - - - - - - - - - - - - - - - - - - - - - - - - - - - - - - - - - - -
Path: fixtures/proc/meminfo
Lines: 42
MemTotal:       15666184 kB
MemFree:          440324 kB
Buffers:         1020128 kB
Cached:         12007640 kB
SwapCached:            0 kB
Active:          6761276 kB
Inactive:        6532708 kB
Active(anon):     267256 kB
Inactive(anon):      268 kB
Active(file):    6494020 kB
Inactive(file):  6532440 kB
Unevictable:           0 kB
Mlocked:               0 kB
SwapTotal:             0 kB
SwapFree:              0 kB
Dirty:               768 kB
Writeback:             0 kB
AnonPages:        266216 kB
Mapped:            44204 kB
Shmem:              1308 kB
Slab:            1807264 kB
SReclaimable:    1738124 kB
SUnreclaim:        69140 kB
KernelStack:        1616 kB
PageTables:         5288 kB
NFS_Unstable:          0 kB
Bounce:                0 kB
WritebackTmp:          0 kB
CommitLimit:     7833092 kB
Committed_AS:     530844 kB
VmallocTotal:   34359738367 kB
VmallocUsed:       36596 kB
VmallocChunk:   34359637840 kB
HardwareCorrupted:     0 kB
AnonHugePages:     12288 kB
HugePages_Total:       0
HugePages_Free:        0
HugePages_Rsvd:        0
HugePages_Surp:        0
Hugepagesize:       2048 kB
DirectMap4k:       91136 kB
DirectMap2M:    16039936 kB
Mode: 664
# ttar - - - - - - - - - - - - - - - - - - - - - - - - - - - - - - - - - - - -
Directory: fixtures/proc/net
Mode: 755
# ttar - - - - - - - - - - - - - - - - - - - - - - - - - - - - - - - - - - - -
Path: fixtures/proc/net/arp
Lines: 2
IP address       HW type     Flags       HW address            Mask     Device
192.168.224.1    0x1         0x2         00:50:56:c0:00:08     *        ens33
Mode: 664
# ttar - - - - - - - - - - - - - - - - - - - - - - - - - - - - - - - - - - - -
Path: fixtures/proc/net/dev
Lines: 6
Inter-|   Receive                                                |  Transmit
 face |bytes    packets errs drop fifo frame compressed multicast|bytes    packets errs drop fifo colls carrier compressed
vethf345468:     648       8    0    0    0     0          0         0      438       5    0    0    0     0       0          0
    lo: 1664039048 1566805    0    0    0     0          0         0 1664039048 1566805    0    0    0     0       0          0
docker0:    2568      38    0    0    0     0          0         0      438       5    0    0    0     0       0          0
  eth0: 874354587 1036395    0    0    0     0          0         0 563352563  732147    0    0    0     0       0          0
Mode: 644
# ttar - - - - - - - - - - - - - - - - - - - - - - - - - - - - - - - - - - - -
Path: fixtures/proc/net/ip_vs
Lines: 21
IP Virtual Server version 1.2.1 (size=4096)
Prot LocalAddress:Port Scheduler Flags
  -> RemoteAddress:Port Forward Weight ActiveConn InActConn
TCP  C0A80016:0CEA wlc
  -> C0A85216:0CEA      Tunnel  100    248        2
  -> C0A85318:0CEA      Tunnel  100    248        2
  -> C0A85315:0CEA      Tunnel  100    248        1
TCP  C0A80039:0CEA wlc
  -> C0A85416:0CEA      Tunnel  0      0          0
  -> C0A85215:0CEA      Tunnel  100    1499       0
  -> C0A83215:0CEA      Tunnel  100    1498       0
TCP  C0A80037:0CEA wlc
  -> C0A8321A:0CEA      Tunnel  0      0          0
  -> C0A83120:0CEA      Tunnel  100    0          0
TCP  [2620:0000:0000:0000:0000:0000:0000:0001]:0050 sh
  -> [2620:0000:0000:0000:0000:0000:0000:0002]:0050      Route   1      0          0
  -> [2620:0000:0000:0000:0000:0000:0000:0003]:0050      Route   1      0          0
  -> [2620:0000:0000:0000:0000:0000:0000:0004]:0050      Route   1      1          1
FWM  10001000 wlc
  -> C0A8321A:0CEA      Route   0      0          1
  -> C0A83215:0CEA      Route   0      0          2
Mode: 644
# ttar - - - - - - - - - - - - - - - - - - - - - - - - - - - - - - - - - - - -
Path: fixtures/proc/net/ip_vs_stats
Lines: 6
   Total Incoming Outgoing         Incoming         Outgoing
   Conns  Packets  Packets            Bytes            Bytes
 16AA370 E33656E5        0     51D8C8883AB3                0

 Conns/s   Pkts/s   Pkts/s          Bytes/s          Bytes/s
       4    1FB3C        0          1282A8F                0
Mode: 644
# ttar - - - - - - - - - - - - - - - - - - - - - - - - - - - - - - - - - - - -
Path: fixtures/proc/net/protocols
Lines: 14
protocol  size sockets  memory press maxhdr  slab module     cl co di ac io in de sh ss gs se re sp bi br ha uh gp em
PACKET    1344      2      -1   NI       0   no   kernel      n  n  n  n  n  n  n  n  n  n  n  n  n  n  n  n  n  n  n
PINGv6    1112      0      -1   NI       0   yes  kernel      y  y  y  n  n  y  n  n  y  y  y  y  n  y  y  y  y  y  n
RAWv6     1112      1      -1   NI       0   yes  kernel      y  y  y  n  y  y  y  n  y  y  y  y  n  y  y  y  y  n  n
UDPLITEv6 1216      0      57   NI       0   yes  kernel      y  y  y  n  y  y  y  n  y  y  y  y  n  n  n  y  y  y  n
UDPv6     1216     10      57   NI       0   yes  kernel      y  y  y  n  y  y  y  n  y  y  y  y  n  n  n  y  y  y  n
TCPv6     2144   1937  1225378   no     320   yes  kernel      y  y  y  y  y  y  y  y  y  y  y  y  y  n  y  y  y  y  y
UNIX      1024    120      -1   NI       0   yes  kernel      n  n  n  n  n  n  n  n  n  n  n  n  n  n  n  n  n  n  n
UDP-Lite  1024      0      57   NI       0   yes  kernel      y  y  y  n  y  y  y  n  y  y  y  y  y  n  n  y  y  y  n
PING       904      0      -1   NI       0   yes  kernel      y  y  y  n  n  y  n  n  y  y  y  y  n  y  y  y  y  y  n
RAW        912      0      -1   NI       0   yes  kernel      y  y  y  n  y  y  y  n  y  y  y  y  n  y  y  y  y  n  n
UDP       1024     73      57   NI       0   yes  kernel      y  y  y  n  y  y  y  n  y  y  y  y  y  n  n  y  y  y  n
TCP       1984  93064  1225378   yes     320   yes  kernel      y  y  y  y  y  y  y  y  y  y  y  y  y  n  y  y  y  y  y
NETLINK   1040     16      -1   NI       0   no   kernel      n  n  n  n  n  n  n  n  n  n  n  n  n  n  n  n  n  n  n
Mode: 444
# ttar - - - - - - - - - - - - - - - - - - - - - - - - - - - - - - - - - - - -
Directory: fixtures/proc/net/rpc
Mode: 755
# ttar - - - - - - - - - - - - - - - - - - - - - - - - - - - - - - - - - - - -
Path: fixtures/proc/net/rpc/nfs
Lines: 5
net 18628 0 18628 6
rpc 4329785 0 4338291
proc2 18 2 69 0 0 4410 0 0 0 0 0 0 0 0 0 0 0 99 2
proc3 22 1 4084749 29200 94754 32580 186 47747 7981 8639 0 6356 0 6962 0 7958 0 0 241 4 4 2 39
proc4 61 1 0 0 0 0 0 0 0 0 0 0 0 1 1 0 0 0 0 0 0 0 2 0 0 0 0 0 0 0 0 0 0 0 0 0 0 0 0 0 0 0 0 0 0 0 0 0 0 0 0 0 0 0 0 0 0 0 0 0 0 0
Mode: 644
# ttar - - - - - - - - - - - - - - - - - - - - - - - - - - - - - - - - - - - -
Path: fixtures/proc/net/rpc/nfsd
Lines: 11
rc 0 6 18622
fh 0 0 0 0 0
io 157286400 0
th 8 0 0.000 0.000 0.000 0.000 0.000 0.000 0.000 0.000 0.000 0.000
ra 32 0 0 0 0 0 0 0 0 0 0 0
net 18628 0 18628 6
rpc 18628 0 0 0 0
proc2 18 2 69 0 0 4410 0 0 0 0 0 0 0 0 0 0 0 99 2
proc3 22 2 112 0 2719 111 0 0 0 0 0 0 0 0 0 0 0 27 216 0 2 1 0
proc4 2 2 10853
proc4ops 72 0 0 0 1098 2 0 0 0 0 8179 5896 0 0 0 0 5900 0 0 2 0 2 0 9609 0 2 150 1272 0 0 0 1236 0 0 0 0 3 3 0 0 0 0 0 0 0 0 0 0 0 0 0 0 0 0 0 0 0 0 0 0 0 0 0 0 0 0 0 0 0 0 0 0 0
Mode: 644
# ttar - - - - - - - - - - - - - - - - - - - - - - - - - - - - - - - - - - - -
Path: fixtures/proc/net/sockstat
Lines: 6
sockets: used 1602
TCP: inuse 35 orphan 0 tw 4 alloc 59 mem 22
UDP: inuse 12 mem 62
UDPLITE: inuse 0
RAW: inuse 0
FRAG: inuse 0 memory 0
Mode: 444
# ttar - - - - - - - - - - - - - - - - - - - - - - - - - - - - - - - - - - - -
Path: fixtures/proc/net/sockstat6
Lines: 5
TCP6: inuse 17
UDP6: inuse 9
UDPLITE6: inuse 0
RAW6: inuse 1
FRAG6: inuse 0 memory 0
Mode: 444
# ttar - - - - - - - - - - - - - - - - - - - - - - - - - - - - - - - - - - - -
Path: fixtures/proc/net/softnet_stat
Lines: 2
00015c73 00020e76 F0000769 00000000 00000000 00000000 00000000 00000000 00000000 00000000 00000000
01663fb2 00000000 000109a4 00000000 00000000 00000000 00000000 00000000 00000000
Mode: 644
# ttar - - - - - - - - - - - - - - - - - - - - - - - - - - - - - - - - - - - -
Path: fixtures/proc/net/softnet_stat.broken
Lines: 1
00015c73 00020e76 F0000769 00000000
Mode: 644
# ttar - - - - - - - - - - - - - - - - - - - - - - - - - - - - - - - - - - - -
<<<<<<< HEAD
=======
Directory: fixtures/proc/net/stat
Mode: 755
# ttar - - - - - - - - - - - - - - - - - - - - - - - - - - - - - - - - - - - -
Path: fixtures/proc/net/stat/arp_cache
Lines: 3
entries  allocs destroys hash_grows  lookups hits  res_failed  rcv_probes_mcast rcv_probes_ucast  periodic_gc_runs forced_gc_runs unresolved_discards table_fulls
00000014  00000001 00000002 00000003  00000004 00000005  00000006  00000007 00000008  00000009 0000000a 0000000b 0000000c
00000014  0000000d 0000000e 0000000f  00000010 00000011  00000012  00000013 00000014  00000015 00000016 00000017 00000018
Mode: 644
# ttar - - - - - - - - - - - - - - - - - - - - - - - - - - - - - - - - - - - -
Path: fixtures/proc/net/stat/ndisc_cache
Lines: 3
entries  allocs destroys hash_grows  lookups hits  res_failed  rcv_probes_mcast rcv_probes_ucast  periodic_gc_runs forced_gc_runs unresolved_discards table_fulls
00000024  000000f0 000000f1 000000f2  000000f3 000000f4  000000f5  000000f6 000000f7  000000f8 000000f9 000000fa 000000fb
00000024  000000fc 000000fd 000000fe  000000ff 00000100  00000101  00000102 00000103  00000104 00000105 00000106 00000107
Mode: 644
# ttar - - - - - - - - - - - - - - - - - - - - - - - - - - - - - - - - - - - -
>>>>>>> e8d3e9b1
Path: fixtures/proc/net/tcp
Lines: 4
  sl  local_address rem_address   st tx_queue rx_queue tr tm->when retrnsmt   uid  timeout inode
   0: 0500000A:0016 00000000:0000 0A 00000000:00000001 00:00000000 00000000     0        0 2740 1 ffff88003d3af3c0 100 0 0 10 0
   1: 00000000:0016 00000000:0000 0A 00000001:00000000 00:00000000 00000000     0        0 2740 1 ffff88003d3af3c0 100 0 0 10 0
   2: 00000000:0016 00000000:0000 0A 00000001:00000001 00:00000000 00000000     0        0 2740 1 ffff88003d3af3c0 100 0 0 10 0
Mode: 644
# ttar - - - - - - - - - - - - - - - - - - - - - - - - - - - - - - - - - - - -
Path: fixtures/proc/net/tcp6
Lines: 3
  sl  local_address                         remote_address                        st tx_queue rx_queue tr tm->when retrnsmt   uid  timeout inode ref pointer drops
 1315: 00000000000000000000000000000000:14EB 00000000000000000000000000000000:0000 07 00000000:00000000 00:00000000 00000000   981        0 21040 2 0000000013726323 0
 6073: 000080FE00000000FFADE15609667CFE:C781 00000000000000000000000000000000:0000 07 00000000:00000000 00:00000000 00000000  1000        0 11337031 2 00000000b9256fdd 0
Mode: 644
# ttar - - - - - - - - - - - - - - - - - - - - - - - - - - - - - - - - - - - -
Path: fixtures/proc/net/udp
Lines: 4
  sl  local_address rem_address   st tx_queue rx_queue tr tm->when retrnsmt   uid  timeout inode
   0: 0500000A:0016 00000000:0000 0A 00000000:00000001 00:00000000 00000000     0        0 2740 1 ffff88003d3af3c0 100 0 0 10 0
   1: 00000000:0016 00000000:0000 0A 00000001:00000000 00:00000000 00000000     0        0 2740 1 ffff88003d3af3c0 100 0 0 10 0
   2: 00000000:0016 00000000:0000 0A 00000001:00000001 00:00000000 00000000     0        0 2740 1 ffff88003d3af3c0 100 0 0 10 0
Mode: 644
# ttar - - - - - - - - - - - - - - - - - - - - - - - - - - - - - - - - - - - -
Path: fixtures/proc/net/udp6
Lines: 3
  sl  local_address                         remote_address                        st tx_queue rx_queue tr tm->when retrnsmt   uid  timeout inode ref pointer drops
 1315: 00000000000000000000000000000000:14EB 00000000000000000000000000000000:0000 07 00000000:00000000 00:00000000 00000000   981        0 21040 2 0000000013726323 0
 6073: 000080FE00000000FFADE15609667CFE:C781 00000000000000000000000000000000:0000 07 00000000:00000000 00:00000000 00000000  1000        0 11337031 2 00000000b9256fdd 0
Mode: 644
# ttar - - - - - - - - - - - - - - - - - - - - - - - - - - - - - - - - - - - -
Path: fixtures/proc/net/udp_broken
Lines: 2
  sl  local_address rem_address   st
   1: 00000000:0016 00000000:0000 0A
Mode: 644
# ttar - - - - - - - - - - - - - - - - - - - - - - - - - - - - - - - - - - - -
Path: fixtures/proc/net/unix
Lines: 6
Num       RefCount Protocol Flags    Type St Inode Path
0000000000000000: 00000002 00000000 00010000 0001 01 3442596 /var/run/postgresql/.s.PGSQL.5432
0000000000000000: 0000000a 00000000 00010000 0005 01 10061 /run/udev/control
0000000000000000: 00000007 00000000 00000000 0002 01 12392 /dev/log
0000000000000000: 00000003 00000000 00000000 0001 03 4787297 /var/run/postgresql/.s.PGSQL.5432
0000000000000000: 00000003 00000000 00000000 0001 03 5091797
Mode: 644
# ttar - - - - - - - - - - - - - - - - - - - - - - - - - - - - - - - - - - - -
Path: fixtures/proc/net/unix_without_inode
Lines: 6
Num       RefCount Protocol Flags    Type St Path
0000000000000000: 00000002 00000000 00010000 0001 01 /var/run/postgresql/.s.PGSQL.5432
0000000000000000: 0000000a 00000000 00010000 0005 01 /run/udev/control
0000000000000000: 00000007 00000000 00000000 0002 01 /dev/log
0000000000000000: 00000003 00000000 00000000 0001 03 /var/run/postgresql/.s.PGSQL.5432
0000000000000000: 00000003 00000000 00000000 0001 03
Mode: 644
# ttar - - - - - - - - - - - - - - - - - - - - - - - - - - - - - - - - - - - -
Path: fixtures/proc/net/xfrm_stat
Lines: 28
XfrmInError                     1
XfrmInBufferError               2
XfrmInHdrError                  4
XfrmInNoStates                  3
XfrmInStateProtoError           40
XfrmInStateModeError            100
XfrmInStateSeqError             6000
XfrmInStateExpired              4
XfrmInStateMismatch             23451
XfrmInStateInvalid              55555
XfrmInTmplMismatch              51
XfrmInNoPols                    65432
XfrmInPolBlock                  100
XfrmInPolError                  10000
XfrmOutError                    1000000
XfrmOutBundleGenError           43321
XfrmOutBundleCheckError         555
XfrmOutNoStates                 869
XfrmOutStateProtoError          4542
XfrmOutStateModeError           4
XfrmOutStateSeqError            543
XfrmOutStateExpired             565
XfrmOutPolBlock                 43456
XfrmOutPolDead                  7656
XfrmOutPolError                 1454
XfrmFwdHdrError                 6654
XfrmOutStateInvalid             28765
XfrmAcquireError                24532
Mode: 644
# ttar - - - - - - - - - - - - - - - - - - - - - - - - - - - - - - - - - - - -
Directory: fixtures/proc/pressure
Mode: 755
# ttar - - - - - - - - - - - - - - - - - - - - - - - - - - - - - - - - - - - -
Path: fixtures/proc/pressure/cpu
Lines: 1
some avg10=0.10 avg60=2.00 avg300=3.85 total=15
Mode: 644
# ttar - - - - - - - - - - - - - - - - - - - - - - - - - - - - - - - - - - - -
Path: fixtures/proc/pressure/io
Lines: 2
some avg10=0.10 avg60=2.00 avg300=3.85 total=15
full avg10=0.20 avg60=3.00 avg300=4.95 total=25
Mode: 644
# ttar - - - - - - - - - - - - - - - - - - - - - - - - - - - - - - - - - - - -
Path: fixtures/proc/pressure/memory
Lines: 2
some avg10=0.10 avg60=2.00 avg300=3.85 total=15
full avg10=0.20 avg60=3.00 avg300=4.95 total=25
Mode: 644
# ttar - - - - - - - - - - - - - - - - - - - - - - - - - - - - - - - - - - - -
Path: fixtures/proc/schedstat
Lines: 6
version 15
timestamp 15819019232
cpu0 498494191 0 3533438552 2553969831 3853684107 2465731542 2045936778163039 343796328169361 4767485306
domain0 00000000,00000003 212499247 210112015 1861015 1860405436 536440 369895 32599 210079416 25368550 24241256 384652 927363878 807233 6366 1647 24239609 2122447165 1886868564 121112060 2848625533 125678146 241025 1032026 1885836538 2545 12 2533 0 0 0 0 0 0 1387952561 21076581 0
cpu1 518377256 0 4155211005 2778589869 10466382 2867629021 1904686152592476 364107263788241 5145567945
domain0 00000000,00000003 217653037 215526982 1577949 1580427380 557469 393576 28538 215498444 28721913 27662819 371153 870843407 745912 5523 1639 27661180 2331056874 2107732788 111442342 652402556 123615235 196159 1045245 2106687543 2400 3 2397 0 0 0 0 0 0 1437804657 26220076 0
Mode: 644
# ttar - - - - - - - - - - - - - - - - - - - - - - - - - - - - - - - - - - - -
Path: fixtures/proc/self
SymlinkTo: 26231
# ttar - - - - - - - - - - - - - - - - - - - - - - - - - - - - - - - - - - - -
Path: fixtures/proc/slabinfo
Lines: 302
slabinfo - version: 2.1
# name            <active_objs> <num_objs> <objsize> <objperslab> <pagesperslab> : tunables <limit> <batchcount> <sharedfactor> : slabdata <active_slabs> <num_slabs> <sharedavail>
pid_3                375    532    576   28    4 : tunables    0    0    0 : slabdata     19     19      0
pid_2                  3     28    576   28    4 : tunables    0    0    0 : slabdata      1      1      0
nvidia_p2p_page_cache      0      0    368   22    2 : tunables    0    0    0 : slabdata      0      0      0
nvidia_pte_cache    9022   9152    368   22    2 : tunables    0    0    0 : slabdata    416    416      0
nvidia_stack_cache    321    326  12624    2    8 : tunables    0    0    0 : slabdata    163    163      0
kvm_async_pf           0      0    472   34    4 : tunables    0    0    0 : slabdata      0      0      0
kvm_vcpu               0      0  15552    2    8 : tunables    0    0    0 : slabdata      0      0      0
kvm_mmu_page_header      0      0    504   32    4 : tunables    0    0    0 : slabdata      0      0      0
pte_list_desc          0      0    368   22    2 : tunables    0    0    0 : slabdata      0      0      0
x86_emulator           0      0   3024   10    8 : tunables    0    0    0 : slabdata      0      0      0
x86_fpu                0      0   4608    7    8 : tunables    0    0    0 : slabdata      0      0      0
iwl_cmd_pool:0000:04:00.0      0    128    512   32    4 : tunables    0    0    0 : slabdata      4      4      0
ext4_groupinfo_4k   3719   3740    480   34    4 : tunables    0    0    0 : slabdata    110    110      0
bio-6                 32     75    640   25    4 : tunables    0    0    0 : slabdata      3      3      0
bio-5                 16     48   1344   24    8 : tunables    0    0    0 : slabdata      2      2      0
bio-4                 17     92   1408   23    8 : tunables    0    0    0 : slabdata      4      4      0
fat_inode_cache        0      0   1056   31    8 : tunables    0    0    0 : slabdata      0      0      0
fat_cache              0      0    368   22    2 : tunables    0    0    0 : slabdata      0      0      0
ovl_aio_req            0      0    512   32    4 : tunables    0    0    0 : slabdata      0      0      0
ovl_inode              0      0   1000   32    8 : tunables    0    0    0 : slabdata      0      0      0
squashfs_inode_cache      0      0   1088   30    8 : tunables    0    0    0 : slabdata      0      0      0
fuse_request           0      0    472   34    4 : tunables    0    0    0 : slabdata      0      0      0
fuse_inode             0      0   1152   28    8 : tunables    0    0    0 : slabdata      0      0      0
xfs_dqtrx              0      0    864   37    8 : tunables    0    0    0 : slabdata      0      0      0
xfs_dquot              0      0    832   39    8 : tunables    0    0    0 : slabdata      0      0      0
xfs_buf                0      0    768   21    4 : tunables    0    0    0 : slabdata      0      0      0
xfs_bui_item           0      0    544   30    4 : tunables    0    0    0 : slabdata      0      0      0
xfs_bud_item           0      0    512   32    4 : tunables    0    0    0 : slabdata      0      0      0
xfs_cui_item           0      0    768   21    4 : tunables    0    0    0 : slabdata      0      0      0
xfs_cud_item           0      0    512   32    4 : tunables    0    0    0 : slabdata      0      0      0
xfs_rui_item           0      0   1024   32    8 : tunables    0    0    0 : slabdata      0      0      0
xfs_rud_item           0      0    512   32    4 : tunables    0    0    0 : slabdata      0      0      0
xfs_icr                0      0    520   31    4 : tunables    0    0    0 : slabdata      0      0      0
xfs_ili                0      0    528   31    4 : tunables    0    0    0 : slabdata      0      0      0
xfs_inode              0      0   1344   24    8 : tunables    0    0    0 : slabdata      0      0      0
xfs_efi_item           0      0    768   21    4 : tunables    0    0    0 : slabdata      0      0      0
xfs_efd_item           0      0    776   21    4 : tunables    0    0    0 : slabdata      0      0      0
xfs_buf_item           0      0    608   26    4 : tunables    0    0    0 : slabdata      0      0      0
xf_trans               0      0    568   28    4 : tunables    0    0    0 : slabdata      0      0      0
xfs_ifork              0      0    376   21    2 : tunables    0    0    0 : slabdata      0      0      0
xfs_da_state           0      0    816   20    4 : tunables    0    0    0 : slabdata      0      0      0
xfs_btree_cur          0      0    560   29    4 : tunables    0    0    0 : slabdata      0      0      0
xfs_bmap_free_item      0      0    400   20    2 : tunables    0    0    0 : slabdata      0      0      0
xfs_log_ticket         0      0    520   31    4 : tunables    0    0    0 : slabdata      0      0      0
nfs_direct_cache       0      0    560   29    4 : tunables    0    0    0 : slabdata      0      0      0
nfs_commit_data        4     28   1152   28    8 : tunables    0    0    0 : slabdata      1      1      0
nfs_write_data        32     50   1280   25    8 : tunables    0    0    0 : slabdata      2      2      0
nfs_read_data          0      0   1280   25    8 : tunables    0    0    0 : slabdata      0      0      0
nfs_inode_cache        0      0   1408   23    8 : tunables    0    0    0 : slabdata      0      0      0
nfs_page               0      0    512   32    4 : tunables    0    0    0 : slabdata      0      0      0
rpc_inode_cache        0      0   1024   32    8 : tunables    0    0    0 : slabdata      0      0      0
rpc_buffers            8     13   2496   13    8 : tunables    0    0    0 : slabdata      1      1      0
rpc_tasks              8     25    640   25    4 : tunables    0    0    0 : slabdata      1      1      0
fscache_cookie_jar      1     35    464   35    4 : tunables    0    0    0 : slabdata      1      1      0
jfs_mp                32     35    464   35    4 : tunables    0    0    0 : slabdata      1      1      0
jfs_ip                 0      0   1592   20    8 : tunables    0    0    0 : slabdata      0      0      0
reiser_inode_cache      0      0   1096   29    8 : tunables    0    0    0 : slabdata      0      0      0
btrfs_end_io_wq        0      0    464   35    4 : tunables    0    0    0 : slabdata      0      0      0
btrfs_prelim_ref       0      0    424   38    4 : tunables    0    0    0 : slabdata      0      0      0
btrfs_delayed_extent_op      0      0    368   22    2 : tunables    0    0    0 : slabdata      0      0      0
btrfs_delayed_data_ref      0      0    448   36    4 : tunables    0    0    0 : slabdata      0      0      0
btrfs_delayed_tree_ref      0      0    440   37    4 : tunables    0    0    0 : slabdata      0      0      0
btrfs_delayed_ref_head      0      0    480   34    4 : tunables    0    0    0 : slabdata      0      0      0
btrfs_inode_defrag      0      0    400   20    2 : tunables    0    0    0 : slabdata      0      0      0
btrfs_delayed_node      0      0    648   25    4 : tunables    0    0    0 : slabdata      0      0      0
btrfs_ordered_extent      0      0    752   21    4 : tunables    0    0    0 : slabdata      0      0      0
btrfs_extent_map       0      0    480   34    4 : tunables    0    0    0 : slabdata      0      0      0
btrfs_extent_state      0      0    416   39    4 : tunables    0    0    0 : slabdata      0      0      0
bio-3                 35     92    704   23    4 : tunables    0    0    0 : slabdata      4      4      0
btrfs_extent_buffer      0      0    600   27    4 : tunables    0    0    0 : slabdata      0      0      0
btrfs_free_space_bitmap      0      0  12288    2    8 : tunables    0    0    0 : slabdata      0      0      0
btrfs_free_space       0      0    416   39    4 : tunables    0    0    0 : slabdata      0      0      0
btrfs_path             0      0    448   36    4 : tunables    0    0    0 : slabdata      0      0      0
btrfs_trans_handle      0      0    440   37    4 : tunables    0    0    0 : slabdata      0      0      0
btrfs_inode            0      0   1496   21    8 : tunables    0    0    0 : slabdata      0      0      0
ext4_inode_cache   84136  84755   1400   23    8 : tunables    0    0    0 : slabdata   3685   3685      0
ext4_free_data        22     80    392   20    2 : tunables    0    0    0 : slabdata      4      4      0
ext4_allocation_context      0     70    464   35    4 : tunables    0    0    0 : slabdata      2      2      0
ext4_prealloc_space     24     74    440   37    4 : tunables    0    0    0 : slabdata      2      2      0
ext4_system_zone     267    273    376   21    2 : tunables    0    0    0 : slabdata     13     13      0
ext4_io_end_vec        0     88    368   22    2 : tunables    0    0    0 : slabdata      4      4      0
ext4_io_end            0     80    400   20    2 : tunables    0    0    0 : slabdata      4      4      0
ext4_bio_post_read_ctx    128    147    384   21    2 : tunables    0    0    0 : slabdata      7      7      0
ext4_pending_reservation      0      0    368   22    2 : tunables    0    0    0 : slabdata      0      0      0
ext4_extent_status  79351  79422    376   21    2 : tunables    0    0    0 : slabdata   3782   3782      0
jbd2_transaction_s     44    100    640   25    4 : tunables    0    0    0 : slabdata      4      4      0
jbd2_inode          6785   6840    400   20    2 : tunables    0    0    0 : slabdata    342    342      0
jbd2_journal_handle      0     80    392   20    2 : tunables    0    0    0 : slabdata      4      4      0
jbd2_journal_head    824   1944    448   36    4 : tunables    0    0    0 : slabdata     54     54      0
jbd2_revoke_table_s      4     23    352   23    2 : tunables    0    0    0 : slabdata      1      1      0
jbd2_revoke_record_s      0    156    416   39    4 : tunables    0    0    0 : slabdata      4      4      0
ext2_inode_cache       0      0   1144   28    8 : tunables    0    0    0 : slabdata      0      0      0
mbcache                0      0    392   20    2 : tunables    0    0    0 : slabdata      0      0      0
dm_thin_new_mapping      0    152    424   38    4 : tunables    0    0    0 : slabdata      4      4      0
dm_snap_pending_exception      0      0    464   35    4 : tunables    0    0    0 : slabdata      0      0      0
dm_exception           0      0    368   22    2 : tunables    0    0    0 : slabdata      0      0      0
dm_dirty_log_flush_entry      0      0    368   22    2 : tunables    0    0    0 : slabdata      0      0      0
dm_bio_prison_cell_v2      0      0    432   37    4 : tunables    0    0    0 : slabdata      0      0      0
dm_bio_prison_cell      0    148    432   37    4 : tunables    0    0    0 : slabdata      4      4      0
kcopyd_job             0      8   3648    8    8 : tunables    0    0    0 : slabdata      1      1      0
io                     0     32    512   32    4 : tunables    0    0    0 : slabdata      1      1      0
dm_uevent              0      0   3224   10    8 : tunables    0    0    0 : slabdata      0      0      0
dax_cache              1     28   1152   28    8 : tunables    0    0    0 : slabdata      1      1      0
aic94xx_ascb           0      0    576   28    4 : tunables    0    0    0 : slabdata      0      0      0
aic94xx_dma_token      0      0    384   21    2 : tunables    0    0    0 : slabdata      0      0      0
asd_sas_event          0      0    512   32    4 : tunables    0    0    0 : slabdata      0      0      0
sas_task               0      0    704   23    4 : tunables    0    0    0 : slabdata      0      0      0
qla2xxx_srbs           0      0    832   39    8 : tunables    0    0    0 : slabdata      0      0      0
sd_ext_cdb             2     22    368   22    2 : tunables    0    0    0 : slabdata      1      1      0
scsi_sense_cache     258    288    512   32    4 : tunables    0    0    0 : slabdata      9      9      0
virtio_scsi_cmd       64     75    640   25    4 : tunables    0    0    0 : slabdata      3      3      0
L2TP/IPv6              0      0   1536   21    8 : tunables    0    0    0 : slabdata      0      0      0
L2TP/IP                0      0   1408   23    8 : tunables    0    0    0 : slabdata      0      0      0
ip6-frags              0      0    520   31    4 : tunables    0    0    0 : slabdata      0      0      0
fib6_nodes             5     32    512   32    4 : tunables    0    0    0 : slabdata      1      1      0
ip6_dst_cache          4     25    640   25    4 : tunables    0    0    0 : slabdata      1      1      0
ip6_mrt_cache          0      0    576   28    4 : tunables    0    0    0 : slabdata      0      0      0
PINGv6                 0      0   1600   20    8 : tunables    0    0    0 : slabdata      0      0      0
RAWv6                 25     40   1600   20    8 : tunables    0    0    0 : slabdata      2      2      0
UDPLITEv6              0      0   1728   18    8 : tunables    0    0    0 : slabdata      0      0      0
UDPv6                  3     54   1728   18    8 : tunables    0    0    0 : slabdata      3      3      0
tw_sock_TCPv6          0      0    576   28    4 : tunables    0    0    0 : slabdata      0      0      0
request_sock_TCPv6      0      0    632   25    4 : tunables    0    0    0 : slabdata      0      0      0
TCPv6                  0     33   2752   11    8 : tunables    0    0    0 : slabdata      3      3      0
uhci_urb_priv          0      0    392   20    2 : tunables    0    0    0 : slabdata      0      0      0
sgpool-128             2     14   4544    7    8 : tunables    0    0    0 : slabdata      2      2      0
sgpool-64              2     13   2496   13    8 : tunables    0    0    0 : slabdata      1      1      0
sgpool-32              2     44   1472   22    8 : tunables    0    0    0 : slabdata      2      2      0
sgpool-16              2     68    960   34    8 : tunables    0    0    0 : slabdata      2      2      0
sgpool-8               2     46    704   23    4 : tunables    0    0    0 : slabdata      2      2      0
btree_node             0      0    576   28    4 : tunables    0    0    0 : slabdata      0      0      0
bfq_io_cq              0      0    488   33    4 : tunables    0    0    0 : slabdata      0      0      0
bfq_queue              0      0    848   38    8 : tunables    0    0    0 : slabdata      0      0      0
mqueue_inode_cache      1     24   1344   24    8 : tunables    0    0    0 : slabdata      1      1      0
isofs_inode_cache      0      0    968   33    8 : tunables    0    0    0 : slabdata      0      0      0
io_kiocb               0      0    640   25    4 : tunables    0    0    0 : slabdata      0      0      0
kioctx                 0     30   1088   30    8 : tunables    0    0    0 : slabdata      1      1      0
aio_kiocb              0     28    576   28    4 : tunables    0    0    0 : slabdata      1      1      0
userfaultfd_ctx_cache      0      0    576   28    4 : tunables    0    0    0 : slabdata      0      0      0
fanotify_path_event      0      0    392   20    2 : tunables    0    0    0 : slabdata      0      0      0
fanotify_fid_event      0      0    400   20    2 : tunables    0    0    0 : slabdata      0      0      0
fsnotify_mark          0      0    408   20    2 : tunables    0    0    0 : slabdata      0      0      0
dnotify_mark           0      0    416   39    4 : tunables    0    0    0 : slabdata      0      0      0
dnotify_struct         0      0    368   22    2 : tunables    0    0    0 : slabdata      0      0      0
dio                    0      0   1088   30    8 : tunables    0    0    0 : slabdata      0      0      0
bio-2                  4     25    640   25    4 : tunables    0    0    0 : slabdata      1      1      0
fasync_cache           0      0    384   21    2 : tunables    0    0    0 : slabdata      0      0      0
audit_tree_mark        0      0    416   39    4 : tunables    0    0    0 : slabdata      0      0      0
pid_namespace         30     34    480   34    4 : tunables    0    0    0 : slabdata      1      1      0
posix_timers_cache      0     27    592   27    4 : tunables    0    0    0 : slabdata      1      1      0
iommu_devinfo         24     32    512   32    4 : tunables    0    0    0 : slabdata      1      1      0
iommu_domain          10     10   3264   10    8 : tunables    0    0    0 : slabdata      1      1      0
iommu_iova          8682   8748    448   36    4 : tunables    0    0    0 : slabdata    243    243      0
UNIX                 529    814   1472   22    8 : tunables    0    0    0 : slabdata     37     37      0
ip4-frags              0      0    536   30    4 : tunables    0    0    0 : slabdata      0      0      0
ip_mrt_cache           0      0    576   28    4 : tunables    0    0    0 : slabdata      0      0      0
UDP-Lite               0      0   1536   21    8 : tunables    0    0    0 : slabdata      0      0      0
tcp_bind_bucket        7    128    512   32    4 : tunables    0    0    0 : slabdata      4      4      0
inet_peer_cache        0      0    576   28    4 : tunables    0    0    0 : slabdata      0      0      0
xfrm_dst_cache         0      0    704   23    4 : tunables    0    0    0 : slabdata      0      0      0
xfrm_state             0      0   1152   28    8 : tunables    0    0    0 : slabdata      0      0      0
ip_fib_trie            7     21    384   21    2 : tunables    0    0    0 : slabdata      1      1      0
ip_fib_alias           9     20    392   20    2 : tunables    0    0    0 : slabdata      1      1      0
ip_dst_cache          27     84    576   28    4 : tunables    0    0    0 : slabdata      3      3      0
PING                   0      0   1408   23    8 : tunables    0    0    0 : slabdata      0      0      0
RAW                   32     46   1408   23    8 : tunables    0    0    0 : slabdata      2      2      0
UDP                   11    168   1536   21    8 : tunables    0    0    0 : slabdata      8      8      0
tw_sock_TCP            1     56    576   28    4 : tunables    0    0    0 : slabdata      2      2      0
request_sock_TCP       0     25    632   25    4 : tunables    0    0    0 : slabdata      1      1      0
TCP                   10     60   2624   12    8 : tunables    0    0    0 : slabdata      5      5      0
hugetlbfs_inode_cache      2     35    928   35    8 : tunables    0    0    0 : slabdata      1      1      0
dquot                  0      0    640   25    4 : tunables    0    0    0 : slabdata      0      0      0
bio-1                 32     46    704   23    4 : tunables    0    0    0 : slabdata      2      2      0
eventpoll_pwq        409    600    408   20    2 : tunables    0    0    0 : slabdata     30     30      0
eventpoll_epi        408    672    576   28    4 : tunables    0    0    0 : slabdata     24     24      0
inotify_inode_mark     58    195    416   39    4 : tunables    0    0    0 : slabdata      5      5      0
scsi_data_buffer       0      0    360   22    2 : tunables    0    0    0 : slabdata      0      0      0
bio_crypt_ctx        128    147    376   21    2 : tunables    0    0    0 : slabdata      7      7      0
request_queue         29     39   2408   13    8 : tunables    0    0    0 : slabdata      3      3      0
blkdev_ioc            81    148    440   37    4 : tunables    0    0    0 : slabdata      4      4      0
bio-0                125    200    640   25    4 : tunables    0    0    0 : slabdata      8      8      0
biovec-max           166    196   4544    7    8 : tunables    0    0    0 : slabdata     28     28      0
biovec-128             0     52   2496   13    8 : tunables    0    0    0 : slabdata      4      4      0
biovec-64              0     88   1472   22    8 : tunables    0    0    0 : slabdata      4      4      0
biovec-16              0     92    704   23    4 : tunables    0    0    0 : slabdata      4      4      0
bio_integrity_payload      4     28    576   28    4 : tunables    0    0    0 : slabdata      1      1      0
khugepaged_mm_slot     59    180    448   36    4 : tunables    0    0    0 : slabdata      5      5      0
ksm_mm_slot            0      0    384   21    2 : tunables    0    0    0 : slabdata      0      0      0
ksm_stable_node        0      0    400   20    2 : tunables    0    0    0 : slabdata      0      0      0
ksm_rmap_item          0      0    400   20    2 : tunables    0    0    0 : slabdata      0      0      0
user_namespace         2     37    864   37    8 : tunables    0    0    0 : slabdata      1      1      0
uid_cache              5     28    576   28    4 : tunables    0    0    0 : slabdata      1      1      0
dmaengine-unmap-256      1     13   2496   13    8 : tunables    0    0    0 : slabdata      1      1      0
dmaengine-unmap-128      1     22   1472   22    8 : tunables    0    0    0 : slabdata      1      1      0
dmaengine-unmap-16      1     28    576   28    4 : tunables    0    0    0 : slabdata      1      1      0
dmaengine-unmap-2      1     36    448   36    4 : tunables    0    0    0 : slabdata      1      1      0
audit_buffer           0     22    360   22    2 : tunables    0    0    0 : slabdata      1      1      0
sock_inode_cache     663   1170   1216   26    8 : tunables    0    0    0 : slabdata     45     45      0
skbuff_ext_cache       0      0    576   28    4 : tunables    0    0    0 : slabdata      0      0      0
skbuff_fclone_cache      1     72    896   36    8 : tunables    0    0    0 : slabdata      2      2      0
skbuff_head_cache      3    650    640   25    4 : tunables    0    0    0 : slabdata     26     26      0
configfs_dir_cache      7     38    424   38    4 : tunables    0    0    0 : slabdata      1      1      0
file_lock_cache       27    116    552   29    4 : tunables    0    0    0 : slabdata      4      4      0
file_lock_ctx        106    120    392   20    2 : tunables    0    0    0 : slabdata      6      6      0
fsnotify_mark_connector     52     66    368   22    2 : tunables    0    0    0 : slabdata      3      3      0
net_namespace          1      6   5312    6    8 : tunables    0    0    0 : slabdata      1      1      0
task_delay_info      784   1560    416   39    4 : tunables    0    0    0 : slabdata     40     40      0
taskstats             45     92    688   23    4 : tunables    0    0    0 : slabdata      4      4      0
proc_dir_entry       678    682    528   31    4 : tunables    0    0    0 : slabdata     22     22      0
pde_opener             0    189    376   21    2 : tunables    0    0    0 : slabdata      9      9      0
proc_inode_cache    7150   8250    992   33    8 : tunables    0    0    0 : slabdata    250    250      0
seq_file              60    735    456   35    4 : tunables    0    0    0 : slabdata     21     21      0
sigqueue               0    156    416   39    4 : tunables    0    0    0 : slabdata      4      4      0
bdev_cache            36     78   1216   26    8 : tunables    0    0    0 : slabdata      3      3      0
shmem_inode_cache   1599   2208   1016   32    8 : tunables    0    0    0 : slabdata     69     69      0
kernfs_iattrs_cache   1251   1254    424   38    4 : tunables    0    0    0 : slabdata     33     33      0
kernfs_node_cache  52898  52920    464   35    4 : tunables    0    0    0 : slabdata   1512   1512      0
mnt_cache             42     46    704   23    4 : tunables    0    0    0 : slabdata      2      2      0
filp                4314   6371    704   23    4 : tunables    0    0    0 : slabdata    277    277      0
inode_cache        28695  29505    920   35    8 : tunables    0    0    0 : slabdata    843    843      0
dentry            166069 169074    528   31    4 : tunables    0    0    0 : slabdata   5454   5454      0
names_cache            0     35   4544    7    8 : tunables    0    0    0 : slabdata      5      5      0
hashtab_node           0      0    360   22    2 : tunables    0    0    0 : slabdata      0      0      0
ebitmap_node           0      0    400   20    2 : tunables    0    0    0 : slabdata      0      0      0
avtab_extended_perms      0      0    368   22    2 : tunables    0    0    0 : slabdata      0      0      0
avtab_node             0      0    360   22    2 : tunables    0    0    0 : slabdata      0      0      0
avc_xperms_data        0      0    368   22    2 : tunables    0    0    0 : slabdata      0      0      0
avc_xperms_decision_node      0      0    384   21    2 : tunables    0    0    0 : slabdata      0      0      0
avc_xperms_node        0      0    392   20    2 : tunables    0    0    0 : slabdata      0      0      0
avc_node              37     40    408   20    2 : tunables    0    0    0 : slabdata      2      2      0
iint_cache             0      0    448   36    4 : tunables    0    0    0 : slabdata      0      0      0
lsm_inode_cache   122284 122340    392   20    2 : tunables    0    0    0 : slabdata   6117   6117      0
lsm_file_cache      4266   4485    352   23    2 : tunables    0    0    0 : slabdata    195    195      0
key_jar                8     25    640   25    4 : tunables    0    0    0 : slabdata      1      1      0
buffer_head       255622 257076    440   37    4 : tunables    0    0    0 : slabdata   6948   6948      0
uts_namespace          0      0    776   21    4 : tunables    0    0    0 : slabdata      0      0      0
nsproxy               31     40    408   20    2 : tunables    0    0    0 : slabdata      2      2      0
vm_area_struct     39115  43214    528   31    4 : tunables    0    0    0 : slabdata   1394   1394      0
mm_struct             96    529   1408   23    8 : tunables    0    0    0 : slabdata     23     23      0
fs_cache             102    756    448   36    4 : tunables    0    0    0 : slabdata     21     21      0
files_cache          102    588   1152   28    8 : tunables    0    0    0 : slabdata     21     21      0
signal_cache         266    672   1536   21    8 : tunables    0    0    0 : slabdata     32     32      0
sighand_cache        266    507   2496   13    8 : tunables    0    0    0 : slabdata     39     39      0
task_struct          783    963  10240    3    8 : tunables    0    0    0 : slabdata    321    321      0
cred_jar             364    952    576   28    4 : tunables    0    0    0 : slabdata     34     34      0
anon_vma_chain     63907  67821    416   39    4 : tunables    0    0    0 : slabdata   1739   1739      0
anon_vma           25891  28899    416   39    4 : tunables    0    0    0 : slabdata    741    741      0
pid                  408    992    512   32    4 : tunables    0    0    0 : slabdata     31     31      0
Acpi-Operand        6682   6740    408   20    2 : tunables    0    0    0 : slabdata    337    337      0
Acpi-ParseExt          0     39    416   39    4 : tunables    0    0    0 : slabdata      1      1      0
Acpi-Parse             0     80    392   20    2 : tunables    0    0    0 : slabdata      4      4      0
Acpi-State             0     78    416   39    4 : tunables    0    0    0 : slabdata      2      2      0
Acpi-Namespace      3911   3948    384   21    2 : tunables    0    0    0 : slabdata    188    188      0
trace_event_file    2638   2660    424   38    4 : tunables    0    0    0 : slabdata     70     70      0
ftrace_event_field   6592   6594    384   21    2 : tunables    0    0    0 : slabdata    314    314      0
pool_workqueue        41     64   1024   32    8 : tunables    0    0    0 : slabdata      2      2      0
radix_tree_node    21638  24045    912   35    8 : tunables    0    0    0 : slabdata    687    687      0
task_group            48     78   1216   26    8 : tunables    0    0    0 : slabdata      3      3      0
vmap_area           4411   4680    400   20    2 : tunables    0    0    0 : slabdata    234    234      0
dma-kmalloc-8k         0      0  24576    1    8 : tunables    0    0    0 : slabdata      0      0      0
dma-kmalloc-4k         0      0  12288    2    8 : tunables    0    0    0 : slabdata      0      0      0
dma-kmalloc-2k         0      0   6144    5    8 : tunables    0    0    0 : slabdata      0      0      0
dma-kmalloc-1k         0      0   3072   10    8 : tunables    0    0    0 : slabdata      0      0      0
dma-kmalloc-512        0      0   1536   21    8 : tunables    0    0    0 : slabdata      0      0      0
dma-kmalloc-256        0      0   1024   32    8 : tunables    0    0    0 : slabdata      0      0      0
dma-kmalloc-128        0      0    640   25    4 : tunables    0    0    0 : slabdata      0      0      0
dma-kmalloc-64         0      0    512   32    4 : tunables    0    0    0 : slabdata      0      0      0
dma-kmalloc-32         0      0    416   39    4 : tunables    0    0    0 : slabdata      0      0      0
dma-kmalloc-16         0      0    368   22    2 : tunables    0    0    0 : slabdata      0      0      0
dma-kmalloc-8          0      0    344   23    2 : tunables    0    0    0 : slabdata      0      0      0
dma-kmalloc-192        0      0    528   31    4 : tunables    0    0    0 : slabdata      0      0      0
dma-kmalloc-96         0      0    432   37    4 : tunables    0    0    0 : slabdata      0      0      0
kmalloc-rcl-8k         0      0  24576    1    8 : tunables    0    0    0 : slabdata      0      0      0
kmalloc-rcl-4k         0      0  12288    2    8 : tunables    0    0    0 : slabdata      0      0      0
kmalloc-rcl-2k         0      0   6144    5    8 : tunables    0    0    0 : slabdata      0      0      0
kmalloc-rcl-1k         0      0   3072   10    8 : tunables    0    0    0 : slabdata      0      0      0
kmalloc-rcl-512        0      0   1536   21    8 : tunables    0    0    0 : slabdata      0      0      0
kmalloc-rcl-256        0      0   1024   32    8 : tunables    0    0    0 : slabdata      0      0      0
kmalloc-rcl-192        0      0    528   31    4 : tunables    0    0    0 : slabdata      0      0      0
kmalloc-rcl-128       31     75    640   25    4 : tunables    0    0    0 : slabdata      3      3      0
kmalloc-rcl-96      3371   3626    432   37    4 : tunables    0    0    0 : slabdata     98     98      0
kmalloc-rcl-64      2080   2272    512   32    4 : tunables    0    0    0 : slabdata     71     71      0
kmalloc-rcl-32         0      0    416   39    4 : tunables    0    0    0 : slabdata      0      0      0
kmalloc-rcl-16         0      0    368   22    2 : tunables    0    0    0 : slabdata      0      0      0
kmalloc-rcl-8          0      0    344   23    2 : tunables    0    0    0 : slabdata      0      0      0
kmalloc-8k           133    140  24576    1    8 : tunables    0    0    0 : slabdata    140    140      0
kmalloc-4k           403    444  12288    2    8 : tunables    0    0    0 : slabdata    222    222      0
kmalloc-2k          2391   2585   6144    5    8 : tunables    0    0    0 : slabdata    517    517      0
kmalloc-1k          2163   2420   3072   10    8 : tunables    0    0    0 : slabdata    242    242      0
kmalloc-512         2972   3633   1536   21    8 : tunables    0    0    0 : slabdata    173    173      0
kmalloc-256         1841   1856   1024   32    8 : tunables    0    0    0 : slabdata     58     58      0
kmalloc-192         2165   2914    528   31    4 : tunables    0    0    0 : slabdata     94     94      0
kmalloc-128         1137   1175    640   25    4 : tunables    0    0    0 : slabdata     47     47      0
kmalloc-96          1925   2590    432   37    4 : tunables    0    0    0 : slabdata     70     70      0
kmalloc-64          9433  10688    512   32    4 : tunables    0    0    0 : slabdata    334    334      0
kmalloc-32          9098  10062    416   39    4 : tunables    0    0    0 : slabdata    258    258      0
kmalloc-16         10914  10956    368   22    2 : tunables    0    0    0 : slabdata    498    498      0
kmalloc-8           7576   7705    344   23    2 : tunables    0    0    0 : slabdata    335    335      0
kmem_cache_node      904    928    512   32    4 : tunables    0    0    0 : slabdata     29     29      0
kmem_cache           904    936    832   39    8 : tunables    0    0    0 : slabdata     24     24      0
Mode: 644
# ttar - - - - - - - - - - - - - - - - - - - - - - - - - - - - - - - - - - - -
Path: fixtures/proc/stat
Lines: 16
cpu  301854 612 111922 8979004 3552 2 3944 0 0 0
cpu0 44490 19 21045 1087069 220 1 3410 0 0 0
cpu1 47869 23 16474 1110787 591 0 46 0 0 0
cpu2 46504 36 15916 1112321 441 0 326 0 0 0
cpu3 47054 102 15683 1113230 533 0 60 0 0 0
cpu4 28413 25 10776 1140321 217 0 8 0 0 0
cpu5 29271 101 11586 1136270 672 0 30 0 0 0
cpu6 29152 36 10276 1139721 319 0 29 0 0 0
cpu7 29098 268 10164 1139282 555 0 31 0 0 0
intr 8885917 17 0 0 0 0 0 0 0 1 79281 0 0 0 0 0 0 0 231237 0 0 0 0 250586 103 0 0 0 0 0 0 0 0 0 0 0 0 0 0 0 0 0 0 0 0 0 223424 190745 13 906 1283803 0 0 0 0 0 0 0 0 0 0 0 0 0 0 0 0 0 0 0 0 0 0 0 0 0 0 0 0 0 0 0 0 0 0 0 0 0 0 0 0 0 0 0 0 0 0 0 0 0 0 0 0 0 0 0 0 0 0 0 0 0 0 0 0 0 0 0 0 0 0 0 0 0 0 0 0 0 0 0 0 0 0 0 0 0 0 0 0 0 0 0 0 0 0 0 0 0 0 0 0 0 0 0 0 0 0 0 0 0 0 0 0 0 0 0 0 0 0 0 0 0 0 0 0 0 0 0 0 0 0 0 0 0 0 0 0 0 0 0 0 0 0 0 0 0 0 0 0 0 0 0 0 0 0 0 0 0 0 0 0 0 0 0 0 0 0 0 0 0 0 0 0 0 0 0 0 0 0 0 0 0 0 0 0 0 0 0 0 0 0 0 0 0 0 0 0 0 0 0 0 0 0 0 0 0 0 0 0 0 0 0 0 0 0 0 0 0 0 0 0 0 0 0 0 0 0 0 0 0 0 0 0 0 0 0 0 0 0 0 0 0 0 0 0 0 0 0 0 0 0 0 0 0 0 0 0 0 0 0 0 0 0 0 0 0 0 0 0 0 0 0 0 0 0 0 0 0 0 0 0 0 0 0 0 0 0 0 0 0 0 0 0 0 0 0 0 0 0 0 0 0 0 0 0 0 0 0 0 0 0 0 0 0 0 0 0 0 0 0 0 0 0 0 0 0 0 0 0 0 0 0 0 0 0 0 0 0 0 0 0 0 0 0 0 0 0 0 0 0 0 0 0 0 0 0 0 0 0 0 0 0 0 0 0 0 0 0 0 0 0 0 0 0 0 0 0 0 0 0 0 0 0 0 0 0 0 0 0 0 0 0 0 0 0 0 0 0 0 0 0 0 0 0 0 0 0 0 0 0 0 0 0 0 0 0 0 0 0 0 0 0 0 0 0 0 0 0 0 0 0 0 0 0 0 0 0 0 0 0 0 0 0 0 0 0 0 0 0 0 0 0 0 0 0 0 0 0 0 0 0 0 0 0 0 0 0 0 0 0 0 0 0 0 0 0 0 0 0 0 0 0 0 0 0 0 0 0 0 0 0 0 0 0 0 0 0 0 0 0 0 0 0 0 0 0 0 0 0 0 0 0 0 0 0 0 0 0 0 0 0 0 0 0 0 0 0 0 0 0 0 0 0 0 0 0 0 0 0 0 0 0 0 0 0 0 0 0 0 0 0 0 0 0 0 0 0 0 0 0 0 0 0 0 0 0 0 0 0 0 0 0 0 0 0 0 0 0 0 0 0 0 0 0 0 0 0 0 0 0 0 0 0 0 0 0 0 0 0 0 0 0 0 0 0 0 0 0 0 0 0 0 0 0 0 0 0 0 0 0 0 0 0 0 0 0 0 0 0 0 0 0 0 0 0 0 0 0 0 0 0 0 0 0 0 0 0 0 0 0 0 0 0 0 0 0 0 0 0 0 0 0 0 0 0 0 0 0 0 0 0 0 0 0 0 0 0 0 0 0 0 0 0 0 0 0 0 0 0 0 0 0 0 0 0
ctxt 38014093
btime 1418183276
processes 26442
procs_running 2
procs_blocked 1
softirq 5057579 250191 1481983 1647 211099 186066 0 1783454 622196 12499 508444
Mode: 644
# ttar - - - - - - - - - - - - - - - - - - - - - - - - - - - - - - - - - - - -
Path: fixtures/proc/swaps
Lines: 2
Filename				Type		Size	Used	Priority
/dev/dm-2                               partition	131068	176	-2
Mode: 444
# ttar - - - - - - - - - - - - - - - - - - - - - - - - - - - - - - - - - - - -
Directory: fixtures/proc/symlinktargets
Mode: 755
# ttar - - - - - - - - - - - - - - - - - - - - - - - - - - - - - - - - - - - -
Path: fixtures/proc/symlinktargets/README
Lines: 2
This directory contains some empty files that are the symlinks the files in the "fd" directory point to.
They are otherwise ignored by the tests
Mode: 644
# ttar - - - - - - - - - - - - - - - - - - - - - - - - - - - - - - - - - - - -
Path: fixtures/proc/symlinktargets/abc
Lines: 0
Mode: 644
# ttar - - - - - - - - - - - - - - - - - - - - - - - - - - - - - - - - - - - -
Path: fixtures/proc/symlinktargets/def
Lines: 0
Mode: 644
# ttar - - - - - - - - - - - - - - - - - - - - - - - - - - - - - - - - - - - -
Path: fixtures/proc/symlinktargets/ghi
Lines: 0
Mode: 644
# ttar - - - - - - - - - - - - - - - - - - - - - - - - - - - - - - - - - - - -
Path: fixtures/proc/symlinktargets/uvw
Lines: 0
Mode: 644
# ttar - - - - - - - - - - - - - - - - - - - - - - - - - - - - - - - - - - - -
Path: fixtures/proc/symlinktargets/xyz
Lines: 0
Mode: 644
# ttar - - - - - - - - - - - - - - - - - - - - - - - - - - - - - - - - - - - -
Directory: fixtures/proc/sys
Mode: 775
# ttar - - - - - - - - - - - - - - - - - - - - - - - - - - - - - - - - - - - -
Directory: fixtures/proc/sys/kernel
Mode: 775
# ttar - - - - - - - - - - - - - - - - - - - - - - - - - - - - - - - - - - - -
Directory: fixtures/proc/sys/kernel/random
Mode: 755
# ttar - - - - - - - - - - - - - - - - - - - - - - - - - - - - - - - - - - - -
Path: fixtures/proc/sys/kernel/random/entropy_avail
Lines: 1
3943
Mode: 644
# ttar - - - - - - - - - - - - - - - - - - - - - - - - - - - - - - - - - - - -
Path: fixtures/proc/sys/kernel/random/poolsize
Lines: 1
4096
Mode: 644
# ttar - - - - - - - - - - - - - - - - - - - - - - - - - - - - - - - - - - - -
Path: fixtures/proc/sys/kernel/random/urandom_min_reseed_secs
Lines: 1
60
Mode: 644
# ttar - - - - - - - - - - - - - - - - - - - - - - - - - - - - - - - - - - - -
Path: fixtures/proc/sys/kernel/random/write_wakeup_threshold
Lines: 1
3072
Mode: 644
# ttar - - - - - - - - - - - - - - - - - - - - - - - - - - - - - - - - - - - -
Directory: fixtures/proc/sys/vm
Mode: 775
# ttar - - - - - - - - - - - - - - - - - - - - - - - - - - - - - - - - - - - -
Path: fixtures/proc/sys/vm/admin_reserve_kbytes
Lines: 1
8192
Mode: 644
# ttar - - - - - - - - - - - - - - - - - - - - - - - - - - - - - - - - - - - -
Path: fixtures/proc/sys/vm/block_dump
Lines: 1
0
Mode: 644
# ttar - - - - - - - - - - - - - - - - - - - - - - - - - - - - - - - - - - - -
Path: fixtures/proc/sys/vm/compact_unevictable_allowed
Lines: 1
1
Mode: 644
# ttar - - - - - - - - - - - - - - - - - - - - - - - - - - - - - - - - - - - -
Path: fixtures/proc/sys/vm/dirty_background_bytes
Lines: 1
0
Mode: 644
# ttar - - - - - - - - - - - - - - - - - - - - - - - - - - - - - - - - - - - -
Path: fixtures/proc/sys/vm/dirty_background_ratio
Lines: 1
10
Mode: 644
# ttar - - - - - - - - - - - - - - - - - - - - - - - - - - - - - - - - - - - -
Path: fixtures/proc/sys/vm/dirty_bytes
Lines: 1
0
Mode: 644
# ttar - - - - - - - - - - - - - - - - - - - - - - - - - - - - - - - - - - - -
Path: fixtures/proc/sys/vm/dirty_expire_centisecs
Lines: 1
3000
Mode: 644
# ttar - - - - - - - - - - - - - - - - - - - - - - - - - - - - - - - - - - - -
Path: fixtures/proc/sys/vm/dirty_ratio
Lines: 1
20
Mode: 644
# ttar - - - - - - - - - - - - - - - - - - - - - - - - - - - - - - - - - - - -
Path: fixtures/proc/sys/vm/dirty_writeback_centisecs
Lines: 1
500
Mode: 644
# ttar - - - - - - - - - - - - - - - - - - - - - - - - - - - - - - - - - - - -
Path: fixtures/proc/sys/vm/dirtytime_expire_seconds
Lines: 1
43200
Mode: 644
# ttar - - - - - - - - - - - - - - - - - - - - - - - - - - - - - - - - - - - -
Path: fixtures/proc/sys/vm/drop_caches
Lines: 1
0
Mode: 644
# ttar - - - - - - - - - - - - - - - - - - - - - - - - - - - - - - - - - - - -
Path: fixtures/proc/sys/vm/extfrag_threshold
Lines: 1
500
Mode: 644
# ttar - - - - - - - - - - - - - - - - - - - - - - - - - - - - - - - - - - - -
Path: fixtures/proc/sys/vm/hugetlb_shm_group
Lines: 1
0
Mode: 644
# ttar - - - - - - - - - - - - - - - - - - - - - - - - - - - - - - - - - - - -
Path: fixtures/proc/sys/vm/laptop_mode
Lines: 1
5
Mode: 644
# ttar - - - - - - - - - - - - - - - - - - - - - - - - - - - - - - - - - - - -
Path: fixtures/proc/sys/vm/legacy_va_layout
Lines: 1
0
Mode: 644
# ttar - - - - - - - - - - - - - - - - - - - - - - - - - - - - - - - - - - - -
Path: fixtures/proc/sys/vm/lowmem_reserve_ratio
Lines: 1
256	256	32	0	0
Mode: 644
# ttar - - - - - - - - - - - - - - - - - - - - - - - - - - - - - - - - - - - -
Path: fixtures/proc/sys/vm/max_map_count
Lines: 1
65530
Mode: 644
# ttar - - - - - - - - - - - - - - - - - - - - - - - - - - - - - - - - - - - -
Path: fixtures/proc/sys/vm/memory_failure_early_kill
Lines: 1
0
Mode: 644
# ttar - - - - - - - - - - - - - - - - - - - - - - - - - - - - - - - - - - - -
Path: fixtures/proc/sys/vm/memory_failure_recovery
Lines: 1
1
Mode: 644
# ttar - - - - - - - - - - - - - - - - - - - - - - - - - - - - - - - - - - - -
Path: fixtures/proc/sys/vm/min_free_kbytes
Lines: 1
67584
Mode: 644
# ttar - - - - - - - - - - - - - - - - - - - - - - - - - - - - - - - - - - - -
Path: fixtures/proc/sys/vm/min_slab_ratio
Lines: 1
5
Mode: 644
# ttar - - - - - - - - - - - - - - - - - - - - - - - - - - - - - - - - - - - -
Path: fixtures/proc/sys/vm/min_unmapped_ratio
Lines: 1
1
Mode: 644
# ttar - - - - - - - - - - - - - - - - - - - - - - - - - - - - - - - - - - - -
Path: fixtures/proc/sys/vm/mmap_min_addr
Lines: 1
65536
Mode: 644
# ttar - - - - - - - - - - - - - - - - - - - - - - - - - - - - - - - - - - - -
Path: fixtures/proc/sys/vm/nr_hugepages
Lines: 1
0
Mode: 644
# ttar - - - - - - - - - - - - - - - - - - - - - - - - - - - - - - - - - - - -
Path: fixtures/proc/sys/vm/nr_hugepages_mempolicy
Lines: 1
0
Mode: 644
# ttar - - - - - - - - - - - - - - - - - - - - - - - - - - - - - - - - - - - -
Path: fixtures/proc/sys/vm/nr_overcommit_hugepages
Lines: 1
0
Mode: 644
# ttar - - - - - - - - - - - - - - - - - - - - - - - - - - - - - - - - - - - -
Path: fixtures/proc/sys/vm/numa_stat
Lines: 1
1
Mode: 644
# ttar - - - - - - - - - - - - - - - - - - - - - - - - - - - - - - - - - - - -
Path: fixtures/proc/sys/vm/numa_zonelist_order
Lines: 1
Node
Mode: 644
# ttar - - - - - - - - - - - - - - - - - - - - - - - - - - - - - - - - - - - -
Path: fixtures/proc/sys/vm/oom_dump_tasks
Lines: 1
1
Mode: 644
# ttar - - - - - - - - - - - - - - - - - - - - - - - - - - - - - - - - - - - -
Path: fixtures/proc/sys/vm/oom_kill_allocating_task
Lines: 1
0
Mode: 644
# ttar - - - - - - - - - - - - - - - - - - - - - - - - - - - - - - - - - - - -
Path: fixtures/proc/sys/vm/overcommit_kbytes
Lines: 1
0
Mode: 644
# ttar - - - - - - - - - - - - - - - - - - - - - - - - - - - - - - - - - - - -
Path: fixtures/proc/sys/vm/overcommit_memory
Lines: 1
0
Mode: 644
# ttar - - - - - - - - - - - - - - - - - - - - - - - - - - - - - - - - - - - -
Path: fixtures/proc/sys/vm/overcommit_ratio
Lines: 1
50
Mode: 644
# ttar - - - - - - - - - - - - - - - - - - - - - - - - - - - - - - - - - - - -
Path: fixtures/proc/sys/vm/page-cluster
Lines: 1
3
Mode: 644
# ttar - - - - - - - - - - - - - - - - - - - - - - - - - - - - - - - - - - - -
Path: fixtures/proc/sys/vm/panic_on_oom
Lines: 1
0
Mode: 644
# ttar - - - - - - - - - - - - - - - - - - - - - - - - - - - - - - - - - - - -
Path: fixtures/proc/sys/vm/percpu_pagelist_fraction
Lines: 1
0
Mode: 644
# ttar - - - - - - - - - - - - - - - - - - - - - - - - - - - - - - - - - - - -
Path: fixtures/proc/sys/vm/stat_interval
Lines: 1
1
Mode: 644
# ttar - - - - - - - - - - - - - - - - - - - - - - - - - - - - - - - - - - - -
Path: fixtures/proc/sys/vm/swappiness
Lines: 1
60
Mode: 644
# ttar - - - - - - - - - - - - - - - - - - - - - - - - - - - - - - - - - - - -
Path: fixtures/proc/sys/vm/user_reserve_kbytes
Lines: 1
131072
Mode: 644
# ttar - - - - - - - - - - - - - - - - - - - - - - - - - - - - - - - - - - - -
Path: fixtures/proc/sys/vm/vfs_cache_pressure
Lines: 1
100
Mode: 644
# ttar - - - - - - - - - - - - - - - - - - - - - - - - - - - - - - - - - - - -
Path: fixtures/proc/sys/vm/watermark_boost_factor
Lines: 1
15000
Mode: 644
# ttar - - - - - - - - - - - - - - - - - - - - - - - - - - - - - - - - - - - -
Path: fixtures/proc/sys/vm/watermark_scale_factor
Lines: 1
10
Mode: 644
# ttar - - - - - - - - - - - - - - - - - - - - - - - - - - - - - - - - - - - -
Path: fixtures/proc/sys/vm/zone_reclaim_mode
Lines: 1
0
Mode: 644
# ttar - - - - - - - - - - - - - - - - - - - - - - - - - - - - - - - - - - - -
Path: fixtures/proc/zoneinfo
Lines: 262
Node 0, zone      DMA
  per-node stats
      nr_inactive_anon 230981
      nr_active_anon 547580
      nr_inactive_file 316904
      nr_active_file 346282
      nr_unevictable 115467
      nr_slab_reclaimable 131220
      nr_slab_unreclaimable 47320
      nr_isolated_anon 0
      nr_isolated_file 0
      workingset_nodes 11627
      workingset_refault 466886
      workingset_activate 276925
      workingset_restore 84055
      workingset_nodereclaim 487
      nr_anon_pages 795576
      nr_mapped    215483
      nr_file_pages 761874
      nr_dirty     908
      nr_writeback 0
      nr_writeback_temp 0
      nr_shmem     224925
      nr_shmem_hugepages 0
      nr_shmem_pmdmapped 0
      nr_anon_transparent_hugepages 0
      nr_unstable  0
      nr_vmscan_write 12950
      nr_vmscan_immediate_reclaim 3033
      nr_dirtied   8007423
      nr_written   7752121
      nr_kernel_misc_reclaimable 0
  pages free     3952
        min      33
        low      41
        high     49
        spanned  4095
        present  3975
        managed  3956
        protection: (0, 2877, 7826, 7826, 7826)
      nr_free_pages 3952
      nr_zone_inactive_anon 0
      nr_zone_active_anon 0
      nr_zone_inactive_file 0
      nr_zone_active_file 0
      nr_zone_unevictable 0
      nr_zone_write_pending 0
      nr_mlock     0
      nr_page_table_pages 0
      nr_kernel_stack 0
      nr_bounce    0
      nr_zspages   0
      nr_free_cma  0
      numa_hit     1
      numa_miss    0
      numa_foreign 0
      numa_interleave 0
      numa_local   1
      numa_other   0
  pagesets
    cpu: 0
              count: 0
              high:  0
              batch: 1
  vm stats threshold: 8
    cpu: 1
              count: 0
              high:  0
              batch: 1
  vm stats threshold: 8
    cpu: 2
              count: 0
              high:  0
              batch: 1
  vm stats threshold: 8
    cpu: 3
              count: 0
              high:  0
              batch: 1
  vm stats threshold: 8
    cpu: 4
              count: 0
              high:  0
              batch: 1
  vm stats threshold: 8
    cpu: 5
              count: 0
              high:  0
              batch: 1
  vm stats threshold: 8
    cpu: 6
              count: 0
              high:  0
              batch: 1
  vm stats threshold: 8
    cpu: 7
              count: 0
              high:  0
              batch: 1
  vm stats threshold: 8
  node_unreclaimable:  0
  start_pfn:           1
Node 0, zone    DMA32
  pages free     204252
        min      19510
        low      21059
        high     22608
        spanned  1044480
        present  759231
        managed  742806
        protection: (0, 0, 4949, 4949, 4949)
      nr_free_pages 204252
      nr_zone_inactive_anon 118558
      nr_zone_active_anon 106598
      nr_zone_inactive_file 75475
      nr_zone_active_file 70293
      nr_zone_unevictable 66195
      nr_zone_write_pending 64
      nr_mlock     4
      nr_page_table_pages 1756
      nr_kernel_stack 2208
      nr_bounce    0
      nr_zspages   0
      nr_free_cma  0
      numa_hit     113952967
      numa_miss    0
      numa_foreign 0
      numa_interleave 0
      numa_local   113952967
      numa_other   0
  pagesets
    cpu: 0
              count: 345
              high:  378
              batch: 63
  vm stats threshold: 48
    cpu: 1
              count: 356
              high:  378
              batch: 63
  vm stats threshold: 48
    cpu: 2
              count: 325
              high:  378
              batch: 63
  vm stats threshold: 48
    cpu: 3
              count: 346
              high:  378
              batch: 63
  vm stats threshold: 48
    cpu: 4
              count: 321
              high:  378
              batch: 63
  vm stats threshold: 48
    cpu: 5
              count: 316
              high:  378
              batch: 63
  vm stats threshold: 48
    cpu: 6
              count: 373
              high:  378
              batch: 63
  vm stats threshold: 48
    cpu: 7
              count: 339
              high:  378
              batch: 63
  vm stats threshold: 48
  node_unreclaimable:  0
  start_pfn:           4096
Node 0, zone   Normal
  pages free     18553
        min      11176
        low      13842
        high     16508
        spanned  1308160
        present  1308160
        managed  1268711
        protection: (0, 0, 0, 0, 0)
      nr_free_pages 18553
      nr_zone_inactive_anon 112423
      nr_zone_active_anon 440982
      nr_zone_inactive_file 241429
      nr_zone_active_file 275989
      nr_zone_unevictable 49272
      nr_zone_write_pending 844
      nr_mlock     154
      nr_page_table_pages 9750
      nr_kernel_stack 15136
      nr_bounce    0
      nr_zspages   0
      nr_free_cma  0
      numa_hit     162718019
      numa_miss    0
      numa_foreign 0
      numa_interleave 26812
      numa_local   162718019
      numa_other   0
  pagesets
    cpu: 0
              count: 316
              high:  378
              batch: 63
  vm stats threshold: 56
    cpu: 1
              count: 366
              high:  378
              batch: 63
  vm stats threshold: 56
    cpu: 2
              count: 60
              high:  378
              batch: 63
  vm stats threshold: 56
    cpu: 3
              count: 256
              high:  378
              batch: 63
  vm stats threshold: 56
    cpu: 4
              count: 253
              high:  378
              batch: 63
  vm stats threshold: 56
    cpu: 5
              count: 159
              high:  378
              batch: 63
  vm stats threshold: 56
    cpu: 6
              count: 311
              high:  378
              batch: 63
  vm stats threshold: 56
    cpu: 7
              count: 264
              high:  378
              batch: 63
  vm stats threshold: 56
  node_unreclaimable:  0
  start_pfn:           1048576
Node 0, zone  Movable
  pages free     0
        min      0
        low      0
        high     0
        spanned  0
        present  0
        managed  0
        protection: (0, 0, 0, 0, 0)
Node 0, zone   Device
  pages free     0
        min      0
        low      0
        high     0
        spanned  0
        present  0
        managed  0
        protection: (0, 0, 0, 0, 0)
Mode: 444
# ttar - - - - - - - - - - - - - - - - - - - - - - - - - - - - - - - - - - - -
Directory: fixtures/sys
Mode: 755
# ttar - - - - - - - - - - - - - - - - - - - - - - - - - - - - - - - - - - - -
Directory: fixtures/sys/block
Mode: 775
# ttar - - - - - - - - - - - - - - - - - - - - - - - - - - - - - - - - - - - -
Directory: fixtures/sys/block/dm-0
Mode: 775
# ttar - - - - - - - - - - - - - - - - - - - - - - - - - - - - - - - - - - - -
Path: fixtures/sys/block/dm-0/stat
Lines: 1
6447303        0 710266738  1529043   953216        0 31201176  4557464        0   796160  6088971
Mode: 664
# ttar - - - - - - - - - - - - - - - - - - - - - - - - - - - - - - - - - - - -
Directory: fixtures/sys/block/sda
Mode: 775
# ttar - - - - - - - - - - - - - - - - - - - - - - - - - - - - - - - - - - - -
Directory: fixtures/sys/block/sda/queue
<<<<<<< HEAD
Mode: 755
# ttar - - - - - - - - - - - - - - - - - - - - - - - - - - - - - - - - - - - -
Path: fixtures/sys/block/sda/queue/add_random
Lines: 1
1
Mode: 644
# ttar - - - - - - - - - - - - - - - - - - - - - - - - - - - - - - - - - - - -
Path: fixtures/sys/block/sda/queue/chunk_sectors
Lines: 1
0
Mode: 444
# ttar - - - - - - - - - - - - - - - - - - - - - - - - - - - - - - - - - - - -
Path: fixtures/sys/block/sda/queue/dax
Lines: 1
0
Mode: 444
# ttar - - - - - - - - - - - - - - - - - - - - - - - - - - - - - - - - - - - -
Path: fixtures/sys/block/sda/queue/discard_granularity
Lines: 1
0
Mode: 444
# ttar - - - - - - - - - - - - - - - - - - - - - - - - - - - - - - - - - - - -
Path: fixtures/sys/block/sda/queue/discard_max_bytes
Lines: 1
0
Mode: 644
# ttar - - - - - - - - - - - - - - - - - - - - - - - - - - - - - - - - - - - -
Path: fixtures/sys/block/sda/queue/discard_max_hw_bytes
Lines: 1
0
Mode: 444
# ttar - - - - - - - - - - - - - - - - - - - - - - - - - - - - - - - - - - - -
Path: fixtures/sys/block/sda/queue/discard_zeroes_data
Lines: 1
0
Mode: 444
# ttar - - - - - - - - - - - - - - - - - - - - - - - - - - - - - - - - - - - -
Path: fixtures/sys/block/sda/queue/fua
Lines: 1
0
Mode: 444
# ttar - - - - - - - - - - - - - - - - - - - - - - - - - - - - - - - - - - - -
Path: fixtures/sys/block/sda/queue/hw_sector_size
Lines: 1
512
Mode: 444
# ttar - - - - - - - - - - - - - - - - - - - - - - - - - - - - - - - - - - - -
Path: fixtures/sys/block/sda/queue/io_poll
Lines: 1
0
Mode: 644
# ttar - - - - - - - - - - - - - - - - - - - - - - - - - - - - - - - - - - - -
Path: fixtures/sys/block/sda/queue/io_poll_delay
Lines: 1
-1
Mode: 644
# ttar - - - - - - - - - - - - - - - - - - - - - - - - - - - - - - - - - - - -
Path: fixtures/sys/block/sda/queue/io_timeout
Lines: 1
30000
Mode: 644
# ttar - - - - - - - - - - - - - - - - - - - - - - - - - - - - - - - - - - - -
Directory: fixtures/sys/block/sda/queue/iosched
Mode: 755
# ttar - - - - - - - - - - - - - - - - - - - - - - - - - - - - - - - - - - - -
Path: fixtures/sys/block/sda/queue/iosched/back_seek_max
Lines: 1
16384
Mode: 644
# ttar - - - - - - - - - - - - - - - - - - - - - - - - - - - - - - - - - - - -
Path: fixtures/sys/block/sda/queue/iosched/back_seek_penalty
Lines: 1
2
Mode: 644
# ttar - - - - - - - - - - - - - - - - - - - - - - - - - - - - - - - - - - - -
Path: fixtures/sys/block/sda/queue/iosched/fifo_expire_async
Lines: 1
250
Mode: 644
# ttar - - - - - - - - - - - - - - - - - - - - - - - - - - - - - - - - - - - -
Path: fixtures/sys/block/sda/queue/iosched/fifo_expire_sync
Lines: 1
125
Mode: 644
# ttar - - - - - - - - - - - - - - - - - - - - - - - - - - - - - - - - - - - -
Path: fixtures/sys/block/sda/queue/iosched/low_latency
Lines: 1
1
Mode: 644
# ttar - - - - - - - - - - - - - - - - - - - - - - - - - - - - - - - - - - - -
Path: fixtures/sys/block/sda/queue/iosched/max_budget
Lines: 1
0
Mode: 644
# ttar - - - - - - - - - - - - - - - - - - - - - - - - - - - - - - - - - - - -
Path: fixtures/sys/block/sda/queue/iosched/slice_idle
Lines: 1
8
Mode: 644
# ttar - - - - - - - - - - - - - - - - - - - - - - - - - - - - - - - - - - - -
Path: fixtures/sys/block/sda/queue/iosched/slice_idle_us
Lines: 1
8000
Mode: 644
# ttar - - - - - - - - - - - - - - - - - - - - - - - - - - - - - - - - - - - -
Path: fixtures/sys/block/sda/queue/iosched/strict_guarantees
Lines: 1
0
Mode: 644
# ttar - - - - - - - - - - - - - - - - - - - - - - - - - - - - - - - - - - - -
Path: fixtures/sys/block/sda/queue/iosched/timeout_sync
Lines: 1
125
Mode: 644
# ttar - - - - - - - - - - - - - - - - - - - - - - - - - - - - - - - - - - - -
Path: fixtures/sys/block/sda/queue/iostats
Lines: 1
1
Mode: 644
# ttar - - - - - - - - - - - - - - - - - - - - - - - - - - - - - - - - - - - -
Path: fixtures/sys/block/sda/queue/logical_block_size
Lines: 1
512
Mode: 444
# ttar - - - - - - - - - - - - - - - - - - - - - - - - - - - - - - - - - - - -
Path: fixtures/sys/block/sda/queue/max_discard_segments
Lines: 1
1
Mode: 444
# ttar - - - - - - - - - - - - - - - - - - - - - - - - - - - - - - - - - - - -
Path: fixtures/sys/block/sda/queue/max_hw_sectors_kb
Lines: 1
32767
Mode: 444
# ttar - - - - - - - - - - - - - - - - - - - - - - - - - - - - - - - - - - - -
Path: fixtures/sys/block/sda/queue/max_integrity_segments
Lines: 1
0
Mode: 444
# ttar - - - - - - - - - - - - - - - - - - - - - - - - - - - - - - - - - - - -
Path: fixtures/sys/block/sda/queue/max_sectors_kb
Lines: 1
1280
Mode: 644
# ttar - - - - - - - - - - - - - - - - - - - - - - - - - - - - - - - - - - - -
Path: fixtures/sys/block/sda/queue/max_segment_size
Lines: 1
65536
Mode: 444
# ttar - - - - - - - - - - - - - - - - - - - - - - - - - - - - - - - - - - - -
Path: fixtures/sys/block/sda/queue/max_segments
Lines: 1
168
Mode: 444
# ttar - - - - - - - - - - - - - - - - - - - - - - - - - - - - - - - - - - - -
Path: fixtures/sys/block/sda/queue/minimum_io_size
Lines: 1
512
Mode: 444
# ttar - - - - - - - - - - - - - - - - - - - - - - - - - - - - - - - - - - - -
Path: fixtures/sys/block/sda/queue/nomerges
Lines: 1
0
Mode: 644
# ttar - - - - - - - - - - - - - - - - - - - - - - - - - - - - - - - - - - - -
Path: fixtures/sys/block/sda/queue/nr_requests
Lines: 1
64
Mode: 644
# ttar - - - - - - - - - - - - - - - - - - - - - - - - - - - - - - - - - - - -
Path: fixtures/sys/block/sda/queue/nr_zones
Lines: 1
0
Mode: 444
# ttar - - - - - - - - - - - - - - - - - - - - - - - - - - - - - - - - - - - -
Path: fixtures/sys/block/sda/queue/optimal_io_size
Lines: 1
0
Mode: 444
# ttar - - - - - - - - - - - - - - - - - - - - - - - - - - - - - - - - - - - -
Path: fixtures/sys/block/sda/queue/physical_block_size
Lines: 1
512
Mode: 444
# ttar - - - - - - - - - - - - - - - - - - - - - - - - - - - - - - - - - - - -
Path: fixtures/sys/block/sda/queue/read_ahead_kb
Lines: 1
128
Mode: 644
# ttar - - - - - - - - - - - - - - - - - - - - - - - - - - - - - - - - - - - -
Path: fixtures/sys/block/sda/queue/rotational
Lines: 1
1
Mode: 644
# ttar - - - - - - - - - - - - - - - - - - - - - - - - - - - - - - - - - - - -
Path: fixtures/sys/block/sda/queue/rq_affinity
Lines: 1
1
Mode: 644
# ttar - - - - - - - - - - - - - - - - - - - - - - - - - - - - - - - - - - - -
Path: fixtures/sys/block/sda/queue/scheduler
Lines: 1
mq-deadline kyber [bfq] none
Mode: 644
# ttar - - - - - - - - - - - - - - - - - - - - - - - - - - - - - - - - - - - -
Path: fixtures/sys/block/sda/queue/wbt_lat_usec
Lines: 1
75000
Mode: 644
# ttar - - - - - - - - - - - - - - - - - - - - - - - - - - - - - - - - - - - -
Path: fixtures/sys/block/sda/queue/write_cache
Lines: 1
write back
Mode: 644
# ttar - - - - - - - - - - - - - - - - - - - - - - - - - - - - - - - - - - - -
Path: fixtures/sys/block/sda/queue/write_same_max_bytes
Lines: 1
0
Mode: 444
# ttar - - - - - - - - - - - - - - - - - - - - - - - - - - - - - - - - - - - -
Path: fixtures/sys/block/sda/queue/write_zeroes_max_bytes
Lines: 1
0
Mode: 444
# ttar - - - - - - - - - - - - - - - - - - - - - - - - - - - - - - - - - - - -
Path: fixtures/sys/block/sda/queue/zoned
Lines: 1
none
Mode: 444
# ttar - - - - - - - - - - - - - - - - - - - - - - - - - - - - - - - - - - - -
Path: fixtures/sys/block/sda/stat
Lines: 1
9652963   396792 759304206   412943  8422549  6731723 286915323 13947418        0  5658367 19174573 1 2 3 12
Mode: 664
# ttar - - - - - - - - - - - - - - - - - - - - - - - - - - - - - - - - - - - -
Directory: fixtures/sys/class
Mode: 775
# ttar - - - - - - - - - - - - - - - - - - - - - - - - - - - - - - - - - - - -
Directory: fixtures/sys/class/fc_host
Mode: 755
# ttar - - - - - - - - - - - - - - - - - - - - - - - - - - - - - - - - - - - -
Directory: fixtures/sys/class/fc_host/host0
Mode: 755
# ttar - - - - - - - - - - - - - - - - - - - - - - - - - - - - - - - - - - - -
Path: fixtures/sys/class/fc_host/host0/dev_loss_tmo
Lines: 1
30
Mode: 644
# ttar - - - - - - - - - - - - - - - - - - - - - - - - - - - - - - - - - - - -
Path: fixtures/sys/class/fc_host/host0/fabric_name
Lines: 1
0x0
Mode: 644
# ttar - - - - - - - - - - - - - - - - - - - - - - - - - - - - - - - - - - - -
Path: fixtures/sys/class/fc_host/host0/node_name
Lines: 1
0x2000e0071bce95f2
Mode: 644
# ttar - - - - - - - - - - - - - - - - - - - - - - - - - - - - - - - - - - - -
Path: fixtures/sys/class/fc_host/host0/port_id
Lines: 1
0x000002
Mode: 644
# ttar - - - - - - - - - - - - - - - - - - - - - - - - - - - - - - - - - - - -
Path: fixtures/sys/class/fc_host/host0/port_name
Lines: 1
0x1000e0071bce95f2
Mode: 644
# ttar - - - - - - - - - - - - - - - - - - - - - - - - - - - - - - - - - - - -
Path: fixtures/sys/class/fc_host/host0/port_state
Lines: 1
Online
Mode: 644
# ttar - - - - - - - - - - - - - - - - - - - - - - - - - - - - - - - - - - - -
Path: fixtures/sys/class/fc_host/host0/port_type
Lines: 1
Point-To-Point (direct nport connection)
Mode: 644
# ttar - - - - - - - - - - - - - - - - - - - - - - - - - - - - - - - - - - - -
Path: fixtures/sys/class/fc_host/host0/speed
Lines: 1
16 Gbit
Mode: 644
# ttar - - - - - - - - - - - - - - - - - - - - - - - - - - - - - - - - - - - -
Directory: fixtures/sys/class/fc_host/host0/statistics
Mode: 755
# ttar - - - - - - - - - - - - - - - - - - - - - - - - - - - - - - - - - - - -
Path: fixtures/sys/class/fc_host/host0/statistics/dumped_frames
Lines: 1
0xffffffffffffffff
Mode: 644
# ttar - - - - - - - - - - - - - - - - - - - - - - - - - - - - - - - - - - - -
Path: fixtures/sys/class/fc_host/host0/statistics/error_frames
Lines: 1
0x0
Mode: 644
# ttar - - - - - - - - - - - - - - - - - - - - - - - - - - - - - - - - - - - -
Path: fixtures/sys/class/fc_host/host0/statistics/fcp_packet_aborts
Lines: 1
0x13
Mode: 644
# ttar - - - - - - - - - - - - - - - - - - - - - - - - - - - - - - - - - - - -
Path: fixtures/sys/class/fc_host/host0/statistics/invalid_crc_count
Lines: 1
0x2
Mode: 644
# ttar - - - - - - - - - - - - - - - - - - - - - - - - - - - - - - - - - - - -
Path: fixtures/sys/class/fc_host/host0/statistics/invalid_tx_word_count
Lines: 1
0x8
Mode: 644
# ttar - - - - - - - - - - - - - - - - - - - - - - - - - - - - - - - - - - - -
Path: fixtures/sys/class/fc_host/host0/statistics/link_failure_count
Lines: 1
0x9
Mode: 644
# ttar - - - - - - - - - - - - - - - - - - - - - - - - - - - - - - - - - - - -
Path: fixtures/sys/class/fc_host/host0/statistics/loss_of_signal_count
Lines: 1
0x11
Mode: 644
# ttar - - - - - - - - - - - - - - - - - - - - - - - - - - - - - - - - - - - -
Path: fixtures/sys/class/fc_host/host0/statistics/loss_of_sync_count
Lines: 1
0x10
Mode: 644
# ttar - - - - - - - - - - - - - - - - - - - - - - - - - - - - - - - - - - - -
Path: fixtures/sys/class/fc_host/host0/statistics/nos_count
Lines: 1
0x12
Mode: 644
# ttar - - - - - - - - - - - - - - - - - - - - - - - - - - - - - - - - - - - -
Path: fixtures/sys/class/fc_host/host0/statistics/rx_frames
Lines: 1
0x3
Mode: 644
# ttar - - - - - - - - - - - - - - - - - - - - - - - - - - - - - - - - - - - -
Path: fixtures/sys/class/fc_host/host0/statistics/rx_words
Lines: 1
0x4
Mode: 644
# ttar - - - - - - - - - - - - - - - - - - - - - - - - - - - - - - - - - - - -
Path: fixtures/sys/class/fc_host/host0/statistics/seconds_since_last_reset
Lines: 1
0x7
Mode: 644
# ttar - - - - - - - - - - - - - - - - - - - - - - - - - - - - - - - - - - - -
Path: fixtures/sys/class/fc_host/host0/statistics/tx_frames
Lines: 1
0x5
Mode: 644
# ttar - - - - - - - - - - - - - - - - - - - - - - - - - - - - - - - - - - - -
Path: fixtures/sys/class/fc_host/host0/statistics/tx_words
Lines: 1
0x6
Mode: 644
# ttar - - - - - - - - - - - - - - - - - - - - - - - - - - - - - - - - - - - -
Path: fixtures/sys/class/fc_host/host0/supported_classes
Lines: 1
Class 3
Mode: 644
# ttar - - - - - - - - - - - - - - - - - - - - - - - - - - - - - - - - - - - -
Path: fixtures/sys/class/fc_host/host0/supported_speeds
Lines: 1
4 Gbit, 8 Gbit, 16 Gbit
Mode: 644
# ttar - - - - - - - - - - - - - - - - - - - - - - - - - - - - - - - - - - - -
Path: fixtures/sys/class/fc_host/host0/symbolic_name
Lines: 1
Emulex SN1100E2P FV12.4.270.3 DV12.4.0.0. HN:gotest. OS:Linux
Mode: 644
# ttar - - - - - - - - - - - - - - - - - - - - - - - - - - - - - - - - - - - -
Directory: fixtures/sys/class/infiniband
Mode: 755
# ttar - - - - - - - - - - - - - - - - - - - - - - - - - - - - - - - - - - - -
Directory: fixtures/sys/class/infiniband/mlx4_0
=======
>>>>>>> e8d3e9b1
Mode: 755
# ttar - - - - - - - - - - - - - - - - - - - - - - - - - - - - - - - - - - - -
Path: fixtures/sys/block/sda/queue/add_random
Lines: 1
1
Mode: 644
# ttar - - - - - - - - - - - - - - - - - - - - - - - - - - - - - - - - - - - -
Path: fixtures/sys/block/sda/queue/chunk_sectors
Lines: 1
0
Mode: 444
# ttar - - - - - - - - - - - - - - - - - - - - - - - - - - - - - - - - - - - -
Path: fixtures/sys/block/sda/queue/dax
Lines: 1
0
Mode: 444
# ttar - - - - - - - - - - - - - - - - - - - - - - - - - - - - - - - - - - - -
Path: fixtures/sys/block/sda/queue/discard_granularity
Lines: 1
0
Mode: 444
# ttar - - - - - - - - - - - - - - - - - - - - - - - - - - - - - - - - - - - -
<<<<<<< HEAD
Path: fixtures/sys/class/infiniband/mlx4_0/ports/1/counters/VL15_dropped
Lines: 1
0
Mode: 664
# ttar - - - - - - - - - - - - - - - - - - - - - - - - - - - - - - - - - - - -
Path: fixtures/sys/class/infiniband/mlx4_0/ports/1/counters/excessive_buffer_overrun_errors
=======
Path: fixtures/sys/block/sda/queue/discard_max_bytes
>>>>>>> e8d3e9b1
Lines: 1
0
Mode: 644
# ttar - - - - - - - - - - - - - - - - - - - - - - - - - - - - - - - - - - - -
Path: fixtures/sys/block/sda/queue/discard_max_hw_bytes
Lines: 1
0
Mode: 444
# ttar - - - - - - - - - - - - - - - - - - - - - - - - - - - - - - - - - - - -
Path: fixtures/sys/block/sda/queue/discard_zeroes_data
Lines: 1
0
Mode: 444
# ttar - - - - - - - - - - - - - - - - - - - - - - - - - - - - - - - - - - - -
Path: fixtures/sys/block/sda/queue/fua
Lines: 1
0
Mode: 444
# ttar - - - - - - - - - - - - - - - - - - - - - - - - - - - - - - - - - - - -
Path: fixtures/sys/block/sda/queue/hw_sector_size
Lines: 1
512
Mode: 444
# ttar - - - - - - - - - - - - - - - - - - - - - - - - - - - - - - - - - - - -
Path: fixtures/sys/block/sda/queue/io_poll
Lines: 1
0
Mode: 644
# ttar - - - - - - - - - - - - - - - - - - - - - - - - - - - - - - - - - - - -
Path: fixtures/sys/block/sda/queue/io_poll_delay
Lines: 1
-1
Mode: 644
# ttar - - - - - - - - - - - - - - - - - - - - - - - - - - - - - - - - - - - -
Path: fixtures/sys/block/sda/queue/io_timeout
Lines: 1
30000
Mode: 644
# ttar - - - - - - - - - - - - - - - - - - - - - - - - - - - - - - - - - - - -
Directory: fixtures/sys/block/sda/queue/iosched
Mode: 755
# ttar - - - - - - - - - - - - - - - - - - - - - - - - - - - - - - - - - - - -
Path: fixtures/sys/block/sda/queue/iosched/back_seek_max
Lines: 1
16384
Mode: 644
# ttar - - - - - - - - - - - - - - - - - - - - - - - - - - - - - - - - - - - -
Path: fixtures/sys/block/sda/queue/iosched/back_seek_penalty
Lines: 1
2
Mode: 644
# ttar - - - - - - - - - - - - - - - - - - - - - - - - - - - - - - - - - - - -
Path: fixtures/sys/block/sda/queue/iosched/fifo_expire_async
Lines: 1
250
Mode: 644
# ttar - - - - - - - - - - - - - - - - - - - - - - - - - - - - - - - - - - - -
Path: fixtures/sys/block/sda/queue/iosched/fifo_expire_sync
Lines: 1
125
Mode: 644
# ttar - - - - - - - - - - - - - - - - - - - - - - - - - - - - - - - - - - - -
Path: fixtures/sys/block/sda/queue/iosched/low_latency
Lines: 1
1
Mode: 644
# ttar - - - - - - - - - - - - - - - - - - - - - - - - - - - - - - - - - - - -
Path: fixtures/sys/block/sda/queue/iosched/max_budget
Lines: 1
0
Mode: 644
# ttar - - - - - - - - - - - - - - - - - - - - - - - - - - - - - - - - - - - -
Path: fixtures/sys/block/sda/queue/iosched/slice_idle
Lines: 1
8
Mode: 644
# ttar - - - - - - - - - - - - - - - - - - - - - - - - - - - - - - - - - - - -
Path: fixtures/sys/block/sda/queue/iosched/slice_idle_us
Lines: 1
8000
Mode: 644
# ttar - - - - - - - - - - - - - - - - - - - - - - - - - - - - - - - - - - - -
Path: fixtures/sys/block/sda/queue/iosched/strict_guarantees
Lines: 1
0
Mode: 644
# ttar - - - - - - - - - - - - - - - - - - - - - - - - - - - - - - - - - - - -
Path: fixtures/sys/block/sda/queue/iosched/timeout_sync
Lines: 1
125
Mode: 644
# ttar - - - - - - - - - - - - - - - - - - - - - - - - - - - - - - - - - - - -
Path: fixtures/sys/block/sda/queue/iostats
Lines: 1
1
Mode: 644
# ttar - - - - - - - - - - - - - - - - - - - - - - - - - - - - - - - - - - - -
Path: fixtures/sys/block/sda/queue/logical_block_size
Lines: 1
512
Mode: 444
# ttar - - - - - - - - - - - - - - - - - - - - - - - - - - - - - - - - - - - -
Path: fixtures/sys/block/sda/queue/max_discard_segments
Lines: 1
1
Mode: 444
# ttar - - - - - - - - - - - - - - - - - - - - - - - - - - - - - - - - - - - -
<<<<<<< HEAD
Path: fixtures/sys/class/infiniband/mlx4_0/ports/2/counters/VL15_dropped
Lines: 1
0
Mode: 664
# ttar - - - - - - - - - - - - - - - - - - - - - - - - - - - - - - - - - - - -
Path: fixtures/sys/class/infiniband/mlx4_0/ports/2/counters/excessive_buffer_overrun_errors
=======
Path: fixtures/sys/block/sda/queue/max_hw_sectors_kb
>>>>>>> e8d3e9b1
Lines: 1
32767
Mode: 444
# ttar - - - - - - - - - - - - - - - - - - - - - - - - - - - - - - - - - - - -
Path: fixtures/sys/block/sda/queue/max_integrity_segments
Lines: 1
0
Mode: 444
# ttar - - - - - - - - - - - - - - - - - - - - - - - - - - - - - - - - - - - -
Path: fixtures/sys/block/sda/queue/max_sectors_kb
Lines: 1
1280
Mode: 644
# ttar - - - - - - - - - - - - - - - - - - - - - - - - - - - - - - - - - - - -
Path: fixtures/sys/block/sda/queue/max_segment_size
Lines: 1
65536
Mode: 444
# ttar - - - - - - - - - - - - - - - - - - - - - - - - - - - - - - - - - - - -
Path: fixtures/sys/block/sda/queue/max_segments
Lines: 1
168
Mode: 444
# ttar - - - - - - - - - - - - - - - - - - - - - - - - - - - - - - - - - - - -
Path: fixtures/sys/block/sda/queue/minimum_io_size
Lines: 1
512
Mode: 444
# ttar - - - - - - - - - - - - - - - - - - - - - - - - - - - - - - - - - - - -
Path: fixtures/sys/block/sda/queue/nomerges
Lines: 1
0
Mode: 644
# ttar - - - - - - - - - - - - - - - - - - - - - - - - - - - - - - - - - - - -
Path: fixtures/sys/block/sda/queue/nr_requests
Lines: 1
64
Mode: 644
# ttar - - - - - - - - - - - - - - - - - - - - - - - - - - - - - - - - - - - -
Path: fixtures/sys/block/sda/queue/nr_zones
Lines: 1
0
Mode: 444
# ttar - - - - - - - - - - - - - - - - - - - - - - - - - - - - - - - - - - - -
Path: fixtures/sys/block/sda/queue/optimal_io_size
Lines: 1
0
Mode: 444
# ttar - - - - - - - - - - - - - - - - - - - - - - - - - - - - - - - - - - - -
Path: fixtures/sys/block/sda/queue/physical_block_size
Lines: 1
512
Mode: 444
# ttar - - - - - - - - - - - - - - - - - - - - - - - - - - - - - - - - - - - -
Path: fixtures/sys/block/sda/queue/read_ahead_kb
Lines: 1
128
Mode: 644
# ttar - - - - - - - - - - - - - - - - - - - - - - - - - - - - - - - - - - - -
Path: fixtures/sys/block/sda/queue/rotational
Lines: 1
1
Mode: 644
# ttar - - - - - - - - - - - - - - - - - - - - - - - - - - - - - - - - - - - -
Path: fixtures/sys/block/sda/queue/rq_affinity
Lines: 1
1
Mode: 644
# ttar - - - - - - - - - - - - - - - - - - - - - - - - - - - - - - - - - - - -
Path: fixtures/sys/block/sda/queue/scheduler
Lines: 1
mq-deadline kyber [bfq] none
Mode: 644
# ttar - - - - - - - - - - - - - - - - - - - - - - - - - - - - - - - - - - - -
Path: fixtures/sys/block/sda/queue/wbt_lat_usec
Lines: 1
75000
Mode: 644
# ttar - - - - - - - - - - - - - - - - - - - - - - - - - - - - - - - - - - - -
Path: fixtures/sys/block/sda/queue/write_cache
Lines: 1
write back
Mode: 644
# ttar - - - - - - - - - - - - - - - - - - - - - - - - - - - - - - - - - - - -
Path: fixtures/sys/block/sda/queue/write_same_max_bytes
Lines: 1
0
Mode: 444
# ttar - - - - - - - - - - - - - - - - - - - - - - - - - - - - - - - - - - - -
Path: fixtures/sys/block/sda/queue/write_zeroes_max_bytes
Lines: 1
0
Mode: 444
# ttar - - - - - - - - - - - - - - - - - - - - - - - - - - - - - - - - - - - -
Path: fixtures/sys/block/sda/queue/zoned
Lines: 1
none
Mode: 444
# ttar - - - - - - - - - - - - - - - - - - - - - - - - - - - - - - - - - - - -
Path: fixtures/sys/block/sda/stat
Lines: 1
9652963   396792 759304206   412943  8422549  6731723 286915323 13947418        0  5658367 19174573 1 2 3 12
Mode: 664
# ttar - - - - - - - - - - - - - - - - - - - - - - - - - - - - - - - - - - - -
Directory: fixtures/sys/class
Mode: 775
# ttar - - - - - - - - - - - - - - - - - - - - - - - - - - - - - - - - - - - -
Directory: fixtures/sys/class/drm
Mode: 755
# ttar - - - - - - - - - - - - - - - - - - - - - - - - - - - - - - - - - - - -
Directory: fixtures/sys/class/drm/card0
Mode: 755
# ttar - - - - - - - - - - - - - - - - - - - - - - - - - - - - - - - - - - - -
Directory: fixtures/sys/class/drm/card0/device
Mode: 755
# ttar - - - - - - - - - - - - - - - - - - - - - - - - - - - - - - - - - - - -
Path: fixtures/sys/class/drm/card0/device/aer_dev_correctable
Lines: 9
RxErr 0
BadTLP 0
BadDLLP 0
Rollover 0
Timeout 0
NonFatalErr 0
CorrIntErr 0
HeaderOF 0
TOTAL_ERR_COR 0
Mode: 444
# ttar - - - - - - - - - - - - - - - - - - - - - - - - - - - - - - - - - - - -
Path: fixtures/sys/class/drm/card0/device/aer_dev_fatal
Lines: 19
Undefined 0
DLP 0
SDES 0
TLP 0
FCP 0
CmpltTO 0
CmpltAbrt 0
UnxCmplt 0
RxOF 0
MalfTLP 0
ECRC 0
UnsupReq 0
ACSViol 0
UncorrIntErr 0
BlockedTLP 0
AtomicOpBlocked 0
TLPBlockedErr 0
PoisonTLPBlocked 0
TOTAL_ERR_FATAL 0
Mode: 444
# ttar - - - - - - - - - - - - - - - - - - - - - - - - - - - - - - - - - - - -
Path: fixtures/sys/class/drm/card0/device/aer_dev_nonfatal
Lines: 19
Undefined 0
DLP 0
SDES 0
TLP 0
FCP 0
CmpltTO 0
CmpltAbrt 0
UnxCmplt 0
RxOF 0
MalfTLP 0
ECRC 0
UnsupReq 0
ACSViol 0
UncorrIntErr 0
BlockedTLP 0
AtomicOpBlocked 0
TLPBlockedErr 0
PoisonTLPBlocked 0
TOTAL_ERR_NONFATAL 0
Mode: 444
# ttar - - - - - - - - - - - - - - - - - - - - - - - - - - - - - - - - - - - -
Path: fixtures/sys/class/drm/card0/device/ari_enabled
Lines: 1
0
Mode: 444
# ttar - - - - - - - - - - - - - - - - - - - - - - - - - - - - - - - - - - - -
Path: fixtures/sys/class/drm/card0/device/boot_vga
Lines: 1
1
Mode: 444
# ttar - - - - - - - - - - - - - - - - - - - - - - - - - - - - - - - - - - - -
Path: fixtures/sys/class/drm/card0/device/broken_parity_status
Lines: 1
0
Mode: 644
# ttar - - - - - - - - - - - - - - - - - - - - - - - - - - - - - - - - - - - -
Path: fixtures/sys/class/drm/card0/device/class
Lines: 1
0x030000
Mode: 444
# ttar - - - - - - - - - - - - - - - - - - - - - - - - - - - - - - - - - - - -
Path: fixtures/sys/class/drm/card0/device/consistent_dma_mask_bits
Lines: 1
44
Mode: 444
# ttar - - - - - - - - - - - - - - - - - - - - - - - - - - - - - - - - - - - -
Path: fixtures/sys/class/drm/card0/device/current_link_speed
Lines: 1
8.0 GT/s PCIe
Mode: 444
# ttar - - - - - - - - - - - - - - - - - - - - - - - - - - - - - - - - - - - -
Path: fixtures/sys/class/drm/card0/device/current_link_width
Lines: 1
16
Mode: 444
# ttar - - - - - - - - - - - - - - - - - - - - - - - - - - - - - - - - - - - -
Path: fixtures/sys/class/drm/card0/device/d3cold_allowed
Lines: 1
1
Mode: 644
# ttar - - - - - - - - - - - - - - - - - - - - - - - - - - - - - - - - - - - -
Path: fixtures/sys/class/drm/card0/device/device
Lines: 1
0x687f
Mode: 444
# ttar - - - - - - - - - - - - - - - - - - - - - - - - - - - - - - - - - - - -
Path: fixtures/sys/class/drm/card0/device/dma_mask_bits
Lines: 1
44
Mode: 444
# ttar - - - - - - - - - - - - - - - - - - - - - - - - - - - - - - - - - - - -
Path: fixtures/sys/class/drm/card0/device/driver_override
Lines: 1
(null)
Mode: 644
# ttar - - - - - - - - - - - - - - - - - - - - - - - - - - - - - - - - - - - -
Path: fixtures/sys/class/drm/card0/device/enable
Lines: 1
1
Mode: 644
# ttar - - - - - - - - - - - - - - - - - - - - - - - - - - - - - - - - - - - -
Path: fixtures/sys/class/drm/card0/device/gpu_busy_percent
Lines: 1
4
Mode: 444
# ttar - - - - - - - - - - - - - - - - - - - - - - - - - - - - - - - - - - - -
Path: fixtures/sys/class/drm/card0/device/irq
Lines: 1
95
Mode: 444
# ttar - - - - - - - - - - - - - - - - - - - - - - - - - - - - - - - - - - - -
Path: fixtures/sys/class/drm/card0/device/local_cpulist
Lines: 1
0-15
Mode: 444
# ttar - - - - - - - - - - - - - - - - - - - - - - - - - - - - - - - - - - - -
Path: fixtures/sys/class/drm/card0/device/local_cpus
Lines: 1
0000ffff
Mode: 444
# ttar - - - - - - - - - - - - - - - - - - - - - - - - - - - - - - - - - - - -
Path: fixtures/sys/class/drm/card0/device/max_link_speed
Lines: 1
8.0 GT/s PCIe
Mode: 444
# ttar - - - - - - - - - - - - - - - - - - - - - - - - - - - - - - - - - - - -
Path: fixtures/sys/class/drm/card0/device/max_link_width
Lines: 1
16
Mode: 444
# ttar - - - - - - - - - - - - - - - - - - - - - - - - - - - - - - - - - - - -
Path: fixtures/sys/class/drm/card0/device/mem_info_gtt_total
Lines: 1
8573157376
Mode: 444
# ttar - - - - - - - - - - - - - - - - - - - - - - - - - - - - - - - - - - - -
Path: fixtures/sys/class/drm/card0/device/mem_info_gtt_used
Lines: 1
144560128
Mode: 444
# ttar - - - - - - - - - - - - - - - - - - - - - - - - - - - - - - - - - - - -
Path: fixtures/sys/class/drm/card0/device/mem_info_vis_vram_total
Lines: 1
8573157376
Mode: 444
# ttar - - - - - - - - - - - - - - - - - - - - - - - - - - - - - - - - - - - -
Path: fixtures/sys/class/drm/card0/device/mem_info_vis_vram_used
Lines: 1
1490378752
Mode: 444
# ttar - - - - - - - - - - - - - - - - - - - - - - - - - - - - - - - - - - - -
Path: fixtures/sys/class/drm/card0/device/mem_info_vram_total
Lines: 1
8573157376
Mode: 444
# ttar - - - - - - - - - - - - - - - - - - - - - - - - - - - - - - - - - - - -
Path: fixtures/sys/class/drm/card0/device/mem_info_vram_used
Lines: 1
1490378752
Mode: 444
# ttar - - - - - - - - - - - - - - - - - - - - - - - - - - - - - - - - - - - -
Path: fixtures/sys/class/drm/card0/device/mem_info_vram_vendor
Lines: 1
samsung
Mode: 444
# ttar - - - - - - - - - - - - - - - - - - - - - - - - - - - - - - - - - - - -
Path: fixtures/sys/class/drm/card0/device/modalias
Lines: 1
pci:v00001002d0000687Fsv00001043sd000004C4bc03sc00i00
Mode: 444
# ttar - - - - - - - - - - - - - - - - - - - - - - - - - - - - - - - - - - - -
Path: fixtures/sys/class/drm/card0/device/msi_bus
Lines: 1
1
Mode: 644
# ttar - - - - - - - - - - - - - - - - - - - - - - - - - - - - - - - - - - - -
Path: fixtures/sys/class/drm/card0/device/numa_node
Lines: 1
-1
Mode: 644
# ttar - - - - - - - - - - - - - - - - - - - - - - - - - - - - - - - - - - - -
Path: fixtures/sys/class/drm/card0/device/pcie_bw
Lines: 1
6641 815 256
Mode: 444
# ttar - - - - - - - - - - - - - - - - - - - - - - - - - - - - - - - - - - - -
Path: fixtures/sys/class/drm/card0/device/pcie_replay_count
Lines: 1
0
Mode: 444
# ttar - - - - - - - - - - - - - - - - - - - - - - - - - - - - - - - - - - - -
Path: fixtures/sys/class/drm/card0/device/power_dpm_force_performance_level
Lines: 1
manual
Mode: 644
# ttar - - - - - - - - - - - - - - - - - - - - - - - - - - - - - - - - - - - -
Path: fixtures/sys/class/drm/card0/device/power_dpm_state
Lines: 1
performance
Mode: 644
# ttar - - - - - - - - - - - - - - - - - - - - - - - - - - - - - - - - - - - -
Path: fixtures/sys/class/drm/card0/device/power_state
Lines: 1
D0
Mode: 444
# ttar - - - - - - - - - - - - - - - - - - - - - - - - - - - - - - - - - - - -
Path: fixtures/sys/class/drm/card0/device/pp_cur_state
Lines: 1
1
Mode: 444
# ttar - - - - - - - - - - - - - - - - - - - - - - - - - - - - - - - - - - - -
Path: fixtures/sys/class/drm/card0/device/pp_dpm_dcefclk
Lines: 5
0: 600Mhz *
1: 720Mhz 
2: 800Mhz 
3: 847Mhz 
4: 900Mhz 
Mode: 644
# ttar - - - - - - - - - - - - - - - - - - - - - - - - - - - - - - - - - - - -
Path: fixtures/sys/class/drm/card0/device/pp_dpm_mclk
Lines: 4
0: 167Mhz *
1: 500Mhz 
2: 800Mhz 
3: 945Mhz 
Mode: 644
# ttar - - - - - - - - - - - - - - - - - - - - - - - - - - - - - - - - - - - -
Path: fixtures/sys/class/drm/card0/device/pp_dpm_pcie
Lines: 2
0: 8.0GT/s, x16 
1: 8.0GT/s, x16 *
Mode: 644
# ttar - - - - - - - - - - - - - - - - - - - - - - - - - - - - - - - - - - - -
Path: fixtures/sys/class/drm/card0/device/pp_dpm_sclk
Lines: 8
0: 852Mhz *
1: 991Mhz 
2: 1084Mhz 
3: 1138Mhz 
4: 1200Mhz 
5: 1401Mhz 
6: 1536Mhz 
7: 1630Mhz 
Mode: 644
# ttar - - - - - - - - - - - - - - - - - - - - - - - - - - - - - - - - - - - -
Path: fixtures/sys/class/drm/card0/device/pp_dpm_socclk
Lines: 8
0: 600Mhz 
1: 720Mhz *
2: 800Mhz 
3: 847Mhz 
4: 900Mhz 
5: 960Mhz 
6: 1028Mhz 
7: 1107Mhz 
Mode: 644
# ttar - - - - - - - - - - - - - - - - - - - - - - - - - - - - - - - - - - - -
Path: fixtures/sys/class/drm/card0/device/pp_features
Lines: 32
Current ppfeatures: 0x0000000019a1ff4f
FEATURES            BITMASK                ENABLEMENT
DPM_PREFETCHER      0x0000000000000001      Y
GFXCLK_DPM          0x0000000000000002      Y
UCLK_DPM            0x0000000000000004      Y
SOCCLK_DPM          0x0000000000000008      Y
UVD_DPM             0x0000000000000010      N
VCE_DPM             0x0000000000000020      N
ULV                 0x0000000000000040      Y
MP0CLK_DPM          0x0000000000000080      N
LINK_DPM            0x0000000000000100      Y
DCEFCLK_DPM         0x0000000000000200      Y
AVFS                0x0000000000000400      Y
GFXCLK_DS           0x0000000000000800      Y
SOCCLK_DS           0x0000000000001000      Y
LCLK_DS             0x0000000000002000      Y
PPT                 0x0000000000004000      Y
TDC                 0x0000000000008000      Y
THERMAL             0x0000000000010000      Y
GFX_PER_CU_CG       0x0000000000020000      N
RM                  0x0000000000040000      N
DCEFCLK_DS          0x0000000000080000      N
ACDC                0x0000000000100000      N
VR0HOT              0x0000000000200000      Y
VR1HOT              0x0000000000400000      N
FW_CTF              0x0000000000800000      Y
LED_DISPLAY         0x0000000001000000      Y
FAN_CONTROL         0x0000000002000000      N
FAST_PPT            0x0000000004000000      N
DIDT                0x0000000008000000      Y
ACG                 0x0000000010000000      Y
PCC_LIMIT           0x0000000020000000      N
Mode: 644
# ttar - - - - - - - - - - - - - - - - - - - - - - - - - - - - - - - - - - - -
Path: fixtures/sys/class/drm/card0/device/pp_force_state
Lines: 1

Mode: 644
# ttar - - - - - - - - - - - - - - - - - - - - - - - - - - - - - - - - - - - -
Path: fixtures/sys/class/drm/card0/device/pp_mclk_od
Lines: 1
0
Mode: 644
# ttar - - - - - - - - - - - - - - - - - - - - - - - - - - - - - - - - - - - -
Path: fixtures/sys/class/drm/card0/device/pp_num_states
Lines: 3
states: 2
0 boot
1 performance
Mode: 444
# ttar - - - - - - - - - - - - - - - - - - - - - - - - - - - - - - - - - - - -
Path: fixtures/sys/class/drm/card0/device/pp_od_clk_voltage
Lines: 18
OD_SCLK:
0:        852Mhz        800mV
1:        991Mhz        900mV
2:       1084Mhz        950mV
3:       1138Mhz       1000mV
4:       1200Mhz       1050mV
5:       1401Mhz       1100mV
6:       1536Mhz       1150mV
7:       1630Mhz       1200mV
OD_MCLK:
0:        167Mhz        800mV
1:        500Mhz        800mV
2:        800Mhz        950mV
3:        945Mhz       1100mV
OD_RANGE:
SCLK:     852MHz       2400MHz
MCLK:     167MHz       1500MHz
VDDC:     800mV        1200mV
Mode: 644
# ttar - - - - - - - - - - - - - - - - - - - - - - - - - - - - - - - - - - - -
Path: fixtures/sys/class/drm/card0/device/pp_power_profile_mode
Lines: 8
NUM        MODE_NAME BUSY_SET_POINT FPS USE_RLC_BUSY MIN_ACTIVE_LEVEL
  0 BOOTUP_DEFAULT :             70  60          0              0
  1 3D_FULL_SCREEN*:             70  60          1              3
  2   POWER_SAVING :             90  60          0              0
  3          VIDEO :             70  60          0              0
  4             VR :             70  90          0              0
  5        COMPUTE :             30  60          0              6
  6         CUSTOM :              0   0          0              0
Mode: 644
# ttar - - - - - - - - - - - - - - - - - - - - - - - - - - - - - - - - - - - -
Path: fixtures/sys/class/drm/card0/device/pp_sclk_od
Lines: 1
0
Mode: 644
# ttar - - - - - - - - - - - - - - - - - - - - - - - - - - - - - - - - - - - -
Path: fixtures/sys/class/drm/card0/device/product_name
Lines: 1

Mode: 444
# ttar - - - - - - - - - - - - - - - - - - - - - - - - - - - - - - - - - - - -
Path: fixtures/sys/class/drm/card0/device/product_number
Lines: 1

Mode: 444
# ttar - - - - - - - - - - - - - - - - - - - - - - - - - - - - - - - - - - - -
Path: fixtures/sys/class/drm/card0/device/resource
Lines: 13
0x0000007c00000000 0x0000007dffffffff 0x000000000014220c
0x0000000000000000 0x0000000000000000 0x0000000000000000
0x0000007e00000000 0x0000007e0fffffff 0x000000000014220c
0x0000000000000000 0x0000000000000000 0x0000000000000000
0x000000000000d000 0x000000000000d0ff 0x0000000000040101
0x00000000fcd00000 0x00000000fcd7ffff 0x0000000000040200
0x00000000fcd80000 0x00000000fcd9ffff 0x0000000000046200
0x0000000000000000 0x0000000000000000 0x0000000000000000
0x0000000000000000 0x0000000000000000 0x0000000000000000
0x0000000000000000 0x0000000000000000 0x0000000000000000
0x0000000000000000 0x0000000000000000 0x0000000000000000
0x0000000000000000 0x0000000000000000 0x0000000000000000
0x0000000000000000 0x0000000000000000 0x0000000000000000
Mode: 444
# ttar - - - - - - - - - - - - - - - - - - - - - - - - - - - - - - - - - - - -
Path: fixtures/sys/class/drm/card0/device/revision
Lines: 1
0xc1
Mode: 444
# ttar - - - - - - - - - - - - - - - - - - - - - - - - - - - - - - - - - - - -
Path: fixtures/sys/class/drm/card0/device/serial_number
Lines: 1

Mode: 444
# ttar - - - - - - - - - - - - - - - - - - - - - - - - - - - - - - - - - - - -
Path: fixtures/sys/class/drm/card0/device/subsystem_device
Lines: 1
0x04c4
Mode: 444
# ttar - - - - - - - - - - - - - - - - - - - - - - - - - - - - - - - - - - - -
Path: fixtures/sys/class/drm/card0/device/subsystem_vendor
Lines: 1
0x1043
Mode: 444
# ttar - - - - - - - - - - - - - - - - - - - - - - - - - - - - - - - - - - - -
Path: fixtures/sys/class/drm/card0/device/thermal_throttling_logging
Lines: 1
0000:09:00.0: thermal throttling logging enabled, with interval 60 seconds
Mode: 644
# ttar - - - - - - - - - - - - - - - - - - - - - - - - - - - - - - - - - - - -
Path: fixtures/sys/class/drm/card0/device/uevent
Lines: 6
DRIVER=amdgpu
PCI_CLASS=30000
PCI_ID=1002:687F
PCI_SUBSYS_ID=1043:04C4
PCI_SLOT_NAME=0000:09:00.0
MODALIAS=pci:v00001002d0000687Fsv00001043sd000004C4bc03sc00i00
Mode: 644
# ttar - - - - - - - - - - - - - - - - - - - - - - - - - - - - - - - - - - - -
Path: fixtures/sys/class/drm/card0/device/unique_id
Lines: 1
0123456789abcdef
Mode: 444
# ttar - - - - - - - - - - - - - - - - - - - - - - - - - - - - - - - - - - - -
Path: fixtures/sys/class/drm/card0/device/vbios_version
Lines: 1
115-D050PIL-100
Mode: 444
# ttar - - - - - - - - - - - - - - - - - - - - - - - - - - - - - - - - - - - -
Path: fixtures/sys/class/drm/card0/device/vendor
Lines: 1
0x1002
Mode: 444
# ttar - - - - - - - - - - - - - - - - - - - - - - - - - - - - - - - - - - - -
Directory: fixtures/sys/class/fc_host
Mode: 755
# ttar - - - - - - - - - - - - - - - - - - - - - - - - - - - - - - - - - - - -
Directory: fixtures/sys/class/fc_host/host0
Mode: 755
# ttar - - - - - - - - - - - - - - - - - - - - - - - - - - - - - - - - - - - -
Path: fixtures/sys/class/fc_host/host0/dev_loss_tmo
Lines: 1
30
Mode: 644
# ttar - - - - - - - - - - - - - - - - - - - - - - - - - - - - - - - - - - - -
Path: fixtures/sys/class/fc_host/host0/fabric_name
Lines: 1
0x0
Mode: 644
# ttar - - - - - - - - - - - - - - - - - - - - - - - - - - - - - - - - - - - -
Path: fixtures/sys/class/fc_host/host0/node_name
Lines: 1
0x2000e0071bce95f2
Mode: 644
# ttar - - - - - - - - - - - - - - - - - - - - - - - - - - - - - - - - - - - -
Path: fixtures/sys/class/fc_host/host0/port_id
Lines: 1
0x000002
Mode: 644
# ttar - - - - - - - - - - - - - - - - - - - - - - - - - - - - - - - - - - - -
Path: fixtures/sys/class/fc_host/host0/port_name
Lines: 1
0x1000e0071bce95f2
Mode: 644
# ttar - - - - - - - - - - - - - - - - - - - - - - - - - - - - - - - - - - - -
Path: fixtures/sys/class/fc_host/host0/port_state
Lines: 1
Online
Mode: 644
# ttar - - - - - - - - - - - - - - - - - - - - - - - - - - - - - - - - - - - -
Path: fixtures/sys/class/fc_host/host0/port_type
Lines: 1
Point-To-Point (direct nport connection)
Mode: 644
# ttar - - - - - - - - - - - - - - - - - - - - - - - - - - - - - - - - - - - -
<<<<<<< HEAD
Directory: fixtures/sys/class/powercap/intel-rapl:a
Mode: 755
# ttar - - - - - - - - - - - - - - - - - - - - - - - - - - - - - - - - - - - -
Path: fixtures/sys/class/powercap/intel-rapl:a/constraint_0_max_power_uw
Lines: 1
95000000
Mode: 444
# ttar - - - - - - - - - - - - - - - - - - - - - - - - - - - - - - - - - - - -
Path: fixtures/sys/class/powercap/intel-rapl:a/constraint_0_name
Lines: 1
long_term
Mode: 444
# ttar - - - - - - - - - - - - - - - - - - - - - - - - - - - - - - - - - - - -
Path: fixtures/sys/class/powercap/intel-rapl:a/constraint_0_power_limit_uw
Lines: 1
4090000000
Mode: 644
# ttar - - - - - - - - - - - - - - - - - - - - - - - - - - - - - - - - - - - -
Path: fixtures/sys/class/powercap/intel-rapl:a/constraint_0_time_window_us
Lines: 1
999424
Mode: 644
# ttar - - - - - - - - - - - - - - - - - - - - - - - - - - - - - - - - - - - -
Path: fixtures/sys/class/powercap/intel-rapl:a/constraint_1_max_power_uw
Lines: 1
0
Mode: 444
# ttar - - - - - - - - - - - - - - - - - - - - - - - - - - - - - - - - - - - -
Path: fixtures/sys/class/powercap/intel-rapl:a/constraint_1_name
Lines: 1
short_term
Mode: 444
# ttar - - - - - - - - - - - - - - - - - - - - - - - - - - - - - - - - - - - -
Path: fixtures/sys/class/powercap/intel-rapl:a/constraint_1_power_limit_uw
Lines: 1
4090000000
Mode: 644
# ttar - - - - - - - - - - - - - - - - - - - - - - - - - - - - - - - - - - - -
Path: fixtures/sys/class/powercap/intel-rapl:a/constraint_1_time_window_us
Lines: 1
2440
Mode: 644
# ttar - - - - - - - - - - - - - - - - - - - - - - - - - - - - - - - - - - - -
Path: fixtures/sys/class/powercap/intel-rapl:a/enabled
Lines: 1
1
Mode: 644
# ttar - - - - - - - - - - - - - - - - - - - - - - - - - - - - - - - - - - - -
Path: fixtures/sys/class/powercap/intel-rapl:a/energy_uj
Lines: 1
240422366267
Mode: 444
# ttar - - - - - - - - - - - - - - - - - - - - - - - - - - - - - - - - - - - -
Path: fixtures/sys/class/powercap/intel-rapl:a/max_energy_range_uj
Lines: 1
262143328850
Mode: 444
# ttar - - - - - - - - - - - - - - - - - - - - - - - - - - - - - - - - - - - -
Path: fixtures/sys/class/powercap/intel-rapl:a/name
Lines: 1
package-10
Mode: 444
# ttar - - - - - - - - - - - - - - - - - - - - - - - - - - - - - - - - - - - -
Path: fixtures/sys/class/powercap/intel-rapl:a/uevent
Lines: 0
Mode: 644
# ttar - - - - - - - - - - - - - - - - - - - - - - - - - - - - - - - - - - - -
Directory: fixtures/sys/class/thermal
Mode: 775
=======
Path: fixtures/sys/class/fc_host/host0/speed
Lines: 1
16 Gbit
Mode: 644
>>>>>>> e8d3e9b1
# ttar - - - - - - - - - - - - - - - - - - - - - - - - - - - - - - - - - - - -
Directory: fixtures/sys/class/fc_host/host0/statistics
Mode: 755
# ttar - - - - - - - - - - - - - - - - - - - - - - - - - - - - - - - - - - - -
Path: fixtures/sys/class/fc_host/host0/statistics/dumped_frames
Lines: 1
0xffffffffffffffff
Mode: 644
# ttar - - - - - - - - - - - - - - - - - - - - - - - - - - - - - - - - - - - -
Path: fixtures/sys/class/fc_host/host0/statistics/error_frames
Lines: 1
0x0
Mode: 644
# ttar - - - - - - - - - - - - - - - - - - - - - - - - - - - - - - - - - - - -
Path: fixtures/sys/class/fc_host/host0/statistics/fcp_packet_aborts
Lines: 1
0x13
Mode: 644
# ttar - - - - - - - - - - - - - - - - - - - - - - - - - - - - - - - - - - - -
Path: fixtures/sys/class/fc_host/host0/statistics/invalid_crc_count
Lines: 1
0x2
Mode: 644
# ttar - - - - - - - - - - - - - - - - - - - - - - - - - - - - - - - - - - - -
Path: fixtures/sys/class/fc_host/host0/statistics/invalid_tx_word_count
Lines: 1
0x8
Mode: 644
# ttar - - - - - - - - - - - - - - - - - - - - - - - - - - - - - - - - - - - -
Path: fixtures/sys/class/fc_host/host0/statistics/link_failure_count
Lines: 1
0x9
Mode: 644
# ttar - - - - - - - - - - - - - - - - - - - - - - - - - - - - - - - - - - - -
Path: fixtures/sys/class/fc_host/host0/statistics/loss_of_signal_count
Lines: 1
0x11
Mode: 644
# ttar - - - - - - - - - - - - - - - - - - - - - - - - - - - - - - - - - - - -
Path: fixtures/sys/class/fc_host/host0/statistics/loss_of_sync_count
Lines: 1
0x10
Mode: 644
# ttar - - - - - - - - - - - - - - - - - - - - - - - - - - - - - - - - - - - -
Path: fixtures/sys/class/fc_host/host0/statistics/nos_count
Lines: 1
0x12
Mode: 644
# ttar - - - - - - - - - - - - - - - - - - - - - - - - - - - - - - - - - - - -
Path: fixtures/sys/class/fc_host/host0/statistics/rx_frames
Lines: 1
0x3
Mode: 644
# ttar - - - - - - - - - - - - - - - - - - - - - - - - - - - - - - - - - - - -
Path: fixtures/sys/class/fc_host/host0/statistics/rx_words
Lines: 1
0x4
Mode: 644
# ttar - - - - - - - - - - - - - - - - - - - - - - - - - - - - - - - - - - - -
Path: fixtures/sys/class/fc_host/host0/statistics/seconds_since_last_reset
Lines: 1
0x7
Mode: 644
# ttar - - - - - - - - - - - - - - - - - - - - - - - - - - - - - - - - - - - -
Path: fixtures/sys/class/fc_host/host0/statistics/tx_frames
Lines: 1
0x5
Mode: 644
# ttar - - - - - - - - - - - - - - - - - - - - - - - - - - - - - - - - - - - -
Path: fixtures/sys/class/fc_host/host0/statistics/tx_words
Lines: 1
0x6
Mode: 644
# ttar - - - - - - - - - - - - - - - - - - - - - - - - - - - - - - - - - - - -
Path: fixtures/sys/class/fc_host/host0/supported_classes
Lines: 1
Class 3
Mode: 644
# ttar - - - - - - - - - - - - - - - - - - - - - - - - - - - - - - - - - - - -
Path: fixtures/sys/class/fc_host/host0/supported_speeds
Lines: 1
4 Gbit, 8 Gbit, 16 Gbit
Mode: 644
# ttar - - - - - - - - - - - - - - - - - - - - - - - - - - - - - - - - - - - -
Path: fixtures/sys/class/fc_host/host0/symbolic_name
Lines: 1
Emulex SN1100E2P FV12.4.270.3 DV12.4.0.0. HN:gotest. OS:Linux
Mode: 644
# ttar - - - - - - - - - - - - - - - - - - - - - - - - - - - - - - - - - - - -
Directory: fixtures/sys/class/infiniband
Mode: 755
# ttar - - - - - - - - - - - - - - - - - - - - - - - - - - - - - - - - - - - -
Directory: fixtures/sys/class/infiniband/hfi1_0
Mode: 755
# ttar - - - - - - - - - - - - - - - - - - - - - - - - - - - - - - - - - - - -
Path: fixtures/sys/class/infiniband/hfi1_0/board_id
Lines: 1
HPE 100Gb 1-port OP101 QSFP28 x16 PCIe Gen3 with Intel Omni-Path Adapter
Mode: 644
# ttar - - - - - - - - - - - - - - - - - - - - - - - - - - - - - - - - - - - -
Path: fixtures/sys/class/infiniband/hfi1_0/fw_ver
Lines: 1
1.27.0
Mode: 644
# ttar - - - - - - - - - - - - - - - - - - - - - - - - - - - - - - - - - - - -
Directory: fixtures/sys/class/infiniband/hfi1_0/ports
Mode: 755
# ttar - - - - - - - - - - - - - - - - - - - - - - - - - - - - - - - - - - - -
Directory: fixtures/sys/class/infiniband/hfi1_0/ports/1
Mode: 755
# ttar - - - - - - - - - - - - - - - - - - - - - - - - - - - - - - - - - - - -
Directory: fixtures/sys/class/infiniband/hfi1_0/ports/1/counters
Mode: 755
# ttar - - - - - - - - - - - - - - - - - - - - - - - - - - - - - - - - - - - -
Path: fixtures/sys/class/infiniband/hfi1_0/ports/1/counters/VL15_dropped
Lines: 1
0
Mode: 644
# ttar - - - - - - - - - - - - - - - - - - - - - - - - - - - - - - - - - - - -
Path: fixtures/sys/class/infiniband/hfi1_0/ports/1/counters/excessive_buffer_overrun_errors
Lines: 1
0
Mode: 644
# ttar - - - - - - - - - - - - - - - - - - - - - - - - - - - - - - - - - - - -
Path: fixtures/sys/class/infiniband/hfi1_0/ports/1/counters/link_downed
Lines: 1
0
Mode: 644
# ttar - - - - - - - - - - - - - - - - - - - - - - - - - - - - - - - - - - - -
Path: fixtures/sys/class/infiniband/hfi1_0/ports/1/counters/link_error_recovery
Lines: 1
0
Mode: 644
# ttar - - - - - - - - - - - - - - - - - - - - - - - - - - - - - - - - - - - -
Path: fixtures/sys/class/infiniband/hfi1_0/ports/1/counters/local_link_integrity_errors
Lines: 1
0
Mode: 644
# ttar - - - - - - - - - - - - - - - - - - - - - - - - - - - - - - - - - - - -
Path: fixtures/sys/class/infiniband/hfi1_0/ports/1/counters/port_rcv_constraint_errors
Lines: 1
0
Mode: 644
# ttar - - - - - - - - - - - - - - - - - - - - - - - - - - - - - - - - - - - -
Path: fixtures/sys/class/infiniband/hfi1_0/ports/1/counters/port_rcv_data
Lines: 1
345091702026
Mode: 644
# ttar - - - - - - - - - - - - - - - - - - - - - - - - - - - - - - - - - - - -
Path: fixtures/sys/class/infiniband/hfi1_0/ports/1/counters/port_rcv_errors
Lines: 1
0
Mode: 644
# ttar - - - - - - - - - - - - - - - - - - - - - - - - - - - - - - - - - - - -
Path: fixtures/sys/class/infiniband/hfi1_0/ports/1/counters/port_rcv_packets
Lines: 1
638036947
Mode: 644
# ttar - - - - - - - - - - - - - - - - - - - - - - - - - - - - - - - - - - - -
Path: fixtures/sys/class/infiniband/hfi1_0/ports/1/counters/port_rcv_remote_physical_errors
Lines: 1
0
Mode: 644
# ttar - - - - - - - - - - - - - - - - - - - - - - - - - - - - - - - - - - - -
Path: fixtures/sys/class/infiniband/hfi1_0/ports/1/counters/port_rcv_switch_relay_errors
Lines: 1
0
Mode: 644
# ttar - - - - - - - - - - - - - - - - - - - - - - - - - - - - - - - - - - - -
Path: fixtures/sys/class/infiniband/hfi1_0/ports/1/counters/port_xmit_constraint_errors
Lines: 1
0
Mode: 644
# ttar - - - - - - - - - - - - - - - - - - - - - - - - - - - - - - - - - - - -
Path: fixtures/sys/class/infiniband/hfi1_0/ports/1/counters/port_xmit_data
Lines: 1
273558326543
Mode: 644
# ttar - - - - - - - - - - - - - - - - - - - - - - - - - - - - - - - - - - - -
Path: fixtures/sys/class/infiniband/hfi1_0/ports/1/counters/port_xmit_discards
Lines: 1
0
Mode: 644
# ttar - - - - - - - - - - - - - - - - - - - - - - - - - - - - - - - - - - - -
Path: fixtures/sys/class/infiniband/hfi1_0/ports/1/counters/port_xmit_packets
Lines: 1
568318856
Mode: 644
# ttar - - - - - - - - - - - - - - - - - - - - - - - - - - - - - - - - - - - -
Path: fixtures/sys/class/infiniband/hfi1_0/ports/1/counters/port_xmit_wait
Lines: 1
0
Mode: 644
# ttar - - - - - - - - - - - - - - - - - - - - - - - - - - - - - - - - - - - -
Path: fixtures/sys/class/infiniband/hfi1_0/ports/1/counters/symbol_error
Lines: 1
0
Mode: 644
# ttar - - - - - - - - - - - - - - - - - - - - - - - - - - - - - - - - - - - -
Path: fixtures/sys/class/infiniband/hfi1_0/ports/1/phys_state
Lines: 1
5: LinkUp
Mode: 644
# ttar - - - - - - - - - - - - - - - - - - - - - - - - - - - - - - - - - - - -
Path: fixtures/sys/class/infiniband/hfi1_0/ports/1/rate
Lines: 1
100 Gb/sec (4X EDR)
Mode: 644
# ttar - - - - - - - - - - - - - - - - - - - - - - - - - - - - - - - - - - - -
Path: fixtures/sys/class/infiniband/hfi1_0/ports/1/state
Lines: 1
4: ACTIVE
Mode: 644
# ttar - - - - - - - - - - - - - - - - - - - - - - - - - - - - - - - - - - - -
Directory: fixtures/sys/class/infiniband/mlx4_0
Mode: 755
# ttar - - - - - - - - - - - - - - - - - - - - - - - - - - - - - - - - - - - -
Path: fixtures/sys/class/infiniband/mlx4_0/board_id
Lines: 1
SM_1141000001000
Mode: 644
# ttar - - - - - - - - - - - - - - - - - - - - - - - - - - - - - - - - - - - -
Path: fixtures/sys/class/infiniband/mlx4_0/fw_ver
Lines: 1
2.31.5050
Mode: 644
# ttar - - - - - - - - - - - - - - - - - - - - - - - - - - - - - - - - - - - -
Path: fixtures/sys/class/infiniband/mlx4_0/hca_type
Lines: 1
MT4099
Mode: 644
# ttar - - - - - - - - - - - - - - - - - - - - - - - - - - - - - - - - - - - -
Directory: fixtures/sys/class/infiniband/mlx4_0/ports
Mode: 755
# ttar - - - - - - - - - - - - - - - - - - - - - - - - - - - - - - - - - - - -
Directory: fixtures/sys/class/infiniband/mlx4_0/ports/1
Mode: 755
# ttar - - - - - - - - - - - - - - - - - - - - - - - - - - - - - - - - - - - -
Directory: fixtures/sys/class/infiniband/mlx4_0/ports/1/counters
Mode: 755
# ttar - - - - - - - - - - - - - - - - - - - - - - - - - - - - - - - - - - - -
Path: fixtures/sys/class/infiniband/mlx4_0/ports/1/counters/VL15_dropped
Lines: 1
0
Mode: 664
# ttar - - - - - - - - - - - - - - - - - - - - - - - - - - - - - - - - - - - -
Path: fixtures/sys/class/infiniband/mlx4_0/ports/1/counters/excessive_buffer_overrun_errors
Lines: 1
0
Mode: 644
# ttar - - - - - - - - - - - - - - - - - - - - - - - - - - - - - - - - - - - -
Path: fixtures/sys/class/infiniband/mlx4_0/ports/1/counters/link_downed
Lines: 1
0
Mode: 644
# ttar - - - - - - - - - - - - - - - - - - - - - - - - - - - - - - - - - - - -
Path: fixtures/sys/class/infiniband/mlx4_0/ports/1/counters/link_error_recovery
Lines: 1
0
Mode: 644
# ttar - - - - - - - - - - - - - - - - - - - - - - - - - - - - - - - - - - - -
Path: fixtures/sys/class/infiniband/mlx4_0/ports/1/counters/local_link_integrity_errors
Lines: 1
0
Mode: 644
# ttar - - - - - - - - - - - - - - - - - - - - - - - - - - - - - - - - - - - -
Path: fixtures/sys/class/infiniband/mlx4_0/ports/1/counters/port_rcv_constraint_errors
Lines: 1
0
Mode: 644
# ttar - - - - - - - - - - - - - - - - - - - - - - - - - - - - - - - - - - - -
Path: fixtures/sys/class/infiniband/mlx4_0/ports/1/counters/port_rcv_data
Lines: 1
2221223609
Mode: 644
# ttar - - - - - - - - - - - - - - - - - - - - - - - - - - - - - - - - - - - -
Path: fixtures/sys/class/infiniband/mlx4_0/ports/1/counters/port_rcv_errors
Lines: 1
0
Mode: 644
# ttar - - - - - - - - - - - - - - - - - - - - - - - - - - - - - - - - - - - -
Path: fixtures/sys/class/infiniband/mlx4_0/ports/1/counters/port_rcv_packets
Lines: 1
87169372
Mode: 644
# ttar - - - - - - - - - - - - - - - - - - - - - - - - - - - - - - - - - - - -
Path: fixtures/sys/class/infiniband/mlx4_0/ports/1/counters/port_rcv_remote_physical_errors
Lines: 1
0
Mode: 644
# ttar - - - - - - - - - - - - - - - - - - - - - - - - - - - - - - - - - - - -
Path: fixtures/sys/class/infiniband/mlx4_0/ports/1/counters/port_rcv_switch_relay_errors
Lines: 1
0
Mode: 644
# ttar - - - - - - - - - - - - - - - - - - - - - - - - - - - - - - - - - - - -
Path: fixtures/sys/class/infiniband/mlx4_0/ports/1/counters/port_xmit_constraint_errors
Lines: 1
0
Mode: 644
# ttar - - - - - - - - - - - - - - - - - - - - - - - - - - - - - - - - - - - -
Path: fixtures/sys/class/infiniband/mlx4_0/ports/1/counters/port_xmit_data
Lines: 1
26509113295
Mode: 644
# ttar - - - - - - - - - - - - - - - - - - - - - - - - - - - - - - - - - - - -
Path: fixtures/sys/class/infiniband/mlx4_0/ports/1/counters/port_xmit_discards
Lines: 1
0
Mode: 644
# ttar - - - - - - - - - - - - - - - - - - - - - - - - - - - - - - - - - - - -
Path: fixtures/sys/class/infiniband/mlx4_0/ports/1/counters/port_xmit_packets
Lines: 1
85734114
Mode: 644
# ttar - - - - - - - - - - - - - - - - - - - - - - - - - - - - - - - - - - - -
Path: fixtures/sys/class/infiniband/mlx4_0/ports/1/counters/port_xmit_wait
Lines: 1
3599
Mode: 644
# ttar - - - - - - - - - - - - - - - - - - - - - - - - - - - - - - - - - - - -
Path: fixtures/sys/class/infiniband/mlx4_0/ports/1/counters/symbol_error
Lines: 1
0
Mode: 644
# ttar - - - - - - - - - - - - - - - - - - - - - - - - - - - - - - - - - - - -
Path: fixtures/sys/class/infiniband/mlx4_0/ports/1/phys_state
Lines: 1
5: LinkUp
Mode: 644
# ttar - - - - - - - - - - - - - - - - - - - - - - - - - - - - - - - - - - - -
Path: fixtures/sys/class/infiniband/mlx4_0/ports/1/rate
Lines: 1
40 Gb/sec (4X QDR)
Mode: 644
# ttar - - - - - - - - - - - - - - - - - - - - - - - - - - - - - - - - - - - -
Path: fixtures/sys/class/infiniband/mlx4_0/ports/1/state
Lines: 1
4: ACTIVE
Mode: 644
# ttar - - - - - - - - - - - - - - - - - - - - - - - - - - - - - - - - - - - -
Directory: fixtures/sys/class/infiniband/mlx4_0/ports/2
Mode: 755
# ttar - - - - - - - - - - - - - - - - - - - - - - - - - - - - - - - - - - - -
Directory: fixtures/sys/class/infiniband/mlx4_0/ports/2/counters
Mode: 755
# ttar - - - - - - - - - - - - - - - - - - - - - - - - - - - - - - - - - - - -
Path: fixtures/sys/class/infiniband/mlx4_0/ports/2/counters/VL15_dropped
Lines: 1
0
Mode: 664
# ttar - - - - - - - - - - - - - - - - - - - - - - - - - - - - - - - - - - - -
Path: fixtures/sys/class/infiniband/mlx4_0/ports/2/counters/excessive_buffer_overrun_errors
Lines: 1
0
Mode: 644
# ttar - - - - - - - - - - - - - - - - - - - - - - - - - - - - - - - - - - - -
Path: fixtures/sys/class/infiniband/mlx4_0/ports/2/counters/link_downed
Lines: 1
0
Mode: 644
# ttar - - - - - - - - - - - - - - - - - - - - - - - - - - - - - - - - - - - -
Path: fixtures/sys/class/infiniband/mlx4_0/ports/2/counters/link_error_recovery
Lines: 1
0
Mode: 644
# ttar - - - - - - - - - - - - - - - - - - - - - - - - - - - - - - - - - - - -
Path: fixtures/sys/class/infiniband/mlx4_0/ports/2/counters/local_link_integrity_errors
Lines: 1
0
Mode: 644
# ttar - - - - - - - - - - - - - - - - - - - - - - - - - - - - - - - - - - - -
Path: fixtures/sys/class/infiniband/mlx4_0/ports/2/counters/port_rcv_constraint_errors
Lines: 1
0
Mode: 644
# ttar - - - - - - - - - - - - - - - - - - - - - - - - - - - - - - - - - - - -
Path: fixtures/sys/class/infiniband/mlx4_0/ports/2/counters/port_rcv_data
Lines: 1
2460436784
Mode: 644
# ttar - - - - - - - - - - - - - - - - - - - - - - - - - - - - - - - - - - - -
Path: fixtures/sys/class/infiniband/mlx4_0/ports/2/counters/port_rcv_errors
Lines: 1
0
Mode: 644
# ttar - - - - - - - - - - - - - - - - - - - - - - - - - - - - - - - - - - - -
Path: fixtures/sys/class/infiniband/mlx4_0/ports/2/counters/port_rcv_packets
Lines: 1
89332064
Mode: 644
# ttar - - - - - - - - - - - - - - - - - - - - - - - - - - - - - - - - - - - -
Path: fixtures/sys/class/infiniband/mlx4_0/ports/2/counters/port_rcv_remote_physical_errors
Lines: 1
0
Mode: 644
# ttar - - - - - - - - - - - - - - - - - - - - - - - - - - - - - - - - - - - -
Path: fixtures/sys/class/infiniband/mlx4_0/ports/2/counters/port_rcv_switch_relay_errors
Lines: 1
0
Mode: 644
# ttar - - - - - - - - - - - - - - - - - - - - - - - - - - - - - - - - - - - -
Path: fixtures/sys/class/infiniband/mlx4_0/ports/2/counters/port_xmit_constraint_errors
Lines: 1
0
Mode: 644
# ttar - - - - - - - - - - - - - - - - - - - - - - - - - - - - - - - - - - - -
Path: fixtures/sys/class/infiniband/mlx4_0/ports/2/counters/port_xmit_data
Lines: 1
26540356890
Mode: 644
# ttar - - - - - - - - - - - - - - - - - - - - - - - - - - - - - - - - - - - -
Path: fixtures/sys/class/infiniband/mlx4_0/ports/2/counters/port_xmit_discards
Lines: 1
0
Mode: 644
# ttar - - - - - - - - - - - - - - - - - - - - - - - - - - - - - - - - - - - -
Path: fixtures/sys/class/infiniband/mlx4_0/ports/2/counters/port_xmit_packets
Lines: 1
88622850
Mode: 644
# ttar - - - - - - - - - - - - - - - - - - - - - - - - - - - - - - - - - - - -
Path: fixtures/sys/class/infiniband/mlx4_0/ports/2/counters/port_xmit_wait
Lines: 1
3846
Mode: 644
# ttar - - - - - - - - - - - - - - - - - - - - - - - - - - - - - - - - - - - -
Path: fixtures/sys/class/infiniband/mlx4_0/ports/2/counters/symbol_error
Lines: 1
0
Mode: 644
# ttar - - - - - - - - - - - - - - - - - - - - - - - - - - - - - - - - - - - -
Path: fixtures/sys/class/infiniband/mlx4_0/ports/2/phys_state
Lines: 1
5: LinkUp
Mode: 644
# ttar - - - - - - - - - - - - - - - - - - - - - - - - - - - - - - - - - - - -
Path: fixtures/sys/class/infiniband/mlx4_0/ports/2/rate
Lines: 1
40 Gb/sec (4X QDR)
Mode: 644
# ttar - - - - - - - - - - - - - - - - - - - - - - - - - - - - - - - - - - - -
Path: fixtures/sys/class/infiniband/mlx4_0/ports/2/state
Lines: 1
4: ACTIVE
Mode: 644
# ttar - - - - - - - - - - - - - - - - - - - - - - - - - - - - - - - - - - - -
Directory: fixtures/sys/class/net
Mode: 775
# ttar - - - - - - - - - - - - - - - - - - - - - - - - - - - - - - - - - - - -
Directory: fixtures/sys/class/net/eth0
Mode: 755
# ttar - - - - - - - - - - - - - - - - - - - - - - - - - - - - - - - - - - - -
Path: fixtures/sys/class/net/eth0/addr_assign_type
Lines: 1
3
Mode: 644
# ttar - - - - - - - - - - - - - - - - - - - - - - - - - - - - - - - - - - - -
Path: fixtures/sys/class/net/eth0/addr_len
Lines: 1
6
Mode: 644
# ttar - - - - - - - - - - - - - - - - - - - - - - - - - - - - - - - - - - - -
Path: fixtures/sys/class/net/eth0/address
Lines: 1
01:01:01:01:01:01
Mode: 644
# ttar - - - - - - - - - - - - - - - - - - - - - - - - - - - - - - - - - - - -
Path: fixtures/sys/class/net/eth0/broadcast
Lines: 1
ff:ff:ff:ff:ff:ff
Mode: 644
# ttar - - - - - - - - - - - - - - - - - - - - - - - - - - - - - - - - - - - -
Path: fixtures/sys/class/net/eth0/carrier
Lines: 1
1
Mode: 644
# ttar - - - - - - - - - - - - - - - - - - - - - - - - - - - - - - - - - - - -
Path: fixtures/sys/class/net/eth0/carrier_changes
Lines: 1
2
Mode: 644
# ttar - - - - - - - - - - - - - - - - - - - - - - - - - - - - - - - - - - - -
Path: fixtures/sys/class/net/eth0/carrier_down_count
Lines: 1
1
Mode: 644
# ttar - - - - - - - - - - - - - - - - - - - - - - - - - - - - - - - - - - - -
Path: fixtures/sys/class/net/eth0/carrier_up_count
Lines: 1
1
Mode: 644
# ttar - - - - - - - - - - - - - - - - - - - - - - - - - - - - - - - - - - - -
Path: fixtures/sys/class/net/eth0/dev_id
Lines: 1
0x20
Mode: 644
# ttar - - - - - - - - - - - - - - - - - - - - - - - - - - - - - - - - - - - -
Path: fixtures/sys/class/net/eth0/device
SymlinkTo: ../../../devices/pci0000:00/0000:00:1f.6/
# ttar - - - - - - - - - - - - - - - - - - - - - - - - - - - - - - - - - - - -
Path: fixtures/sys/class/net/eth0/dormant
Lines: 1
1
Mode: 644
# ttar - - - - - - - - - - - - - - - - - - - - - - - - - - - - - - - - - - - -
Path: fixtures/sys/class/net/eth0/duplex
Lines: 1
full
Mode: 644
# ttar - - - - - - - - - - - - - - - - - - - - - - - - - - - - - - - - - - - -
Path: fixtures/sys/class/net/eth0/flags
Lines: 1
0x1303
Mode: 644
# ttar - - - - - - - - - - - - - - - - - - - - - - - - - - - - - - - - - - - -
Path: fixtures/sys/class/net/eth0/ifalias
Lines: 0
Mode: 644
# ttar - - - - - - - - - - - - - - - - - - - - - - - - - - - - - - - - - - - -
Path: fixtures/sys/class/net/eth0/ifindex
Lines: 1
2
Mode: 644
# ttar - - - - - - - - - - - - - - - - - - - - - - - - - - - - - - - - - - - -
Path: fixtures/sys/class/net/eth0/iflink
Lines: 1
2
Mode: 644
# ttar - - - - - - - - - - - - - - - - - - - - - - - - - - - - - - - - - - - -
Path: fixtures/sys/class/net/eth0/link_mode
Lines: 1
1
Mode: 644
# ttar - - - - - - - - - - - - - - - - - - - - - - - - - - - - - - - - - - - -
Path: fixtures/sys/class/net/eth0/mtu
Lines: 1
1500
Mode: 644
# ttar - - - - - - - - - - - - - - - - - - - - - - - - - - - - - - - - - - - -
Path: fixtures/sys/class/net/eth0/name_assign_type
Lines: 1
2
Mode: 644
# ttar - - - - - - - - - - - - - - - - - - - - - - - - - - - - - - - - - - - -
Path: fixtures/sys/class/net/eth0/netdev_group
Lines: 1
0
Mode: 644
# ttar - - - - - - - - - - - - - - - - - - - - - - - - - - - - - - - - - - - -
Path: fixtures/sys/class/net/eth0/operstate
Lines: 1
up
Mode: 644
# ttar - - - - - - - - - - - - - - - - - - - - - - - - - - - - - - - - - - - -
Path: fixtures/sys/class/net/eth0/phys_port_id
Lines: 0
Mode: 644
# ttar - - - - - - - - - - - - - - - - - - - - - - - - - - - - - - - - - - - -
Path: fixtures/sys/class/net/eth0/phys_port_name
Lines: 0
Mode: 644
# ttar - - - - - - - - - - - - - - - - - - - - - - - - - - - - - - - - - - - -
Path: fixtures/sys/class/net/eth0/phys_switch_id
Lines: 0
Mode: 644
# ttar - - - - - - - - - - - - - - - - - - - - - - - - - - - - - - - - - - - -
Path: fixtures/sys/class/net/eth0/speed
Lines: 1
1000
Mode: 644
# ttar - - - - - - - - - - - - - - - - - - - - - - - - - - - - - - - - - - - -
Path: fixtures/sys/class/net/eth0/tx_queue_len
Lines: 1
1000
Mode: 644
# ttar - - - - - - - - - - - - - - - - - - - - - - - - - - - - - - - - - - - -
Path: fixtures/sys/class/net/eth0/type
Lines: 1
1
Mode: 644
# ttar - - - - - - - - - - - - - - - - - - - - - - - - - - - - - - - - - - - -
Directory: fixtures/sys/class/nvme
Mode: 775
# ttar - - - - - - - - - - - - - - - - - - - - - - - - - - - - - - - - - - - -
Directory: fixtures/sys/class/nvme/nvme0
Mode: 775
# ttar - - - - - - - - - - - - - - - - - - - - - - - - - - - - - - - - - - - -
Path: fixtures/sys/class/nvme/nvme0/firmware_rev
Lines: 1
1B2QEXP7
Mode: 664
# ttar - - - - - - - - - - - - - - - - - - - - - - - - - - - - - - - - - - - -
Path: fixtures/sys/class/nvme/nvme0/model
Lines: 1
Samsung SSD 970 PRO 512GB               
Mode: 664
# ttar - - - - - - - - - - - - - - - - - - - - - - - - - - - - - - - - - - - -
Path: fixtures/sys/class/nvme/nvme0/serial
Lines: 1
S680HF8N190894I
Mode: 664
# ttar - - - - - - - - - - - - - - - - - - - - - - - - - - - - - - - - - - - -
Path: fixtures/sys/class/nvme/nvme0/state
Lines: 1
live
Mode: 664
# ttar - - - - - - - - - - - - - - - - - - - - - - - - - - - - - - - - - - - -
Directory: fixtures/sys/class/power_supply
Mode: 755
# ttar - - - - - - - - - - - - - - - - - - - - - - - - - - - - - - - - - - - -
Path: fixtures/sys/class/power_supply/AC
SymlinkTo: ../../devices/LNXSYSTM:00/LNXSYBUS:00/PNP0A08:00/device:00/PNP0C09:00/ACPI0003:00/power_supply/AC
# ttar - - - - - - - - - - - - - - - - - - - - - - - - - - - - - - - - - - - -
Path: fixtures/sys/class/power_supply/BAT0
SymlinkTo: ../../devices/LNXSYSTM:00/LNXSYBUS:00/PNP0A08:00/device:00/PNP0C09:00/PNP0C0A:00/power_supply/BAT0
# ttar - - - - - - - - - - - - - - - - - - - - - - - - - - - - - - - - - - - -
Directory: fixtures/sys/class/powercap
Mode: 755
# ttar - - - - - - - - - - - - - - - - - - - - - - - - - - - - - - - - - - - -
Directory: fixtures/sys/class/powercap/intel-rapl
Mode: 755
# ttar - - - - - - - - - - - - - - - - - - - - - - - - - - - - - - - - - - - -
Path: fixtures/sys/class/powercap/intel-rapl/enabled
Lines: 1
1
Mode: 644
# ttar - - - - - - - - - - - - - - - - - - - - - - - - - - - - - - - - - - - -
Path: fixtures/sys/class/powercap/intel-rapl/uevent
Lines: 0
Mode: 644
# ttar - - - - - - - - - - - - - - - - - - - - - - - - - - - - - - - - - - - -
Directory: fixtures/sys/class/powercap/intel-rapl:0
Mode: 755
# ttar - - - - - - - - - - - - - - - - - - - - - - - - - - - - - - - - - - - -
Path: fixtures/sys/class/powercap/intel-rapl:0/constraint_0_max_power_uw
Lines: 1
95000000
Mode: 444
# ttar - - - - - - - - - - - - - - - - - - - - - - - - - - - - - - - - - - - -
Path: fixtures/sys/class/powercap/intel-rapl:0/constraint_0_name
Lines: 1
long_term
Mode: 444
# ttar - - - - - - - - - - - - - - - - - - - - - - - - - - - - - - - - - - - -
Path: fixtures/sys/class/powercap/intel-rapl:0/constraint_0_power_limit_uw
Lines: 1
4090000000
Mode: 644
# ttar - - - - - - - - - - - - - - - - - - - - - - - - - - - - - - - - - - - -
Path: fixtures/sys/class/powercap/intel-rapl:0/constraint_0_time_window_us
Lines: 1
999424
Mode: 644
# ttar - - - - - - - - - - - - - - - - - - - - - - - - - - - - - - - - - - - -
Path: fixtures/sys/class/powercap/intel-rapl:0/constraint_1_max_power_uw
Lines: 1
0
Mode: 444
# ttar - - - - - - - - - - - - - - - - - - - - - - - - - - - - - - - - - - - -
Path: fixtures/sys/class/powercap/intel-rapl:0/constraint_1_name
Lines: 1
short_term
Mode: 444
# ttar - - - - - - - - - - - - - - - - - - - - - - - - - - - - - - - - - - - -
Path: fixtures/sys/class/powercap/intel-rapl:0/constraint_1_power_limit_uw
Lines: 1
4090000000
Mode: 644
# ttar - - - - - - - - - - - - - - - - - - - - - - - - - - - - - - - - - - - -
Path: fixtures/sys/class/powercap/intel-rapl:0/constraint_1_time_window_us
Lines: 1
2440
Mode: 644
# ttar - - - - - - - - - - - - - - - - - - - - - - - - - - - - - - - - - - - -
Path: fixtures/sys/class/powercap/intel-rapl:0/enabled
Lines: 1
1
Mode: 644
# ttar - - - - - - - - - - - - - - - - - - - - - - - - - - - - - - - - - - - -
Path: fixtures/sys/class/powercap/intel-rapl:0/energy_uj
Lines: 1
240422366267
Mode: 444
# ttar - - - - - - - - - - - - - - - - - - - - - - - - - - - - - - - - - - - -
Path: fixtures/sys/class/powercap/intel-rapl:0/max_energy_range_uj
Lines: 1
262143328850
Mode: 444
# ttar - - - - - - - - - - - - - - - - - - - - - - - - - - - - - - - - - - - -
Path: fixtures/sys/class/powercap/intel-rapl:0/name
Lines: 1
package-0
Mode: 444
# ttar - - - - - - - - - - - - - - - - - - - - - - - - - - - - - - - - - - - -
Path: fixtures/sys/class/powercap/intel-rapl:0/uevent
Lines: 0
Mode: 644
# ttar - - - - - - - - - - - - - - - - - - - - - - - - - - - - - - - - - - - -
Directory: fixtures/sys/class/powercap/intel-rapl:0:0
Mode: 755
# ttar - - - - - - - - - - - - - - - - - - - - - - - - - - - - - - - - - - - -
Path: fixtures/sys/class/powercap/intel-rapl:0:0/constraint_0_max_power_uw
Lines: 0
Mode: 444
# ttar - - - - - - - - - - - - - - - - - - - - - - - - - - - - - - - - - - - -
Path: fixtures/sys/class/powercap/intel-rapl:0:0/constraint_0_name
Lines: 1
long_term
Mode: 444
# ttar - - - - - - - - - - - - - - - - - - - - - - - - - - - - - - - - - - - -
Path: fixtures/sys/class/powercap/intel-rapl:0:0/constraint_0_power_limit_uw
Lines: 1
0
Mode: 644
# ttar - - - - - - - - - - - - - - - - - - - - - - - - - - - - - - - - - - - -
Path: fixtures/sys/class/powercap/intel-rapl:0:0/constraint_0_time_window_us
Lines: 1
976
Mode: 644
# ttar - - - - - - - - - - - - - - - - - - - - - - - - - - - - - - - - - - - -
Path: fixtures/sys/class/powercap/intel-rapl:0:0/enabled
Lines: 1
0
Mode: 644
# ttar - - - - - - - - - - - - - - - - - - - - - - - - - - - - - - - - - - - -
Path: fixtures/sys/class/powercap/intel-rapl:0:0/energy_uj
Lines: 1
118821284256
Mode: 444
# ttar - - - - - - - - - - - - - - - - - - - - - - - - - - - - - - - - - - - -
Path: fixtures/sys/class/powercap/intel-rapl:0:0/max_energy_range_uj
Lines: 1
262143328850
Mode: 444
# ttar - - - - - - - - - - - - - - - - - - - - - - - - - - - - - - - - - - - -
Path: fixtures/sys/class/powercap/intel-rapl:0:0/name
Lines: 1
core
Mode: 444
# ttar - - - - - - - - - - - - - - - - - - - - - - - - - - - - - - - - - - - -
Path: fixtures/sys/class/powercap/intel-rapl:0:0/uevent
Lines: 0
Mode: 644
# ttar - - - - - - - - - - - - - - - - - - - - - - - - - - - - - - - - - - - -
Directory: fixtures/sys/class/powercap/intel-rapl:a
Mode: 755
# ttar - - - - - - - - - - - - - - - - - - - - - - - - - - - - - - - - - - - -
Path: fixtures/sys/class/powercap/intel-rapl:a/constraint_0_max_power_uw
Lines: 1
95000000
Mode: 444
# ttar - - - - - - - - - - - - - - - - - - - - - - - - - - - - - - - - - - - -
Path: fixtures/sys/class/powercap/intel-rapl:a/constraint_0_name
Lines: 1
long_term
Mode: 444
# ttar - - - - - - - - - - - - - - - - - - - - - - - - - - - - - - - - - - - -
Path: fixtures/sys/class/powercap/intel-rapl:a/constraint_0_power_limit_uw
Lines: 1
4090000000
Mode: 644
# ttar - - - - - - - - - - - - - - - - - - - - - - - - - - - - - - - - - - - -
Path: fixtures/sys/class/powercap/intel-rapl:a/constraint_0_time_window_us
Lines: 1
999424
Mode: 644
# ttar - - - - - - - - - - - - - - - - - - - - - - - - - - - - - - - - - - - -
Path: fixtures/sys/class/powercap/intel-rapl:a/constraint_1_max_power_uw
Lines: 1
0
Mode: 444
# ttar - - - - - - - - - - - - - - - - - - - - - - - - - - - - - - - - - - - -
Path: fixtures/sys/class/powercap/intel-rapl:a/constraint_1_name
Lines: 1
short_term
Mode: 444
# ttar - - - - - - - - - - - - - - - - - - - - - - - - - - - - - - - - - - - -
Path: fixtures/sys/class/powercap/intel-rapl:a/constraint_1_power_limit_uw
Lines: 1
4090000000
Mode: 644
# ttar - - - - - - - - - - - - - - - - - - - - - - - - - - - - - - - - - - - -
Path: fixtures/sys/class/powercap/intel-rapl:a/constraint_1_time_window_us
Lines: 1
2440
Mode: 644
# ttar - - - - - - - - - - - - - - - - - - - - - - - - - - - - - - - - - - - -
Path: fixtures/sys/class/powercap/intel-rapl:a/enabled
Lines: 1
1
Mode: 644
# ttar - - - - - - - - - - - - - - - - - - - - - - - - - - - - - - - - - - - -
Path: fixtures/sys/class/powercap/intel-rapl:a/energy_uj
Lines: 1
240422366267
Mode: 444
# ttar - - - - - - - - - - - - - - - - - - - - - - - - - - - - - - - - - - - -
Path: fixtures/sys/class/powercap/intel-rapl:a/max_energy_range_uj
Lines: 1
262143328850
Mode: 444
# ttar - - - - - - - - - - - - - - - - - - - - - - - - - - - - - - - - - - - -
Path: fixtures/sys/class/powercap/intel-rapl:a/name
Lines: 1
package-10
Mode: 444
# ttar - - - - - - - - - - - - - - - - - - - - - - - - - - - - - - - - - - - -
Path: fixtures/sys/class/powercap/intel-rapl:a/uevent
Lines: 0
Mode: 644
# ttar - - - - - - - - - - - - - - - - - - - - - - - - - - - - - - - - - - - -
Directory: fixtures/sys/class/scsi_tape
Mode: 755
# ttar - - - - - - - - - - - - - - - - - - - - - - - - - - - - - - - - - - - -
Path: fixtures/sys/class/scsi_tape/nst0
SymlinkTo: ../../devices/pci0000:00/0000:00:00.0/host0/port-0:0/end_device-0:0/target0:0:0/0:0:0:0/scsi_tape/nst0
# ttar - - - - - - - - - - - - - - - - - - - - - - - - - - - - - - - - - - - -
Path: fixtures/sys/class/scsi_tape/nst0a
SymlinkTo: ../../devices/pci0000:00/0000:00:00.0/host0/port-0:0/end_device-0:0/target0:0:0/0:0:0:0/scsi_tape/nst0a
# ttar - - - - - - - - - - - - - - - - - - - - - - - - - - - - - - - - - - - -
Path: fixtures/sys/class/scsi_tape/nst0l
SymlinkTo: ../../devices/pci0000:00/0000:00:00.0/host0/port-0:0/end_device-0:0/target0:0:0/0:0:0:0/scsi_tape/nst0l
# ttar - - - - - - - - - - - - - - - - - - - - - - - - - - - - - - - - - - - -
Path: fixtures/sys/class/scsi_tape/nst0m
SymlinkTo: ../../devices/pci0000:00/0000:00:00.0/host0/port-0:0/end_device-0:0/target0:0:0/0:0:0:0/scsi_tape/nst0m
# ttar - - - - - - - - - - - - - - - - - - - - - - - - - - - - - - - - - - - -
Path: fixtures/sys/class/scsi_tape/st0
SymlinkTo: ../../devices/pci0000:00/0000:00:00.0/host0/port-0:0/end_device-0:0/target0:0:0/0:0:0:0/scsi_tape/st0
# ttar - - - - - - - - - - - - - - - - - - - - - - - - - - - - - - - - - - - -
Path: fixtures/sys/class/scsi_tape/st0a
SymlinkTo: ../../devices/pci0000:00/0000:00:00.0/host0/port-0:0/end_device-0:0/target0:0:0/0:0:0:0/scsi_tape/st0a
# ttar - - - - - - - - - - - - - - - - - - - - - - - - - - - - - - - - - - - -
Path: fixtures/sys/class/scsi_tape/st0l
SymlinkTo: ../../devices/pci0000:00/0000:00:00.0/host0/port-0:0/end_device-0:0/target0:0:0/0:0:0:0/scsi_tape/st0l
# ttar - - - - - - - - - - - - - - - - - - - - - - - - - - - - - - - - - - - -
Path: fixtures/sys/class/scsi_tape/st0m
SymlinkTo: ../../devices/pci0000:00/0000:00:00.0/host0/port-0:0/end_device-0:0/target0:0:0/0:0:0:0/scsi_tape/st0m
# ttar - - - - - - - - - - - - - - - - - - - - - - - - - - - - - - - - - - - -
Directory: fixtures/sys/class/thermal
Mode: 775
# ttar - - - - - - - - - - - - - - - - - - - - - - - - - - - - - - - - - - - -
Directory: fixtures/sys/class/thermal/cooling_device0
Mode: 755
# ttar - - - - - - - - - - - - - - - - - - - - - - - - - - - - - - - - - - - -
Path: fixtures/sys/class/thermal/cooling_device0/cur_state
Lines: 1
0
Mode: 644
# ttar - - - - - - - - - - - - - - - - - - - - - - - - - - - - - - - - - - - -
Path: fixtures/sys/class/thermal/cooling_device0/max_state
Lines: 1
50
Mode: 644
# ttar - - - - - - - - - - - - - - - - - - - - - - - - - - - - - - - - - - - -
Path: fixtures/sys/class/thermal/cooling_device0/type
Lines: 1
Processor
Mode: 644
# ttar - - - - - - - - - - - - - - - - - - - - - - - - - - - - - - - - - - - -
Directory: fixtures/sys/class/thermal/cooling_device1
Mode: 755
# ttar - - - - - - - - - - - - - - - - - - - - - - - - - - - - - - - - - - - -
Path: fixtures/sys/class/thermal/cooling_device1/cur_state
Lines: 1
-1
Mode: 644
# ttar - - - - - - - - - - - - - - - - - - - - - - - - - - - - - - - - - - - -
Path: fixtures/sys/class/thermal/cooling_device1/max_state
Lines: 1
27
Mode: 644
# ttar - - - - - - - - - - - - - - - - - - - - - - - - - - - - - - - - - - - -
Path: fixtures/sys/class/thermal/cooling_device1/type
Lines: 1
intel_powerclamp
Mode: 644
# ttar - - - - - - - - - - - - - - - - - - - - - - - - - - - - - - - - - - - -
Directory: fixtures/sys/class/thermal/thermal_zone0
Mode: 775
# ttar - - - - - - - - - - - - - - - - - - - - - - - - - - - - - - - - - - - -
Path: fixtures/sys/class/thermal/thermal_zone0/policy
Lines: 1
step_wise
Mode: 664
# ttar - - - - - - - - - - - - - - - - - - - - - - - - - - - - - - - - - - - -
Path: fixtures/sys/class/thermal/thermal_zone0/temp
Lines: 1
49925
Mode: 664
# ttar - - - - - - - - - - - - - - - - - - - - - - - - - - - - - - - - - - - -
Path: fixtures/sys/class/thermal/thermal_zone0/type
Lines: 1
bcm2835_thermal
Mode: 664
# ttar - - - - - - - - - - - - - - - - - - - - - - - - - - - - - - - - - - - -
Directory: fixtures/sys/class/thermal/thermal_zone1
Mode: 755
# ttar - - - - - - - - - - - - - - - - - - - - - - - - - - - - - - - - - - - -
Path: fixtures/sys/class/thermal/thermal_zone1/mode
Lines: 1
enabled
Mode: 664
# ttar - - - - - - - - - - - - - - - - - - - - - - - - - - - - - - - - - - - -
Path: fixtures/sys/class/thermal/thermal_zone1/passive
Lines: 1
0
Mode: 664
# ttar - - - - - - - - - - - - - - - - - - - - - - - - - - - - - - - - - - - -
Path: fixtures/sys/class/thermal/thermal_zone1/policy
Lines: 1
step_wise
Mode: 664
# ttar - - - - - - - - - - - - - - - - - - - - - - - - - - - - - - - - - - - -
Path: fixtures/sys/class/thermal/thermal_zone1/temp
Lines: 1
-44000
Mode: 664
# ttar - - - - - - - - - - - - - - - - - - - - - - - - - - - - - - - - - - - -
Path: fixtures/sys/class/thermal/thermal_zone1/type
Lines: 1
acpitz
Mode: 664
# ttar - - - - - - - - - - - - - - - - - - - - - - - - - - - - - - - - - - - -
Directory: fixtures/sys/devices
Mode: 755
# ttar - - - - - - - - - - - - - - - - - - - - - - - - - - - - - - - - - - - -
Directory: fixtures/sys/devices/LNXSYSTM:00
Mode: 755
# ttar - - - - - - - - - - - - - - - - - - - - - - - - - - - - - - - - - - - -
Directory: fixtures/sys/devices/LNXSYSTM:00/LNXSYBUS:00
Mode: 755
# ttar - - - - - - - - - - - - - - - - - - - - - - - - - - - - - - - - - - - -
Directory: fixtures/sys/devices/LNXSYSTM:00/LNXSYBUS:00/PNP0A08:00
Mode: 755
# ttar - - - - - - - - - - - - - - - - - - - - - - - - - - - - - - - - - - - -
Directory: fixtures/sys/devices/LNXSYSTM:00/LNXSYBUS:00/PNP0A08:00/device:00
Mode: 755
# ttar - - - - - - - - - - - - - - - - - - - - - - - - - - - - - - - - - - - -
Directory: fixtures/sys/devices/LNXSYSTM:00/LNXSYBUS:00/PNP0A08:00/device:00/PNP0C09:00
Mode: 755
# ttar - - - - - - - - - - - - - - - - - - - - - - - - - - - - - - - - - - - -
Directory: fixtures/sys/devices/LNXSYSTM:00/LNXSYBUS:00/PNP0A08:00/device:00/PNP0C09:00/ACPI0003:00
Mode: 755
# ttar - - - - - - - - - - - - - - - - - - - - - - - - - - - - - - - - - - - -
Directory: fixtures/sys/devices/LNXSYSTM:00/LNXSYBUS:00/PNP0A08:00/device:00/PNP0C09:00/ACPI0003:00/power_supply
Mode: 755
# ttar - - - - - - - - - - - - - - - - - - - - - - - - - - - - - - - - - - - -
Directory: fixtures/sys/devices/LNXSYSTM:00/LNXSYBUS:00/PNP0A08:00/device:00/PNP0C09:00/ACPI0003:00/power_supply/AC
Mode: 755
# ttar - - - - - - - - - - - - - - - - - - - - - - - - - - - - - - - - - - - -
Path: fixtures/sys/devices/LNXSYSTM:00/LNXSYBUS:00/PNP0A08:00/device:00/PNP0C09:00/ACPI0003:00/power_supply/AC/device
SymlinkTo: ../../../ACPI0003:00
# ttar - - - - - - - - - - - - - - - - - - - - - - - - - - - - - - - - - - - -
Path: fixtures/sys/devices/LNXSYSTM:00/LNXSYBUS:00/PNP0A08:00/device:00/PNP0C09:00/ACPI0003:00/power_supply/AC/online
Lines: 1
0
Mode: 444
# ttar - - - - - - - - - - - - - - - - - - - - - - - - - - - - - - - - - - - -
Directory: fixtures/sys/devices/LNXSYSTM:00/LNXSYBUS:00/PNP0A08:00/device:00/PNP0C09:00/ACPI0003:00/power_supply/AC/power
Mode: 755
# ttar - - - - - - - - - - - - - - - - - - - - - - - - - - - - - - - - - - - -
Path: fixtures/sys/devices/LNXSYSTM:00/LNXSYBUS:00/PNP0A08:00/device:00/PNP0C09:00/ACPI0003:00/power_supply/AC/power/async
Lines: 1
disabled
Mode: 644
# ttar - - - - - - - - - - - - - - - - - - - - - - - - - - - - - - - - - - - -
Path: fixtures/sys/devices/LNXSYSTM:00/LNXSYBUS:00/PNP0A08:00/device:00/PNP0C09:00/ACPI0003:00/power_supply/AC/power/autosuspend_delay_ms
Lines: 0
Mode: 644
# ttar - - - - - - - - - - - - - - - - - - - - - - - - - - - - - - - - - - - -
Path: fixtures/sys/devices/LNXSYSTM:00/LNXSYBUS:00/PNP0A08:00/device:00/PNP0C09:00/ACPI0003:00/power_supply/AC/power/control
Lines: 1
auto
Mode: 644
# ttar - - - - - - - - - - - - - - - - - - - - - - - - - - - - - - - - - - - -
Path: fixtures/sys/devices/LNXSYSTM:00/LNXSYBUS:00/PNP0A08:00/device:00/PNP0C09:00/ACPI0003:00/power_supply/AC/power/runtime_active_kids
Lines: 1
0
Mode: 444
# ttar - - - - - - - - - - - - - - - - - - - - - - - - - - - - - - - - - - - -
Path: fixtures/sys/devices/LNXSYSTM:00/LNXSYBUS:00/PNP0A08:00/device:00/PNP0C09:00/ACPI0003:00/power_supply/AC/power/runtime_active_time
Lines: 1
0
Mode: 444
# ttar - - - - - - - - - - - - - - - - - - - - - - - - - - - - - - - - - - - -
Path: fixtures/sys/devices/LNXSYSTM:00/LNXSYBUS:00/PNP0A08:00/device:00/PNP0C09:00/ACPI0003:00/power_supply/AC/power/runtime_enabled
Lines: 1
disabled
Mode: 444
# ttar - - - - - - - - - - - - - - - - - - - - - - - - - - - - - - - - - - - -
Path: fixtures/sys/devices/LNXSYSTM:00/LNXSYBUS:00/PNP0A08:00/device:00/PNP0C09:00/ACPI0003:00/power_supply/AC/power/runtime_status
Lines: 1
unsupported
Mode: 444
# ttar - - - - - - - - - - - - - - - - - - - - - - - - - - - - - - - - - - - -
Path: fixtures/sys/devices/LNXSYSTM:00/LNXSYBUS:00/PNP0A08:00/device:00/PNP0C09:00/ACPI0003:00/power_supply/AC/power/runtime_suspended_time
Lines: 1
0
Mode: 444
# ttar - - - - - - - - - - - - - - - - - - - - - - - - - - - - - - - - - - - -
Path: fixtures/sys/devices/LNXSYSTM:00/LNXSYBUS:00/PNP0A08:00/device:00/PNP0C09:00/ACPI0003:00/power_supply/AC/power/runtime_usage
Lines: 1
0
Mode: 444
# ttar - - - - - - - - - - - - - - - - - - - - - - - - - - - - - - - - - - - -
Path: fixtures/sys/devices/LNXSYSTM:00/LNXSYBUS:00/PNP0A08:00/device:00/PNP0C09:00/ACPI0003:00/power_supply/AC/power/wakeup
Lines: 1
enabled
Mode: 644
# ttar - - - - - - - - - - - - - - - - - - - - - - - - - - - - - - - - - - - -
Path: fixtures/sys/devices/LNXSYSTM:00/LNXSYBUS:00/PNP0A08:00/device:00/PNP0C09:00/ACPI0003:00/power_supply/AC/power/wakeup_abort_count
Lines: 1
0
Mode: 444
# ttar - - - - - - - - - - - - - - - - - - - - - - - - - - - - - - - - - - - -
Path: fixtures/sys/devices/LNXSYSTM:00/LNXSYBUS:00/PNP0A08:00/device:00/PNP0C09:00/ACPI0003:00/power_supply/AC/power/wakeup_active
Lines: 1
0
Mode: 444
# ttar - - - - - - - - - - - - - - - - - - - - - - - - - - - - - - - - - - - -
Path: fixtures/sys/devices/LNXSYSTM:00/LNXSYBUS:00/PNP0A08:00/device:00/PNP0C09:00/ACPI0003:00/power_supply/AC/power/wakeup_active_count
Lines: 1
1
Mode: 444
# ttar - - - - - - - - - - - - - - - - - - - - - - - - - - - - - - - - - - - -
Path: fixtures/sys/devices/LNXSYSTM:00/LNXSYBUS:00/PNP0A08:00/device:00/PNP0C09:00/ACPI0003:00/power_supply/AC/power/wakeup_count
Lines: 1
0
Mode: 444
# ttar - - - - - - - - - - - - - - - - - - - - - - - - - - - - - - - - - - - -
Path: fixtures/sys/devices/LNXSYSTM:00/LNXSYBUS:00/PNP0A08:00/device:00/PNP0C09:00/ACPI0003:00/power_supply/AC/power/wakeup_expire_count
Lines: 1
0
Mode: 444
# ttar - - - - - - - - - - - - - - - - - - - - - - - - - - - - - - - - - - - -
Path: fixtures/sys/devices/LNXSYSTM:00/LNXSYBUS:00/PNP0A08:00/device:00/PNP0C09:00/ACPI0003:00/power_supply/AC/power/wakeup_last_time_ms
Lines: 1
10598
Mode: 444
# ttar - - - - - - - - - - - - - - - - - - - - - - - - - - - - - - - - - - - -
Path: fixtures/sys/devices/LNXSYSTM:00/LNXSYBUS:00/PNP0A08:00/device:00/PNP0C09:00/ACPI0003:00/power_supply/AC/power/wakeup_max_time_ms
Lines: 1
1
Mode: 444
# ttar - - - - - - - - - - - - - - - - - - - - - - - - - - - - - - - - - - - -
Path: fixtures/sys/devices/LNXSYSTM:00/LNXSYBUS:00/PNP0A08:00/device:00/PNP0C09:00/ACPI0003:00/power_supply/AC/power/wakeup_prevent_sleep_time_ms
Lines: 1
0
Mode: 444
# ttar - - - - - - - - - - - - - - - - - - - - - - - - - - - - - - - - - - - -
Path: fixtures/sys/devices/LNXSYSTM:00/LNXSYBUS:00/PNP0A08:00/device:00/PNP0C09:00/ACPI0003:00/power_supply/AC/power/wakeup_total_time_ms
Lines: 1
1
Mode: 444
# ttar - - - - - - - - - - - - - - - - - - - - - - - - - - - - - - - - - - - -
Path: fixtures/sys/devices/LNXSYSTM:00/LNXSYBUS:00/PNP0A08:00/device:00/PNP0C09:00/ACPI0003:00/power_supply/AC/subsystem
SymlinkTo: ../../../../../../../../../class/power_supply
# ttar - - - - - - - - - - - - - - - - - - - - - - - - - - - - - - - - - - - -
Path: fixtures/sys/devices/LNXSYSTM:00/LNXSYBUS:00/PNP0A08:00/device:00/PNP0C09:00/ACPI0003:00/power_supply/AC/type
Lines: 1
Mains
Mode: 444
# ttar - - - - - - - - - - - - - - - - - - - - - - - - - - - - - - - - - - - -
Path: fixtures/sys/devices/LNXSYSTM:00/LNXSYBUS:00/PNP0A08:00/device:00/PNP0C09:00/ACPI0003:00/power_supply/AC/uevent
Lines: 2
POWER_SUPPLY_NAME=AC
POWER_SUPPLY_ONLINE=0
Mode: 644
# ttar - - - - - - - - - - - - - - - - - - - - - - - - - - - - - - - - - - - -
Directory: fixtures/sys/devices/LNXSYSTM:00/LNXSYBUS:00/PNP0A08:00/device:00/PNP0C09:00/PNP0C0A:00
Mode: 755
# ttar - - - - - - - - - - - - - - - - - - - - - - - - - - - - - - - - - - - -
Directory: fixtures/sys/devices/LNXSYSTM:00/LNXSYBUS:00/PNP0A08:00/device:00/PNP0C09:00/PNP0C0A:00/power_supply
Mode: 755
# ttar - - - - - - - - - - - - - - - - - - - - - - - - - - - - - - - - - - - -
Directory: fixtures/sys/devices/LNXSYSTM:00/LNXSYBUS:00/PNP0A08:00/device:00/PNP0C09:00/PNP0C0A:00/power_supply/BAT0
Mode: 755
# ttar - - - - - - - - - - - - - - - - - - - - - - - - - - - - - - - - - - - -
Path: fixtures/sys/devices/LNXSYSTM:00/LNXSYBUS:00/PNP0A08:00/device:00/PNP0C09:00/PNP0C0A:00/power_supply/BAT0/alarm
Lines: 1
2369000
Mode: 644
# ttar - - - - - - - - - - - - - - - - - - - - - - - - - - - - - - - - - - - -
Path: fixtures/sys/devices/LNXSYSTM:00/LNXSYBUS:00/PNP0A08:00/device:00/PNP0C09:00/PNP0C0A:00/power_supply/BAT0/capacity
Lines: 1
98
Mode: 444
# ttar - - - - - - - - - - - - - - - - - - - - - - - - - - - - - - - - - - - -
Path: fixtures/sys/devices/LNXSYSTM:00/LNXSYBUS:00/PNP0A08:00/device:00/PNP0C09:00/PNP0C0A:00/power_supply/BAT0/capacity_level
Lines: 1
Normal
Mode: 444
# ttar - - - - - - - - - - - - - - - - - - - - - - - - - - - - - - - - - - - -
Path: fixtures/sys/devices/LNXSYSTM:00/LNXSYBUS:00/PNP0A08:00/device:00/PNP0C09:00/PNP0C0A:00/power_supply/BAT0/charge_start_threshold
Lines: 1
95
Mode: 644
# ttar - - - - - - - - - - - - - - - - - - - - - - - - - - - - - - - - - - - -
Path: fixtures/sys/devices/LNXSYSTM:00/LNXSYBUS:00/PNP0A08:00/device:00/PNP0C09:00/PNP0C0A:00/power_supply/BAT0/charge_stop_threshold
Lines: 1
100
Mode: 644
# ttar - - - - - - - - - - - - - - - - - - - - - - - - - - - - - - - - - - - -
Path: fixtures/sys/devices/LNXSYSTM:00/LNXSYBUS:00/PNP0A08:00/device:00/PNP0C09:00/PNP0C0A:00/power_supply/BAT0/cycle_count
Lines: 1
0
Mode: 444
# ttar - - - - - - - - - - - - - - - - - - - - - - - - - - - - - - - - - - - -
Path: fixtures/sys/devices/LNXSYSTM:00/LNXSYBUS:00/PNP0A08:00/device:00/PNP0C09:00/PNP0C0A:00/power_supply/BAT0/device
SymlinkTo: ../../../PNP0C0A:00
# ttar - - - - - - - - - - - - - - - - - - - - - - - - - - - - - - - - - - - -
Path: fixtures/sys/devices/LNXSYSTM:00/LNXSYBUS:00/PNP0A08:00/device:00/PNP0C09:00/PNP0C0A:00/power_supply/BAT0/energy_full
Lines: 1
50060000
Mode: 444
# ttar - - - - - - - - - - - - - - - - - - - - - - - - - - - - - - - - - - - -
Path: fixtures/sys/devices/LNXSYSTM:00/LNXSYBUS:00/PNP0A08:00/device:00/PNP0C09:00/PNP0C0A:00/power_supply/BAT0/energy_full_design
Lines: 1
47520000
Mode: 444
# ttar - - - - - - - - - - - - - - - - - - - - - - - - - - - - - - - - - - - -
Path: fixtures/sys/devices/LNXSYSTM:00/LNXSYBUS:00/PNP0A08:00/device:00/PNP0C09:00/PNP0C0A:00/power_supply/BAT0/energy_now
Lines: 1
49450000
Mode: 444
# ttar - - - - - - - - - - - - - - - - - - - - - - - - - - - - - - - - - - - -
Path: fixtures/sys/devices/LNXSYSTM:00/LNXSYBUS:00/PNP0A08:00/device:00/PNP0C09:00/PNP0C0A:00/power_supply/BAT0/manufacturer
Lines: 1
LGC
Mode: 444
# ttar - - - - - - - - - - - - - - - - - - - - - - - - - - - - - - - - - - - -
Path: fixtures/sys/devices/LNXSYSTM:00/LNXSYBUS:00/PNP0A08:00/device:00/PNP0C09:00/PNP0C0A:00/power_supply/BAT0/model_name
Lines: 1
LNV-45N1
Mode: 444
# ttar - - - - - - - - - - - - - - - - - - - - - - - - - - - - - - - - - - - -
Directory: fixtures/sys/devices/LNXSYSTM:00/LNXSYBUS:00/PNP0A08:00/device:00/PNP0C09:00/PNP0C0A:00/power_supply/BAT0/power
Mode: 755
# ttar - - - - - - - - - - - - - - - - - - - - - - - - - - - - - - - - - - - -
Path: fixtures/sys/devices/LNXSYSTM:00/LNXSYBUS:00/PNP0A08:00/device:00/PNP0C09:00/PNP0C0A:00/power_supply/BAT0/power/async
Lines: 1
disabled
Mode: 644
# ttar - - - - - - - - - - - - - - - - - - - - - - - - - - - - - - - - - - - -
Path: fixtures/sys/devices/LNXSYSTM:00/LNXSYBUS:00/PNP0A08:00/device:00/PNP0C09:00/PNP0C0A:00/power_supply/BAT0/power/autosuspend_delay_ms
Lines: 0
Mode: 644
# ttar - - - - - - - - - - - - - - - - - - - - - - - - - - - - - - - - - - - -
Path: fixtures/sys/devices/LNXSYSTM:00/LNXSYBUS:00/PNP0A08:00/device:00/PNP0C09:00/PNP0C0A:00/power_supply/BAT0/power/control
Lines: 1
auto
Mode: 644
# ttar - - - - - - - - - - - - - - - - - - - - - - - - - - - - - - - - - - - -
Path: fixtures/sys/devices/LNXSYSTM:00/LNXSYBUS:00/PNP0A08:00/device:00/PNP0C09:00/PNP0C0A:00/power_supply/BAT0/power/runtime_active_kids
Lines: 1
0
Mode: 444
# ttar - - - - - - - - - - - - - - - - - - - - - - - - - - - - - - - - - - - -
Path: fixtures/sys/devices/LNXSYSTM:00/LNXSYBUS:00/PNP0A08:00/device:00/PNP0C09:00/PNP0C0A:00/power_supply/BAT0/power/runtime_active_time
Lines: 1
0
Mode: 444
# ttar - - - - - - - - - - - - - - - - - - - - - - - - - - - - - - - - - - - -
Path: fixtures/sys/devices/LNXSYSTM:00/LNXSYBUS:00/PNP0A08:00/device:00/PNP0C09:00/PNP0C0A:00/power_supply/BAT0/power/runtime_enabled
Lines: 1
disabled
Mode: 444
# ttar - - - - - - - - - - - - - - - - - - - - - - - - - - - - - - - - - - - -
Path: fixtures/sys/devices/LNXSYSTM:00/LNXSYBUS:00/PNP0A08:00/device:00/PNP0C09:00/PNP0C0A:00/power_supply/BAT0/power/runtime_status
Lines: 1
unsupported
Mode: 444
# ttar - - - - - - - - - - - - - - - - - - - - - - - - - - - - - - - - - - - -
Path: fixtures/sys/devices/LNXSYSTM:00/LNXSYBUS:00/PNP0A08:00/device:00/PNP0C09:00/PNP0C0A:00/power_supply/BAT0/power/runtime_suspended_time
Lines: 1
0
Mode: 444
# ttar - - - - - - - - - - - - - - - - - - - - - - - - - - - - - - - - - - - -
Path: fixtures/sys/devices/LNXSYSTM:00/LNXSYBUS:00/PNP0A08:00/device:00/PNP0C09:00/PNP0C0A:00/power_supply/BAT0/power/runtime_usage
Lines: 1
0
Mode: 444
# ttar - - - - - - - - - - - - - - - - - - - - - - - - - - - - - - - - - - - -
Path: fixtures/sys/devices/LNXSYSTM:00/LNXSYBUS:00/PNP0A08:00/device:00/PNP0C09:00/PNP0C0A:00/power_supply/BAT0/power_now
Lines: 1
4830000
Mode: 444
# ttar - - - - - - - - - - - - - - - - - - - - - - - - - - - - - - - - - - - -
Path: fixtures/sys/devices/LNXSYSTM:00/LNXSYBUS:00/PNP0A08:00/device:00/PNP0C09:00/PNP0C0A:00/power_supply/BAT0/present
Lines: 1
1
Mode: 444
# ttar - - - - - - - - - - - - - - - - - - - - - - - - - - - - - - - - - - - -
Path: fixtures/sys/devices/LNXSYSTM:00/LNXSYBUS:00/PNP0A08:00/device:00/PNP0C09:00/PNP0C0A:00/power_supply/BAT0/serial_number
Lines: 1
38109
Mode: 444
# ttar - - - - - - - - - - - - - - - - - - - - - - - - - - - - - - - - - - - -
Path: fixtures/sys/devices/LNXSYSTM:00/LNXSYBUS:00/PNP0A08:00/device:00/PNP0C09:00/PNP0C0A:00/power_supply/BAT0/status
Lines: 1
Discharging
Mode: 444
# ttar - - - - - - - - - - - - - - - - - - - - - - - - - - - - - - - - - - - -
Path: fixtures/sys/devices/LNXSYSTM:00/LNXSYBUS:00/PNP0A08:00/device:00/PNP0C09:00/PNP0C0A:00/power_supply/BAT0/subsystem
SymlinkTo: ../../../../../../../../../class/power_supply
# ttar - - - - - - - - - - - - - - - - - - - - - - - - - - - - - - - - - - - -
Path: fixtures/sys/devices/LNXSYSTM:00/LNXSYBUS:00/PNP0A08:00/device:00/PNP0C09:00/PNP0C0A:00/power_supply/BAT0/technology
Lines: 1
Li-ion
Mode: 444
# ttar - - - - - - - - - - - - - - - - - - - - - - - - - - - - - - - - - - - -
Path: fixtures/sys/devices/LNXSYSTM:00/LNXSYBUS:00/PNP0A08:00/device:00/PNP0C09:00/PNP0C0A:00/power_supply/BAT0/type
Lines: 1
Battery
Mode: 444
# ttar - - - - - - - - - - - - - - - - - - - - - - - - - - - - - - - - - - - -
Path: fixtures/sys/devices/LNXSYSTM:00/LNXSYBUS:00/PNP0A08:00/device:00/PNP0C09:00/PNP0C0A:00/power_supply/BAT0/uevent
Lines: 16
POWER_SUPPLY_NAME=BAT0
POWER_SUPPLY_STATUS=Discharging
POWER_SUPPLY_PRESENT=1
POWER_SUPPLY_TECHNOLOGY=Li-ion
POWER_SUPPLY_CYCLE_COUNT=0
POWER_SUPPLY_VOLTAGE_MIN_DESIGN=10800000
POWER_SUPPLY_VOLTAGE_NOW=11750000
POWER_SUPPLY_POWER_NOW=5064000
POWER_SUPPLY_ENERGY_FULL_DESIGN=47520000
POWER_SUPPLY_ENERGY_FULL=47390000
POWER_SUPPLY_ENERGY_NOW=40730000
POWER_SUPPLY_CAPACITY=85
POWER_SUPPLY_CAPACITY_LEVEL=Normal
POWER_SUPPLY_MODEL_NAME=LNV-45N1
POWER_SUPPLY_MANUFACTURER=LGC
POWER_SUPPLY_SERIAL_NUMBER=38109
Mode: 644
# ttar - - - - - - - - - - - - - - - - - - - - - - - - - - - - - - - - - - - -
Path: fixtures/sys/devices/LNXSYSTM:00/LNXSYBUS:00/PNP0A08:00/device:00/PNP0C09:00/PNP0C0A:00/power_supply/BAT0/voltage_min_design
Lines: 1
10800000
Mode: 444
# ttar - - - - - - - - - - - - - - - - - - - - - - - - - - - - - - - - - - - -
Path: fixtures/sys/devices/LNXSYSTM:00/LNXSYBUS:00/PNP0A08:00/device:00/PNP0C09:00/PNP0C0A:00/power_supply/BAT0/voltage_now
Lines: 1
12229000
Mode: 444
# ttar - - - - - - - - - - - - - - - - - - - - - - - - - - - - - - - - - - - -
Directory: fixtures/sys/devices/pci0000:00
Mode: 755
# ttar - - - - - - - - - - - - - - - - - - - - - - - - - - - - - - - - - - - -
Directory: fixtures/sys/devices/pci0000:00/0000:00:00.0
Mode: 755
# ttar - - - - - - - - - - - - - - - - - - - - - - - - - - - - - - - - - - - -
Directory: fixtures/sys/devices/pci0000:00/0000:00:00.0/host0
Mode: 755
# ttar - - - - - - - - - - - - - - - - - - - - - - - - - - - - - - - - - - - -
Directory: fixtures/sys/devices/pci0000:00/0000:00:00.0/host0/port-0:0
Mode: 755
# ttar - - - - - - - - - - - - - - - - - - - - - - - - - - - - - - - - - - - -
Directory: fixtures/sys/devices/pci0000:00/0000:00:00.0/host0/port-0:0/end_device-0:0
Mode: 755
# ttar - - - - - - - - - - - - - - - - - - - - - - - - - - - - - - - - - - - -
Directory: fixtures/sys/devices/pci0000:00/0000:00:00.0/host0/port-0:0/end_device-0:0/target0:0:0
Mode: 755
# ttar - - - - - - - - - - - - - - - - - - - - - - - - - - - - - - - - - - - -
Directory: fixtures/sys/devices/pci0000:00/0000:00:00.0/host0/port-0:0/end_device-0:0/target0:0:0/0:0:0:0
Mode: 755
# ttar - - - - - - - - - - - - - - - - - - - - - - - - - - - - - - - - - - - -
Directory: fixtures/sys/devices/pci0000:00/0000:00:00.0/host0/port-0:0/end_device-0:0/target0:0:0/0:0:0:0/scsi_tape
Mode: 755
# ttar - - - - - - - - - - - - - - - - - - - - - - - - - - - - - - - - - - - -
Directory: fixtures/sys/devices/pci0000:00/0000:00:00.0/host0/port-0:0/end_device-0:0/target0:0:0/0:0:0:0/scsi_tape/nst0
Mode: 755
# ttar - - - - - - - - - - - - - - - - - - - - - - - - - - - - - - - - - - - -
Directory: fixtures/sys/devices/pci0000:00/0000:00:00.0/host0/port-0:0/end_device-0:0/target0:0:0/0:0:0:0/scsi_tape/nst0/stats
Mode: 755
# ttar - - - - - - - - - - - - - - - - - - - - - - - - - - - - - - - - - - - -
Path: fixtures/sys/devices/pci0000:00/0000:00:00.0/host0/port-0:0/end_device-0:0/target0:0:0/0:0:0:0/scsi_tape/nst0/stats/in_flight
Lines: 1
1EOF
Mode: 444
# ttar - - - - - - - - - - - - - - - - - - - - - - - - - - - - - - - - - - - -
Path: fixtures/sys/devices/pci0000:00/0000:00:00.0/host0/port-0:0/end_device-0:0/target0:0:0/0:0:0:0/scsi_tape/nst0/stats/io_ns
Lines: 1
9247011087720EOF
Mode: 444
# ttar - - - - - - - - - - - - - - - - - - - - - - - - - - - - - - - - - - - -
Path: fixtures/sys/devices/pci0000:00/0000:00:00.0/host0/port-0:0/end_device-0:0/target0:0:0/0:0:0:0/scsi_tape/nst0/stats/other_cnt
Lines: 1
1409EOF
Mode: 444
# ttar - - - - - - - - - - - - - - - - - - - - - - - - - - - - - - - - - - - -
Path: fixtures/sys/devices/pci0000:00/0000:00:00.0/host0/port-0:0/end_device-0:0/target0:0:0/0:0:0:0/scsi_tape/nst0/stats/read_byte_cnt
Lines: 1
979383912EOF
Mode: 444
# ttar - - - - - - - - - - - - - - - - - - - - - - - - - - - - - - - - - - - -
Path: fixtures/sys/devices/pci0000:00/0000:00:00.0/host0/port-0:0/end_device-0:0/target0:0:0/0:0:0:0/scsi_tape/nst0/stats/read_cnt
Lines: 1
3741EOF
Mode: 444
# ttar - - - - - - - - - - - - - - - - - - - - - - - - - - - - - - - - - - - -
Path: fixtures/sys/devices/pci0000:00/0000:00:00.0/host0/port-0:0/end_device-0:0/target0:0:0/0:0:0:0/scsi_tape/nst0/stats/read_ns
Lines: 1
33788355744EOF
Mode: 444
# ttar - - - - - - - - - - - - - - - - - - - - - - - - - - - - - - - - - - - -
Path: fixtures/sys/devices/pci0000:00/0000:00:00.0/host0/port-0:0/end_device-0:0/target0:0:0/0:0:0:0/scsi_tape/nst0/stats/resid_cnt
Lines: 1
19EOF
Mode: 444
# ttar - - - - - - - - - - - - - - - - - - - - - - - - - - - - - - - - - - - -
Path: fixtures/sys/devices/pci0000:00/0000:00:00.0/host0/port-0:0/end_device-0:0/target0:0:0/0:0:0:0/scsi_tape/nst0/stats/write_byte_cnt
Lines: 1
1496246784000EOF
Mode: 444
# ttar - - - - - - - - - - - - - - - - - - - - - - - - - - - - - - - - - - - -
Path: fixtures/sys/devices/pci0000:00/0000:00:00.0/host0/port-0:0/end_device-0:0/target0:0:0/0:0:0:0/scsi_tape/nst0/stats/write_cnt
Lines: 1
53772916EOF
Mode: 444
# ttar - - - - - - - - - - - - - - - - - - - - - - - - - - - - - - - - - - - -
Path: fixtures/sys/devices/pci0000:00/0000:00:00.0/host0/port-0:0/end_device-0:0/target0:0:0/0:0:0:0/scsi_tape/nst0/stats/write_ns
Lines: 1
5233597394395EOF
Mode: 444
# ttar - - - - - - - - - - - - - - - - - - - - - - - - - - - - - - - - - - - -
Directory: fixtures/sys/devices/pci0000:00/0000:00:00.0/host0/port-0:0/end_device-0:0/target0:0:0/0:0:0:0/scsi_tape/nst0a
Mode: 755
# ttar - - - - - - - - - - - - - - - - - - - - - - - - - - - - - - - - - - - -
Directory: fixtures/sys/devices/pci0000:00/0000:00:00.0/host0/port-0:0/end_device-0:0/target0:0:0/0:0:0:0/scsi_tape/nst0a/stats
Mode: 755
# ttar - - - - - - - - - - - - - - - - - - - - - - - - - - - - - - - - - - - -
Path: fixtures/sys/devices/pci0000:00/0000:00:00.0/host0/port-0:0/end_device-0:0/target0:0:0/0:0:0:0/scsi_tape/nst0a/stats/in_flight
Lines: 1
1EOF
Mode: 444
# ttar - - - - - - - - - - - - - - - - - - - - - - - - - - - - - - - - - - - -
Path: fixtures/sys/devices/pci0000:00/0000:00:00.0/host0/port-0:0/end_device-0:0/target0:0:0/0:0:0:0/scsi_tape/nst0a/stats/io_ns
Lines: 1
9247011087720EOF
Mode: 444
# ttar - - - - - - - - - - - - - - - - - - - - - - - - - - - - - - - - - - - -
Path: fixtures/sys/devices/pci0000:00/0000:00:00.0/host0/port-0:0/end_device-0:0/target0:0:0/0:0:0:0/scsi_tape/nst0a/stats/other_cnt
Lines: 1
1409EOF
Mode: 444
# ttar - - - - - - - - - - - - - - - - - - - - - - - - - - - - - - - - - - - -
Path: fixtures/sys/devices/pci0000:00/0000:00:00.0/host0/port-0:0/end_device-0:0/target0:0:0/0:0:0:0/scsi_tape/nst0a/stats/read_byte_cnt
Lines: 1
979383912EOF
Mode: 444
# ttar - - - - - - - - - - - - - - - - - - - - - - - - - - - - - - - - - - - -
Path: fixtures/sys/devices/pci0000:00/0000:00:00.0/host0/port-0:0/end_device-0:0/target0:0:0/0:0:0:0/scsi_tape/nst0a/stats/read_cnt
Lines: 1
3741EOF
Mode: 444
# ttar - - - - - - - - - - - - - - - - - - - - - - - - - - - - - - - - - - - -
Path: fixtures/sys/devices/pci0000:00/0000:00:00.0/host0/port-0:0/end_device-0:0/target0:0:0/0:0:0:0/scsi_tape/nst0a/stats/read_ns
Lines: 1
<<<<<<< HEAD
-44000
Mode: 664
=======
33788355744EOF
Mode: 444
>>>>>>> e8d3e9b1
# ttar - - - - - - - - - - - - - - - - - - - - - - - - - - - - - - - - - - - -
Path: fixtures/sys/devices/pci0000:00/0000:00:00.0/host0/port-0:0/end_device-0:0/target0:0:0/0:0:0:0/scsi_tape/nst0a/stats/resid_cnt
Lines: 1
19EOF
Mode: 444
# ttar - - - - - - - - - - - - - - - - - - - - - - - - - - - - - - - - - - - -
Path: fixtures/sys/devices/pci0000:00/0000:00:00.0/host0/port-0:0/end_device-0:0/target0:0:0/0:0:0:0/scsi_tape/nst0a/stats/write_byte_cnt
Lines: 1
1496246784000EOF
Mode: 444
# ttar - - - - - - - - - - - - - - - - - - - - - - - - - - - - - - - - - - - -
Path: fixtures/sys/devices/pci0000:00/0000:00:00.0/host0/port-0:0/end_device-0:0/target0:0:0/0:0:0:0/scsi_tape/nst0a/stats/write_cnt
Lines: 1
53772916EOF
Mode: 444
# ttar - - - - - - - - - - - - - - - - - - - - - - - - - - - - - - - - - - - -
Path: fixtures/sys/devices/pci0000:00/0000:00:00.0/host0/port-0:0/end_device-0:0/target0:0:0/0:0:0:0/scsi_tape/nst0a/stats/write_ns
Lines: 1
5233597394395EOF
Mode: 444
# ttar - - - - - - - - - - - - - - - - - - - - - - - - - - - - - - - - - - - -
Directory: fixtures/sys/devices/pci0000:00/0000:00:00.0/host0/port-0:0/end_device-0:0/target0:0:0/0:0:0:0/scsi_tape/nst0l
Mode: 755
# ttar - - - - - - - - - - - - - - - - - - - - - - - - - - - - - - - - - - - -
Directory: fixtures/sys/devices/pci0000:00/0000:00:00.0/host0/port-0:0/end_device-0:0/target0:0:0/0:0:0:0/scsi_tape/nst0l/stats
Mode: 755
# ttar - - - - - - - - - - - - - - - - - - - - - - - - - - - - - - - - - - - -
Path: fixtures/sys/devices/pci0000:00/0000:00:00.0/host0/port-0:0/end_device-0:0/target0:0:0/0:0:0:0/scsi_tape/nst0l/stats/in_flight
Lines: 1
1EOF
Mode: 444
# ttar - - - - - - - - - - - - - - - - - - - - - - - - - - - - - - - - - - - -
Path: fixtures/sys/devices/pci0000:00/0000:00:00.0/host0/port-0:0/end_device-0:0/target0:0:0/0:0:0:0/scsi_tape/nst0l/stats/io_ns
Lines: 1
9247011087720EOF
Mode: 444
# ttar - - - - - - - - - - - - - - - - - - - - - - - - - - - - - - - - - - - -
Path: fixtures/sys/devices/pci0000:00/0000:00:00.0/host0/port-0:0/end_device-0:0/target0:0:0/0:0:0:0/scsi_tape/nst0l/stats/other_cnt
Lines: 1
1409EOF
Mode: 444
# ttar - - - - - - - - - - - - - - - - - - - - - - - - - - - - - - - - - - - -
Path: fixtures/sys/devices/pci0000:00/0000:00:00.0/host0/port-0:0/end_device-0:0/target0:0:0/0:0:0:0/scsi_tape/nst0l/stats/read_byte_cnt
Lines: 1
979383912EOF
Mode: 444
# ttar - - - - - - - - - - - - - - - - - - - - - - - - - - - - - - - - - - - -
Path: fixtures/sys/devices/pci0000:00/0000:00:00.0/host0/port-0:0/end_device-0:0/target0:0:0/0:0:0:0/scsi_tape/nst0l/stats/read_cnt
Lines: 1
3741EOF
Mode: 444
# ttar - - - - - - - - - - - - - - - - - - - - - - - - - - - - - - - - - - - -
Path: fixtures/sys/devices/pci0000:00/0000:00:00.0/host0/port-0:0/end_device-0:0/target0:0:0/0:0:0:0/scsi_tape/nst0l/stats/read_ns
Lines: 1
33788355744EOF
Mode: 444
# ttar - - - - - - - - - - - - - - - - - - - - - - - - - - - - - - - - - - - -
Path: fixtures/sys/devices/pci0000:00/0000:00:00.0/host0/port-0:0/end_device-0:0/target0:0:0/0:0:0:0/scsi_tape/nst0l/stats/resid_cnt
Lines: 1
19EOF
Mode: 444
# ttar - - - - - - - - - - - - - - - - - - - - - - - - - - - - - - - - - - - -
Path: fixtures/sys/devices/pci0000:00/0000:00:00.0/host0/port-0:0/end_device-0:0/target0:0:0/0:0:0:0/scsi_tape/nst0l/stats/write_byte_cnt
Lines: 1
1496246784000EOF
Mode: 444
# ttar - - - - - - - - - - - - - - - - - - - - - - - - - - - - - - - - - - - -
Path: fixtures/sys/devices/pci0000:00/0000:00:00.0/host0/port-0:0/end_device-0:0/target0:0:0/0:0:0:0/scsi_tape/nst0l/stats/write_cnt
Lines: 1
53772916EOF
Mode: 444
# ttar - - - - - - - - - - - - - - - - - - - - - - - - - - - - - - - - - - - -
Path: fixtures/sys/devices/pci0000:00/0000:00:00.0/host0/port-0:0/end_device-0:0/target0:0:0/0:0:0:0/scsi_tape/nst0l/stats/write_ns
Lines: 1
5233597394395EOF
Mode: 444
# ttar - - - - - - - - - - - - - - - - - - - - - - - - - - - - - - - - - - - -
Directory: fixtures/sys/devices/pci0000:00/0000:00:00.0/host0/port-0:0/end_device-0:0/target0:0:0/0:0:0:0/scsi_tape/nst0m
Mode: 755
# ttar - - - - - - - - - - - - - - - - - - - - - - - - - - - - - - - - - - - -
Directory: fixtures/sys/devices/pci0000:00/0000:00:00.0/host0/port-0:0/end_device-0:0/target0:0:0/0:0:0:0/scsi_tape/nst0m/stats
Mode: 755
# ttar - - - - - - - - - - - - - - - - - - - - - - - - - - - - - - - - - - - -
Path: fixtures/sys/devices/pci0000:00/0000:00:00.0/host0/port-0:0/end_device-0:0/target0:0:0/0:0:0:0/scsi_tape/nst0m/stats/in_flight
Lines: 1
1EOF
Mode: 444
# ttar - - - - - - - - - - - - - - - - - - - - - - - - - - - - - - - - - - - -
Path: fixtures/sys/devices/pci0000:00/0000:00:00.0/host0/port-0:0/end_device-0:0/target0:0:0/0:0:0:0/scsi_tape/nst0m/stats/io_ns
Lines: 1
9247011087720EOF
Mode: 444
# ttar - - - - - - - - - - - - - - - - - - - - - - - - - - - - - - - - - - - -
Path: fixtures/sys/devices/pci0000:00/0000:00:00.0/host0/port-0:0/end_device-0:0/target0:0:0/0:0:0:0/scsi_tape/nst0m/stats/other_cnt
Lines: 1
1409EOF
Mode: 444
# ttar - - - - - - - - - - - - - - - - - - - - - - - - - - - - - - - - - - - -
Path: fixtures/sys/devices/pci0000:00/0000:00:00.0/host0/port-0:0/end_device-0:0/target0:0:0/0:0:0:0/scsi_tape/nst0m/stats/read_byte_cnt
Lines: 1
979383912EOF
Mode: 444
# ttar - - - - - - - - - - - - - - - - - - - - - - - - - - - - - - - - - - - -
Path: fixtures/sys/devices/pci0000:00/0000:00:00.0/host0/port-0:0/end_device-0:0/target0:0:0/0:0:0:0/scsi_tape/nst0m/stats/read_cnt
Lines: 1
3741EOF
Mode: 444
# ttar - - - - - - - - - - - - - - - - - - - - - - - - - - - - - - - - - - - -
Path: fixtures/sys/devices/pci0000:00/0000:00:00.0/host0/port-0:0/end_device-0:0/target0:0:0/0:0:0:0/scsi_tape/nst0m/stats/read_ns
Lines: 1
33788355744EOF
Mode: 444
# ttar - - - - - - - - - - - - - - - - - - - - - - - - - - - - - - - - - - - -
Path: fixtures/sys/devices/pci0000:00/0000:00:00.0/host0/port-0:0/end_device-0:0/target0:0:0/0:0:0:0/scsi_tape/nst0m/stats/resid_cnt
Lines: 1
19EOF
Mode: 444
# ttar - - - - - - - - - - - - - - - - - - - - - - - - - - - - - - - - - - - -
Path: fixtures/sys/devices/pci0000:00/0000:00:00.0/host0/port-0:0/end_device-0:0/target0:0:0/0:0:0:0/scsi_tape/nst0m/stats/write_byte_cnt
Lines: 1
1496246784000EOF
Mode: 444
# ttar - - - - - - - - - - - - - - - - - - - - - - - - - - - - - - - - - - - -
Path: fixtures/sys/devices/pci0000:00/0000:00:00.0/host0/port-0:0/end_device-0:0/target0:0:0/0:0:0:0/scsi_tape/nst0m/stats/write_cnt
Lines: 1
53772916EOF
Mode: 444
# ttar - - - - - - - - - - - - - - - - - - - - - - - - - - - - - - - - - - - -
Path: fixtures/sys/devices/pci0000:00/0000:00:00.0/host0/port-0:0/end_device-0:0/target0:0:0/0:0:0:0/scsi_tape/nst0m/stats/write_ns
Lines: 1
5233597394395EOF
Mode: 444
# ttar - - - - - - - - - - - - - - - - - - - - - - - - - - - - - - - - - - - -
Directory: fixtures/sys/devices/pci0000:00/0000:00:00.0/host0/port-0:0/end_device-0:0/target0:0:0/0:0:0:0/scsi_tape/st0
Mode: 755
# ttar - - - - - - - - - - - - - - - - - - - - - - - - - - - - - - - - - - - -
Directory: fixtures/sys/devices/pci0000:00/0000:00:00.0/host0/port-0:0/end_device-0:0/target0:0:0/0:0:0:0/scsi_tape/st0/stats
Mode: 755
# ttar - - - - - - - - - - - - - - - - - - - - - - - - - - - - - - - - - - - -
Path: fixtures/sys/devices/pci0000:00/0000:00:00.0/host0/port-0:0/end_device-0:0/target0:0:0/0:0:0:0/scsi_tape/st0/stats/in_flight
Lines: 1
1EOF
Mode: 444
# ttar - - - - - - - - - - - - - - - - - - - - - - - - - - - - - - - - - - - -
Path: fixtures/sys/devices/pci0000:00/0000:00:00.0/host0/port-0:0/end_device-0:0/target0:0:0/0:0:0:0/scsi_tape/st0/stats/io_ns
Lines: 1
9247011087720EOF
Mode: 444
# ttar - - - - - - - - - - - - - - - - - - - - - - - - - - - - - - - - - - - -
Path: fixtures/sys/devices/pci0000:00/0000:00:00.0/host0/port-0:0/end_device-0:0/target0:0:0/0:0:0:0/scsi_tape/st0/stats/other_cnt
Lines: 1
1409EOF
Mode: 444
# ttar - - - - - - - - - - - - - - - - - - - - - - - - - - - - - - - - - - - -
Path: fixtures/sys/devices/pci0000:00/0000:00:00.0/host0/port-0:0/end_device-0:0/target0:0:0/0:0:0:0/scsi_tape/st0/stats/read_byte_cnt
Lines: 1
979383912EOF
Mode: 444
# ttar - - - - - - - - - - - - - - - - - - - - - - - - - - - - - - - - - - - -
Path: fixtures/sys/devices/pci0000:00/0000:00:00.0/host0/port-0:0/end_device-0:0/target0:0:0/0:0:0:0/scsi_tape/st0/stats/read_cnt
Lines: 1
3741EOF
Mode: 444
# ttar - - - - - - - - - - - - - - - - - - - - - - - - - - - - - - - - - - - -
Path: fixtures/sys/devices/pci0000:00/0000:00:00.0/host0/port-0:0/end_device-0:0/target0:0:0/0:0:0:0/scsi_tape/st0/stats/read_ns
Lines: 1
33788355744EOF
Mode: 444
# ttar - - - - - - - - - - - - - - - - - - - - - - - - - - - - - - - - - - - -
Path: fixtures/sys/devices/pci0000:00/0000:00:00.0/host0/port-0:0/end_device-0:0/target0:0:0/0:0:0:0/scsi_tape/st0/stats/resid_cnt
Lines: 1
19EOF
Mode: 444
# ttar - - - - - - - - - - - - - - - - - - - - - - - - - - - - - - - - - - - -
Path: fixtures/sys/devices/pci0000:00/0000:00:00.0/host0/port-0:0/end_device-0:0/target0:0:0/0:0:0:0/scsi_tape/st0/stats/write_byte_cnt
Lines: 1
1496246784000EOF
Mode: 444
# ttar - - - - - - - - - - - - - - - - - - - - - - - - - - - - - - - - - - - -
Path: fixtures/sys/devices/pci0000:00/0000:00:00.0/host0/port-0:0/end_device-0:0/target0:0:0/0:0:0:0/scsi_tape/st0/stats/write_cnt
Lines: 1
53772916EOF
Mode: 444
# ttar - - - - - - - - - - - - - - - - - - - - - - - - - - - - - - - - - - - -
Path: fixtures/sys/devices/pci0000:00/0000:00:00.0/host0/port-0:0/end_device-0:0/target0:0:0/0:0:0:0/scsi_tape/st0/stats/write_ns
Lines: 1
5233597394395EOF
Mode: 444
# ttar - - - - - - - - - - - - - - - - - - - - - - - - - - - - - - - - - - - -
Directory: fixtures/sys/devices/pci0000:00/0000:00:00.0/host0/port-0:0/end_device-0:0/target0:0:0/0:0:0:0/scsi_tape/st0a
Mode: 755
# ttar - - - - - - - - - - - - - - - - - - - - - - - - - - - - - - - - - - - -
Directory: fixtures/sys/devices/pci0000:00/0000:00:00.0/host0/port-0:0/end_device-0:0/target0:0:0/0:0:0:0/scsi_tape/st0a/stats
Mode: 755
# ttar - - - - - - - - - - - - - - - - - - - - - - - - - - - - - - - - - - - -
Path: fixtures/sys/devices/pci0000:00/0000:00:00.0/host0/port-0:0/end_device-0:0/target0:0:0/0:0:0:0/scsi_tape/st0a/stats/in_flight
Lines: 1
1EOF
Mode: 444
# ttar - - - - - - - - - - - - - - - - - - - - - - - - - - - - - - - - - - - -
Path: fixtures/sys/devices/pci0000:00/0000:00:00.0/host0/port-0:0/end_device-0:0/target0:0:0/0:0:0:0/scsi_tape/st0a/stats/io_ns
Lines: 1
9247011087720EOF
Mode: 444
# ttar - - - - - - - - - - - - - - - - - - - - - - - - - - - - - - - - - - - -
Path: fixtures/sys/devices/pci0000:00/0000:00:00.0/host0/port-0:0/end_device-0:0/target0:0:0/0:0:0:0/scsi_tape/st0a/stats/other_cnt
Lines: 1
1409EOF
Mode: 444
# ttar - - - - - - - - - - - - - - - - - - - - - - - - - - - - - - - - - - - -
Path: fixtures/sys/devices/pci0000:00/0000:00:00.0/host0/port-0:0/end_device-0:0/target0:0:0/0:0:0:0/scsi_tape/st0a/stats/read_byte_cnt
Lines: 1
979383912EOF
Mode: 444
# ttar - - - - - - - - - - - - - - - - - - - - - - - - - - - - - - - - - - - -
Path: fixtures/sys/devices/pci0000:00/0000:00:00.0/host0/port-0:0/end_device-0:0/target0:0:0/0:0:0:0/scsi_tape/st0a/stats/read_cnt
Lines: 1
3741EOF
Mode: 444
# ttar - - - - - - - - - - - - - - - - - - - - - - - - - - - - - - - - - - - -
Path: fixtures/sys/devices/pci0000:00/0000:00:00.0/host0/port-0:0/end_device-0:0/target0:0:0/0:0:0:0/scsi_tape/st0a/stats/read_ns
Lines: 1
33788355744EOF
Mode: 444
# ttar - - - - - - - - - - - - - - - - - - - - - - - - - - - - - - - - - - - -
Path: fixtures/sys/devices/pci0000:00/0000:00:00.0/host0/port-0:0/end_device-0:0/target0:0:0/0:0:0:0/scsi_tape/st0a/stats/resid_cnt
Lines: 1
19EOF
Mode: 444
# ttar - - - - - - - - - - - - - - - - - - - - - - - - - - - - - - - - - - - -
Path: fixtures/sys/devices/pci0000:00/0000:00:00.0/host0/port-0:0/end_device-0:0/target0:0:0/0:0:0:0/scsi_tape/st0a/stats/write_byte_cnt
Lines: 1
1496246784000EOF
Mode: 444
# ttar - - - - - - - - - - - - - - - - - - - - - - - - - - - - - - - - - - - -
Path: fixtures/sys/devices/pci0000:00/0000:00:00.0/host0/port-0:0/end_device-0:0/target0:0:0/0:0:0:0/scsi_tape/st0a/stats/write_cnt
Lines: 1
53772916EOF
Mode: 444
# ttar - - - - - - - - - - - - - - - - - - - - - - - - - - - - - - - - - - - -
Path: fixtures/sys/devices/pci0000:00/0000:00:00.0/host0/port-0:0/end_device-0:0/target0:0:0/0:0:0:0/scsi_tape/st0a/stats/write_ns
Lines: 1
5233597394395EOF
Mode: 444
# ttar - - - - - - - - - - - - - - - - - - - - - - - - - - - - - - - - - - - -
Directory: fixtures/sys/devices/pci0000:00/0000:00:00.0/host0/port-0:0/end_device-0:0/target0:0:0/0:0:0:0/scsi_tape/st0l
Mode: 755
# ttar - - - - - - - - - - - - - - - - - - - - - - - - - - - - - - - - - - - -
Directory: fixtures/sys/devices/pci0000:00/0000:00:00.0/host0/port-0:0/end_device-0:0/target0:0:0/0:0:0:0/scsi_tape/st0l/stats
Mode: 755
# ttar - - - - - - - - - - - - - - - - - - - - - - - - - - - - - - - - - - - -
Path: fixtures/sys/devices/pci0000:00/0000:00:00.0/host0/port-0:0/end_device-0:0/target0:0:0/0:0:0:0/scsi_tape/st0l/stats/in_flight
Lines: 1
1EOF
Mode: 444
# ttar - - - - - - - - - - - - - - - - - - - - - - - - - - - - - - - - - - - -
Path: fixtures/sys/devices/pci0000:00/0000:00:00.0/host0/port-0:0/end_device-0:0/target0:0:0/0:0:0:0/scsi_tape/st0l/stats/io_ns
Lines: 1
9247011087720EOF
Mode: 444
# ttar - - - - - - - - - - - - - - - - - - - - - - - - - - - - - - - - - - - -
Path: fixtures/sys/devices/pci0000:00/0000:00:00.0/host0/port-0:0/end_device-0:0/target0:0:0/0:0:0:0/scsi_tape/st0l/stats/other_cnt
Lines: 1
1409EOF
Mode: 444
# ttar - - - - - - - - - - - - - - - - - - - - - - - - - - - - - - - - - - - -
Path: fixtures/sys/devices/pci0000:00/0000:00:00.0/host0/port-0:0/end_device-0:0/target0:0:0/0:0:0:0/scsi_tape/st0l/stats/read_byte_cnt
Lines: 1
979383912EOF
Mode: 444
# ttar - - - - - - - - - - - - - - - - - - - - - - - - - - - - - - - - - - - -
Path: fixtures/sys/devices/pci0000:00/0000:00:00.0/host0/port-0:0/end_device-0:0/target0:0:0/0:0:0:0/scsi_tape/st0l/stats/read_cnt
Lines: 1
3741EOF
Mode: 444
# ttar - - - - - - - - - - - - - - - - - - - - - - - - - - - - - - - - - - - -
Path: fixtures/sys/devices/pci0000:00/0000:00:00.0/host0/port-0:0/end_device-0:0/target0:0:0/0:0:0:0/scsi_tape/st0l/stats/read_ns
Lines: 1
33788355744EOF
Mode: 444
# ttar - - - - - - - - - - - - - - - - - - - - - - - - - - - - - - - - - - - -
Path: fixtures/sys/devices/pci0000:00/0000:00:00.0/host0/port-0:0/end_device-0:0/target0:0:0/0:0:0:0/scsi_tape/st0l/stats/resid_cnt
Lines: 1
19EOF
Mode: 444
# ttar - - - - - - - - - - - - - - - - - - - - - - - - - - - - - - - - - - - -
Path: fixtures/sys/devices/pci0000:00/0000:00:00.0/host0/port-0:0/end_device-0:0/target0:0:0/0:0:0:0/scsi_tape/st0l/stats/write_byte_cnt
Lines: 1
1496246784000EOF
Mode: 444
# ttar - - - - - - - - - - - - - - - - - - - - - - - - - - - - - - - - - - - -
Path: fixtures/sys/devices/pci0000:00/0000:00:00.0/host0/port-0:0/end_device-0:0/target0:0:0/0:0:0:0/scsi_tape/st0l/stats/write_cnt
Lines: 1
53772916EOF
Mode: 444
# ttar - - - - - - - - - - - - - - - - - - - - - - - - - - - - - - - - - - - -
Path: fixtures/sys/devices/pci0000:00/0000:00:00.0/host0/port-0:0/end_device-0:0/target0:0:0/0:0:0:0/scsi_tape/st0l/stats/write_ns
Lines: 1
5233597394395EOF
Mode: 444
# ttar - - - - - - - - - - - - - - - - - - - - - - - - - - - - - - - - - - - -
Directory: fixtures/sys/devices/pci0000:00/0000:00:00.0/host0/port-0:0/end_device-0:0/target0:0:0/0:0:0:0/scsi_tape/st0m
Mode: 755
# ttar - - - - - - - - - - - - - - - - - - - - - - - - - - - - - - - - - - - -
Directory: fixtures/sys/devices/pci0000:00/0000:00:00.0/host0/port-0:0/end_device-0:0/target0:0:0/0:0:0:0/scsi_tape/st0m/stats
Mode: 755
# ttar - - - - - - - - - - - - - - - - - - - - - - - - - - - - - - - - - - - -
Path: fixtures/sys/devices/pci0000:00/0000:00:00.0/host0/port-0:0/end_device-0:0/target0:0:0/0:0:0:0/scsi_tape/st0m/stats/in_flight
Lines: 1
1EOF
Mode: 444
# ttar - - - - - - - - - - - - - - - - - - - - - - - - - - - - - - - - - - - -
Path: fixtures/sys/devices/pci0000:00/0000:00:00.0/host0/port-0:0/end_device-0:0/target0:0:0/0:0:0:0/scsi_tape/st0m/stats/io_ns
Lines: 1
9247011087720EOF
Mode: 444
# ttar - - - - - - - - - - - - - - - - - - - - - - - - - - - - - - - - - - - -
Path: fixtures/sys/devices/pci0000:00/0000:00:00.0/host0/port-0:0/end_device-0:0/target0:0:0/0:0:0:0/scsi_tape/st0m/stats/other_cnt
Lines: 1
1409EOF
Mode: 444
# ttar - - - - - - - - - - - - - - - - - - - - - - - - - - - - - - - - - - - -
Path: fixtures/sys/devices/pci0000:00/0000:00:00.0/host0/port-0:0/end_device-0:0/target0:0:0/0:0:0:0/scsi_tape/st0m/stats/read_byte_cnt
Lines: 1
979383912EOF
Mode: 444
# ttar - - - - - - - - - - - - - - - - - - - - - - - - - - - - - - - - - - - -
Path: fixtures/sys/devices/pci0000:00/0000:00:00.0/host0/port-0:0/end_device-0:0/target0:0:0/0:0:0:0/scsi_tape/st0m/stats/read_cnt
Lines: 1
3741EOF
Mode: 444
# ttar - - - - - - - - - - - - - - - - - - - - - - - - - - - - - - - - - - - -
Path: fixtures/sys/devices/pci0000:00/0000:00:00.0/host0/port-0:0/end_device-0:0/target0:0:0/0:0:0:0/scsi_tape/st0m/stats/read_ns
Lines: 1
33788355744EOF
Mode: 444
# ttar - - - - - - - - - - - - - - - - - - - - - - - - - - - - - - - - - - - -
Path: fixtures/sys/devices/pci0000:00/0000:00:00.0/host0/port-0:0/end_device-0:0/target0:0:0/0:0:0:0/scsi_tape/st0m/stats/resid_cnt
Lines: 1
19EOF
Mode: 444
# ttar - - - - - - - - - - - - - - - - - - - - - - - - - - - - - - - - - - - -
Path: fixtures/sys/devices/pci0000:00/0000:00:00.0/host0/port-0:0/end_device-0:0/target0:0:0/0:0:0:0/scsi_tape/st0m/stats/write_byte_cnt
Lines: 1
1496246784000EOF
Mode: 444
# ttar - - - - - - - - - - - - - - - - - - - - - - - - - - - - - - - - - - - -
Path: fixtures/sys/devices/pci0000:00/0000:00:00.0/host0/port-0:0/end_device-0:0/target0:0:0/0:0:0:0/scsi_tape/st0m/stats/write_cnt
Lines: 1
53772916EOF
Mode: 444
# ttar - - - - - - - - - - - - - - - - - - - - - - - - - - - - - - - - - - - -
Path: fixtures/sys/devices/pci0000:00/0000:00:00.0/host0/port-0:0/end_device-0:0/target0:0:0/0:0:0:0/scsi_tape/st0m/stats/write_ns
Lines: 1
5233597394395EOF
Mode: 444
# ttar - - - - - - - - - - - - - - - - - - - - - - - - - - - - - - - - - - - -
Directory: fixtures/sys/devices/pci0000:00/0000:00:0d.0
Mode: 755
# ttar - - - - - - - - - - - - - - - - - - - - - - - - - - - - - - - - - - - -
Directory: fixtures/sys/devices/pci0000:00/0000:00:0d.0/ata4
Mode: 755
# ttar - - - - - - - - - - - - - - - - - - - - - - - - - - - - - - - - - - - -
Directory: fixtures/sys/devices/pci0000:00/0000:00:0d.0/ata4/host3
Mode: 755
# ttar - - - - - - - - - - - - - - - - - - - - - - - - - - - - - - - - - - - -
Directory: fixtures/sys/devices/pci0000:00/0000:00:0d.0/ata4/host3/target3:0:0
Mode: 755
# ttar - - - - - - - - - - - - - - - - - - - - - - - - - - - - - - - - - - - -
Directory: fixtures/sys/devices/pci0000:00/0000:00:0d.0/ata4/host3/target3:0:0/3:0:0:0
Mode: 755
# ttar - - - - - - - - - - - - - - - - - - - - - - - - - - - - - - - - - - - -
Directory: fixtures/sys/devices/pci0000:00/0000:00:0d.0/ata4/host3/target3:0:0/3:0:0:0/block
Mode: 755
# ttar - - - - - - - - - - - - - - - - - - - - - - - - - - - - - - - - - - - -
Directory: fixtures/sys/devices/pci0000:00/0000:00:0d.0/ata4/host3/target3:0:0/3:0:0:0/block/sdb
Mode: 755
# ttar - - - - - - - - - - - - - - - - - - - - - - - - - - - - - - - - - - - -
Directory: fixtures/sys/devices/pci0000:00/0000:00:0d.0/ata4/host3/target3:0:0/3:0:0:0/block/sdb/bcache
Mode: 755
# ttar - - - - - - - - - - - - - - - - - - - - - - - - - - - - - - - - - - - -
Path: fixtures/sys/devices/pci0000:00/0000:00:0d.0/ata4/host3/target3:0:0/3:0:0:0/block/sdb/bcache/dirty_data
Lines: 1
0
Mode: 644
# ttar - - - - - - - - - - - - - - - - - - - - - - - - - - - - - - - - - - - -
Directory: fixtures/sys/devices/pci0000:00/0000:00:0d.0/ata4/host3/target3:0:0/3:0:0:0/block/sdb/bcache/stats_day
Mode: 755
# ttar - - - - - - - - - - - - - - - - - - - - - - - - - - - - - - - - - - - -
Path: fixtures/sys/devices/pci0000:00/0000:00:0d.0/ata4/host3/target3:0:0/3:0:0:0/block/sdb/bcache/stats_day/bypassed
Lines: 1
0
Mode: 644
# ttar - - - - - - - - - - - - - - - - - - - - - - - - - - - - - - - - - - - -
Path: fixtures/sys/devices/pci0000:00/0000:00:0d.0/ata4/host3/target3:0:0/3:0:0:0/block/sdb/bcache/stats_day/cache_bypass_hits
Lines: 1
0
Mode: 644
# ttar - - - - - - - - - - - - - - - - - - - - - - - - - - - - - - - - - - - -
Path: fixtures/sys/devices/pci0000:00/0000:00:0d.0/ata4/host3/target3:0:0/3:0:0:0/block/sdb/bcache/stats_day/cache_bypass_misses
Lines: 1
0
Mode: 644
# ttar - - - - - - - - - - - - - - - - - - - - - - - - - - - - - - - - - - - -
Path: fixtures/sys/devices/pci0000:00/0000:00:0d.0/ata4/host3/target3:0:0/3:0:0:0/block/sdb/bcache/stats_day/cache_hit_ratio
Lines: 1
100
Mode: 644
# ttar - - - - - - - - - - - - - - - - - - - - - - - - - - - - - - - - - - - -
Path: fixtures/sys/devices/pci0000:00/0000:00:0d.0/ata4/host3/target3:0:0/3:0:0:0/block/sdb/bcache/stats_day/cache_hits
Lines: 1
289
Mode: 644
# ttar - - - - - - - - - - - - - - - - - - - - - - - - - - - - - - - - - - - -
Path: fixtures/sys/devices/pci0000:00/0000:00:0d.0/ata4/host3/target3:0:0/3:0:0:0/block/sdb/bcache/stats_day/cache_miss_collisions
Lines: 1
0
Mode: 644
# ttar - - - - - - - - - - - - - - - - - - - - - - - - - - - - - - - - - - - -
Path: fixtures/sys/devices/pci0000:00/0000:00:0d.0/ata4/host3/target3:0:0/3:0:0:0/block/sdb/bcache/stats_day/cache_misses
Lines: 1
0
Mode: 644
# ttar - - - - - - - - - - - - - - - - - - - - - - - - - - - - - - - - - - - -
Path: fixtures/sys/devices/pci0000:00/0000:00:0d.0/ata4/host3/target3:0:0/3:0:0:0/block/sdb/bcache/stats_day/cache_readaheads
Lines: 1
0
Mode: 644
# ttar - - - - - - - - - - - - - - - - - - - - - - - - - - - - - - - - - - - -
Directory: fixtures/sys/devices/pci0000:00/0000:00:0d.0/ata4/host3/target3:0:0/3:0:0:0/block/sdb/bcache/stats_five_minute
Mode: 755
# ttar - - - - - - - - - - - - - - - - - - - - - - - - - - - - - - - - - - - -
Path: fixtures/sys/devices/pci0000:00/0000:00:0d.0/ata4/host3/target3:0:0/3:0:0:0/block/sdb/bcache/stats_five_minute/bypassed
Lines: 1
0
Mode: 644
# ttar - - - - - - - - - - - - - - - - - - - - - - - - - - - - - - - - - - - -
Path: fixtures/sys/devices/pci0000:00/0000:00:0d.0/ata4/host3/target3:0:0/3:0:0:0/block/sdb/bcache/stats_five_minute/cache_bypass_hits
Lines: 1
0
Mode: 644
# ttar - - - - - - - - - - - - - - - - - - - - - - - - - - - - - - - - - - - -
Path: fixtures/sys/devices/pci0000:00/0000:00:0d.0/ata4/host3/target3:0:0/3:0:0:0/block/sdb/bcache/stats_five_minute/cache_bypass_misses
Lines: 1
0
Mode: 644
# ttar - - - - - - - - - - - - - - - - - - - - - - - - - - - - - - - - - - - -
Path: fixtures/sys/devices/pci0000:00/0000:00:0d.0/ata4/host3/target3:0:0/3:0:0:0/block/sdb/bcache/stats_five_minute/cache_hit_ratio
Lines: 1
0
Mode: 644
# ttar - - - - - - - - - - - - - - - - - - - - - - - - - - - - - - - - - - - -
Path: fixtures/sys/devices/pci0000:00/0000:00:0d.0/ata4/host3/target3:0:0/3:0:0:0/block/sdb/bcache/stats_five_minute/cache_hits
Lines: 1
0
Mode: 644
# ttar - - - - - - - - - - - - - - - - - - - - - - - - - - - - - - - - - - - -
Path: fixtures/sys/devices/pci0000:00/0000:00:0d.0/ata4/host3/target3:0:0/3:0:0:0/block/sdb/bcache/stats_five_minute/cache_miss_collisions
Lines: 1
0
Mode: 644
# ttar - - - - - - - - - - - - - - - - - - - - - - - - - - - - - - - - - - - -
Path: fixtures/sys/devices/pci0000:00/0000:00:0d.0/ata4/host3/target3:0:0/3:0:0:0/block/sdb/bcache/stats_five_minute/cache_misses
Lines: 1
0
Mode: 644
# ttar - - - - - - - - - - - - - - - - - - - - - - - - - - - - - - - - - - - -
Path: fixtures/sys/devices/pci0000:00/0000:00:0d.0/ata4/host3/target3:0:0/3:0:0:0/block/sdb/bcache/stats_five_minute/cache_readaheads
Lines: 1
0
Mode: 644
# ttar - - - - - - - - - - - - - - - - - - - - - - - - - - - - - - - - - - - -
Directory: fixtures/sys/devices/pci0000:00/0000:00:0d.0/ata4/host3/target3:0:0/3:0:0:0/block/sdb/bcache/stats_hour
Mode: 755
# ttar - - - - - - - - - - - - - - - - - - - - - - - - - - - - - - - - - - - -
Path: fixtures/sys/devices/pci0000:00/0000:00:0d.0/ata4/host3/target3:0:0/3:0:0:0/block/sdb/bcache/stats_hour/bypassed
Lines: 1
0
Mode: 644
# ttar - - - - - - - - - - - - - - - - - - - - - - - - - - - - - - - - - - - -
Path: fixtures/sys/devices/pci0000:00/0000:00:0d.0/ata4/host3/target3:0:0/3:0:0:0/block/sdb/bcache/stats_hour/cache_bypass_hits
Lines: 1
0
Mode: 644
# ttar - - - - - - - - - - - - - - - - - - - - - - - - - - - - - - - - - - - -
Path: fixtures/sys/devices/pci0000:00/0000:00:0d.0/ata4/host3/target3:0:0/3:0:0:0/block/sdb/bcache/stats_hour/cache_bypass_misses
Lines: 1
0
Mode: 644
# ttar - - - - - - - - - - - - - - - - - - - - - - - - - - - - - - - - - - - -
Path: fixtures/sys/devices/pci0000:00/0000:00:0d.0/ata4/host3/target3:0:0/3:0:0:0/block/sdb/bcache/stats_hour/cache_hit_ratio
Lines: 1
0
Mode: 644
# ttar - - - - - - - - - - - - - - - - - - - - - - - - - - - - - - - - - - - -
Path: fixtures/sys/devices/pci0000:00/0000:00:0d.0/ata4/host3/target3:0:0/3:0:0:0/block/sdb/bcache/stats_hour/cache_hits
Lines: 1
0
Mode: 644
# ttar - - - - - - - - - - - - - - - - - - - - - - - - - - - - - - - - - - - -
Path: fixtures/sys/devices/pci0000:00/0000:00:0d.0/ata4/host3/target3:0:0/3:0:0:0/block/sdb/bcache/stats_hour/cache_miss_collisions
Lines: 1
0
Mode: 644
# ttar - - - - - - - - - - - - - - - - - - - - - - - - - - - - - - - - - - - -
Path: fixtures/sys/devices/pci0000:00/0000:00:0d.0/ata4/host3/target3:0:0/3:0:0:0/block/sdb/bcache/stats_hour/cache_misses
Lines: 1
0
Mode: 644
# ttar - - - - - - - - - - - - - - - - - - - - - - - - - - - - - - - - - - - -
Path: fixtures/sys/devices/pci0000:00/0000:00:0d.0/ata4/host3/target3:0:0/3:0:0:0/block/sdb/bcache/stats_hour/cache_readaheads
Lines: 1
0
Mode: 644
# ttar - - - - - - - - - - - - - - - - - - - - - - - - - - - - - - - - - - - -
Directory: fixtures/sys/devices/pci0000:00/0000:00:0d.0/ata4/host3/target3:0:0/3:0:0:0/block/sdb/bcache/stats_total
Mode: 755
# ttar - - - - - - - - - - - - - - - - - - - - - - - - - - - - - - - - - - - -
Path: fixtures/sys/devices/pci0000:00/0000:00:0d.0/ata4/host3/target3:0:0/3:0:0:0/block/sdb/bcache/stats_total/bypassed
Lines: 1
0
Mode: 644
# ttar - - - - - - - - - - - - - - - - - - - - - - - - - - - - - - - - - - - -
Path: fixtures/sys/devices/pci0000:00/0000:00:0d.0/ata4/host3/target3:0:0/3:0:0:0/block/sdb/bcache/stats_total/cache_bypass_hits
Lines: 1
0
Mode: 644
# ttar - - - - - - - - - - - - - - - - - - - - - - - - - - - - - - - - - - - -
Path: fixtures/sys/devices/pci0000:00/0000:00:0d.0/ata4/host3/target3:0:0/3:0:0:0/block/sdb/bcache/stats_total/cache_bypass_misses
Lines: 1
0
Mode: 644
# ttar - - - - - - - - - - - - - - - - - - - - - - - - - - - - - - - - - - - -
Path: fixtures/sys/devices/pci0000:00/0000:00:0d.0/ata4/host3/target3:0:0/3:0:0:0/block/sdb/bcache/stats_total/cache_hit_ratio
Lines: 1
100
Mode: 644
# ttar - - - - - - - - - - - - - - - - - - - - - - - - - - - - - - - - - - - -
Path: fixtures/sys/devices/pci0000:00/0000:00:0d.0/ata4/host3/target3:0:0/3:0:0:0/block/sdb/bcache/stats_total/cache_hits
Lines: 1
546
Mode: 644
# ttar - - - - - - - - - - - - - - - - - - - - - - - - - - - - - - - - - - - -
Path: fixtures/sys/devices/pci0000:00/0000:00:0d.0/ata4/host3/target3:0:0/3:0:0:0/block/sdb/bcache/stats_total/cache_miss_collisions
Lines: 1
0
Mode: 644
# ttar - - - - - - - - - - - - - - - - - - - - - - - - - - - - - - - - - - - -
Path: fixtures/sys/devices/pci0000:00/0000:00:0d.0/ata4/host3/target3:0:0/3:0:0:0/block/sdb/bcache/stats_total/cache_misses
Lines: 1
0
Mode: 644
# ttar - - - - - - - - - - - - - - - - - - - - - - - - - - - - - - - - - - - -
Path: fixtures/sys/devices/pci0000:00/0000:00:0d.0/ata4/host3/target3:0:0/3:0:0:0/block/sdb/bcache/stats_total/cache_readaheads
Lines: 1
0
Mode: 644
# ttar - - - - - - - - - - - - - - - - - - - - - - - - - - - - - - - - - - - -
Directory: fixtures/sys/devices/pci0000:00/0000:00:0d.0/ata5
Mode: 755
# ttar - - - - - - - - - - - - - - - - - - - - - - - - - - - - - - - - - - - -
Directory: fixtures/sys/devices/pci0000:00/0000:00:0d.0/ata5/host4
Mode: 755
# ttar - - - - - - - - - - - - - - - - - - - - - - - - - - - - - - - - - - - -
Directory: fixtures/sys/devices/pci0000:00/0000:00:0d.0/ata5/host4/target4:0:0
Mode: 755
# ttar - - - - - - - - - - - - - - - - - - - - - - - - - - - - - - - - - - - -
Directory: fixtures/sys/devices/pci0000:00/0000:00:0d.0/ata5/host4/target4:0:0/4:0:0:0
Mode: 755
# ttar - - - - - - - - - - - - - - - - - - - - - - - - - - - - - - - - - - - -
Directory: fixtures/sys/devices/pci0000:00/0000:00:0d.0/ata5/host4/target4:0:0/4:0:0:0/block
Mode: 755
# ttar - - - - - - - - - - - - - - - - - - - - - - - - - - - - - - - - - - - -
Directory: fixtures/sys/devices/pci0000:00/0000:00:0d.0/ata5/host4/target4:0:0/4:0:0:0/block/sdc
Mode: 755
# ttar - - - - - - - - - - - - - - - - - - - - - - - - - - - - - - - - - - - -
Directory: fixtures/sys/devices/pci0000:00/0000:00:0d.0/ata5/host4/target4:0:0/4:0:0:0/block/sdc/bcache
Mode: 755
# ttar - - - - - - - - - - - - - - - - - - - - - - - - - - - - - - - - - - - -
Path: fixtures/sys/devices/pci0000:00/0000:00:0d.0/ata5/host4/target4:0:0/4:0:0:0/block/sdc/bcache/io_errors
Lines: 1
0
Mode: 644
# ttar - - - - - - - - - - - - - - - - - - - - - - - - - - - - - - - - - - - -
Path: fixtures/sys/devices/pci0000:00/0000:00:0d.0/ata5/host4/target4:0:0/4:0:0:0/block/sdc/bcache/metadata_written
Lines: 1
512
Mode: 644
# ttar - - - - - - - - - - - - - - - - - - - - - - - - - - - - - - - - - - - -
Path: fixtures/sys/devices/pci0000:00/0000:00:0d.0/ata5/host4/target4:0:0/4:0:0:0/block/sdc/bcache/priority_stats
Lines: 5
Unused:		99%
Metadata:	0%
Average:	10473
Sectors per Q:	64
Quantiles:	[0 0 0 0 0 0 0 0 0 0 0 0 0 0 0 20946 20946 20946 20946 20946 20946 20946 20946 20946 20946 20946 20946 20946 20946 20946 20946]
Mode: 644
# ttar - - - - - - - - - - - - - - - - - - - - - - - - - - - - - - - - - - - -
Path: fixtures/sys/devices/pci0000:00/0000:00:0d.0/ata5/host4/target4:0:0/4:0:0:0/block/sdc/bcache/written
Lines: 1
0
Mode: 644
# ttar - - - - - - - - - - - - - - - - - - - - - - - - - - - - - - - - - - - -
Directory: fixtures/sys/devices/pci0000:00/0000:00:1f.6
Mode: 755
# ttar - - - - - - - - - - - - - - - - - - - - - - - - - - - - - - - - - - - -
Path: fixtures/sys/devices/pci0000:00/0000:00:1f.6/ari_enabled
Lines: 1
0
Mode: 444
# ttar - - - - - - - - - - - - - - - - - - - - - - - - - - - - - - - - - - - -
Path: fixtures/sys/devices/pci0000:00/0000:00:1f.6/broken_parity_status
Lines: 1
0
Mode: 644
# ttar - - - - - - - - - - - - - - - - - - - - - - - - - - - - - - - - - - - -
Path: fixtures/sys/devices/pci0000:00/0000:00:1f.6/class
Lines: 1
0x020000
Mode: 444
# ttar - - - - - - - - - - - - - - - - - - - - - - - - - - - - - - - - - - - -
Path: fixtures/sys/devices/pci0000:00/0000:00:1f.6/consistent_dma_mask_bits
Lines: 1
64
Mode: 444
# ttar - - - - - - - - - - - - - - - - - - - - - - - - - - - - - - - - - - - -
Path: fixtures/sys/devices/pci0000:00/0000:00:1f.6/d3cold_allowed
Lines: 1
1
Mode: 644
# ttar - - - - - - - - - - - - - - - - - - - - - - - - - - - - - - - - - - - -
Path: fixtures/sys/devices/pci0000:00/0000:00:1f.6/device
Lines: 1
0x15d7
Mode: 444
# ttar - - - - - - - - - - - - - - - - - - - - - - - - - - - - - - - - - - - -
Path: fixtures/sys/devices/pci0000:00/0000:00:1f.6/dma_mask_bits
Lines: 1
64
Mode: 444
# ttar - - - - - - - - - - - - - - - - - - - - - - - - - - - - - - - - - - - -
Path: fixtures/sys/devices/pci0000:00/0000:00:1f.6/driver_override
Lines: 1
(null)
Mode: 644
# ttar - - - - - - - - - - - - - - - - - - - - - - - - - - - - - - - - - - - -
Path: fixtures/sys/devices/pci0000:00/0000:00:1f.6/enable
Lines: 1
1
Mode: 644
# ttar - - - - - - - - - - - - - - - - - - - - - - - - - - - - - - - - - - - -
Path: fixtures/sys/devices/pci0000:00/0000:00:1f.6/irq
Lines: 1
140
Mode: 444
# ttar - - - - - - - - - - - - - - - - - - - - - - - - - - - - - - - - - - - -
Path: fixtures/sys/devices/pci0000:00/0000:00:1f.6/local_cpulist
Lines: 1
0-7
Mode: 444
# ttar - - - - - - - - - - - - - - - - - - - - - - - - - - - - - - - - - - - -
Path: fixtures/sys/devices/pci0000:00/0000:00:1f.6/local_cpus
Lines: 1
ff
Mode: 444
# ttar - - - - - - - - - - - - - - - - - - - - - - - - - - - - - - - - - - - -
Path: fixtures/sys/devices/pci0000:00/0000:00:1f.6/modalias
Lines: 1
pci:v00008086d000015D7sv000017AAsd0000225Abc02sc00i00
Mode: 444
# ttar - - - - - - - - - - - - - - - - - - - - - - - - - - - - - - - - - - - -
Path: fixtures/sys/devices/pci0000:00/0000:00:1f.6/msi_bus
Lines: 1
1
Mode: 644
# ttar - - - - - - - - - - - - - - - - - - - - - - - - - - - - - - - - - - - -
Path: fixtures/sys/devices/pci0000:00/0000:00:1f.6/numa_node
Lines: 1
-1
Mode: 644
# ttar - - - - - - - - - - - - - - - - - - - - - - - - - - - - - - - - - - - -
Path: fixtures/sys/devices/pci0000:00/0000:00:1f.6/resource
Lines: 13
0x00000000ec200000 0x00000000ec21ffff 0x0000000000040200
0x0000000000000000 0x0000000000000000 0x0000000000000000
0x0000000000000000 0x0000000000000000 0x0000000000000000
0x0000000000000000 0x0000000000000000 0x0000000000000000
0x0000000000000000 0x0000000000000000 0x0000000000000000
0x0000000000000000 0x0000000000000000 0x0000000000000000
0x0000000000000000 0x0000000000000000 0x0000000000000000
0x0000000000000000 0x0000000000000000 0x0000000000000000
0x0000000000000000 0x0000000000000000 0x0000000000000000
0x0000000000000000 0x0000000000000000 0x0000000000000000
0x0000000000000000 0x0000000000000000 0x0000000000000000
0x0000000000000000 0x0000000000000000 0x0000000000000000
0x0000000000000000 0x0000000000000000 0x0000000000000000
Mode: 444
# ttar - - - - - - - - - - - - - - - - - - - - - - - - - - - - - - - - - - - -
Path: fixtures/sys/devices/pci0000:00/0000:00:1f.6/revision
Lines: 1
0x21
Mode: 444
# ttar - - - - - - - - - - - - - - - - - - - - - - - - - - - - - - - - - - - -
Path: fixtures/sys/devices/pci0000:00/0000:00:1f.6/subsystem_device
Lines: 1
0x225a
Mode: 444
# ttar - - - - - - - - - - - - - - - - - - - - - - - - - - - - - - - - - - - -
Path: fixtures/sys/devices/pci0000:00/0000:00:1f.6/subsystem_vendor
Lines: 1
0x17aa
Mode: 444
# ttar - - - - - - - - - - - - - - - - - - - - - - - - - - - - - - - - - - - -
Path: fixtures/sys/devices/pci0000:00/0000:00:1f.6/uevent
Lines: 6
DRIVER=e1000e
PCI_CLASS=20000
PCI_ID=8086:15D7
PCI_SUBSYS_ID=17AA:225A
PCI_SLOT_NAME=0000:00:1f.6
MODALIAS=pci:v00008086d000015D7sv000017AAsd0000225Abc02sc00i00
Mode: 644
# ttar - - - - - - - - - - - - - - - - - - - - - - - - - - - - - - - - - - - -
Path: fixtures/sys/devices/pci0000:00/0000:00:1f.6/vendor
Lines: 1
0x8086
Mode: 444
# ttar - - - - - - - - - - - - - - - - - - - - - - - - - - - - - - - - - - - -
Directory: fixtures/sys/devices/rbd
Mode: 755
# ttar - - - - - - - - - - - - - - - - - - - - - - - - - - - - - - - - - - - -
Directory: fixtures/sys/devices/rbd/0
Mode: 755
# ttar - - - - - - - - - - - - - - - - - - - - - - - - - - - - - - - - - - - -
Path: fixtures/sys/devices/rbd/0/name
Lines: 1
demo
Mode: 644
# ttar - - - - - - - - - - - - - - - - - - - - - - - - - - - - - - - - - - - -
Path: fixtures/sys/devices/rbd/0/pool
Lines: 1
iscsi-images
Mode: 644
# ttar - - - - - - - - - - - - - - - - - - - - - - - - - - - - - - - - - - - -
Directory: fixtures/sys/devices/rbd/1
Mode: 755
# ttar - - - - - - - - - - - - - - - - - - - - - - - - - - - - - - - - - - - -
Path: fixtures/sys/devices/rbd/1/name
Lines: 1
wrong
Mode: 644
# ttar - - - - - - - - - - - - - - - - - - - - - - - - - - - - - - - - - - - -
Path: fixtures/sys/devices/rbd/1/pool
Lines: 1
wrong-images
Mode: 644
# ttar - - - - - - - - - - - - - - - - - - - - - - - - - - - - - - - - - - - -
Directory: fixtures/sys/devices/system
Mode: 775
# ttar - - - - - - - - - - - - - - - - - - - - - - - - - - - - - - - - - - - -
Directory: fixtures/sys/devices/system/node
Mode: 775
# ttar - - - - - - - - - - - - - - - - - - - - - - - - - - - - - - - - - - - -
Directory: fixtures/sys/devices/system/node/node1
Mode: 755
# ttar - - - - - - - - - - - - - - - - - - - - - - - - - - - - - - - - - - - -
Path: fixtures/sys/devices/system/node/node1/vmstat
Lines: 6
nr_free_pages 1
nr_zone_inactive_anon 2
nr_zone_active_anon 3
nr_zone_inactive_file 4
nr_zone_active_file 5
nr_zone_unevictable 6
Mode: 644
# ttar - - - - - - - - - - - - - - - - - - - - - - - - - - - - - - - - - - - -
Directory: fixtures/sys/devices/system/node/node2
Mode: 755
# ttar - - - - - - - - - - - - - - - - - - - - - - - - - - - - - - - - - - - -
Path: fixtures/sys/devices/system/node/node2/vmstat
Lines: 6
nr_free_pages 7
nr_zone_inactive_anon 8
nr_zone_active_anon 9
nr_zone_inactive_file 10
nr_zone_active_file 11
nr_zone_unevictable 12
Mode: 644
# ttar - - - - - - - - - - - - - - - - - - - - - - - - - - - - - - - - - - - -
Directory: fixtures/sys/devices/system/clocksource
Mode: 775
# ttar - - - - - - - - - - - - - - - - - - - - - - - - - - - - - - - - - - - -
Directory: fixtures/sys/devices/system/clocksource/clocksource0
Mode: 775
# ttar - - - - - - - - - - - - - - - - - - - - - - - - - - - - - - - - - - - -
Path: fixtures/sys/devices/system/clocksource/clocksource0/available_clocksource
Lines: 1
tsc hpet acpi_pm 
Mode: 444
# ttar - - - - - - - - - - - - - - - - - - - - - - - - - - - - - - - - - - - -
Path: fixtures/sys/devices/system/clocksource/clocksource0/current_clocksource
Lines: 1
tsc
Mode: 644
# ttar - - - - - - - - - - - - - - - - - - - - - - - - - - - - - - - - - - - -
Directory: fixtures/sys/devices/system/cpu
Mode: 775
# ttar - - - - - - - - - - - - - - - - - - - - - - - - - - - - - - - - - - - -
Directory: fixtures/sys/devices/system/cpu/cpu0
Mode: 775
# ttar - - - - - - - - - - - - - - - - - - - - - - - - - - - - - - - - - - - -
Path: fixtures/sys/devices/system/cpu/cpu0/cpufreq
SymlinkTo: ../cpufreq/policy0
# ttar - - - - - - - - - - - - - - - - - - - - - - - - - - - - - - - - - - - -
Directory: fixtures/sys/devices/system/cpu/cpu0/thermal_throttle
Mode: 755
# ttar - - - - - - - - - - - - - - - - - - - - - - - - - - - - - - - - - - - -
Path: fixtures/sys/devices/system/cpu/cpu0/thermal_throttle/core_throttle_count
Lines: 1
10084
Mode: 444
# ttar - - - - - - - - - - - - - - - - - - - - - - - - - - - - - - - - - - - -
Path: fixtures/sys/devices/system/cpu/cpu0/thermal_throttle/package_throttle_count
Lines: 1
34818
Mode: 444
# ttar - - - - - - - - - - - - - - - - - - - - - - - - - - - - - - - - - - - -
Directory: fixtures/sys/devices/system/cpu/cpu0/topology
Mode: 755
# ttar - - - - - - - - - - - - - - - - - - - - - - - - - - - - - - - - - - - -
Path: fixtures/sys/devices/system/cpu/cpu0/topology/core_id
Lines: 1
0
Mode: 444
# ttar - - - - - - - - - - - - - - - - - - - - - - - - - - - - - - - - - - - -
Path: fixtures/sys/devices/system/cpu/cpu0/topology/core_siblings
Lines: 1
ff
Mode: 444
# ttar - - - - - - - - - - - - - - - - - - - - - - - - - - - - - - - - - - - -
Path: fixtures/sys/devices/system/cpu/cpu0/topology/core_siblings_list
Lines: 1
0-7
Mode: 444
# ttar - - - - - - - - - - - - - - - - - - - - - - - - - - - - - - - - - - - -
Path: fixtures/sys/devices/system/cpu/cpu0/topology/physical_package_id
Lines: 1
0
Mode: 444
# ttar - - - - - - - - - - - - - - - - - - - - - - - - - - - - - - - - - - - -
Path: fixtures/sys/devices/system/cpu/cpu0/topology/thread_siblings
Lines: 1
11
Mode: 444
# ttar - - - - - - - - - - - - - - - - - - - - - - - - - - - - - - - - - - - -
Path: fixtures/sys/devices/system/cpu/cpu0/topology/thread_siblings_list
Lines: 1
0,4
Mode: 444
# ttar - - - - - - - - - - - - - - - - - - - - - - - - - - - - - - - - - - - -
Directory: fixtures/sys/devices/system/cpu/cpu1
Mode: 775
# ttar - - - - - - - - - - - - - - - - - - - - - - - - - - - - - - - - - - - -
Directory: fixtures/sys/devices/system/cpu/cpu1/cpufreq
Mode: 775
# ttar - - - - - - - - - - - - - - - - - - - - - - - - - - - - - - - - - - - -
Path: fixtures/sys/devices/system/cpu/cpu1/cpufreq/cpuinfo_cur_freq
Lines: 1
1200195
Mode: 400
# ttar - - - - - - - - - - - - - - - - - - - - - - - - - - - - - - - - - - - -
Path: fixtures/sys/devices/system/cpu/cpu1/cpufreq/cpuinfo_max_freq
Lines: 1
3300000
Mode: 664
# ttar - - - - - - - - - - - - - - - - - - - - - - - - - - - - - - - - - - - -
Path: fixtures/sys/devices/system/cpu/cpu1/cpufreq/cpuinfo_min_freq
Lines: 1
1200000
Mode: 664
# ttar - - - - - - - - - - - - - - - - - - - - - - - - - - - - - - - - - - - -
Path: fixtures/sys/devices/system/cpu/cpu1/cpufreq/cpuinfo_transition_latency
Lines: 1
4294967295
Mode: 664
# ttar - - - - - - - - - - - - - - - - - - - - - - - - - - - - - - - - - - - -
Path: fixtures/sys/devices/system/cpu/cpu1/cpufreq/related_cpus
Lines: 1
1
Mode: 664
# ttar - - - - - - - - - - - - - - - - - - - - - - - - - - - - - - - - - - - -
Path: fixtures/sys/devices/system/cpu/cpu1/cpufreq/scaling_available_governors
Lines: 1
performance powersave
Mode: 664
# ttar - - - - - - - - - - - - - - - - - - - - - - - - - - - - - - - - - - - -
Path: fixtures/sys/devices/system/cpu/cpu1/cpufreq/scaling_driver
Lines: 1
intel_pstate
Mode: 664
# ttar - - - - - - - - - - - - - - - - - - - - - - - - - - - - - - - - - - - -
Path: fixtures/sys/devices/system/cpu/cpu1/cpufreq/scaling_governor
Lines: 1
powersave
Mode: 664
# ttar - - - - - - - - - - - - - - - - - - - - - - - - - - - - - - - - - - - -
Path: fixtures/sys/devices/system/cpu/cpu1/cpufreq/scaling_max_freq
Lines: 1
3300000
Mode: 664
# ttar - - - - - - - - - - - - - - - - - - - - - - - - - - - - - - - - - - - -
Path: fixtures/sys/devices/system/cpu/cpu1/cpufreq/scaling_min_freq
Lines: 1
1200000
Mode: 664
# ttar - - - - - - - - - - - - - - - - - - - - - - - - - - - - - - - - - - - -
Path: fixtures/sys/devices/system/cpu/cpu1/cpufreq/scaling_setspeed
Lines: 1
<unsupported>
Mode: 664
# ttar - - - - - - - - - - - - - - - - - - - - - - - - - - - - - - - - - - - -
Directory: fixtures/sys/devices/system/cpu/cpu1/thermal_throttle
Mode: 755
# ttar - - - - - - - - - - - - - - - - - - - - - - - - - - - - - - - - - - - -
Path: fixtures/sys/devices/system/cpu/cpu1/thermal_throttle/core_throttle_count
Lines: 1
523
Mode: 444
# ttar - - - - - - - - - - - - - - - - - - - - - - - - - - - - - - - - - - - -
Path: fixtures/sys/devices/system/cpu/cpu1/thermal_throttle/package_throttle_count
Lines: 1
34818
Mode: 444
# ttar - - - - - - - - - - - - - - - - - - - - - - - - - - - - - - - - - - - -
Directory: fixtures/sys/devices/system/cpu/cpu1/topology
Mode: 755
# ttar - - - - - - - - - - - - - - - - - - - - - - - - - - - - - - - - - - - -
Path: fixtures/sys/devices/system/cpu/cpu1/topology/core_id
Lines: 1
1
Mode: 444
# ttar - - - - - - - - - - - - - - - - - - - - - - - - - - - - - - - - - - - -
Path: fixtures/sys/devices/system/cpu/cpu1/topology/core_siblings
Lines: 1
ff
Mode: 444
# ttar - - - - - - - - - - - - - - - - - - - - - - - - - - - - - - - - - - - -
Path: fixtures/sys/devices/system/cpu/cpu1/topology/core_siblings_list
Lines: 1
0-7
Mode: 444
# ttar - - - - - - - - - - - - - - - - - - - - - - - - - - - - - - - - - - - -
Path: fixtures/sys/devices/system/cpu/cpu1/topology/physical_package_id
Lines: 1
0
Mode: 444
# ttar - - - - - - - - - - - - - - - - - - - - - - - - - - - - - - - - - - - -
Path: fixtures/sys/devices/system/cpu/cpu1/topology/thread_siblings
Lines: 1
22
Mode: 444
# ttar - - - - - - - - - - - - - - - - - - - - - - - - - - - - - - - - - - - -
Path: fixtures/sys/devices/system/cpu/cpu1/topology/thread_siblings_list
Lines: 1
1,5
Mode: 444
# ttar - - - - - - - - - - - - - - - - - - - - - - - - - - - - - - - - - - - -
Directory: fixtures/sys/devices/system/cpu/cpufreq
Mode: 775
# ttar - - - - - - - - - - - - - - - - - - - - - - - - - - - - - - - - - - - -
Directory: fixtures/sys/devices/system/cpu/cpufreq/policy0
Mode: 775
# ttar - - - - - - - - - - - - - - - - - - - - - - - - - - - - - - - - - - - -
Path: fixtures/sys/devices/system/cpu/cpufreq/policy0/affected_cpus
Lines: 1
0
Mode: 444
# ttar - - - - - - - - - - - - - - - - - - - - - - - - - - - - - - - - - - - -
Path: fixtures/sys/devices/system/cpu/cpufreq/policy0/cpuinfo_max_freq
Lines: 1
2400000
Mode: 444
# ttar - - - - - - - - - - - - - - - - - - - - - - - - - - - - - - - - - - - -
Path: fixtures/sys/devices/system/cpu/cpufreq/policy0/cpuinfo_min_freq
Lines: 1
800000
Mode: 444
# ttar - - - - - - - - - - - - - - - - - - - - - - - - - - - - - - - - - - - -
Path: fixtures/sys/devices/system/cpu/cpufreq/policy0/cpuinfo_transition_latency
Lines: 1
0
Mode: 444
# ttar - - - - - - - - - - - - - - - - - - - - - - - - - - - - - - - - - - - -
Path: fixtures/sys/devices/system/cpu/cpufreq/policy0/related_cpus
Lines: 1
0
Mode: 444
# ttar - - - - - - - - - - - - - - - - - - - - - - - - - - - - - - - - - - - -
Path: fixtures/sys/devices/system/cpu/cpufreq/policy0/scaling_available_governors
Lines: 1
performance powersave
Mode: 444
# ttar - - - - - - - - - - - - - - - - - - - - - - - - - - - - - - - - - - - -
Path: fixtures/sys/devices/system/cpu/cpufreq/policy0/scaling_cur_freq
Lines: 1
1219917
Mode: 444
# ttar - - - - - - - - - - - - - - - - - - - - - - - - - - - - - - - - - - - -
Path: fixtures/sys/devices/system/cpu/cpufreq/policy0/scaling_driver
Lines: 1
intel_pstate
Mode: 444
# ttar - - - - - - - - - - - - - - - - - - - - - - - - - - - - - - - - - - - -
Path: fixtures/sys/devices/system/cpu/cpufreq/policy0/scaling_governor
Lines: 1
powersave
Mode: 644
# ttar - - - - - - - - - - - - - - - - - - - - - - - - - - - - - - - - - - - -
Path: fixtures/sys/devices/system/cpu/cpufreq/policy0/scaling_max_freq
Lines: 1
2400000
Mode: 644
# ttar - - - - - - - - - - - - - - - - - - - - - - - - - - - - - - - - - - - -
Path: fixtures/sys/devices/system/cpu/cpufreq/policy0/scaling_min_freq
Lines: 1
800000
Mode: 644
# ttar - - - - - - - - - - - - - - - - - - - - - - - - - - - - - - - - - - - -
Path: fixtures/sys/devices/system/cpu/cpufreq/policy0/scaling_setspeed
Lines: 1
<unsupported>
Mode: 644
# ttar - - - - - - - - - - - - - - - - - - - - - - - - - - - - - - - - - - - -
Directory: fixtures/sys/devices/system/cpu/cpufreq/policy1
Mode: 755
# ttar - - - - - - - - - - - - - - - - - - - - - - - - - - - - - - - - - - - -
Directory: fixtures/sys/devices/system/node
Mode: 775
# ttar - - - - - - - - - - - - - - - - - - - - - - - - - - - - - - - - - - - -
Directory: fixtures/sys/devices/system/node/node1
Mode: 755
# ttar - - - - - - - - - - - - - - - - - - - - - - - - - - - - - - - - - - - -
Path: fixtures/sys/devices/system/node/node1/vmstat
Lines: 6
nr_free_pages 1
nr_zone_inactive_anon 2
nr_zone_active_anon 3
nr_zone_inactive_file 4
nr_zone_active_file 5
nr_zone_unevictable 6
Mode: 644
# ttar - - - - - - - - - - - - - - - - - - - - - - - - - - - - - - - - - - - -
Directory: fixtures/sys/devices/system/node/node2
Mode: 755
# ttar - - - - - - - - - - - - - - - - - - - - - - - - - - - - - - - - - - - -
Path: fixtures/sys/devices/system/node/node2/vmstat
Lines: 6
nr_free_pages 7
nr_zone_inactive_anon 8
nr_zone_active_anon 9
nr_zone_inactive_file 10
nr_zone_active_file 11
nr_zone_unevictable 12
Mode: 644
# ttar - - - - - - - - - - - - - - - - - - - - - - - - - - - - - - - - - - - -
Directory: fixtures/sys/fs
Mode: 755
# ttar - - - - - - - - - - - - - - - - - - - - - - - - - - - - - - - - - - - -
Directory: fixtures/sys/fs/bcache
Mode: 755
# ttar - - - - - - - - - - - - - - - - - - - - - - - - - - - - - - - - - - - -
Directory: fixtures/sys/fs/bcache/deaddd54-c735-46d5-868e-f331c5fd7c74
Mode: 755
# ttar - - - - - - - - - - - - - - - - - - - - - - - - - - - - - - - - - - - -
Path: fixtures/sys/fs/bcache/deaddd54-c735-46d5-868e-f331c5fd7c74/average_key_size
Lines: 1
0
Mode: 644
# ttar - - - - - - - - - - - - - - - - - - - - - - - - - - - - - - - - - - - -
Directory: fixtures/sys/fs/bcache/deaddd54-c735-46d5-868e-f331c5fd7c74/bdev0
Mode: 777
# ttar - - - - - - - - - - - - - - - - - - - - - - - - - - - - - - - - - - - -
Path: fixtures/sys/fs/bcache/deaddd54-c735-46d5-868e-f331c5fd7c74/bdev0/dirty_data
Lines: 1
0
Mode: 644
# ttar - - - - - - - - - - - - - - - - - - - - - - - - - - - - - - - - - - - -
Directory: fixtures/sys/fs/bcache/deaddd54-c735-46d5-868e-f331c5fd7c74/bdev0/stats_day
Mode: 755
# ttar - - - - - - - - - - - - - - - - - - - - - - - - - - - - - - - - - - - -
Path: fixtures/sys/fs/bcache/deaddd54-c735-46d5-868e-f331c5fd7c74/bdev0/stats_day/bypassed
Lines: 1
0
Mode: 644
# ttar - - - - - - - - - - - - - - - - - - - - - - - - - - - - - - - - - - - -
Path: fixtures/sys/fs/bcache/deaddd54-c735-46d5-868e-f331c5fd7c74/bdev0/stats_day/cache_bypass_hits
Lines: 1
0
Mode: 644
# ttar - - - - - - - - - - - - - - - - - - - - - - - - - - - - - - - - - - - -
Path: fixtures/sys/fs/bcache/deaddd54-c735-46d5-868e-f331c5fd7c74/bdev0/stats_day/cache_bypass_misses
Lines: 1
0
Mode: 644
# ttar - - - - - - - - - - - - - - - - - - - - - - - - - - - - - - - - - - - -
Path: fixtures/sys/fs/bcache/deaddd54-c735-46d5-868e-f331c5fd7c74/bdev0/stats_day/cache_hit_ratio
Lines: 1
100
Mode: 644
# ttar - - - - - - - - - - - - - - - - - - - - - - - - - - - - - - - - - - - -
Path: fixtures/sys/fs/bcache/deaddd54-c735-46d5-868e-f331c5fd7c74/bdev0/stats_day/cache_hits
Lines: 1
289
Mode: 644
# ttar - - - - - - - - - - - - - - - - - - - - - - - - - - - - - - - - - - - -
Path: fixtures/sys/fs/bcache/deaddd54-c735-46d5-868e-f331c5fd7c74/bdev0/stats_day/cache_miss_collisions
Lines: 1
0
Mode: 644
# ttar - - - - - - - - - - - - - - - - - - - - - - - - - - - - - - - - - - - -
Path: fixtures/sys/fs/bcache/deaddd54-c735-46d5-868e-f331c5fd7c74/bdev0/stats_day/cache_misses
Lines: 1
0
Mode: 644
# ttar - - - - - - - - - - - - - - - - - - - - - - - - - - - - - - - - - - - -
Path: fixtures/sys/fs/bcache/deaddd54-c735-46d5-868e-f331c5fd7c74/bdev0/stats_day/cache_readaheads
Lines: 1
0
Mode: 644
# ttar - - - - - - - - - - - - - - - - - - - - - - - - - - - - - - - - - - - -
Directory: fixtures/sys/fs/bcache/deaddd54-c735-46d5-868e-f331c5fd7c74/bdev0/stats_five_minute
Mode: 755
# ttar - - - - - - - - - - - - - - - - - - - - - - - - - - - - - - - - - - - -
Path: fixtures/sys/fs/bcache/deaddd54-c735-46d5-868e-f331c5fd7c74/bdev0/stats_five_minute/bypassed
Lines: 1
0
Mode: 644
# ttar - - - - - - - - - - - - - - - - - - - - - - - - - - - - - - - - - - - -
Path: fixtures/sys/fs/bcache/deaddd54-c735-46d5-868e-f331c5fd7c74/bdev0/stats_five_minute/cache_bypass_hits
Lines: 1
0
Mode: 644
# ttar - - - - - - - - - - - - - - - - - - - - - - - - - - - - - - - - - - - -
Path: fixtures/sys/fs/bcache/deaddd54-c735-46d5-868e-f331c5fd7c74/bdev0/stats_five_minute/cache_bypass_misses
Lines: 1
0
Mode: 644
# ttar - - - - - - - - - - - - - - - - - - - - - - - - - - - - - - - - - - - -
Path: fixtures/sys/fs/bcache/deaddd54-c735-46d5-868e-f331c5fd7c74/bdev0/stats_five_minute/cache_hit_ratio
Lines: 1
0
Mode: 644
# ttar - - - - - - - - - - - - - - - - - - - - - - - - - - - - - - - - - - - -
Path: fixtures/sys/fs/bcache/deaddd54-c735-46d5-868e-f331c5fd7c74/bdev0/stats_five_minute/cache_hits
Lines: 1
0
Mode: 644
# ttar - - - - - - - - - - - - - - - - - - - - - - - - - - - - - - - - - - - -
Path: fixtures/sys/fs/bcache/deaddd54-c735-46d5-868e-f331c5fd7c74/bdev0/stats_five_minute/cache_miss_collisions
Lines: 1
0
Mode: 644
# ttar - - - - - - - - - - - - - - - - - - - - - - - - - - - - - - - - - - - -
Path: fixtures/sys/fs/bcache/deaddd54-c735-46d5-868e-f331c5fd7c74/bdev0/stats_five_minute/cache_misses
Lines: 1
0
Mode: 644
# ttar - - - - - - - - - - - - - - - - - - - - - - - - - - - - - - - - - - - -
Path: fixtures/sys/fs/bcache/deaddd54-c735-46d5-868e-f331c5fd7c74/bdev0/stats_five_minute/cache_readaheads
Lines: 1
0
Mode: 644
# ttar - - - - - - - - - - - - - - - - - - - - - - - - - - - - - - - - - - - -
Directory: fixtures/sys/fs/bcache/deaddd54-c735-46d5-868e-f331c5fd7c74/bdev0/stats_hour
Mode: 755
# ttar - - - - - - - - - - - - - - - - - - - - - - - - - - - - - - - - - - - -
Path: fixtures/sys/fs/bcache/deaddd54-c735-46d5-868e-f331c5fd7c74/bdev0/stats_hour/bypassed
Lines: 1
0
Mode: 644
# ttar - - - - - - - - - - - - - - - - - - - - - - - - - - - - - - - - - - - -
Path: fixtures/sys/fs/bcache/deaddd54-c735-46d5-868e-f331c5fd7c74/bdev0/stats_hour/cache_bypass_hits
Lines: 1
0
Mode: 644
# ttar - - - - - - - - - - - - - - - - - - - - - - - - - - - - - - - - - - - -
Path: fixtures/sys/fs/bcache/deaddd54-c735-46d5-868e-f331c5fd7c74/bdev0/stats_hour/cache_bypass_misses
Lines: 1
0
Mode: 644
# ttar - - - - - - - - - - - - - - - - - - - - - - - - - - - - - - - - - - - -
Path: fixtures/sys/fs/bcache/deaddd54-c735-46d5-868e-f331c5fd7c74/bdev0/stats_hour/cache_hit_ratio
Lines: 1
0
Mode: 644
# ttar - - - - - - - - - - - - - - - - - - - - - - - - - - - - - - - - - - - -
Path: fixtures/sys/fs/bcache/deaddd54-c735-46d5-868e-f331c5fd7c74/bdev0/stats_hour/cache_hits
Lines: 1
0
Mode: 644
# ttar - - - - - - - - - - - - - - - - - - - - - - - - - - - - - - - - - - - -
Path: fixtures/sys/fs/bcache/deaddd54-c735-46d5-868e-f331c5fd7c74/bdev0/stats_hour/cache_miss_collisions
Lines: 1
0
Mode: 644
# ttar - - - - - - - - - - - - - - - - - - - - - - - - - - - - - - - - - - - -
Path: fixtures/sys/fs/bcache/deaddd54-c735-46d5-868e-f331c5fd7c74/bdev0/stats_hour/cache_misses
Lines: 1
0
Mode: 644
# ttar - - - - - - - - - - - - - - - - - - - - - - - - - - - - - - - - - - - -
Path: fixtures/sys/fs/bcache/deaddd54-c735-46d5-868e-f331c5fd7c74/bdev0/stats_hour/cache_readaheads
Lines: 1
0
Mode: 644
# ttar - - - - - - - - - - - - - - - - - - - - - - - - - - - - - - - - - - - -
Directory: fixtures/sys/fs/bcache/deaddd54-c735-46d5-868e-f331c5fd7c74/bdev0/stats_total
Mode: 755
# ttar - - - - - - - - - - - - - - - - - - - - - - - - - - - - - - - - - - - -
Path: fixtures/sys/fs/bcache/deaddd54-c735-46d5-868e-f331c5fd7c74/bdev0/stats_total/bypassed
Lines: 1
0
Mode: 644
# ttar - - - - - - - - - - - - - - - - - - - - - - - - - - - - - - - - - - - -
Path: fixtures/sys/fs/bcache/deaddd54-c735-46d5-868e-f331c5fd7c74/bdev0/stats_total/cache_bypass_hits
Lines: 1
0
Mode: 644
# ttar - - - - - - - - - - - - - - - - - - - - - - - - - - - - - - - - - - - -
Path: fixtures/sys/fs/bcache/deaddd54-c735-46d5-868e-f331c5fd7c74/bdev0/stats_total/cache_bypass_misses
Lines: 1
0
Mode: 644
# ttar - - - - - - - - - - - - - - - - - - - - - - - - - - - - - - - - - - - -
Path: fixtures/sys/fs/bcache/deaddd54-c735-46d5-868e-f331c5fd7c74/bdev0/stats_total/cache_hit_ratio
Lines: 1
100
Mode: 644
# ttar - - - - - - - - - - - - - - - - - - - - - - - - - - - - - - - - - - - -
Path: fixtures/sys/fs/bcache/deaddd54-c735-46d5-868e-f331c5fd7c74/bdev0/stats_total/cache_hits
Lines: 1
546
Mode: 644
# ttar - - - - - - - - - - - - - - - - - - - - - - - - - - - - - - - - - - - -
Path: fixtures/sys/fs/bcache/deaddd54-c735-46d5-868e-f331c5fd7c74/bdev0/stats_total/cache_miss_collisions
Lines: 1
0
Mode: 644
# ttar - - - - - - - - - - - - - - - - - - - - - - - - - - - - - - - - - - - -
Path: fixtures/sys/fs/bcache/deaddd54-c735-46d5-868e-f331c5fd7c74/bdev0/stats_total/cache_misses
Lines: 1
0
Mode: 644
# ttar - - - - - - - - - - - - - - - - - - - - - - - - - - - - - - - - - - - -
Path: fixtures/sys/fs/bcache/deaddd54-c735-46d5-868e-f331c5fd7c74/bdev0/stats_total/cache_readaheads
Lines: 1
0
Mode: 644
# ttar - - - - - - - - - - - - - - - - - - - - - - - - - - - - - - - - - - - -
Path: fixtures/sys/fs/bcache/deaddd54-c735-46d5-868e-f331c5fd7c74/bdev0/writeback_rate_debug
Lines: 7
rate:           1.1M/sec
dirty:          20.4G
target:         20.4G
proportional:   427.5k
integral:       790.0k
change:         321.5k/sec
next io:        17ms
Mode: 644
# ttar - - - - - - - - - - - - - - - - - - - - - - - - - - - - - - - - - - - -
Path: fixtures/sys/fs/bcache/deaddd54-c735-46d5-868e-f331c5fd7c74/btree_cache_size
Lines: 1
0
Mode: 644
# ttar - - - - - - - - - - - - - - - - - - - - - - - - - - - - - - - - - - - -
Directory: fixtures/sys/fs/bcache/deaddd54-c735-46d5-868e-f331c5fd7c74/cache0
Mode: 777
# ttar - - - - - - - - - - - - - - - - - - - - - - - - - - - - - - - - - - - -
Path: fixtures/sys/fs/bcache/deaddd54-c735-46d5-868e-f331c5fd7c74/cache0/io_errors
Lines: 1
0
Mode: 644
# ttar - - - - - - - - - - - - - - - - - - - - - - - - - - - - - - - - - - - -
Path: fixtures/sys/fs/bcache/deaddd54-c735-46d5-868e-f331c5fd7c74/cache0/metadata_written
Lines: 1
512
Mode: 644
# ttar - - - - - - - - - - - - - - - - - - - - - - - - - - - - - - - - - - - -
Path: fixtures/sys/fs/bcache/deaddd54-c735-46d5-868e-f331c5fd7c74/cache0/priority_stats
Lines: 5
Unused:		99%
Metadata:	0%
Average:	10473
Sectors per Q:	64
Quantiles:	[0 0 0 0 0 0 0 0 0 0 0 0 0 0 0 20946 20946 20946 20946 20946 20946 20946 20946 20946 20946 20946 20946 20946 20946 20946 20946]
Mode: 644
# ttar - - - - - - - - - - - - - - - - - - - - - - - - - - - - - - - - - - - -
Path: fixtures/sys/fs/bcache/deaddd54-c735-46d5-868e-f331c5fd7c74/cache0/written
Lines: 1
0
Mode: 644
# ttar - - - - - - - - - - - - - - - - - - - - - - - - - - - - - - - - - - - -
Path: fixtures/sys/fs/bcache/deaddd54-c735-46d5-868e-f331c5fd7c74/cache_available_percent
Lines: 1
100
Mode: 644
# ttar - - - - - - - - - - - - - - - - - - - - - - - - - - - - - - - - - - - -
Path: fixtures/sys/fs/bcache/deaddd54-c735-46d5-868e-f331c5fd7c74/congested
Lines: 1
0
Mode: 644
# ttar - - - - - - - - - - - - - - - - - - - - - - - - - - - - - - - - - - - -
Directory: fixtures/sys/fs/bcache/deaddd54-c735-46d5-868e-f331c5fd7c74/internal
Mode: 755
# ttar - - - - - - - - - - - - - - - - - - - - - - - - - - - - - - - - - - - -
Path: fixtures/sys/fs/bcache/deaddd54-c735-46d5-868e-f331c5fd7c74/internal/active_journal_entries
Lines: 1
1
Mode: 644
# ttar - - - - - - - - - - - - - - - - - - - - - - - - - - - - - - - - - - - -
Path: fixtures/sys/fs/bcache/deaddd54-c735-46d5-868e-f331c5fd7c74/internal/btree_nodes
Lines: 1
0
Mode: 644
# ttar - - - - - - - - - - - - - - - - - - - - - - - - - - - - - - - - - - - -
Path: fixtures/sys/fs/bcache/deaddd54-c735-46d5-868e-f331c5fd7c74/internal/btree_read_average_duration_us
Lines: 1
1305
Mode: 644
# ttar - - - - - - - - - - - - - - - - - - - - - - - - - - - - - - - - - - - -
Path: fixtures/sys/fs/bcache/deaddd54-c735-46d5-868e-f331c5fd7c74/internal/cache_read_races
Lines: 1
0
Mode: 644
# ttar - - - - - - - - - - - - - - - - - - - - - - - - - - - - - - - - - - - -
Path: fixtures/sys/fs/bcache/deaddd54-c735-46d5-868e-f331c5fd7c74/root_usage_percent
Lines: 1
0
Mode: 644
# ttar - - - - - - - - - - - - - - - - - - - - - - - - - - - - - - - - - - - -
Directory: fixtures/sys/fs/bcache/deaddd54-c735-46d5-868e-f331c5fd7c74/stats_day
Mode: 755
# ttar - - - - - - - - - - - - - - - - - - - - - - - - - - - - - - - - - - - -
Path: fixtures/sys/fs/bcache/deaddd54-c735-46d5-868e-f331c5fd7c74/stats_day/bypassed
Lines: 1
0
Mode: 644
# ttar - - - - - - - - - - - - - - - - - - - - - - - - - - - - - - - - - - - -
Path: fixtures/sys/fs/bcache/deaddd54-c735-46d5-868e-f331c5fd7c74/stats_day/cache_bypass_hits
Lines: 1
0
Mode: 644
# ttar - - - - - - - - - - - - - - - - - - - - - - - - - - - - - - - - - - - -
Path: fixtures/sys/fs/bcache/deaddd54-c735-46d5-868e-f331c5fd7c74/stats_day/cache_bypass_misses
Lines: 1
0
Mode: 644
# ttar - - - - - - - - - - - - - - - - - - - - - - - - - - - - - - - - - - - -
Path: fixtures/sys/fs/bcache/deaddd54-c735-46d5-868e-f331c5fd7c74/stats_day/cache_hit_ratio
Lines: 1
100
Mode: 644
# ttar - - - - - - - - - - - - - - - - - - - - - - - - - - - - - - - - - - - -
Path: fixtures/sys/fs/bcache/deaddd54-c735-46d5-868e-f331c5fd7c74/stats_day/cache_hits
Lines: 1
289
Mode: 644
# ttar - - - - - - - - - - - - - - - - - - - - - - - - - - - - - - - - - - - -
Path: fixtures/sys/fs/bcache/deaddd54-c735-46d5-868e-f331c5fd7c74/stats_day/cache_miss_collisions
Lines: 1
0
Mode: 644
# ttar - - - - - - - - - - - - - - - - - - - - - - - - - - - - - - - - - - - -
Path: fixtures/sys/fs/bcache/deaddd54-c735-46d5-868e-f331c5fd7c74/stats_day/cache_misses
Lines: 1
0
Mode: 644
# ttar - - - - - - - - - - - - - - - - - - - - - - - - - - - - - - - - - - - -
Path: fixtures/sys/fs/bcache/deaddd54-c735-46d5-868e-f331c5fd7c74/stats_day/cache_readaheads
Lines: 1
0
Mode: 644
# ttar - - - - - - - - - - - - - - - - - - - - - - - - - - - - - - - - - - - -
Directory: fixtures/sys/fs/bcache/deaddd54-c735-46d5-868e-f331c5fd7c74/stats_five_minute
Mode: 755
# ttar - - - - - - - - - - - - - - - - - - - - - - - - - - - - - - - - - - - -
Path: fixtures/sys/fs/bcache/deaddd54-c735-46d5-868e-f331c5fd7c74/stats_five_minute/bypassed
Lines: 1
0
Mode: 644
# ttar - - - - - - - - - - - - - - - - - - - - - - - - - - - - - - - - - - - -
Path: fixtures/sys/fs/bcache/deaddd54-c735-46d5-868e-f331c5fd7c74/stats_five_minute/cache_bypass_hits
Lines: 1
0
Mode: 644
# ttar - - - - - - - - - - - - - - - - - - - - - - - - - - - - - - - - - - - -
Path: fixtures/sys/fs/bcache/deaddd54-c735-46d5-868e-f331c5fd7c74/stats_five_minute/cache_bypass_misses
Lines: 1
0
Mode: 644
# ttar - - - - - - - - - - - - - - - - - - - - - - - - - - - - - - - - - - - -
Path: fixtures/sys/fs/bcache/deaddd54-c735-46d5-868e-f331c5fd7c74/stats_five_minute/cache_hit_ratio
Lines: 1
0
Mode: 644
# ttar - - - - - - - - - - - - - - - - - - - - - - - - - - - - - - - - - - - -
Path: fixtures/sys/fs/bcache/deaddd54-c735-46d5-868e-f331c5fd7c74/stats_five_minute/cache_hits
Lines: 1
0
Mode: 644
# ttar - - - - - - - - - - - - - - - - - - - - - - - - - - - - - - - - - - - -
Path: fixtures/sys/fs/bcache/deaddd54-c735-46d5-868e-f331c5fd7c74/stats_five_minute/cache_miss_collisions
Lines: 1
0
Mode: 644
# ttar - - - - - - - - - - - - - - - - - - - - - - - - - - - - - - - - - - - -
Path: fixtures/sys/fs/bcache/deaddd54-c735-46d5-868e-f331c5fd7c74/stats_five_minute/cache_misses
Lines: 1
0
Mode: 644
# ttar - - - - - - - - - - - - - - - - - - - - - - - - - - - - - - - - - - - -
Path: fixtures/sys/fs/bcache/deaddd54-c735-46d5-868e-f331c5fd7c74/stats_five_minute/cache_readaheads
Lines: 1
0
Mode: 644
# ttar - - - - - - - - - - - - - - - - - - - - - - - - - - - - - - - - - - - -
Directory: fixtures/sys/fs/bcache/deaddd54-c735-46d5-868e-f331c5fd7c74/stats_hour
Mode: 755
# ttar - - - - - - - - - - - - - - - - - - - - - - - - - - - - - - - - - - - -
Path: fixtures/sys/fs/bcache/deaddd54-c735-46d5-868e-f331c5fd7c74/stats_hour/bypassed
Lines: 1
0
Mode: 644
# ttar - - - - - - - - - - - - - - - - - - - - - - - - - - - - - - - - - - - -
Path: fixtures/sys/fs/bcache/deaddd54-c735-46d5-868e-f331c5fd7c74/stats_hour/cache_bypass_hits
Lines: 1
0
Mode: 644
# ttar - - - - - - - - - - - - - - - - - - - - - - - - - - - - - - - - - - - -
Path: fixtures/sys/fs/bcache/deaddd54-c735-46d5-868e-f331c5fd7c74/stats_hour/cache_bypass_misses
Lines: 1
0
Mode: 644
# ttar - - - - - - - - - - - - - - - - - - - - - - - - - - - - - - - - - - - -
Path: fixtures/sys/fs/bcache/deaddd54-c735-46d5-868e-f331c5fd7c74/stats_hour/cache_hit_ratio
Lines: 1
0
Mode: 644
# ttar - - - - - - - - - - - - - - - - - - - - - - - - - - - - - - - - - - - -
Path: fixtures/sys/fs/bcache/deaddd54-c735-46d5-868e-f331c5fd7c74/stats_hour/cache_hits
Lines: 1
0
Mode: 644
# ttar - - - - - - - - - - - - - - - - - - - - - - - - - - - - - - - - - - - -
Path: fixtures/sys/fs/bcache/deaddd54-c735-46d5-868e-f331c5fd7c74/stats_hour/cache_miss_collisions
Lines: 1
0
Mode: 644
# ttar - - - - - - - - - - - - - - - - - - - - - - - - - - - - - - - - - - - -
Path: fixtures/sys/fs/bcache/deaddd54-c735-46d5-868e-f331c5fd7c74/stats_hour/cache_misses
Lines: 1
0
Mode: 644
# ttar - - - - - - - - - - - - - - - - - - - - - - - - - - - - - - - - - - - -
Path: fixtures/sys/fs/bcache/deaddd54-c735-46d5-868e-f331c5fd7c74/stats_hour/cache_readaheads
Lines: 1
0
Mode: 644
# ttar - - - - - - - - - - - - - - - - - - - - - - - - - - - - - - - - - - - -
Directory: fixtures/sys/fs/bcache/deaddd54-c735-46d5-868e-f331c5fd7c74/stats_total
Mode: 755
# ttar - - - - - - - - - - - - - - - - - - - - - - - - - - - - - - - - - - - -
Path: fixtures/sys/fs/bcache/deaddd54-c735-46d5-868e-f331c5fd7c74/stats_total/bypassed
Lines: 1
0
Mode: 644
# ttar - - - - - - - - - - - - - - - - - - - - - - - - - - - - - - - - - - - -
Path: fixtures/sys/fs/bcache/deaddd54-c735-46d5-868e-f331c5fd7c74/stats_total/cache_bypass_hits
Lines: 1
0
Mode: 644
# ttar - - - - - - - - - - - - - - - - - - - - - - - - - - - - - - - - - - - -
Path: fixtures/sys/fs/bcache/deaddd54-c735-46d5-868e-f331c5fd7c74/stats_total/cache_bypass_misses
Lines: 1
0
Mode: 644
# ttar - - - - - - - - - - - - - - - - - - - - - - - - - - - - - - - - - - - -
Path: fixtures/sys/fs/bcache/deaddd54-c735-46d5-868e-f331c5fd7c74/stats_total/cache_hit_ratio
Lines: 1
100
Mode: 644
# ttar - - - - - - - - - - - - - - - - - - - - - - - - - - - - - - - - - - - -
Path: fixtures/sys/fs/bcache/deaddd54-c735-46d5-868e-f331c5fd7c74/stats_total/cache_hits
Lines: 1
546
Mode: 644
# ttar - - - - - - - - - - - - - - - - - - - - - - - - - - - - - - - - - - - -
Path: fixtures/sys/fs/bcache/deaddd54-c735-46d5-868e-f331c5fd7c74/stats_total/cache_miss_collisions
Lines: 1
0
Mode: 644
# ttar - - - - - - - - - - - - - - - - - - - - - - - - - - - - - - - - - - - -
Path: fixtures/sys/fs/bcache/deaddd54-c735-46d5-868e-f331c5fd7c74/stats_total/cache_misses
Lines: 1
0
Mode: 644
# ttar - - - - - - - - - - - - - - - - - - - - - - - - - - - - - - - - - - - -
Path: fixtures/sys/fs/bcache/deaddd54-c735-46d5-868e-f331c5fd7c74/stats_total/cache_readaheads
Lines: 1
0
Mode: 644
# ttar - - - - - - - - - - - - - - - - - - - - - - - - - - - - - - - - - - - -
Path: fixtures/sys/fs/bcache/deaddd54-c735-46d5-868e-f331c5fd7c74/tree_depth
Lines: 1
0
Mode: 644
# ttar - - - - - - - - - - - - - - - - - - - - - - - - - - - - - - - - - - - -
Directory: fixtures/sys/fs/btrfs
Mode: 755
# ttar - - - - - - - - - - - - - - - - - - - - - - - - - - - - - - - - - - - -
Directory: fixtures/sys/fs/btrfs/0abb23a9-579b-43e6-ad30-227ef47fcb9d
Mode: 755
# ttar - - - - - - - - - - - - - - - - - - - - - - - - - - - - - - - - - - - -
Directory: fixtures/sys/fs/btrfs/0abb23a9-579b-43e6-ad30-227ef47fcb9d/allocation
Mode: 755
# ttar - - - - - - - - - - - - - - - - - - - - - - - - - - - - - - - - - - - -
Directory: fixtures/sys/fs/btrfs/0abb23a9-579b-43e6-ad30-227ef47fcb9d/allocation/data
Mode: 755
# ttar - - - - - - - - - - - - - - - - - - - - - - - - - - - - - - - - - - - -
Path: fixtures/sys/fs/btrfs/0abb23a9-579b-43e6-ad30-227ef47fcb9d/allocation/data/bytes_may_use
Lines: 1
0
Mode: 444
# ttar - - - - - - - - - - - - - - - - - - - - - - - - - - - - - - - - - - - -
Path: fixtures/sys/fs/btrfs/0abb23a9-579b-43e6-ad30-227ef47fcb9d/allocation/data/bytes_pinned
Lines: 1
0
Mode: 444
# ttar - - - - - - - - - - - - - - - - - - - - - - - - - - - - - - - - - - - -
Path: fixtures/sys/fs/btrfs/0abb23a9-579b-43e6-ad30-227ef47fcb9d/allocation/data/bytes_readonly
Lines: 1
0
Mode: 444
# ttar - - - - - - - - - - - - - - - - - - - - - - - - - - - - - - - - - - - -
Path: fixtures/sys/fs/btrfs/0abb23a9-579b-43e6-ad30-227ef47fcb9d/allocation/data/bytes_reserved
Lines: 1
0
Mode: 444
# ttar - - - - - - - - - - - - - - - - - - - - - - - - - - - - - - - - - - - -
Path: fixtures/sys/fs/btrfs/0abb23a9-579b-43e6-ad30-227ef47fcb9d/allocation/data/bytes_used
Lines: 1
808189952
Mode: 444
# ttar - - - - - - - - - - - - - - - - - - - - - - - - - - - - - - - - - - - -
Path: fixtures/sys/fs/btrfs/0abb23a9-579b-43e6-ad30-227ef47fcb9d/allocation/data/disk_total
Lines: 1
2147483648
Mode: 444
# ttar - - - - - - - - - - - - - - - - - - - - - - - - - - - - - - - - - - - -
Path: fixtures/sys/fs/btrfs/0abb23a9-579b-43e6-ad30-227ef47fcb9d/allocation/data/disk_used
Lines: 1
808189952
Mode: 444
# ttar - - - - - - - - - - - - - - - - - - - - - - - - - - - - - - - - - - - -
Path: fixtures/sys/fs/btrfs/0abb23a9-579b-43e6-ad30-227ef47fcb9d/allocation/data/flags
Lines: 1
1
Mode: 444
# ttar - - - - - - - - - - - - - - - - - - - - - - - - - - - - - - - - - - - -
Directory: fixtures/sys/fs/btrfs/0abb23a9-579b-43e6-ad30-227ef47fcb9d/allocation/data/raid0
Mode: 755
# ttar - - - - - - - - - - - - - - - - - - - - - - - - - - - - - - - - - - - -
Path: fixtures/sys/fs/btrfs/0abb23a9-579b-43e6-ad30-227ef47fcb9d/allocation/data/raid0/total_bytes
Lines: 1
2147483648
Mode: 444
# ttar - - - - - - - - - - - - - - - - - - - - - - - - - - - - - - - - - - - -
Path: fixtures/sys/fs/btrfs/0abb23a9-579b-43e6-ad30-227ef47fcb9d/allocation/data/raid0/used_bytes
Lines: 1
808189952
Mode: 444
# ttar - - - - - - - - - - - - - - - - - - - - - - - - - - - - - - - - - - - -
Path: fixtures/sys/fs/btrfs/0abb23a9-579b-43e6-ad30-227ef47fcb9d/allocation/data/total_bytes
Lines: 1
2147483648
Mode: 444
# ttar - - - - - - - - - - - - - - - - - - - - - - - - - - - - - - - - - - - -
Path: fixtures/sys/fs/btrfs/0abb23a9-579b-43e6-ad30-227ef47fcb9d/allocation/data/total_bytes_pinned
Lines: 1
0
Mode: 444
# ttar - - - - - - - - - - - - - - - - - - - - - - - - - - - - - - - - - - - -
Path: fixtures/sys/fs/btrfs/0abb23a9-579b-43e6-ad30-227ef47fcb9d/allocation/global_rsv_reserved
Lines: 1
16777216
Mode: 444
# ttar - - - - - - - - - - - - - - - - - - - - - - - - - - - - - - - - - - - -
Path: fixtures/sys/fs/btrfs/0abb23a9-579b-43e6-ad30-227ef47fcb9d/allocation/global_rsv_size
Lines: 1
16777216
Mode: 444
# ttar - - - - - - - - - - - - - - - - - - - - - - - - - - - - - - - - - - - -
Directory: fixtures/sys/fs/btrfs/0abb23a9-579b-43e6-ad30-227ef47fcb9d/allocation/metadata
Mode: 755
# ttar - - - - - - - - - - - - - - - - - - - - - - - - - - - - - - - - - - - -
Path: fixtures/sys/fs/btrfs/0abb23a9-579b-43e6-ad30-227ef47fcb9d/allocation/metadata/bytes_may_use
Lines: 1
16777216
Mode: 444
# ttar - - - - - - - - - - - - - - - - - - - - - - - - - - - - - - - - - - - -
Path: fixtures/sys/fs/btrfs/0abb23a9-579b-43e6-ad30-227ef47fcb9d/allocation/metadata/bytes_pinned
Lines: 1
0
Mode: 444
# ttar - - - - - - - - - - - - - - - - - - - - - - - - - - - - - - - - - - - -
Path: fixtures/sys/fs/btrfs/0abb23a9-579b-43e6-ad30-227ef47fcb9d/allocation/metadata/bytes_readonly
Lines: 1
131072
Mode: 444
# ttar - - - - - - - - - - - - - - - - - - - - - - - - - - - - - - - - - - - -
Path: fixtures/sys/fs/btrfs/0abb23a9-579b-43e6-ad30-227ef47fcb9d/allocation/metadata/bytes_reserved
Lines: 1
0
Mode: 444
# ttar - - - - - - - - - - - - - - - - - - - - - - - - - - - - - - - - - - - -
Path: fixtures/sys/fs/btrfs/0abb23a9-579b-43e6-ad30-227ef47fcb9d/allocation/metadata/bytes_used
Lines: 1
933888
Mode: 444
# ttar - - - - - - - - - - - - - - - - - - - - - - - - - - - - - - - - - - - -
Path: fixtures/sys/fs/btrfs/0abb23a9-579b-43e6-ad30-227ef47fcb9d/allocation/metadata/disk_total
Lines: 1
2147483648
Mode: 444
# ttar - - - - - - - - - - - - - - - - - - - - - - - - - - - - - - - - - - - -
Path: fixtures/sys/fs/btrfs/0abb23a9-579b-43e6-ad30-227ef47fcb9d/allocation/metadata/disk_used
Lines: 1
1867776
Mode: 444
# ttar - - - - - - - - - - - - - - - - - - - - - - - - - - - - - - - - - - - -
Path: fixtures/sys/fs/btrfs/0abb23a9-579b-43e6-ad30-227ef47fcb9d/allocation/metadata/flags
Lines: 1
4
Mode: 444
# ttar - - - - - - - - - - - - - - - - - - - - - - - - - - - - - - - - - - - -
Directory: fixtures/sys/fs/btrfs/0abb23a9-579b-43e6-ad30-227ef47fcb9d/allocation/metadata/raid1
Mode: 755
# ttar - - - - - - - - - - - - - - - - - - - - - - - - - - - - - - - - - - - -
Path: fixtures/sys/fs/btrfs/0abb23a9-579b-43e6-ad30-227ef47fcb9d/allocation/metadata/raid1/total_bytes
Lines: 1
1073741824
Mode: 444
# ttar - - - - - - - - - - - - - - - - - - - - - - - - - - - - - - - - - - - -
Path: fixtures/sys/fs/btrfs/0abb23a9-579b-43e6-ad30-227ef47fcb9d/allocation/metadata/raid1/used_bytes
Lines: 1
933888
Mode: 444
# ttar - - - - - - - - - - - - - - - - - - - - - - - - - - - - - - - - - - - -
Path: fixtures/sys/fs/btrfs/0abb23a9-579b-43e6-ad30-227ef47fcb9d/allocation/metadata/total_bytes
Lines: 1
1073741824
Mode: 444
# ttar - - - - - - - - - - - - - - - - - - - - - - - - - - - - - - - - - - - -
Path: fixtures/sys/fs/btrfs/0abb23a9-579b-43e6-ad30-227ef47fcb9d/allocation/metadata/total_bytes_pinned
Lines: 1
0
Mode: 444
# ttar - - - - - - - - - - - - - - - - - - - - - - - - - - - - - - - - - - - -
Directory: fixtures/sys/fs/btrfs/0abb23a9-579b-43e6-ad30-227ef47fcb9d/allocation/system
Mode: 755
# ttar - - - - - - - - - - - - - - - - - - - - - - - - - - - - - - - - - - - -
Path: fixtures/sys/fs/btrfs/0abb23a9-579b-43e6-ad30-227ef47fcb9d/allocation/system/bytes_may_use
Lines: 1
0
Mode: 444
# ttar - - - - - - - - - - - - - - - - - - - - - - - - - - - - - - - - - - - -
Path: fixtures/sys/fs/btrfs/0abb23a9-579b-43e6-ad30-227ef47fcb9d/allocation/system/bytes_pinned
Lines: 1
0
Mode: 444
# ttar - - - - - - - - - - - - - - - - - - - - - - - - - - - - - - - - - - - -
Path: fixtures/sys/fs/btrfs/0abb23a9-579b-43e6-ad30-227ef47fcb9d/allocation/system/bytes_readonly
Lines: 1
0
Mode: 444
# ttar - - - - - - - - - - - - - - - - - - - - - - - - - - - - - - - - - - - -
Path: fixtures/sys/fs/btrfs/0abb23a9-579b-43e6-ad30-227ef47fcb9d/allocation/system/bytes_reserved
Lines: 1
0
Mode: 444
# ttar - - - - - - - - - - - - - - - - - - - - - - - - - - - - - - - - - - - -
Path: fixtures/sys/fs/btrfs/0abb23a9-579b-43e6-ad30-227ef47fcb9d/allocation/system/bytes_used
Lines: 1
16384
Mode: 444
# ttar - - - - - - - - - - - - - - - - - - - - - - - - - - - - - - - - - - - -
Path: fixtures/sys/fs/btrfs/0abb23a9-579b-43e6-ad30-227ef47fcb9d/allocation/system/disk_total
Lines: 1
16777216
Mode: 444
# ttar - - - - - - - - - - - - - - - - - - - - - - - - - - - - - - - - - - - -
Path: fixtures/sys/fs/btrfs/0abb23a9-579b-43e6-ad30-227ef47fcb9d/allocation/system/disk_used
Lines: 1
32768
Mode: 444
# ttar - - - - - - - - - - - - - - - - - - - - - - - - - - - - - - - - - - - -
Path: fixtures/sys/fs/btrfs/0abb23a9-579b-43e6-ad30-227ef47fcb9d/allocation/system/flags
Lines: 1
2
Mode: 444
# ttar - - - - - - - - - - - - - - - - - - - - - - - - - - - - - - - - - - - -
Directory: fixtures/sys/fs/btrfs/0abb23a9-579b-43e6-ad30-227ef47fcb9d/allocation/system/raid1
Mode: 755
# ttar - - - - - - - - - - - - - - - - - - - - - - - - - - - - - - - - - - - -
Path: fixtures/sys/fs/btrfs/0abb23a9-579b-43e6-ad30-227ef47fcb9d/allocation/system/raid1/total_bytes
Lines: 1
8388608
Mode: 444
# ttar - - - - - - - - - - - - - - - - - - - - - - - - - - - - - - - - - - - -
Path: fixtures/sys/fs/btrfs/0abb23a9-579b-43e6-ad30-227ef47fcb9d/allocation/system/raid1/used_bytes
Lines: 1
16384
Mode: 444
# ttar - - - - - - - - - - - - - - - - - - - - - - - - - - - - - - - - - - - -
Path: fixtures/sys/fs/btrfs/0abb23a9-579b-43e6-ad30-227ef47fcb9d/allocation/system/total_bytes
Lines: 1
8388608
Mode: 444
# ttar - - - - - - - - - - - - - - - - - - - - - - - - - - - - - - - - - - - -
Path: fixtures/sys/fs/btrfs/0abb23a9-579b-43e6-ad30-227ef47fcb9d/allocation/system/total_bytes_pinned
Lines: 1
0
Mode: 444
# ttar - - - - - - - - - - - - - - - - - - - - - - - - - - - - - - - - - - - -
Path: fixtures/sys/fs/btrfs/0abb23a9-579b-43e6-ad30-227ef47fcb9d/clone_alignment
Lines: 1
4096
Mode: 444
# ttar - - - - - - - - - - - - - - - - - - - - - - - - - - - - - - - - - - - -
Directory: fixtures/sys/fs/btrfs/0abb23a9-579b-43e6-ad30-227ef47fcb9d/devices
Mode: 755
# ttar - - - - - - - - - - - - - - - - - - - - - - - - - - - - - - - - - - - -
Directory: fixtures/sys/fs/btrfs/0abb23a9-579b-43e6-ad30-227ef47fcb9d/devices/loop25
Mode: 755
# ttar - - - - - - - - - - - - - - - - - - - - - - - - - - - - - - - - - - - -
Path: fixtures/sys/fs/btrfs/0abb23a9-579b-43e6-ad30-227ef47fcb9d/devices/loop25/size
Lines: 1
20971520
Mode: 444
# ttar - - - - - - - - - - - - - - - - - - - - - - - - - - - - - - - - - - - -
Directory: fixtures/sys/fs/btrfs/0abb23a9-579b-43e6-ad30-227ef47fcb9d/devices/loop26
Mode: 755
# ttar - - - - - - - - - - - - - - - - - - - - - - - - - - - - - - - - - - - -
Path: fixtures/sys/fs/btrfs/0abb23a9-579b-43e6-ad30-227ef47fcb9d/devices/loop26/size
Lines: 1
20971520
Mode: 444
# ttar - - - - - - - - - - - - - - - - - - - - - - - - - - - - - - - - - - - -
Directory: fixtures/sys/fs/btrfs/0abb23a9-579b-43e6-ad30-227ef47fcb9d/features
Mode: 755
# ttar - - - - - - - - - - - - - - - - - - - - - - - - - - - - - - - - - - - -
Path: fixtures/sys/fs/btrfs/0abb23a9-579b-43e6-ad30-227ef47fcb9d/features/big_metadata
Lines: 1
1
Mode: 444
# ttar - - - - - - - - - - - - - - - - - - - - - - - - - - - - - - - - - - - -
Path: fixtures/sys/fs/btrfs/0abb23a9-579b-43e6-ad30-227ef47fcb9d/features/extended_iref
Lines: 1
1
Mode: 644
# ttar - - - - - - - - - - - - - - - - - - - - - - - - - - - - - - - - - - - -
Path: fixtures/sys/fs/btrfs/0abb23a9-579b-43e6-ad30-227ef47fcb9d/features/mixed_backref
Lines: 1
1
Mode: 444
# ttar - - - - - - - - - - - - - - - - - - - - - - - - - - - - - - - - - - - -
Path: fixtures/sys/fs/btrfs/0abb23a9-579b-43e6-ad30-227ef47fcb9d/features/skinny_metadata
Lines: 1
1
Mode: 444
# ttar - - - - - - - - - - - - - - - - - - - - - - - - - - - - - - - - - - - -
Path: fixtures/sys/fs/btrfs/0abb23a9-579b-43e6-ad30-227ef47fcb9d/label
Lines: 1
fixture
Mode: 644
# ttar - - - - - - - - - - - - - - - - - - - - - - - - - - - - - - - - - - - -
Path: fixtures/sys/fs/btrfs/0abb23a9-579b-43e6-ad30-227ef47fcb9d/metadata_uuid
Lines: 1
0abb23a9-579b-43e6-ad30-227ef47fcb9d
Mode: 444
# ttar - - - - - - - - - - - - - - - - - - - - - - - - - - - - - - - - - - - -
Path: fixtures/sys/fs/btrfs/0abb23a9-579b-43e6-ad30-227ef47fcb9d/nodesize
Lines: 1
16384
Mode: 444
# ttar - - - - - - - - - - - - - - - - - - - - - - - - - - - - - - - - - - - -
Path: fixtures/sys/fs/btrfs/0abb23a9-579b-43e6-ad30-227ef47fcb9d/quota_override
Lines: 1
0
Mode: 644
# ttar - - - - - - - - - - - - - - - - - - - - - - - - - - - - - - - - - - - -
Path: fixtures/sys/fs/btrfs/0abb23a9-579b-43e6-ad30-227ef47fcb9d/sectorsize
Lines: 1
4096
Mode: 444
# ttar - - - - - - - - - - - - - - - - - - - - - - - - - - - - - - - - - - - -
Directory: fixtures/sys/fs/btrfs/7f07c59f-6136-449c-ab87-e1cf2328731b
Mode: 755
# ttar - - - - - - - - - - - - - - - - - - - - - - - - - - - - - - - - - - - -
Directory: fixtures/sys/fs/btrfs/7f07c59f-6136-449c-ab87-e1cf2328731b/allocation
Mode: 755
# ttar - - - - - - - - - - - - - - - - - - - - - - - - - - - - - - - - - - - -
Directory: fixtures/sys/fs/btrfs/7f07c59f-6136-449c-ab87-e1cf2328731b/allocation/data
Mode: 755
# ttar - - - - - - - - - - - - - - - - - - - - - - - - - - - - - - - - - - - -
Path: fixtures/sys/fs/btrfs/7f07c59f-6136-449c-ab87-e1cf2328731b/allocation/data/bytes_may_use
Lines: 1
0
Mode: 444
# ttar - - - - - - - - - - - - - - - - - - - - - - - - - - - - - - - - - - - -
Path: fixtures/sys/fs/btrfs/7f07c59f-6136-449c-ab87-e1cf2328731b/allocation/data/bytes_pinned
Lines: 1
0
Mode: 444
# ttar - - - - - - - - - - - - - - - - - - - - - - - - - - - - - - - - - - - -
Path: fixtures/sys/fs/btrfs/7f07c59f-6136-449c-ab87-e1cf2328731b/allocation/data/bytes_readonly
Lines: 1
0
Mode: 444
# ttar - - - - - - - - - - - - - - - - - - - - - - - - - - - - - - - - - - - -
Path: fixtures/sys/fs/btrfs/7f07c59f-6136-449c-ab87-e1cf2328731b/allocation/data/bytes_reserved
Lines: 1
0
Mode: 444
# ttar - - - - - - - - - - - - - - - - - - - - - - - - - - - - - - - - - - - -
Path: fixtures/sys/fs/btrfs/7f07c59f-6136-449c-ab87-e1cf2328731b/allocation/data/bytes_used
Lines: 1
0
Mode: 444
# ttar - - - - - - - - - - - - - - - - - - - - - - - - - - - - - - - - - - - -
Path: fixtures/sys/fs/btrfs/7f07c59f-6136-449c-ab87-e1cf2328731b/allocation/data/disk_total
Lines: 1
644087808
Mode: 444
# ttar - - - - - - - - - - - - - - - - - - - - - - - - - - - - - - - - - - - -
Path: fixtures/sys/fs/btrfs/7f07c59f-6136-449c-ab87-e1cf2328731b/allocation/data/disk_used
Lines: 1
0
Mode: 444
# ttar - - - - - - - - - - - - - - - - - - - - - - - - - - - - - - - - - - - -
Path: fixtures/sys/fs/btrfs/7f07c59f-6136-449c-ab87-e1cf2328731b/allocation/data/flags
Lines: 1
1
Mode: 444
# ttar - - - - - - - - - - - - - - - - - - - - - - - - - - - - - - - - - - - -
Directory: fixtures/sys/fs/btrfs/7f07c59f-6136-449c-ab87-e1cf2328731b/allocation/data/raid5
Mode: 755
# ttar - - - - - - - - - - - - - - - - - - - - - - - - - - - - - - - - - - - -
Path: fixtures/sys/fs/btrfs/7f07c59f-6136-449c-ab87-e1cf2328731b/allocation/data/raid5/total_bytes
Lines: 1
644087808
Mode: 444
# ttar - - - - - - - - - - - - - - - - - - - - - - - - - - - - - - - - - - - -
Path: fixtures/sys/fs/btrfs/7f07c59f-6136-449c-ab87-e1cf2328731b/allocation/data/raid5/used_bytes
Lines: 1
0
Mode: 444
# ttar - - - - - - - - - - - - - - - - - - - - - - - - - - - - - - - - - - - -
Path: fixtures/sys/fs/btrfs/7f07c59f-6136-449c-ab87-e1cf2328731b/allocation/data/total_bytes
Lines: 1
644087808
Mode: 444
# ttar - - - - - - - - - - - - - - - - - - - - - - - - - - - - - - - - - - - -
Path: fixtures/sys/fs/btrfs/7f07c59f-6136-449c-ab87-e1cf2328731b/allocation/data/total_bytes_pinned
Lines: 1
0
Mode: 444
# ttar - - - - - - - - - - - - - - - - - - - - - - - - - - - - - - - - - - - -
Path: fixtures/sys/fs/btrfs/7f07c59f-6136-449c-ab87-e1cf2328731b/allocation/global_rsv_reserved
Lines: 1
16777216
Mode: 444
# ttar - - - - - - - - - - - - - - - - - - - - - - - - - - - - - - - - - - - -
Path: fixtures/sys/fs/btrfs/7f07c59f-6136-449c-ab87-e1cf2328731b/allocation/global_rsv_size
Lines: 1
16777216
Mode: 444
# ttar - - - - - - - - - - - - - - - - - - - - - - - - - - - - - - - - - - - -
Directory: fixtures/sys/fs/btrfs/7f07c59f-6136-449c-ab87-e1cf2328731b/allocation/metadata
Mode: 755
# ttar - - - - - - - - - - - - - - - - - - - - - - - - - - - - - - - - - - - -
Path: fixtures/sys/fs/btrfs/7f07c59f-6136-449c-ab87-e1cf2328731b/allocation/metadata/bytes_may_use
Lines: 1
16777216
Mode: 444
# ttar - - - - - - - - - - - - - - - - - - - - - - - - - - - - - - - - - - - -
Path: fixtures/sys/fs/btrfs/7f07c59f-6136-449c-ab87-e1cf2328731b/allocation/metadata/bytes_pinned
Lines: 1
0
Mode: 444
# ttar - - - - - - - - - - - - - - - - - - - - - - - - - - - - - - - - - - - -
Path: fixtures/sys/fs/btrfs/7f07c59f-6136-449c-ab87-e1cf2328731b/allocation/metadata/bytes_readonly
Lines: 1
262144
Mode: 444
# ttar - - - - - - - - - - - - - - - - - - - - - - - - - - - - - - - - - - - -
Path: fixtures/sys/fs/btrfs/7f07c59f-6136-449c-ab87-e1cf2328731b/allocation/metadata/bytes_reserved
Lines: 1
0
Mode: 444
# ttar - - - - - - - - - - - - - - - - - - - - - - - - - - - - - - - - - - - -
Path: fixtures/sys/fs/btrfs/7f07c59f-6136-449c-ab87-e1cf2328731b/allocation/metadata/bytes_used
Lines: 1
114688
Mode: 444
# ttar - - - - - - - - - - - - - - - - - - - - - - - - - - - - - - - - - - - -
Path: fixtures/sys/fs/btrfs/7f07c59f-6136-449c-ab87-e1cf2328731b/allocation/metadata/disk_total
Lines: 1
429391872
Mode: 444
# ttar - - - - - - - - - - - - - - - - - - - - - - - - - - - - - - - - - - - -
Path: fixtures/sys/fs/btrfs/7f07c59f-6136-449c-ab87-e1cf2328731b/allocation/metadata/disk_used
Lines: 1
114688
Mode: 444
# ttar - - - - - - - - - - - - - - - - - - - - - - - - - - - - - - - - - - - -
Path: fixtures/sys/fs/btrfs/7f07c59f-6136-449c-ab87-e1cf2328731b/allocation/metadata/flags
Lines: 1
4
Mode: 444
# ttar - - - - - - - - - - - - - - - - - - - - - - - - - - - - - - - - - - - -
Directory: fixtures/sys/fs/btrfs/7f07c59f-6136-449c-ab87-e1cf2328731b/allocation/metadata/raid6
Mode: 755
# ttar - - - - - - - - - - - - - - - - - - - - - - - - - - - - - - - - - - - -
Path: fixtures/sys/fs/btrfs/7f07c59f-6136-449c-ab87-e1cf2328731b/allocation/metadata/raid6/total_bytes
Lines: 1
429391872
Mode: 444
# ttar - - - - - - - - - - - - - - - - - - - - - - - - - - - - - - - - - - - -
Path: fixtures/sys/fs/btrfs/7f07c59f-6136-449c-ab87-e1cf2328731b/allocation/metadata/raid6/used_bytes
Lines: 1
114688
Mode: 444
# ttar - - - - - - - - - - - - - - - - - - - - - - - - - - - - - - - - - - - -
Path: fixtures/sys/fs/btrfs/7f07c59f-6136-449c-ab87-e1cf2328731b/allocation/metadata/total_bytes
Lines: 1
429391872
Mode: 444
# ttar - - - - - - - - - - - - - - - - - - - - - - - - - - - - - - - - - - - -
Path: fixtures/sys/fs/btrfs/7f07c59f-6136-449c-ab87-e1cf2328731b/allocation/metadata/total_bytes_pinned
Lines: 1
0
Mode: 444
# ttar - - - - - - - - - - - - - - - - - - - - - - - - - - - - - - - - - - - -
Directory: fixtures/sys/fs/btrfs/7f07c59f-6136-449c-ab87-e1cf2328731b/allocation/system
Mode: 755
# ttar - - - - - - - - - - - - - - - - - - - - - - - - - - - - - - - - - - - -
Path: fixtures/sys/fs/btrfs/7f07c59f-6136-449c-ab87-e1cf2328731b/allocation/system/bytes_may_use
Lines: 1
0
Mode: 444
# ttar - - - - - - - - - - - - - - - - - - - - - - - - - - - - - - - - - - - -
Path: fixtures/sys/fs/btrfs/7f07c59f-6136-449c-ab87-e1cf2328731b/allocation/system/bytes_pinned
Lines: 1
0
Mode: 444
# ttar - - - - - - - - - - - - - - - - - - - - - - - - - - - - - - - - - - - -
Path: fixtures/sys/fs/btrfs/7f07c59f-6136-449c-ab87-e1cf2328731b/allocation/system/bytes_readonly
Lines: 1
0
Mode: 444
# ttar - - - - - - - - - - - - - - - - - - - - - - - - - - - - - - - - - - - -
Path: fixtures/sys/fs/btrfs/7f07c59f-6136-449c-ab87-e1cf2328731b/allocation/system/bytes_reserved
Lines: 1
0
Mode: 444
# ttar - - - - - - - - - - - - - - - - - - - - - - - - - - - - - - - - - - - -
Path: fixtures/sys/fs/btrfs/7f07c59f-6136-449c-ab87-e1cf2328731b/allocation/system/bytes_used
Lines: 1
16384
Mode: 444
# ttar - - - - - - - - - - - - - - - - - - - - - - - - - - - - - - - - - - - -
Path: fixtures/sys/fs/btrfs/7f07c59f-6136-449c-ab87-e1cf2328731b/allocation/system/disk_total
Lines: 1
16777216
Mode: 444
# ttar - - - - - - - - - - - - - - - - - - - - - - - - - - - - - - - - - - - -
Path: fixtures/sys/fs/btrfs/7f07c59f-6136-449c-ab87-e1cf2328731b/allocation/system/disk_used
Lines: 1
16384
Mode: 444
# ttar - - - - - - - - - - - - - - - - - - - - - - - - - - - - - - - - - - - -
Path: fixtures/sys/fs/btrfs/7f07c59f-6136-449c-ab87-e1cf2328731b/allocation/system/flags
Lines: 1
2
Mode: 444
# ttar - - - - - - - - - - - - - - - - - - - - - - - - - - - - - - - - - - - -
Directory: fixtures/sys/fs/btrfs/7f07c59f-6136-449c-ab87-e1cf2328731b/allocation/system/raid6
Mode: 755
# ttar - - - - - - - - - - - - - - - - - - - - - - - - - - - - - - - - - - - -
Path: fixtures/sys/fs/btrfs/7f07c59f-6136-449c-ab87-e1cf2328731b/allocation/system/raid6/total_bytes
Lines: 1
16777216
Mode: 444
# ttar - - - - - - - - - - - - - - - - - - - - - - - - - - - - - - - - - - - -
Path: fixtures/sys/fs/btrfs/7f07c59f-6136-449c-ab87-e1cf2328731b/allocation/system/raid6/used_bytes
Lines: 1
16384
Mode: 444
# ttar - - - - - - - - - - - - - - - - - - - - - - - - - - - - - - - - - - - -
Path: fixtures/sys/fs/btrfs/7f07c59f-6136-449c-ab87-e1cf2328731b/allocation/system/total_bytes
Lines: 1
16777216
Mode: 444
# ttar - - - - - - - - - - - - - - - - - - - - - - - - - - - - - - - - - - - -
Path: fixtures/sys/fs/btrfs/7f07c59f-6136-449c-ab87-e1cf2328731b/allocation/system/total_bytes_pinned
Lines: 1
0
Mode: 444
# ttar - - - - - - - - - - - - - - - - - - - - - - - - - - - - - - - - - - - -
Path: fixtures/sys/fs/btrfs/7f07c59f-6136-449c-ab87-e1cf2328731b/clone_alignment
Lines: 1
4096
Mode: 444
# ttar - - - - - - - - - - - - - - - - - - - - - - - - - - - - - - - - - - - -
Directory: fixtures/sys/fs/btrfs/7f07c59f-6136-449c-ab87-e1cf2328731b/devices
Mode: 755
# ttar - - - - - - - - - - - - - - - - - - - - - - - - - - - - - - - - - - - -
Path: fixtures/sys/fs/btrfs/7f07c59f-6136-449c-ab87-e1cf2328731b/devices/loop22
SymlinkTo: ../../../../devices/virtual/block/loop22
# ttar - - - - - - - - - - - - - - - - - - - - - - - - - - - - - - - - - - - -
Path: fixtures/sys/fs/btrfs/7f07c59f-6136-449c-ab87-e1cf2328731b/devices/loop23
SymlinkTo: ../../../../devices/virtual/block/loop23
# ttar - - - - - - - - - - - - - - - - - - - - - - - - - - - - - - - - - - - -
Path: fixtures/sys/fs/btrfs/7f07c59f-6136-449c-ab87-e1cf2328731b/devices/loop24
SymlinkTo: ../../../../devices/virtual/block/loop24
# ttar - - - - - - - - - - - - - - - - - - - - - - - - - - - - - - - - - - - -
Path: fixtures/sys/fs/btrfs/7f07c59f-6136-449c-ab87-e1cf2328731b/devices/loop25
SymlinkTo: ../../../../devices/virtual/block/loop25
# ttar - - - - - - - - - - - - - - - - - - - - - - - - - - - - - - - - - - - -
Directory: fixtures/sys/fs/btrfs/7f07c59f-6136-449c-ab87-e1cf2328731b/features
Mode: 755
# ttar - - - - - - - - - - - - - - - - - - - - - - - - - - - - - - - - - - - -
Path: fixtures/sys/fs/btrfs/7f07c59f-6136-449c-ab87-e1cf2328731b/features/big_metadata
Lines: 1
1
Mode: 444
# ttar - - - - - - - - - - - - - - - - - - - - - - - - - - - - - - - - - - - -
Path: fixtures/sys/fs/btrfs/7f07c59f-6136-449c-ab87-e1cf2328731b/features/extended_iref
Lines: 1
1
Mode: 644
# ttar - - - - - - - - - - - - - - - - - - - - - - - - - - - - - - - - - - - -
Path: fixtures/sys/fs/btrfs/7f07c59f-6136-449c-ab87-e1cf2328731b/features/mixed_backref
Lines: 1
1
Mode: 444
# ttar - - - - - - - - - - - - - - - - - - - - - - - - - - - - - - - - - - - -
Path: fixtures/sys/fs/btrfs/7f07c59f-6136-449c-ab87-e1cf2328731b/features/raid56
Lines: 1
1
Mode: 444
# ttar - - - - - - - - - - - - - - - - - - - - - - - - - - - - - - - - - - - -
Path: fixtures/sys/fs/btrfs/7f07c59f-6136-449c-ab87-e1cf2328731b/features/skinny_metadata
Lines: 1
1
Mode: 444
# ttar - - - - - - - - - - - - - - - - - - - - - - - - - - - - - - - - - - - -
Path: fixtures/sys/fs/btrfs/7f07c59f-6136-449c-ab87-e1cf2328731b/label
Lines: 0
Mode: 644
# ttar - - - - - - - - - - - - - - - - - - - - - - - - - - - - - - - - - - - -
Path: fixtures/sys/fs/btrfs/7f07c59f-6136-449c-ab87-e1cf2328731b/metadata_uuid
Lines: 1
7f07c59f-6136-449c-ab87-e1cf2328731b
Mode: 444
# ttar - - - - - - - - - - - - - - - - - - - - - - - - - - - - - - - - - - - -
Path: fixtures/sys/fs/btrfs/7f07c59f-6136-449c-ab87-e1cf2328731b/nodesize
Lines: 1
16384
Mode: 444
# ttar - - - - - - - - - - - - - - - - - - - - - - - - - - - - - - - - - - - -
Path: fixtures/sys/fs/btrfs/7f07c59f-6136-449c-ab87-e1cf2328731b/quota_override
Lines: 1
0
Mode: 644
# ttar - - - - - - - - - - - - - - - - - - - - - - - - - - - - - - - - - - - -
Path: fixtures/sys/fs/btrfs/7f07c59f-6136-449c-ab87-e1cf2328731b/sectorsize
Lines: 1
4096
Mode: 444
# ttar - - - - - - - - - - - - - - - - - - - - - - - - - - - - - - - - - - - -
Directory: fixtures/sys/fs/xfs
Mode: 755
# ttar - - - - - - - - - - - - - - - - - - - - - - - - - - - - - - - - - - - -
Directory: fixtures/sys/fs/xfs/sda1
Mode: 755
# ttar - - - - - - - - - - - - - - - - - - - - - - - - - - - - - - - - - - - -
Directory: fixtures/sys/fs/xfs/sda1/stats
Mode: 755
# ttar - - - - - - - - - - - - - - - - - - - - - - - - - - - - - - - - - - - -
Path: fixtures/sys/fs/xfs/sda1/stats/stats
Lines: 1
extent_alloc 1 0 0 0
Mode: 644
# ttar - - - - - - - - - - - - - - - - - - - - - - - - - - - - - - - - - - - -
Directory: fixtures/sys/fs/xfs/sdb1
Mode: 755
# ttar - - - - - - - - - - - - - - - - - - - - - - - - - - - - - - - - - - - -
Directory: fixtures/sys/fs/xfs/sdb1/stats
Mode: 755
# ttar - - - - - - - - - - - - - - - - - - - - - - - - - - - - - - - - - - - -
Path: fixtures/sys/fs/xfs/sdb1/stats/stats
Lines: 1
extent_alloc 2 0 0 0
Mode: 644
# ttar - - - - - - - - - - - - - - - - - - - - - - - - - - - - - - - - - - - -
Directory: fixtures/sys/kernel
Mode: 755
# ttar - - - - - - - - - - - - - - - - - - - - - - - - - - - - - - - - - - - -
Directory: fixtures/sys/kernel/config
Mode: 755
# ttar - - - - - - - - - - - - - - - - - - - - - - - - - - - - - - - - - - - -
Directory: fixtures/sys/kernel/config/target
Mode: 755
# ttar - - - - - - - - - - - - - - - - - - - - - - - - - - - - - - - - - - - -
Directory: fixtures/sys/kernel/config/target/core
Mode: 755
# ttar - - - - - - - - - - - - - - - - - - - - - - - - - - - - - - - - - - - -
Directory: fixtures/sys/kernel/config/target/core/fileio_0
Mode: 755
# ttar - - - - - - - - - - - - - - - - - - - - - - - - - - - - - - - - - - - -
Directory: fixtures/sys/kernel/config/target/core/fileio_1
Mode: 755
# ttar - - - - - - - - - - - - - - - - - - - - - - - - - - - - - - - - - - - -
Directory: fixtures/sys/kernel/config/target/core/fileio_1/file_lio_1G
Mode: 755
# ttar - - - - - - - - - - - - - - - - - - - - - - - - - - - - - - - - - - - -
Path: fixtures/sys/kernel/config/target/core/fileio_1/file_lio_1G/enable
Lines: 1
1
Mode: 644
# ttar - - - - - - - - - - - - - - - - - - - - - - - - - - - - - - - - - - - -
Path: fixtures/sys/kernel/config/target/core/fileio_1/file_lio_1G/udev_path
Lines: 1
/home/iscsi/file_back_1G
Mode: 644
# ttar - - - - - - - - - - - - - - - - - - - - - - - - - - - - - - - - - - - -
Directory: fixtures/sys/kernel/config/target/core/iblock_0
Mode: 755
# ttar - - - - - - - - - - - - - - - - - - - - - - - - - - - - - - - - - - - -
Directory: fixtures/sys/kernel/config/target/core/iblock_0/block_lio_rbd1
Mode: 755
# ttar - - - - - - - - - - - - - - - - - - - - - - - - - - - - - - - - - - - -
Path: fixtures/sys/kernel/config/target/core/iblock_0/block_lio_rbd1/enable
Lines: 1
1
Mode: 644
# ttar - - - - - - - - - - - - - - - - - - - - - - - - - - - - - - - - - - - -
Path: fixtures/sys/kernel/config/target/core/iblock_0/block_lio_rbd1/udev_path
Lines: 1
/dev/rbd1
Mode: 644
# ttar - - - - - - - - - - - - - - - - - - - - - - - - - - - - - - - - - - - -
Directory: fixtures/sys/kernel/config/target/core/rbd_0
Mode: 755
# ttar - - - - - - - - - - - - - - - - - - - - - - - - - - - - - - - - - - - -
Directory: fixtures/sys/kernel/config/target/core/rbd_0/iscsi-images-demo
Mode: 755
# ttar - - - - - - - - - - - - - - - - - - - - - - - - - - - - - - - - - - - -
Path: fixtures/sys/kernel/config/target/core/rbd_0/iscsi-images-demo/enable
Lines: 1
1
Mode: 644
# ttar - - - - - - - - - - - - - - - - - - - - - - - - - - - - - - - - - - - -
Path: fixtures/sys/kernel/config/target/core/rbd_0/iscsi-images-demo/udev_path
Lines: 1
/dev/rbd/iscsi-images/demo
Mode: 644
# ttar - - - - - - - - - - - - - - - - - - - - - - - - - - - - - - - - - - - -
Directory: fixtures/sys/kernel/config/target/core/rd_mcp_119
Mode: 755
# ttar - - - - - - - - - - - - - - - - - - - - - - - - - - - - - - - - - - - -
Directory: fixtures/sys/kernel/config/target/core/rd_mcp_119/ramdisk_lio_1G
Mode: 755
# ttar - - - - - - - - - - - - - - - - - - - - - - - - - - - - - - - - - - - -
Path: fixtures/sys/kernel/config/target/core/rd_mcp_119/ramdisk_lio_1G/enable
Lines: 1
1
Mode: 644
# ttar - - - - - - - - - - - - - - - - - - - - - - - - - - - - - - - - - - - -
Path: fixtures/sys/kernel/config/target/core/rd_mcp_119/ramdisk_lio_1G/udev_path
Lines: 0
Mode: 644
# ttar - - - - - - - - - - - - - - - - - - - - - - - - - - - - - - - - - - - -
Directory: fixtures/sys/kernel/config/target/iscsi
Mode: 755
# ttar - - - - - - - - - - - - - - - - - - - - - - - - - - - - - - - - - - - -
Directory: fixtures/sys/kernel/config/target/iscsi/iqn.2003-01.org.linux-iscsi.osd1.x8664:sn.8888bbbbddd0
Mode: 755
# ttar - - - - - - - - - - - - - - - - - - - - - - - - - - - - - - - - - - - -
Directory: fixtures/sys/kernel/config/target/iscsi/iqn.2003-01.org.linux-iscsi.osd1.x8664:sn.8888bbbbddd0/tpgt_1
Mode: 755
# ttar - - - - - - - - - - - - - - - - - - - - - - - - - - - - - - - - - - - -
Path: fixtures/sys/kernel/config/target/iscsi/iqn.2003-01.org.linux-iscsi.osd1.x8664:sn.8888bbbbddd0/tpgt_1/enable
Lines: 1
1
Mode: 644
# ttar - - - - - - - - - - - - - - - - - - - - - - - - - - - - - - - - - - - -
Directory: fixtures/sys/kernel/config/target/iscsi/iqn.2003-01.org.linux-iscsi.osd1.x8664:sn.8888bbbbddd0/tpgt_1/lun
Mode: 755
# ttar - - - - - - - - - - - - - - - - - - - - - - - - - - - - - - - - - - - -
Directory: fixtures/sys/kernel/config/target/iscsi/iqn.2003-01.org.linux-iscsi.osd1.x8664:sn.8888bbbbddd0/tpgt_1/lun/lun_0
Mode: 755
# ttar - - - - - - - - - - - - - - - - - - - - - - - - - - - - - - - - - - - -
Path: fixtures/sys/kernel/config/target/iscsi/iqn.2003-01.org.linux-iscsi.osd1.x8664:sn.8888bbbbddd0/tpgt_1/lun/lun_0/7f4a4eb56d
SymlinkTo: ../../../../../../target/core/rd_mcp_119/ramdisk_lio_1G
# ttar - - - - - - - - - - - - - - - - - - - - - - - - - - - - - - - - - - - -
Directory: fixtures/sys/kernel/config/target/iscsi/iqn.2003-01.org.linux-iscsi.osd1.x8664:sn.8888bbbbddd0/tpgt_1/lun/lun_0/statistics
Mode: 755
# ttar - - - - - - - - - - - - - - - - - - - - - - - - - - - - - - - - - - - -
Directory: fixtures/sys/kernel/config/target/iscsi/iqn.2003-01.org.linux-iscsi.osd1.x8664:sn.8888bbbbddd0/tpgt_1/lun/lun_0/statistics/scsi_tgt_port
Mode: 755
# ttar - - - - - - - - - - - - - - - - - - - - - - - - - - - - - - - - - - - -
Path: fixtures/sys/kernel/config/target/iscsi/iqn.2003-01.org.linux-iscsi.osd1.x8664:sn.8888bbbbddd0/tpgt_1/lun/lun_0/statistics/scsi_tgt_port/in_cmds
Lines: 1
204950
Mode: 644
# ttar - - - - - - - - - - - - - - - - - - - - - - - - - - - - - - - - - - - -
Path: fixtures/sys/kernel/config/target/iscsi/iqn.2003-01.org.linux-iscsi.osd1.x8664:sn.8888bbbbddd0/tpgt_1/lun/lun_0/statistics/scsi_tgt_port/read_mbytes
Lines: 1
10325
Mode: 644
# ttar - - - - - - - - - - - - - - - - - - - - - - - - - - - - - - - - - - - -
Path: fixtures/sys/kernel/config/target/iscsi/iqn.2003-01.org.linux-iscsi.osd1.x8664:sn.8888bbbbddd0/tpgt_1/lun/lun_0/statistics/scsi_tgt_port/write_mbytes
Lines: 1
40325
Mode: 644
# ttar - - - - - - - - - - - - - - - - - - - - - - - - - - - - - - - - - - - -
Directory: fixtures/sys/kernel/config/target/iscsi/iqn.2003-01.org.linux-iscsi.osd1.x8664:sn.abcd1abcd2ab
Mode: 755
# ttar - - - - - - - - - - - - - - - - - - - - - - - - - - - - - - - - - - - -
Directory: fixtures/sys/kernel/config/target/iscsi/iqn.2003-01.org.linux-iscsi.osd1.x8664:sn.abcd1abcd2ab/tpgt_1
Mode: 755
# ttar - - - - - - - - - - - - - - - - - - - - - - - - - - - - - - - - - - - -
Path: fixtures/sys/kernel/config/target/iscsi/iqn.2003-01.org.linux-iscsi.osd1.x8664:sn.abcd1abcd2ab/tpgt_1/enable
Lines: 1
1
Mode: 644
# ttar - - - - - - - - - - - - - - - - - - - - - - - - - - - - - - - - - - - -
Directory: fixtures/sys/kernel/config/target/iscsi/iqn.2003-01.org.linux-iscsi.osd1.x8664:sn.abcd1abcd2ab/tpgt_1/lun
Mode: 755
# ttar - - - - - - - - - - - - - - - - - - - - - - - - - - - - - - - - - - - -
Directory: fixtures/sys/kernel/config/target/iscsi/iqn.2003-01.org.linux-iscsi.osd1.x8664:sn.abcd1abcd2ab/tpgt_1/lun/lun_0
Mode: 755
# ttar - - - - - - - - - - - - - - - - - - - - - - - - - - - - - - - - - - - -
Path: fixtures/sys/kernel/config/target/iscsi/iqn.2003-01.org.linux-iscsi.osd1.x8664:sn.abcd1abcd2ab/tpgt_1/lun/lun_0/795b7c7026
SymlinkTo: ../../../../../../target/core/iblock_0/block_lio_rbd1
# ttar - - - - - - - - - - - - - - - - - - - - - - - - - - - - - - - - - - - -
Directory: fixtures/sys/kernel/config/target/iscsi/iqn.2003-01.org.linux-iscsi.osd1.x8664:sn.abcd1abcd2ab/tpgt_1/lun/lun_0/statistics
Mode: 755
# ttar - - - - - - - - - - - - - - - - - - - - - - - - - - - - - - - - - - - -
Directory: fixtures/sys/kernel/config/target/iscsi/iqn.2003-01.org.linux-iscsi.osd1.x8664:sn.abcd1abcd2ab/tpgt_1/lun/lun_0/statistics/scsi_tgt_port
Mode: 755
# ttar - - - - - - - - - - - - - - - - - - - - - - - - - - - - - - - - - - - -
Path: fixtures/sys/kernel/config/target/iscsi/iqn.2003-01.org.linux-iscsi.osd1.x8664:sn.abcd1abcd2ab/tpgt_1/lun/lun_0/statistics/scsi_tgt_port/in_cmds
Lines: 1
104950
Mode: 644
# ttar - - - - - - - - - - - - - - - - - - - - - - - - - - - - - - - - - - - -
Path: fixtures/sys/kernel/config/target/iscsi/iqn.2003-01.org.linux-iscsi.osd1.x8664:sn.abcd1abcd2ab/tpgt_1/lun/lun_0/statistics/scsi_tgt_port/read_mbytes
Lines: 1
20095
Mode: 644
# ttar - - - - - - - - - - - - - - - - - - - - - - - - - - - - - - - - - - - -
Path: fixtures/sys/kernel/config/target/iscsi/iqn.2003-01.org.linux-iscsi.osd1.x8664:sn.abcd1abcd2ab/tpgt_1/lun/lun_0/statistics/scsi_tgt_port/write_mbytes
Lines: 1
71235
Mode: 644
# ttar - - - - - - - - - - - - - - - - - - - - - - - - - - - - - - - - - - - -
Directory: fixtures/sys/kernel/config/target/iscsi/iqn.2016-11.org.linux-iscsi.igw.x86:dev.rbd0
Mode: 755
# ttar - - - - - - - - - - - - - - - - - - - - - - - - - - - - - - - - - - - -
Directory: fixtures/sys/kernel/config/target/iscsi/iqn.2016-11.org.linux-iscsi.igw.x86:dev.rbd0/tpgt_1
Mode: 755
# ttar - - - - - - - - - - - - - - - - - - - - - - - - - - - - - - - - - - - -
Path: fixtures/sys/kernel/config/target/iscsi/iqn.2016-11.org.linux-iscsi.igw.x86:dev.rbd0/tpgt_1/enable
Lines: 1
1
Mode: 644
# ttar - - - - - - - - - - - - - - - - - - - - - - - - - - - - - - - - - - - -
Directory: fixtures/sys/kernel/config/target/iscsi/iqn.2016-11.org.linux-iscsi.igw.x86:dev.rbd0/tpgt_1/lun
Mode: 755
# ttar - - - - - - - - - - - - - - - - - - - - - - - - - - - - - - - - - - - -
Directory: fixtures/sys/kernel/config/target/iscsi/iqn.2016-11.org.linux-iscsi.igw.x86:dev.rbd0/tpgt_1/lun/lun_0
Mode: 755
# ttar - - - - - - - - - - - - - - - - - - - - - - - - - - - - - - - - - - - -
Path: fixtures/sys/kernel/config/target/iscsi/iqn.2016-11.org.linux-iscsi.igw.x86:dev.rbd0/tpgt_1/lun/lun_0/fff5e16686
SymlinkTo: ../../../../../../target/core/fileio_1/file_lio_1G
# ttar - - - - - - - - - - - - - - - - - - - - - - - - - - - - - - - - - - - -
Directory: fixtures/sys/kernel/config/target/iscsi/iqn.2016-11.org.linux-iscsi.igw.x86:dev.rbd0/tpgt_1/lun/lun_0/statistics
Mode: 755
# ttar - - - - - - - - - - - - - - - - - - - - - - - - - - - - - - - - - - - -
Directory: fixtures/sys/kernel/config/target/iscsi/iqn.2016-11.org.linux-iscsi.igw.x86:dev.rbd0/tpgt_1/lun/lun_0/statistics/scsi_tgt_port
Mode: 755
# ttar - - - - - - - - - - - - - - - - - - - - - - - - - - - - - - - - - - - -
Path: fixtures/sys/kernel/config/target/iscsi/iqn.2016-11.org.linux-iscsi.igw.x86:dev.rbd0/tpgt_1/lun/lun_0/statistics/scsi_tgt_port/in_cmds
Lines: 1
301950
Mode: 644
# ttar - - - - - - - - - - - - - - - - - - - - - - - - - - - - - - - - - - - -
Path: fixtures/sys/kernel/config/target/iscsi/iqn.2016-11.org.linux-iscsi.igw.x86:dev.rbd0/tpgt_1/lun/lun_0/statistics/scsi_tgt_port/read_mbytes
Lines: 1
10195
Mode: 644
# ttar - - - - - - - - - - - - - - - - - - - - - - - - - - - - - - - - - - - -
Path: fixtures/sys/kernel/config/target/iscsi/iqn.2016-11.org.linux-iscsi.igw.x86:dev.rbd0/tpgt_1/lun/lun_0/statistics/scsi_tgt_port/write_mbytes
Lines: 1
30195
Mode: 644
# ttar - - - - - - - - - - - - - - - - - - - - - - - - - - - - - - - - - - - -
Directory: fixtures/sys/kernel/config/target/iscsi/iqn.2016-11.org.linux-iscsi.igw.x86:sn.ramdemo
Mode: 755
# ttar - - - - - - - - - - - - - - - - - - - - - - - - - - - - - - - - - - - -
Directory: fixtures/sys/kernel/config/target/iscsi/iqn.2016-11.org.linux-iscsi.igw.x86:sn.ramdemo/tpgt_1
Mode: 755
# ttar - - - - - - - - - - - - - - - - - - - - - - - - - - - - - - - - - - - -
Path: fixtures/sys/kernel/config/target/iscsi/iqn.2016-11.org.linux-iscsi.igw.x86:sn.ramdemo/tpgt_1/enable
Lines: 1
1
Mode: 644
# ttar - - - - - - - - - - - - - - - - - - - - - - - - - - - - - - - - - - - -
Directory: fixtures/sys/kernel/config/target/iscsi/iqn.2016-11.org.linux-iscsi.igw.x86:sn.ramdemo/tpgt_1/lun
Mode: 755
# ttar - - - - - - - - - - - - - - - - - - - - - - - - - - - - - - - - - - - -
Directory: fixtures/sys/kernel/config/target/iscsi/iqn.2016-11.org.linux-iscsi.igw.x86:sn.ramdemo/tpgt_1/lun/lun_0
Mode: 755
# ttar - - - - - - - - - - - - - - - - - - - - - - - - - - - - - - - - - - - -
Path: fixtures/sys/kernel/config/target/iscsi/iqn.2016-11.org.linux-iscsi.igw.x86:sn.ramdemo/tpgt_1/lun/lun_0/eba1edf893
SymlinkTo: ../../../../../../target/core/rbd_0/iscsi-images-demo
# ttar - - - - - - - - - - - - - - - - - - - - - - - - - - - - - - - - - - - -
Directory: fixtures/sys/kernel/config/target/iscsi/iqn.2016-11.org.linux-iscsi.igw.x86:sn.ramdemo/tpgt_1/lun/lun_0/statistics
Mode: 755
# ttar - - - - - - - - - - - - - - - - - - - - - - - - - - - - - - - - - - - -
Directory: fixtures/sys/kernel/config/target/iscsi/iqn.2016-11.org.linux-iscsi.igw.x86:sn.ramdemo/tpgt_1/lun/lun_0/statistics/scsi_tgt_port
Mode: 755
# ttar - - - - - - - - - - - - - - - - - - - - - - - - - - - - - - - - - - - -
Path: fixtures/sys/kernel/config/target/iscsi/iqn.2016-11.org.linux-iscsi.igw.x86:sn.ramdemo/tpgt_1/lun/lun_0/statistics/scsi_tgt_port/in_cmds
Lines: 1
1234
Mode: 644
# ttar - - - - - - - - - - - - - - - - - - - - - - - - - - - - - - - - - - - -
Path: fixtures/sys/kernel/config/target/iscsi/iqn.2016-11.org.linux-iscsi.igw.x86:sn.ramdemo/tpgt_1/lun/lun_0/statistics/scsi_tgt_port/read_mbytes
Lines: 1
1504
Mode: 644
# ttar - - - - - - - - - - - - - - - - - - - - - - - - - - - - - - - - - - - -
Path: fixtures/sys/kernel/config/target/iscsi/iqn.2016-11.org.linux-iscsi.igw.x86:sn.ramdemo/tpgt_1/lun/lun_0/statistics/scsi_tgt_port/write_mbytes
Lines: 1
4733
Mode: 644
# ttar - - - - - - - - - - - - - - - - - - - - - - - - - - - - - - - - - - - -<|MERGE_RESOLUTION|>--- conflicted
+++ resolved
@@ -2209,8 +2209,6 @@
 00015c73 00020e76 F0000769 00000000
 Mode: 644
 # ttar - - - - - - - - - - - - - - - - - - - - - - - - - - - - - - - - - - - -
-<<<<<<< HEAD
-=======
 Directory: fixtures/proc/net/stat
 Mode: 755
 # ttar - - - - - - - - - - - - - - - - - - - - - - - - - - - - - - - - - - - -
@@ -2228,7 +2226,6 @@
 00000024  000000fc 000000fd 000000fe  000000ff 00000100  00000101  00000102 00000103  00000104 00000105 00000106 00000107
 Mode: 644
 # ttar - - - - - - - - - - - - - - - - - - - - - - - - - - - - - - - - - - - -
->>>>>>> e8d3e9b1
 Path: fixtures/proc/net/tcp
 Lines: 4
   sl  local_address rem_address   st tx_queue rx_queue tr tm->when retrnsmt   uid  timeout inode
@@ -3242,7 +3239,6 @@
 Mode: 775
 # ttar - - - - - - - - - - - - - - - - - - - - - - - - - - - - - - - - - - - -
 Directory: fixtures/sys/block/sda/queue
-<<<<<<< HEAD
 Mode: 755
 # ttar - - - - - - - - - - - - - - - - - - - - - - - - - - - - - - - - - - - -
 Path: fixtures/sys/block/sda/queue/add_random
@@ -3374,402 +3370,6 @@
 Mode: 444
 # ttar - - - - - - - - - - - - - - - - - - - - - - - - - - - - - - - - - - - -
 Path: fixtures/sys/block/sda/queue/max_hw_sectors_kb
-Lines: 1
-32767
-Mode: 444
-# ttar - - - - - - - - - - - - - - - - - - - - - - - - - - - - - - - - - - - -
-Path: fixtures/sys/block/sda/queue/max_integrity_segments
-Lines: 1
-0
-Mode: 444
-# ttar - - - - - - - - - - - - - - - - - - - - - - - - - - - - - - - - - - - -
-Path: fixtures/sys/block/sda/queue/max_sectors_kb
-Lines: 1
-1280
-Mode: 644
-# ttar - - - - - - - - - - - - - - - - - - - - - - - - - - - - - - - - - - - -
-Path: fixtures/sys/block/sda/queue/max_segment_size
-Lines: 1
-65536
-Mode: 444
-# ttar - - - - - - - - - - - - - - - - - - - - - - - - - - - - - - - - - - - -
-Path: fixtures/sys/block/sda/queue/max_segments
-Lines: 1
-168
-Mode: 444
-# ttar - - - - - - - - - - - - - - - - - - - - - - - - - - - - - - - - - - - -
-Path: fixtures/sys/block/sda/queue/minimum_io_size
-Lines: 1
-512
-Mode: 444
-# ttar - - - - - - - - - - - - - - - - - - - - - - - - - - - - - - - - - - - -
-Path: fixtures/sys/block/sda/queue/nomerges
-Lines: 1
-0
-Mode: 644
-# ttar - - - - - - - - - - - - - - - - - - - - - - - - - - - - - - - - - - - -
-Path: fixtures/sys/block/sda/queue/nr_requests
-Lines: 1
-64
-Mode: 644
-# ttar - - - - - - - - - - - - - - - - - - - - - - - - - - - - - - - - - - - -
-Path: fixtures/sys/block/sda/queue/nr_zones
-Lines: 1
-0
-Mode: 444
-# ttar - - - - - - - - - - - - - - - - - - - - - - - - - - - - - - - - - - - -
-Path: fixtures/sys/block/sda/queue/optimal_io_size
-Lines: 1
-0
-Mode: 444
-# ttar - - - - - - - - - - - - - - - - - - - - - - - - - - - - - - - - - - - -
-Path: fixtures/sys/block/sda/queue/physical_block_size
-Lines: 1
-512
-Mode: 444
-# ttar - - - - - - - - - - - - - - - - - - - - - - - - - - - - - - - - - - - -
-Path: fixtures/sys/block/sda/queue/read_ahead_kb
-Lines: 1
-128
-Mode: 644
-# ttar - - - - - - - - - - - - - - - - - - - - - - - - - - - - - - - - - - - -
-Path: fixtures/sys/block/sda/queue/rotational
-Lines: 1
-1
-Mode: 644
-# ttar - - - - - - - - - - - - - - - - - - - - - - - - - - - - - - - - - - - -
-Path: fixtures/sys/block/sda/queue/rq_affinity
-Lines: 1
-1
-Mode: 644
-# ttar - - - - - - - - - - - - - - - - - - - - - - - - - - - - - - - - - - - -
-Path: fixtures/sys/block/sda/queue/scheduler
-Lines: 1
-mq-deadline kyber [bfq] none
-Mode: 644
-# ttar - - - - - - - - - - - - - - - - - - - - - - - - - - - - - - - - - - - -
-Path: fixtures/sys/block/sda/queue/wbt_lat_usec
-Lines: 1
-75000
-Mode: 644
-# ttar - - - - - - - - - - - - - - - - - - - - - - - - - - - - - - - - - - - -
-Path: fixtures/sys/block/sda/queue/write_cache
-Lines: 1
-write back
-Mode: 644
-# ttar - - - - - - - - - - - - - - - - - - - - - - - - - - - - - - - - - - - -
-Path: fixtures/sys/block/sda/queue/write_same_max_bytes
-Lines: 1
-0
-Mode: 444
-# ttar - - - - - - - - - - - - - - - - - - - - - - - - - - - - - - - - - - - -
-Path: fixtures/sys/block/sda/queue/write_zeroes_max_bytes
-Lines: 1
-0
-Mode: 444
-# ttar - - - - - - - - - - - - - - - - - - - - - - - - - - - - - - - - - - - -
-Path: fixtures/sys/block/sda/queue/zoned
-Lines: 1
-none
-Mode: 444
-# ttar - - - - - - - - - - - - - - - - - - - - - - - - - - - - - - - - - - - -
-Path: fixtures/sys/block/sda/stat
-Lines: 1
-9652963   396792 759304206   412943  8422549  6731723 286915323 13947418        0  5658367 19174573 1 2 3 12
-Mode: 664
-# ttar - - - - - - - - - - - - - - - - - - - - - - - - - - - - - - - - - - - -
-Directory: fixtures/sys/class
-Mode: 775
-# ttar - - - - - - - - - - - - - - - - - - - - - - - - - - - - - - - - - - - -
-Directory: fixtures/sys/class/fc_host
-Mode: 755
-# ttar - - - - - - - - - - - - - - - - - - - - - - - - - - - - - - - - - - - -
-Directory: fixtures/sys/class/fc_host/host0
-Mode: 755
-# ttar - - - - - - - - - - - - - - - - - - - - - - - - - - - - - - - - - - - -
-Path: fixtures/sys/class/fc_host/host0/dev_loss_tmo
-Lines: 1
-30
-Mode: 644
-# ttar - - - - - - - - - - - - - - - - - - - - - - - - - - - - - - - - - - - -
-Path: fixtures/sys/class/fc_host/host0/fabric_name
-Lines: 1
-0x0
-Mode: 644
-# ttar - - - - - - - - - - - - - - - - - - - - - - - - - - - - - - - - - - - -
-Path: fixtures/sys/class/fc_host/host0/node_name
-Lines: 1
-0x2000e0071bce95f2
-Mode: 644
-# ttar - - - - - - - - - - - - - - - - - - - - - - - - - - - - - - - - - - - -
-Path: fixtures/sys/class/fc_host/host0/port_id
-Lines: 1
-0x000002
-Mode: 644
-# ttar - - - - - - - - - - - - - - - - - - - - - - - - - - - - - - - - - - - -
-Path: fixtures/sys/class/fc_host/host0/port_name
-Lines: 1
-0x1000e0071bce95f2
-Mode: 644
-# ttar - - - - - - - - - - - - - - - - - - - - - - - - - - - - - - - - - - - -
-Path: fixtures/sys/class/fc_host/host0/port_state
-Lines: 1
-Online
-Mode: 644
-# ttar - - - - - - - - - - - - - - - - - - - - - - - - - - - - - - - - - - - -
-Path: fixtures/sys/class/fc_host/host0/port_type
-Lines: 1
-Point-To-Point (direct nport connection)
-Mode: 644
-# ttar - - - - - - - - - - - - - - - - - - - - - - - - - - - - - - - - - - - -
-Path: fixtures/sys/class/fc_host/host0/speed
-Lines: 1
-16 Gbit
-Mode: 644
-# ttar - - - - - - - - - - - - - - - - - - - - - - - - - - - - - - - - - - - -
-Directory: fixtures/sys/class/fc_host/host0/statistics
-Mode: 755
-# ttar - - - - - - - - - - - - - - - - - - - - - - - - - - - - - - - - - - - -
-Path: fixtures/sys/class/fc_host/host0/statistics/dumped_frames
-Lines: 1
-0xffffffffffffffff
-Mode: 644
-# ttar - - - - - - - - - - - - - - - - - - - - - - - - - - - - - - - - - - - -
-Path: fixtures/sys/class/fc_host/host0/statistics/error_frames
-Lines: 1
-0x0
-Mode: 644
-# ttar - - - - - - - - - - - - - - - - - - - - - - - - - - - - - - - - - - - -
-Path: fixtures/sys/class/fc_host/host0/statistics/fcp_packet_aborts
-Lines: 1
-0x13
-Mode: 644
-# ttar - - - - - - - - - - - - - - - - - - - - - - - - - - - - - - - - - - - -
-Path: fixtures/sys/class/fc_host/host0/statistics/invalid_crc_count
-Lines: 1
-0x2
-Mode: 644
-# ttar - - - - - - - - - - - - - - - - - - - - - - - - - - - - - - - - - - - -
-Path: fixtures/sys/class/fc_host/host0/statistics/invalid_tx_word_count
-Lines: 1
-0x8
-Mode: 644
-# ttar - - - - - - - - - - - - - - - - - - - - - - - - - - - - - - - - - - - -
-Path: fixtures/sys/class/fc_host/host0/statistics/link_failure_count
-Lines: 1
-0x9
-Mode: 644
-# ttar - - - - - - - - - - - - - - - - - - - - - - - - - - - - - - - - - - - -
-Path: fixtures/sys/class/fc_host/host0/statistics/loss_of_signal_count
-Lines: 1
-0x11
-Mode: 644
-# ttar - - - - - - - - - - - - - - - - - - - - - - - - - - - - - - - - - - - -
-Path: fixtures/sys/class/fc_host/host0/statistics/loss_of_sync_count
-Lines: 1
-0x10
-Mode: 644
-# ttar - - - - - - - - - - - - - - - - - - - - - - - - - - - - - - - - - - - -
-Path: fixtures/sys/class/fc_host/host0/statistics/nos_count
-Lines: 1
-0x12
-Mode: 644
-# ttar - - - - - - - - - - - - - - - - - - - - - - - - - - - - - - - - - - - -
-Path: fixtures/sys/class/fc_host/host0/statistics/rx_frames
-Lines: 1
-0x3
-Mode: 644
-# ttar - - - - - - - - - - - - - - - - - - - - - - - - - - - - - - - - - - - -
-Path: fixtures/sys/class/fc_host/host0/statistics/rx_words
-Lines: 1
-0x4
-Mode: 644
-# ttar - - - - - - - - - - - - - - - - - - - - - - - - - - - - - - - - - - - -
-Path: fixtures/sys/class/fc_host/host0/statistics/seconds_since_last_reset
-Lines: 1
-0x7
-Mode: 644
-# ttar - - - - - - - - - - - - - - - - - - - - - - - - - - - - - - - - - - - -
-Path: fixtures/sys/class/fc_host/host0/statistics/tx_frames
-Lines: 1
-0x5
-Mode: 644
-# ttar - - - - - - - - - - - - - - - - - - - - - - - - - - - - - - - - - - - -
-Path: fixtures/sys/class/fc_host/host0/statistics/tx_words
-Lines: 1
-0x6
-Mode: 644
-# ttar - - - - - - - - - - - - - - - - - - - - - - - - - - - - - - - - - - - -
-Path: fixtures/sys/class/fc_host/host0/supported_classes
-Lines: 1
-Class 3
-Mode: 644
-# ttar - - - - - - - - - - - - - - - - - - - - - - - - - - - - - - - - - - - -
-Path: fixtures/sys/class/fc_host/host0/supported_speeds
-Lines: 1
-4 Gbit, 8 Gbit, 16 Gbit
-Mode: 644
-# ttar - - - - - - - - - - - - - - - - - - - - - - - - - - - - - - - - - - - -
-Path: fixtures/sys/class/fc_host/host0/symbolic_name
-Lines: 1
-Emulex SN1100E2P FV12.4.270.3 DV12.4.0.0. HN:gotest. OS:Linux
-Mode: 644
-# ttar - - - - - - - - - - - - - - - - - - - - - - - - - - - - - - - - - - - -
-Directory: fixtures/sys/class/infiniband
-Mode: 755
-# ttar - - - - - - - - - - - - - - - - - - - - - - - - - - - - - - - - - - - -
-Directory: fixtures/sys/class/infiniband/mlx4_0
-=======
->>>>>>> e8d3e9b1
-Mode: 755
-# ttar - - - - - - - - - - - - - - - - - - - - - - - - - - - - - - - - - - - -
-Path: fixtures/sys/block/sda/queue/add_random
-Lines: 1
-1
-Mode: 644
-# ttar - - - - - - - - - - - - - - - - - - - - - - - - - - - - - - - - - - - -
-Path: fixtures/sys/block/sda/queue/chunk_sectors
-Lines: 1
-0
-Mode: 444
-# ttar - - - - - - - - - - - - - - - - - - - - - - - - - - - - - - - - - - - -
-Path: fixtures/sys/block/sda/queue/dax
-Lines: 1
-0
-Mode: 444
-# ttar - - - - - - - - - - - - - - - - - - - - - - - - - - - - - - - - - - - -
-Path: fixtures/sys/block/sda/queue/discard_granularity
-Lines: 1
-0
-Mode: 444
-# ttar - - - - - - - - - - - - - - - - - - - - - - - - - - - - - - - - - - - -
-<<<<<<< HEAD
-Path: fixtures/sys/class/infiniband/mlx4_0/ports/1/counters/VL15_dropped
-Lines: 1
-0
-Mode: 664
-# ttar - - - - - - - - - - - - - - - - - - - - - - - - - - - - - - - - - - - -
-Path: fixtures/sys/class/infiniband/mlx4_0/ports/1/counters/excessive_buffer_overrun_errors
-=======
-Path: fixtures/sys/block/sda/queue/discard_max_bytes
->>>>>>> e8d3e9b1
-Lines: 1
-0
-Mode: 644
-# ttar - - - - - - - - - - - - - - - - - - - - - - - - - - - - - - - - - - - -
-Path: fixtures/sys/block/sda/queue/discard_max_hw_bytes
-Lines: 1
-0
-Mode: 444
-# ttar - - - - - - - - - - - - - - - - - - - - - - - - - - - - - - - - - - - -
-Path: fixtures/sys/block/sda/queue/discard_zeroes_data
-Lines: 1
-0
-Mode: 444
-# ttar - - - - - - - - - - - - - - - - - - - - - - - - - - - - - - - - - - - -
-Path: fixtures/sys/block/sda/queue/fua
-Lines: 1
-0
-Mode: 444
-# ttar - - - - - - - - - - - - - - - - - - - - - - - - - - - - - - - - - - - -
-Path: fixtures/sys/block/sda/queue/hw_sector_size
-Lines: 1
-512
-Mode: 444
-# ttar - - - - - - - - - - - - - - - - - - - - - - - - - - - - - - - - - - - -
-Path: fixtures/sys/block/sda/queue/io_poll
-Lines: 1
-0
-Mode: 644
-# ttar - - - - - - - - - - - - - - - - - - - - - - - - - - - - - - - - - - - -
-Path: fixtures/sys/block/sda/queue/io_poll_delay
-Lines: 1
--1
-Mode: 644
-# ttar - - - - - - - - - - - - - - - - - - - - - - - - - - - - - - - - - - - -
-Path: fixtures/sys/block/sda/queue/io_timeout
-Lines: 1
-30000
-Mode: 644
-# ttar - - - - - - - - - - - - - - - - - - - - - - - - - - - - - - - - - - - -
-Directory: fixtures/sys/block/sda/queue/iosched
-Mode: 755
-# ttar - - - - - - - - - - - - - - - - - - - - - - - - - - - - - - - - - - - -
-Path: fixtures/sys/block/sda/queue/iosched/back_seek_max
-Lines: 1
-16384
-Mode: 644
-# ttar - - - - - - - - - - - - - - - - - - - - - - - - - - - - - - - - - - - -
-Path: fixtures/sys/block/sda/queue/iosched/back_seek_penalty
-Lines: 1
-2
-Mode: 644
-# ttar - - - - - - - - - - - - - - - - - - - - - - - - - - - - - - - - - - - -
-Path: fixtures/sys/block/sda/queue/iosched/fifo_expire_async
-Lines: 1
-250
-Mode: 644
-# ttar - - - - - - - - - - - - - - - - - - - - - - - - - - - - - - - - - - - -
-Path: fixtures/sys/block/sda/queue/iosched/fifo_expire_sync
-Lines: 1
-125
-Mode: 644
-# ttar - - - - - - - - - - - - - - - - - - - - - - - - - - - - - - - - - - - -
-Path: fixtures/sys/block/sda/queue/iosched/low_latency
-Lines: 1
-1
-Mode: 644
-# ttar - - - - - - - - - - - - - - - - - - - - - - - - - - - - - - - - - - - -
-Path: fixtures/sys/block/sda/queue/iosched/max_budget
-Lines: 1
-0
-Mode: 644
-# ttar - - - - - - - - - - - - - - - - - - - - - - - - - - - - - - - - - - - -
-Path: fixtures/sys/block/sda/queue/iosched/slice_idle
-Lines: 1
-8
-Mode: 644
-# ttar - - - - - - - - - - - - - - - - - - - - - - - - - - - - - - - - - - - -
-Path: fixtures/sys/block/sda/queue/iosched/slice_idle_us
-Lines: 1
-8000
-Mode: 644
-# ttar - - - - - - - - - - - - - - - - - - - - - - - - - - - - - - - - - - - -
-Path: fixtures/sys/block/sda/queue/iosched/strict_guarantees
-Lines: 1
-0
-Mode: 644
-# ttar - - - - - - - - - - - - - - - - - - - - - - - - - - - - - - - - - - - -
-Path: fixtures/sys/block/sda/queue/iosched/timeout_sync
-Lines: 1
-125
-Mode: 644
-# ttar - - - - - - - - - - - - - - - - - - - - - - - - - - - - - - - - - - - -
-Path: fixtures/sys/block/sda/queue/iostats
-Lines: 1
-1
-Mode: 644
-# ttar - - - - - - - - - - - - - - - - - - - - - - - - - - - - - - - - - - - -
-Path: fixtures/sys/block/sda/queue/logical_block_size
-Lines: 1
-512
-Mode: 444
-# ttar - - - - - - - - - - - - - - - - - - - - - - - - - - - - - - - - - - - -
-Path: fixtures/sys/block/sda/queue/max_discard_segments
-Lines: 1
-1
-Mode: 444
-# ttar - - - - - - - - - - - - - - - - - - - - - - - - - - - - - - - - - - - -
-<<<<<<< HEAD
-Path: fixtures/sys/class/infiniband/mlx4_0/ports/2/counters/VL15_dropped
-Lines: 1
-0
-Mode: 664
-# ttar - - - - - - - - - - - - - - - - - - - - - - - - - - - - - - - - - - - -
-Path: fixtures/sys/class/infiniband/mlx4_0/ports/2/counters/excessive_buffer_overrun_errors
-=======
-Path: fixtures/sys/block/sda/queue/max_hw_sectors_kb
->>>>>>> e8d3e9b1
 Lines: 1
 32767
 Mode: 444
@@ -4372,82 +3972,10 @@
 Point-To-Point (direct nport connection)
 Mode: 644
 # ttar - - - - - - - - - - - - - - - - - - - - - - - - - - - - - - - - - - - -
-<<<<<<< HEAD
-Directory: fixtures/sys/class/powercap/intel-rapl:a
-Mode: 755
-# ttar - - - - - - - - - - - - - - - - - - - - - - - - - - - - - - - - - - - -
-Path: fixtures/sys/class/powercap/intel-rapl:a/constraint_0_max_power_uw
-Lines: 1
-95000000
-Mode: 444
-# ttar - - - - - - - - - - - - - - - - - - - - - - - - - - - - - - - - - - - -
-Path: fixtures/sys/class/powercap/intel-rapl:a/constraint_0_name
-Lines: 1
-long_term
-Mode: 444
-# ttar - - - - - - - - - - - - - - - - - - - - - - - - - - - - - - - - - - - -
-Path: fixtures/sys/class/powercap/intel-rapl:a/constraint_0_power_limit_uw
-Lines: 1
-4090000000
-Mode: 644
-# ttar - - - - - - - - - - - - - - - - - - - - - - - - - - - - - - - - - - - -
-Path: fixtures/sys/class/powercap/intel-rapl:a/constraint_0_time_window_us
-Lines: 1
-999424
-Mode: 644
-# ttar - - - - - - - - - - - - - - - - - - - - - - - - - - - - - - - - - - - -
-Path: fixtures/sys/class/powercap/intel-rapl:a/constraint_1_max_power_uw
-Lines: 1
-0
-Mode: 444
-# ttar - - - - - - - - - - - - - - - - - - - - - - - - - - - - - - - - - - - -
-Path: fixtures/sys/class/powercap/intel-rapl:a/constraint_1_name
-Lines: 1
-short_term
-Mode: 444
-# ttar - - - - - - - - - - - - - - - - - - - - - - - - - - - - - - - - - - - -
-Path: fixtures/sys/class/powercap/intel-rapl:a/constraint_1_power_limit_uw
-Lines: 1
-4090000000
-Mode: 644
-# ttar - - - - - - - - - - - - - - - - - - - - - - - - - - - - - - - - - - - -
-Path: fixtures/sys/class/powercap/intel-rapl:a/constraint_1_time_window_us
-Lines: 1
-2440
-Mode: 644
-# ttar - - - - - - - - - - - - - - - - - - - - - - - - - - - - - - - - - - - -
-Path: fixtures/sys/class/powercap/intel-rapl:a/enabled
-Lines: 1
-1
-Mode: 644
-# ttar - - - - - - - - - - - - - - - - - - - - - - - - - - - - - - - - - - - -
-Path: fixtures/sys/class/powercap/intel-rapl:a/energy_uj
-Lines: 1
-240422366267
-Mode: 444
-# ttar - - - - - - - - - - - - - - - - - - - - - - - - - - - - - - - - - - - -
-Path: fixtures/sys/class/powercap/intel-rapl:a/max_energy_range_uj
-Lines: 1
-262143328850
-Mode: 444
-# ttar - - - - - - - - - - - - - - - - - - - - - - - - - - - - - - - - - - - -
-Path: fixtures/sys/class/powercap/intel-rapl:a/name
-Lines: 1
-package-10
-Mode: 444
-# ttar - - - - - - - - - - - - - - - - - - - - - - - - - - - - - - - - - - - -
-Path: fixtures/sys/class/powercap/intel-rapl:a/uevent
-Lines: 0
-Mode: 644
-# ttar - - - - - - - - - - - - - - - - - - - - - - - - - - - - - - - - - - - -
-Directory: fixtures/sys/class/thermal
-Mode: 775
-=======
 Path: fixtures/sys/class/fc_host/host0/speed
 Lines: 1
 16 Gbit
 Mode: 644
->>>>>>> e8d3e9b1
 # ttar - - - - - - - - - - - - - - - - - - - - - - - - - - - - - - - - - - - -
 Directory: fixtures/sys/class/fc_host/host0/statistics
 Mode: 755
@@ -5808,13 +5336,8 @@
 # ttar - - - - - - - - - - - - - - - - - - - - - - - - - - - - - - - - - - - -
 Path: fixtures/sys/devices/pci0000:00/0000:00:00.0/host0/port-0:0/end_device-0:0/target0:0:0/0:0:0:0/scsi_tape/nst0a/stats/read_ns
 Lines: 1
-<<<<<<< HEAD
--44000
-Mode: 664
-=======
 33788355744EOF
 Mode: 444
->>>>>>> e8d3e9b1
 # ttar - - - - - - - - - - - - - - - - - - - - - - - - - - - - - - - - - - - -
 Path: fixtures/sys/devices/pci0000:00/0000:00:00.0/host0/port-0:0/end_device-0:0/target0:0:0/0:0:0:0/scsi_tape/nst0a/stats/resid_cnt
 Lines: 1
@@ -6575,35 +6098,6 @@
 Directory: fixtures/sys/devices/system
 Mode: 775
 # ttar - - - - - - - - - - - - - - - - - - - - - - - - - - - - - - - - - - - -
-Directory: fixtures/sys/devices/system/node
-Mode: 775
-# ttar - - - - - - - - - - - - - - - - - - - - - - - - - - - - - - - - - - - -
-Directory: fixtures/sys/devices/system/node/node1
-Mode: 755
-# ttar - - - - - - - - - - - - - - - - - - - - - - - - - - - - - - - - - - - -
-Path: fixtures/sys/devices/system/node/node1/vmstat
-Lines: 6
-nr_free_pages 1
-nr_zone_inactive_anon 2
-nr_zone_active_anon 3
-nr_zone_inactive_file 4
-nr_zone_active_file 5
-nr_zone_unevictable 6
-Mode: 644
-# ttar - - - - - - - - - - - - - - - - - - - - - - - - - - - - - - - - - - - -
-Directory: fixtures/sys/devices/system/node/node2
-Mode: 755
-# ttar - - - - - - - - - - - - - - - - - - - - - - - - - - - - - - - - - - - -
-Path: fixtures/sys/devices/system/node/node2/vmstat
-Lines: 6
-nr_free_pages 7
-nr_zone_inactive_anon 8
-nr_zone_active_anon 9
-nr_zone_inactive_file 10
-nr_zone_active_file 11
-nr_zone_unevictable 12
-Mode: 644
-# ttar - - - - - - - - - - - - - - - - - - - - - - - - - - - - - - - - - - - -
 Directory: fixtures/sys/devices/system/clocksource
 Mode: 775
 # ttar - - - - - - - - - - - - - - - - - - - - - - - - - - - - - - - - - - - -
