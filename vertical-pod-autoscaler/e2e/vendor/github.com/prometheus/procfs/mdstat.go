// Copyright 2018 The Prometheus Authors
// Licensed under the Apache License, Version 2.0 (the "License");
// you may not use this file except in compliance with the License.
// You may obtain a copy of the License at
//
// http://www.apache.org/licenses/LICENSE-2.0
//
// Unless required by applicable law or agreed to in writing, software
// distributed under the License is distributed on an "AS IS" BASIS,
// WITHOUT WARRANTIES OR CONDITIONS OF ANY KIND, either express or implied.
// See the License for the specific language governing permissions and
// limitations under the License.

package procfs

import (
	"fmt"
	"os"
	"regexp"
	"strconv"
	"strings"
)

var (
	statusLineRE         = regexp.MustCompile(`(\d+) blocks .*\[(\d+)/(\d+)\] \[([U_]+)\]`)
	recoveryLineBlocksRE = regexp.MustCompile(`\((\d+)/\d+\)`)
	recoveryLinePctRE    = regexp.MustCompile(`= (.+)%`)
	recoveryLineFinishRE = regexp.MustCompile(`finish=(.+)min`)
	recoveryLineSpeedRE  = regexp.MustCompile(`speed=(.+)[A-Z]`)
	componentDeviceRE    = regexp.MustCompile(`(.*)\[\d+\]`)
)

// MDStat holds info parsed from /proc/mdstat.
type MDStat struct {
	// Name of the device.
	Name string
	// activity-state of the device.
	ActivityState string
	// Number of active disks.
	DisksActive int64
	// Total number of disks the device requires.
	DisksTotal int64
	// Number of failed disks.
	DisksFailed int64
	// Number of "down" disks. (the _ indicator in the status line)
	DisksDown int64
	// Spare disks in the device.
	DisksSpare int64
	// Number of blocks the device holds.
	BlocksTotal int64
	// Number of blocks on the device that are in sync.
	BlocksSynced int64
	// progress percentage of current sync
	BlocksSyncedPct float64
	// estimated finishing time for current sync (in minutes)
	BlocksSyncedFinishTime float64
	// current sync speed (in Kilobytes/sec)
	BlocksSyncedSpeed float64
	// Name of md component devices
	Devices []string
}

// MDStat parses an mdstat-file (/proc/mdstat) and returns a slice of
// structs containing the relevant info.  More information available here:
// https://raid.wiki.kernel.org/index.php/Mdstat
func (fs FS) MDStat() ([]MDStat, error) {
	data, err := os.ReadFile(fs.proc.Path("mdstat"))
	if err != nil {
		return nil, err
	}
	mdstat, err := parseMDStat(data)
	if err != nil {
		return nil, fmt.Errorf("%s: Cannot parse %v: %w", ErrFileParse, fs.proc.Path("mdstat"), err)
	}
	return mdstat, nil
}

// parseMDStat parses data from mdstat file (/proc/mdstat) and returns a slice of
// structs containing the relevant info.
func parseMDStat(mdStatData []byte) ([]MDStat, error) {
	mdStats := []MDStat{}
	lines := strings.Split(string(mdStatData), "\n")

	for i, line := range lines {
		if strings.TrimSpace(line) == "" || line[0] == ' ' ||
			strings.HasPrefix(line, "Personalities") ||
			strings.HasPrefix(line, "unused") {
			continue
		}

		deviceFields := strings.Fields(line)
		if len(deviceFields) < 3 {
			return nil, fmt.Errorf("%s: Expected 3+ lines, got %q", ErrFileParse, line)
		}
		mdName := deviceFields[0] // mdx
		state := deviceFields[2]  // active or inactive

		if len(lines) <= i+3 {
			return nil, fmt.Errorf("%w: Too few lines for md device: %q", ErrFileParse, mdName)
		}

		// Failed disks have the suffix (F) & Spare disks have the suffix (S).
		fail := int64(strings.Count(line, "(F)"))
		spare := int64(strings.Count(line, "(S)"))
		active, total, down, size, err := evalStatusLine(lines[i], lines[i+1])

		if err != nil {
			return nil, fmt.Errorf("%s: Cannot parse md device lines: %v: %w", ErrFileParse, active, err)
		}

		syncLineIdx := i + 2
		if strings.Contains(lines[i+2], "bitmap") { // skip bitmap line
			syncLineIdx++
		}

		// If device is syncing at the moment, get the number of currently
		// synced bytes, otherwise that number equals the size of the device.
		syncedBlocks := size
		speed := float64(0)
		finish := float64(0)
		pct := float64(0)
		recovering := strings.Contains(lines[syncLineIdx], "recovery")
		resyncing := strings.Contains(lines[syncLineIdx], "resync")
		checking := strings.Contains(lines[syncLineIdx], "check")

		// Append recovery and resyncing state info.
		if recovering || resyncing || checking {
			if recovering {
				state = "recovering"
			} else if checking {
				state = "checking"
			} else {
				state = "resyncing"
			}

			// Handle case when resync=PENDING or resync=DELAYED.
			if strings.Contains(lines[syncLineIdx], "PENDING") ||
				strings.Contains(lines[syncLineIdx], "DELAYED") {
				syncedBlocks = 0
			} else {
				syncedBlocks, pct, finish, speed, err = evalRecoveryLine(lines[syncLineIdx])
				if err != nil {
					return nil, fmt.Errorf("%s: Cannot parse sync line in md device: %q: %w", ErrFileParse, mdName, err)
				}
			}
		}

		mdStats = append(mdStats, MDStat{
			Name:                   mdName,
			ActivityState:          state,
			DisksActive:            active,
			DisksFailed:            fail,
			DisksDown:              down,
			DisksSpare:             spare,
			DisksTotal:             total,
			BlocksTotal:            size,
			BlocksSynced:           syncedBlocks,
			BlocksSyncedPct:        pct,
			BlocksSyncedFinishTime: finish,
			BlocksSyncedSpeed:      speed,
			Devices:                evalComponentDevices(deviceFields),
		})
	}

	return mdStats, nil
}

func evalStatusLine(deviceLine, statusLine string) (active, total, down, size int64, err error) {
	statusFields := strings.Fields(statusLine)
	if len(statusFields) < 1 {
<<<<<<< HEAD
		return 0, 0, 0, 0, fmt.Errorf("unexpected statusLine %q", statusLine)
=======
		return 0, 0, 0, 0, fmt.Errorf("%s: Unexpected statusline %q: %w", ErrFileParse, statusLine, err)
>>>>>>> acfd0dd7
	}

	sizeStr := statusFields[0]
	size, err = strconv.ParseInt(sizeStr, 10, 64)
	if err != nil {
		return 0, 0, 0, 0, fmt.Errorf("%s: Unexpected statusline %q: %w", ErrFileParse, statusLine, err)
	}

	if strings.Contains(deviceLine, "raid0") || strings.Contains(deviceLine, "linear") {
		// In the device deviceLine, only disks have a number associated with them in [].
		total = int64(strings.Count(deviceLine, "["))
		return total, total, 0, size, nil
	}

	if strings.Contains(deviceLine, "inactive") {
		return 0, 0, 0, size, nil
	}

	matches := statusLineRE.FindStringSubmatch(statusLine)
	if len(matches) != 5 {
		return 0, 0, 0, 0, fmt.Errorf("%s: Could not fild all substring matches %s: %w", ErrFileParse, statusLine, err)
	}

	total, err = strconv.ParseInt(matches[2], 10, 64)
	if err != nil {
		return 0, 0, 0, 0, fmt.Errorf("%s: Unexpected statusline %q: %w", ErrFileParse, statusLine, err)
	}

	active, err = strconv.ParseInt(matches[3], 10, 64)
	if err != nil {
		return 0, 0, 0, 0, fmt.Errorf("%s: Unexpected active %d: %w", ErrFileParse, active, err)
	}
	down = int64(strings.Count(matches[4], "_"))

	return active, total, down, size, nil
}

func evalRecoveryLine(recoveryLine string) (syncedBlocks int64, pct float64, finish float64, speed float64, err error) {
	matches := recoveryLineBlocksRE.FindStringSubmatch(recoveryLine)
	if len(matches) != 2 {
		return 0, 0, 0, 0, fmt.Errorf("%s: Unexpected recoveryLine %s: %w", ErrFileParse, recoveryLine, err)
	}

	syncedBlocks, err = strconv.ParseInt(matches[1], 10, 64)
	if err != nil {
		return 0, 0, 0, 0, fmt.Errorf("%s: Unexpected parsing of recoveryLine %q: %w", ErrFileParse, recoveryLine, err)
	}

	// Get percentage complete
	matches = recoveryLinePctRE.FindStringSubmatch(recoveryLine)
	if len(matches) != 2 {
		return syncedBlocks, 0, 0, 0, fmt.Errorf("%w: Unexpected recoveryLine matching percentage %s", ErrFileParse, recoveryLine)
	}
	pct, err = strconv.ParseFloat(strings.TrimSpace(matches[1]), 64)
	if err != nil {
		return syncedBlocks, 0, 0, 0, fmt.Errorf("%w: Error parsing float from recoveryLine %q", ErrFileParse, recoveryLine)
	}

	// Get time expected left to complete
	matches = recoveryLineFinishRE.FindStringSubmatch(recoveryLine)
	if len(matches) != 2 {
		return syncedBlocks, pct, 0, 0, fmt.Errorf("%w: Unexpected recoveryLine matching est. finish time: %s", ErrFileParse, recoveryLine)
	}
	finish, err = strconv.ParseFloat(matches[1], 64)
	if err != nil {
		return syncedBlocks, pct, 0, 0, fmt.Errorf("%w: Unable to parse float from recoveryLine: %q", ErrFileParse, recoveryLine)
	}

	// Get recovery speed
	matches = recoveryLineSpeedRE.FindStringSubmatch(recoveryLine)
	if len(matches) != 2 {
		return syncedBlocks, pct, finish, 0, fmt.Errorf("%w: Unexpected recoveryLine value: %s", ErrFileParse, recoveryLine)
	}
	speed, err = strconv.ParseFloat(matches[1], 64)
	if err != nil {
		return syncedBlocks, pct, finish, 0, fmt.Errorf("%s: Error parsing float from recoveryLine: %q: %w", ErrFileParse, recoveryLine, err)
	}

	return syncedBlocks, pct, finish, speed, nil
}

func evalComponentDevices(deviceFields []string) []string {
	mdComponentDevices := make([]string, 0)
	if len(deviceFields) > 3 {
		for _, field := range deviceFields[4:] {
			match := componentDeviceRE.FindStringSubmatch(field)
			if match == nil {
				continue
			}
			mdComponentDevices = append(mdComponentDevices, match[1])
		}
	}

	return mdComponentDevices
}<|MERGE_RESOLUTION|>--- conflicted
+++ resolved
@@ -168,11 +168,7 @@
 func evalStatusLine(deviceLine, statusLine string) (active, total, down, size int64, err error) {
 	statusFields := strings.Fields(statusLine)
 	if len(statusFields) < 1 {
-<<<<<<< HEAD
-		return 0, 0, 0, 0, fmt.Errorf("unexpected statusLine %q", statusLine)
-=======
 		return 0, 0, 0, 0, fmt.Errorf("%s: Unexpected statusline %q: %w", ErrFileParse, statusLine, err)
->>>>>>> acfd0dd7
 	}
 
 	sizeStr := statusFields[0]
