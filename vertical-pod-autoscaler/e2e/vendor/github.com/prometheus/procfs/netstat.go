--- conflicted
+++ resolved
@@ -63,16 +63,6 @@
 	scanner := bufio.NewScanner(file)
 	scanner.Scan()
 
-<<<<<<< HEAD
-		// Other strings represent per-CPU counters
-		for scanner.Scan() {
-			for num, counter := range strings.Fields(scanner.Text()) {
-				value, err := strconv.ParseUint(counter, 16, 64)
-				if err != nil {
-					return nil, err
-				}
-				netStatFile.Stats[headers[num]] = append(netStatFile.Stats[headers[num]], value)
-=======
 	// First string is always a header for stats
 	var headers []string
 	headers = append(headers, strings.Fields(scanner.Text())...)
@@ -83,7 +73,6 @@
 			value, err := strconv.ParseUint(counter, 16, 64)
 			if err != nil {
 				return NetStat{}, err
->>>>>>> acfd0dd7
 			}
 			netStat.Stats[headers[num]] = append(netStat.Stats[headers[num]], value)
 		}
