--- conflicted
+++ resolved
@@ -11,13 +11,8 @@
 // See the License for the specific language governing permissions and
 // limitations under the License.
 
-<<<<<<< HEAD
-//go:build linux && !386 && !amd64 && !arm && !arm64 && !mips && !mips64 && !mips64le && !mipsle && !ppc64 && !ppc64le && !riscv64 && !s390x
-// +build linux,!386,!amd64,!arm,!arm64,!mips,!mips64,!mips64le,!mipsle,!ppc64,!ppc64le,!riscv64,!s390x
-=======
 //go:build linux && !386 && !amd64 && !arm && !arm64 && !loong64 && !mips && !mips64 && !mips64le && !mipsle && !ppc64 && !ppc64le && !riscv64 && !s390x
 // +build linux,!386,!amd64,!arm,!arm64,!loong64,!mips,!mips64,!mips64le,!mipsle,!ppc64,!ppc64le,!riscv64,!s390x
->>>>>>> acfd0dd7
 
 package procfs
 
