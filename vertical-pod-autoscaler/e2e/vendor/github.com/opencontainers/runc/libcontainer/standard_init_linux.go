--- conflicted
+++ resolved
@@ -198,20 +198,12 @@
 	if err != nil {
 		return err
 	}
-<<<<<<< HEAD
-	// exec.LookPath might return no error for an executable residing on a
-	// file system mounted with noexec flag, so perform this extra check
-	// now while we can still return a proper error.
-	if err := system.Eaccess(name); err != nil {
-		return &os.PathError{Op: "exec", Path: name, Err: err}
-=======
 	// exec.LookPath in Go < 1.20 might return no error for an executable
 	// residing on a file system mounted with noexec flag, so perform this
 	// extra check now while we can still return a proper error.
 	// TODO: remove this once go < 1.20 is not supported.
 	if err := eaccess(name); err != nil {
 		return &os.PathError{Op: "eaccess", Path: name, Err: err}
->>>>>>> acfd0dd7
 	}
 
 	// Set seccomp as close to execve as possible, so as few syscalls take
