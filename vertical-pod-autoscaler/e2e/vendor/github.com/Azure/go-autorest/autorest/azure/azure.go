--- conflicted
+++ resolved
@@ -341,11 +341,7 @@
 					// Check if error is unwrapped ServiceError
 					decoder := autorest.NewDecoder(encodedAs, bytes.NewReader(b.Bytes()))
 					if err := decoder.Decode(&e.ServiceError); err != nil {
-<<<<<<< HEAD
-						return fmt.Errorf("autorest/azure: error response cannot be parsed: %q error: %v", b.String(), err)
-=======
 						return fmt.Errorf("autorest/azure: error response cannot be parsed: %q error: %v", b, err)
->>>>>>> e8d3e9b1
 					}
 
 					// for example, should the API return the literal value `null` as the response
@@ -368,11 +364,7 @@
 					rawBody := map[string]interface{}{}
 					decoder := autorest.NewDecoder(encodedAs, bytes.NewReader(b.Bytes()))
 					if err := decoder.Decode(&rawBody); err != nil {
-<<<<<<< HEAD
-						return fmt.Errorf("autorest/azure: error response cannot be parsed: %q error: %v", b.String(), err)
-=======
 						return fmt.Errorf("autorest/azure: error response cannot be parsed: %q error: %v", b, err)
->>>>>>> e8d3e9b1
 					}
 
 					e.ServiceError = &ServiceError{
