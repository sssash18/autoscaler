--- conflicted
+++ resolved
@@ -51,13 +51,10 @@
 	Storage             string `json:"storage"`
 	Synapse             string `json:"synapse"`
 	ServiceBus          string `json:"serviceBus"`
-<<<<<<< HEAD
-=======
 	SQLDatabase         string `json:"sqlDatabase"`
 	CosmosDB            string `json:"cosmosDB"`
 	ManagedHSM          string `json:"managedHSM"`
 	MicrosoftGraph      string `json:"microsoftGraph"`
->>>>>>> e8d3e9b1
 }
 
 // Environment represents a set of endpoints for each of Azure's Clouds.
@@ -91,10 +88,7 @@
 	TokenAudience                string             `json:"tokenAudience"`
 	APIManagementHostNameSuffix  string             `json:"apiManagementHostNameSuffix"`
 	SynapseEndpointSuffix        string             `json:"synapseEndpointSuffix"`
-<<<<<<< HEAD
-=======
 	DatalakeSuffix               string             `json:"datalakeSuffix"`
->>>>>>> e8d3e9b1
 	ResourceIdentifiers          ResourceIdentifier `json:"resourceIdentifiers"`
 }
 
@@ -130,10 +124,7 @@
 		TokenAudience:                "https://management.azure.com/",
 		APIManagementHostNameSuffix:  "azure-api.net",
 		SynapseEndpointSuffix:        "dev.azuresynapse.net",
-<<<<<<< HEAD
-=======
 		DatalakeSuffix:               "azuredatalakestore.net",
->>>>>>> e8d3e9b1
 		ResourceIdentifiers: ResourceIdentifier{
 			Graph:               "https://graph.windows.net/",
 			KeyVault:            "https://vault.azure.net",
@@ -144,13 +135,10 @@
 			Storage:             "https://storage.azure.com/",
 			Synapse:             "https://dev.azuresynapse.net",
 			ServiceBus:          "https://servicebus.azure.net/",
-<<<<<<< HEAD
-=======
 			SQLDatabase:         "https://database.windows.net/",
 			CosmosDB:            "https://cosmos.azure.com",
 			ManagedHSM:          "https://managedhsm.azure.net",
 			MicrosoftGraph:      "https://graph.microsoft.com/",
->>>>>>> e8d3e9b1
 		},
 	}
 
@@ -184,12 +172,8 @@
 		ContainerRegistryDNSSuffix:   "azurecr.us",
 		TokenAudience:                "https://management.usgovcloudapi.net/",
 		APIManagementHostNameSuffix:  "azure-api.us",
-<<<<<<< HEAD
-		SynapseEndpointSuffix:        NotAvailable,
-=======
 		SynapseEndpointSuffix:        "dev.azuresynapse.usgovcloudapi.net",
 		DatalakeSuffix:               NotAvailable,
->>>>>>> e8d3e9b1
 		ResourceIdentifiers: ResourceIdentifier{
 			Graph:               "https://graph.windows.net/",
 			KeyVault:            "https://vault.usgovcloudapi.net",
@@ -198,17 +182,12 @@
 			OperationalInsights: "https://api.loganalytics.us",
 			OSSRDBMS:            "https://ossrdbms-aad.database.usgovcloudapi.net",
 			Storage:             "https://storage.azure.com/",
-<<<<<<< HEAD
-			Synapse:             NotAvailable,
-			ServiceBus:          "https://servicebus.azure.net/",
-=======
 			Synapse:             "https://dev.azuresynapse.usgovcloudapi.net",
 			ServiceBus:          "https://servicebus.azure.net/",
 			SQLDatabase:         "https://database.usgovcloudapi.net/",
 			CosmosDB:            "https://cosmos.azure.com",
 			ManagedHSM:          NotAvailable,
 			MicrosoftGraph:      "https://graph.microsoft.us/",
->>>>>>> e8d3e9b1
 		},
 	}
 
@@ -243,10 +222,7 @@
 		TokenAudience:                "https://management.chinacloudapi.cn/",
 		APIManagementHostNameSuffix:  "azure-api.cn",
 		SynapseEndpointSuffix:        "dev.azuresynapse.azure.cn",
-<<<<<<< HEAD
-=======
 		DatalakeSuffix:               NotAvailable,
->>>>>>> e8d3e9b1
 		ResourceIdentifiers: ResourceIdentifier{
 			Graph:               "https://graph.chinacloudapi.cn/",
 			KeyVault:            "https://vault.azure.cn",
@@ -257,13 +233,10 @@
 			Storage:             "https://storage.azure.com/",
 			Synapse:             "https://dev.azuresynapse.net",
 			ServiceBus:          "https://servicebus.azure.net/",
-<<<<<<< HEAD
-=======
 			SQLDatabase:         "https://database.chinacloudapi.cn/",
 			CosmosDB:            "https://cosmos.azure.com",
 			ManagedHSM:          NotAvailable,
 			MicrosoftGraph:      "https://microsoftgraph.chinacloudapi.cn",
->>>>>>> e8d3e9b1
 		},
 	}
 
@@ -298,10 +271,7 @@
 		TokenAudience:                "https://management.microsoftazure.de/",
 		APIManagementHostNameSuffix:  NotAvailable,
 		SynapseEndpointSuffix:        NotAvailable,
-<<<<<<< HEAD
-=======
 		DatalakeSuffix:               NotAvailable,
->>>>>>> e8d3e9b1
 		ResourceIdentifiers: ResourceIdentifier{
 			Graph:               "https://graph.cloudapi.de/",
 			KeyVault:            "https://vault.microsoftazure.de",
@@ -312,13 +282,10 @@
 			Storage:             "https://storage.azure.com/",
 			Synapse:             NotAvailable,
 			ServiceBus:          "https://servicebus.azure.net/",
-<<<<<<< HEAD
-=======
 			SQLDatabase:         "https://database.cloudapi.de/",
 			CosmosDB:            "https://cosmos.azure.com",
 			ManagedHSM:          NotAvailable,
 			MicrosoftGraph:      NotAvailable,
->>>>>>> e8d3e9b1
 		},
 	}
 )
