--- conflicted
+++ resolved
@@ -1,8 +1,4 @@
-<<<<<<< HEAD
-// Copyright 2013-2022 The Cobra Authors
-=======
 // Copyright 2013-2023 The Cobra Authors
->>>>>>> acfd0dd7
 //
 // Licensed under the Apache License, Version 2.0 (the "License");
 // you may not use this file except in compliance with the License.
@@ -148,11 +144,7 @@
     local activeHelp=()
     __%[1]s_extract_activeHelp
 
-<<<<<<< HEAD
-    if [ $((directive & shellCompDirectiveFilterFileExt)) -ne 0 ]; then
-=======
     if (((directive & shellCompDirectiveFilterFileExt) != 0)); then
->>>>>>> acfd0dd7
         # File extension filtering
         local fullFilter filter filteringCmd
 
@@ -169,13 +161,8 @@
         # File completion for directories only
 
         local subdir
-<<<<<<< HEAD
-        subdir=$(printf "%%s" "${completions[0]}")
-        if [ -n "$subdir" ]; then
-=======
         subdir=${completions[0]}
         if [[ -n $subdir ]]; then
->>>>>>> acfd0dd7
             __%[1]s_debug "Listing directories in $subdir"
             pushd "$subdir" >/dev/null 2>&1 && _filedir -d && popd >/dev/null 2>&1 || return
         else
@@ -190,11 +177,7 @@
     __%[1]s_handle_special_char "$cur" =
 
     # Print the activeHelp statements before we finish
-<<<<<<< HEAD
-    if [ ${#activeHelp[*]} -ne 0 ]; then
-=======
     if ((${#activeHelp[*]} != 0)); then
->>>>>>> acfd0dd7
         printf "\n";
         printf "%%s\n" "${activeHelp[@]}"
         printf "\n"
@@ -214,16 +197,6 @@
 # Separate activeHelp lines from real completions.
 # Fills the $activeHelp and $completions arrays.
 __%[1]s_extract_activeHelp() {
-<<<<<<< HEAD
-    local activeHelpMarker="%[8]s"
-    local endIndex=${#activeHelpMarker}
-
-    while IFS='' read -r comp; do
-        if [ "${comp:0:endIndex}" = "$activeHelpMarker" ]; then
-            comp=${comp:endIndex}
-            __%[1]s_debug "ActiveHelp found: $comp"
-            if [ -n "$comp" ]; then
-=======
     local activeHelpMarker="%[9]s"
     local endIndex=${#activeHelpMarker}
 
@@ -232,18 +205,13 @@
             comp=${comp:endIndex}
             __%[1]s_debug "ActiveHelp found: $comp"
             if [[ -n $comp ]]; then
->>>>>>> acfd0dd7
                 activeHelp+=("$comp")
             fi
         else
             # Not an activeHelp line but a normal completion
             completions+=("$comp")
         fi
-<<<<<<< HEAD
-    done < <(printf "%%s\n" "${out}")
-=======
     done <<<"${out}"
->>>>>>> acfd0dd7
 }
 
 __%[1]s_handle_completion_types() {
@@ -343,11 +311,7 @@
 
             # Make sure we can fit a description of at least 8 characters
             # if we are to align the descriptions.
-<<<<<<< HEAD
-            if [[ $maxdesclength -gt 8 ]]; then
-=======
             if ((maxdesclength > 8)); then
->>>>>>> acfd0dd7
                 # Add the proper number of spaces to align the descriptions
                 for ((i = ${#comp} ; i < longest ; i++)); do
                     comp+=" "
@@ -359,13 +323,8 @@
 
             # If there is enough space for any description text,
             # truncate the descriptions that are too long for the shell width
-<<<<<<< HEAD
-            if [ $maxdesclength -gt 0 ]; then
-                if [ ${#desc} -gt $maxdesclength ]; then
-=======
             if ((maxdesclength > 0)); then
                 if ((${#desc} > maxdesclength)); then
->>>>>>> acfd0dd7
                     desc=${desc:0:$(( maxdesclength - 1 ))}
                     desc+="…"
                 fi
@@ -415,11 +374,7 @@
 # ex: ts=4 sw=4 et filetype=sh
 `, name, compCmd,
 		ShellCompDirectiveError, ShellCompDirectiveNoSpace, ShellCompDirectiveNoFileComp,
-<<<<<<< HEAD
-		ShellCompDirectiveFilterFileExt, ShellCompDirectiveFilterDirs,
-=======
 		ShellCompDirectiveFilterFileExt, ShellCompDirectiveFilterDirs, ShellCompDirectiveKeepOrder,
->>>>>>> acfd0dd7
 		activeHelpMarker))
 }
 
