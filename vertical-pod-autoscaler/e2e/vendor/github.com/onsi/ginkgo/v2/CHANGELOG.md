<<<<<<< HEAD
=======
## 2.9.4

### Fixes
- fix hang with ginkgo -p (#1192) [15d4bdc] - this addresses a _long_ standing issue related to Ginkgo hanging when a child process spawned by the test does not exit.

- fix: fail fast may cause Serial spec or cleanup Node interrupted (#1178) [8dea88b] - prior to this there was a small gap in which specs on other processes might start even if one process has tried to abort the suite.


### Maintenance
- Document run order when multiple setup nodes are at the same nesting level [903be81]

## 2.9.3

### Features
- Add RenderTimeline to GinkgoT() [c0c77b6]

### Fixes
- update Measure deprecation message. fixes #1176 [227c662]
- add newlines to GinkgoLogr (#1170) (#1171) [0de0e7c]

### Maintenance
- Bump commonmarker from 0.23.8 to 0.23.9 in /docs (#1183) [8b925ab]
- Bump nokogiri from 1.14.1 to 1.14.3 in /docs (#1184) [e3795a4]
- Bump golang.org/x/tools from 0.7.0 to 0.8.0 (#1182) [b453793]
- Bump actions/setup-go from 3 to 4 (#1164) [73ed75b]
- Bump github.com/onsi/gomega from 1.27.4 to 1.27.6 (#1173) [0a2bc64]
- Bump github.com/go-logr/logr from 1.2.3 to 1.2.4 (#1174) [f41c557]
- Bump golang.org/x/sys from 0.6.0 to 0.7.0 (#1179) [8e423e5]

## 2.9.2

### Maintenance
- Bump github.com/go-task/slim-sprig (#1167) [3fcc5bf]
- Bump github.com/onsi/gomega from 1.27.3 to 1.27.4 (#1163) [6143ffe]

## 2.9.1

### Fixes
This release fixes a longstanding issue where `ginkgo -coverpkg=./...` would not work.  This is now resolved and fixes [#1161](https://github.com/onsi/ginkgo/issues/1161) and [#995](https://github.com/onsi/ginkgo/issues/995)
- Support -coverpkg=./... [26ca1b5]
- document coverpkg a bit more clearly [fc44c3b]

### Maintenance
- bump various dependencies
- Improve Documentation and fix typo (#1158) [93de676]

## 2.9.0

### Features
- AttachProgressReporter is an experimental feature that allows users to provide arbitrary information when a ProgressReport is requested [28801fe]

- GinkgoT() has been expanded to include several Ginkgo-specific methods [2bd5a3b]

  The intent is to enable the development of third-party libraries that integrate deeply with Ginkgo using `GinkgoT()` to access Ginkgo's functionality.

## 2.8.4

### Features
- Add OmitSuiteSetupNodes to JunitReportConfig (#1147) [979fbc2]
- Add a reference to ginkgolinter in docs.index.md (#1143) [8432589]

### Fixes
- rename tools hack to see if it fixes things for downstream users [a8bb39a]

### Maintenance
- Bump golang.org/x/text (#1144) [41b2a8a]
- Bump github.com/onsi/gomega from 1.27.0 to 1.27.1 (#1142) [7c4f583]

## 2.8.3

Released to fix security issue in golang.org/x/net dependency

### Maintenance

- Bump golang.org/x/net from 0.6.0 to 0.7.0 (#1141) [fc1a02e]
- remove tools.go hack from documentation [0718693]

## 2.8.2

Ginkgo now includes a `tools.go` file in the root directory of the `ginkgo` package.  This should allow modules that simply `go get github.com/onsi/ginkgo/v2` to also pull in the CLI dependencies.  This obviates the need for consumers of Ginkgo to have their own `tools.go` file and makes it simpler to ensure that the version of the `ginkgo` CLI being used matches the version of the library.  You can simply run `go run github.com/onsi/ginkgo/v2/ginkgo` to run the version of the cli associated with your package go.mod.

### Maintenance

- Bump github.com/onsi/gomega from 1.26.0 to 1.27.0 (#1139) [5767b0a]
- Fix minor typos (#1138) [e1e9723]
- Fix link in V2 Migration Guide (#1137) [a588f60]

## 2.8.1

### Fixes
- lock around default report output to avoid triggering the race detector when calling By from goroutines [2d5075a]
- don't run ReportEntries through sprintf [febbe38]

### Maintenance
- Bump golang.org/x/tools from 0.5.0 to 0.6.0 (#1135) [11a4860]
- test: update matrix for Go 1.20 (#1130) [4890a62]
- Bump golang.org/x/sys from 0.4.0 to 0.5.0 (#1133) [a774638]
- Bump github.com/onsi/gomega from 1.25.0 to 1.26.0 (#1120) [3f233bd]
- Bump github-pages from 227 to 228 in /docs (#1131) [f9b8649]
- Bump activesupport from 6.0.6 to 6.0.6.1 in /docs (#1127) [6f8c042]
- Update index.md with instructions on how to upgrade Ginkgo [833a75e]

## 2.8.0

### Features

- Introduce GinkgoHelper() to track and exclude helper functions from potential CodeLocations [e19f556]

Modeled after `testing.T.Helper()`.  Now, rather than write code like:

```go
func helper(model Model) {
    Expect(model).WithOffset(1).To(BeValid())
    Expect(model.SerialNumber).WithOffset(1).To(MatchRegexp(/[a-f0-9]*/))
}
```

you can stop tracking offsets (which makes nesting composing helpers nearly impossible) and simply write:

```go
func helper(model Model) {
    GinkgoHelper()
    Expect(model).To(BeValid())
    Expect(model.SerialNumber).To(MatchRegexp(/[a-f0-9]*/))
}
```

- Introduce GinkgoLabelFilter() and Label().MatchesLabelFilter() to make it possible to programmatically match filters (fixes #1119) [2f6597c]

You can now write code like this:

```go
BeforeSuite(func() {
	if Label("slow").MatchesLabelFilter(GinkgoLabelFilter()) {
		// do slow setup
	}

	if Label("fast").MatchesLabelFilter(GinkgoLabelFilter()) {
		// do fast setup
	}
})
```

to programmatically check whether a given set of labels will match the configured `--label-filter`.

### Maintenance

- Bump webrick from 1.7.0 to 1.8.1 in /docs (#1125) [ea4966e]
- cdeql: add ruby language (#1124) [9dd275b]
- dependabot: add bundler package-ecosystem for docs (#1123) [14e7bdd]

## 2.7.1

### Fixes
- Bring back SuiteConfig.EmitSpecProgress to avoid compilation issue for consumers that set it manually [d2a1cb0]

### Maintenance
- Bump github.com/onsi/gomega from 1.24.2 to 1.25.0 (#1118) [cafece6]
- Bump golang.org/x/tools from 0.4.0 to 0.5.0 (#1111) [eda66c2]
- Bump golang.org/x/sys from 0.3.0 to 0.4.0 (#1112) [ac5ccaa]
- Bump github.com/onsi/gomega from 1.24.1 to 1.24.2 (#1097) [eee6480]

## 2.7.0

### Features
- Introduce ContinueOnFailure for Ordered containers [e0123ca] - Ordered containers that are also decorated with ContinueOnFailure will not stop running specs after the first spec fails.
- Support for bootstrap commands to use custom data for templates (#1110) [7a2b242]
- Support for labels and pending decorator in ginkgo outline output (#1113) [e6e3b98]
- Color aliases for custom color support (#1101) [49fab7a]

### Fixes
- correctly ensure deterministic spec order, even if specs are generated by iterating over a map [89dda20]
- Fix a bug where timedout specs were not correctly treated as failures when determining whether or not to run AfterAlls in an Ordered container.
- Ensure go test coverprofile outputs to the expected location (#1105) [b0bd77b]

## 2.6.1

### Features
- Override formatter colors from envvars - this is a new feature but an alternative approach involving config files might be taken in the future (#1095) [60240d1]

### Fixes
- GinkgoRecover now supports ignoring panics that match a specific, hidden, interface [301f3e2]

### Maintenance
- Bump github.com/onsi/gomega from 1.24.0 to 1.24.1 (#1077) [3643823]
- Bump golang.org/x/tools from 0.2.0 to 0.4.0 (#1090) [f9f856e]
- Bump nokogiri from 1.13.9 to 1.13.10 in /docs (#1091) [0d7087e]

## 2.6.0

### Features
- `ReportBeforeSuite` provides access to the suite report before the suite begins.
- Add junit config option for omitting leafnodetype (#1088) [956e6d2]
- Add support to customize junit report config to omit spec labels (#1087) [de44005]

### Fixes
- Fix stack trace pruning so that it has a chance of working on windows [2165648]

## 2.5.1

### Fixes
- skipped tests only show as 'S' when running with -v [3ab38ae]
- Fix typo in docs/index.md (#1082) [55fc58d]
- Fix typo in docs/index.md (#1081) [8a14f1f]
- Fix link notation in docs/index.md (#1080) [2669612]
- Fix typo in `--progress` deprecation message (#1076) [b4b7edc]

### Maintenance
- chore: Included githubactions in the dependabot config (#976) [baea341]
- Bump golang.org/x/sys from 0.1.0 to 0.2.0 (#1075) [9646297]

## 2.5.0

### Ginkgo output now includes a timeline-view of the spec

This commit changes Ginkgo's default output.  Spec details are now
presented as a **timeline** that includes events that occur during the spec
lifecycle interleaved with any GinkgoWriter content.  This makes is much easier
to understand the flow of a spec and where a given failure occurs.

The --progress, --slow-spec-threshold, --always-emit-ginkgo-writer flags
and the SuppressProgressReporting decorator have all been deprecated.  Instead
the existing -v and -vv flags better capture the level of verbosity to display.  However,
a new --show-node-events flag is added to include node `> Enter` and `< Exit` events
in the spec timeline.

In addition, JUnit reports now include the timeline (rendered with -vv) and custom JUnit
reports can be configured and generated using
`GenerateJUnitReportWithConfig(report types.Report, dst string, config JunitReportConfig)`

Code should continue to work unchanged with this version of Ginkgo - however if you have tooling that
was relying on the specific output format of Ginkgo you _may_ run into issues.  Ginkgo's console output is not guaranteed to be stable for tooling and automation purposes.  You should, instead, use Ginkgo's JSON format
to build tooling on top of as it has stronger guarantees to be stable from version to version.

### Features
- Provide details about which timeout expired [0f2fa27]

### Fixes
- Add Support Policy to docs [c70867a]

### Maintenance
- Bump github.com/onsi/gomega from 1.22.1 to 1.23.0 (#1070) [bb3b4e2]

>>>>>>> acfd0dd7
## 2.4.0

### Features

- DeferCleanup supports functions with multiple-return values [5e33c75]
- Add GinkgoLogr (#1067) [bf78c28]
- Introduction of 'MustPassRepeatedly' decorator (#1051) [047c02f]

### Fixes
- correcting some typos (#1064) [1403d3c]
<<<<<<< HEAD
- fix flaky internal_integration interupt specs [2105ba3]
=======
- fix flaky internal_integration interrupt specs [2105ba3]
>>>>>>> acfd0dd7
- Correct busted link in README [be6b5b9]

### Maintenance
- Bump actions/checkout from 2 to 3 (#1062) [8a2f483]
- Bump golang.org/x/tools from 0.1.12 to 0.2.0 (#1065) [529c4e8]
- Bump github/codeql-action from 1 to 2 (#1061) [da09146]
- Bump actions/setup-go from 2 to 3 (#1060) [918040d]
- Bump github.com/onsi/gomega from 1.22.0 to 1.22.1 (#1053) [2098e4d]
- Bump nokogiri from 1.13.8 to 1.13.9 in /docs (#1066) [1d74122]
- Add GHA to dependabot config [4442772]

## 2.3.1

## Fixes
Several users were invoking `ginkgo` by installing the latest version of the cli via `go install github.com/onsi/ginkgo/v2/ginkgo@latest`.  When 2.3.0 was released this resulted in an influx of issues as CI systems failed due to a change in the internal contract between the Ginkgo CLI and the Ginkgo library.  Ginkgo only supports running the same version of the library as the cli (which is why both are packaged in the same repository).

With this patch release, the ginkgo CLI can now identify a version mismatch and emit a helpful error message.

- Ginkgo cli can identify version mismatches and emit a helpful error message [bc4ae2f]
- further emphasize that a version match is required when running Ginkgo on CI and/or locally [2691dd8]

### Maintenance
- bump gomega to v1.22.0 [822a937]

## 2.3.0

### Interruptible Nodes and Timeouts

Ginkgo now supports per-node and per-spec timeouts on interruptible nodes.  Check out the [documentation for all the details](https://onsi.github.io/ginkgo/#spec-timeouts-and-interruptible-nodes) but the gist is you can now write specs like this:

```go
It("is interruptible", func(ctx SpecContext) { // or context.Context instead of SpecContext, both are valid.
    // do things until `ctx.Done()` is closed, for example:
    req, err := http.NewRequestWithContext(ctx, "POST", "/build-widgets", nil)
    Expect(err).NotTo(HaveOccured())
    _, err := http.DefaultClient.Do(req)
    Expect(err).NotTo(HaveOccured())

    Eventually(client.WidgetCount).WithContext(ctx).Should(Equal(17))
}, NodeTimeout(time.Second*20), GracePeriod(5*time.Second))
```

and have Ginkgo ensure that the node completes before the timeout elapses.  If it does elapse, or if an external interrupt is received (e.g. `^C`) then Ginkgo will cancel the context and wait for the Grace Period for the node to exit before proceeding with any cleanup nodes associated with the spec.  The `ctx` provided by Ginkgo can also be passed down to Gomega's `Eventually` to have all assertions within the node governed by a single deadline.

### Features

- Ginkgo now records any additional failures that occur during the cleanup of a failed spec.  In prior versions this information was quietly discarded, but the introduction of a more rigorous approach to timeouts and interruptions allows Ginkgo to better track subsequent failures.
- `SpecContext` also provides a mechanism for third-party libraries to provide additional information when a Progress Report is generated.  Gomega uses this to provide the current state of an `Eventually().WithContext()` assertion when a Progress Report is requested.
- DescribeTable now exits with an error if it is not passed any Entries [a4c9865]

## Fixes
- fixes crashes on newer Ruby 3 installations by upgrading github-pages gem dependency [92c88d5]
- Make the outline command able to use the DSL import [1be2427]

## Maintenance
- chore(docs): delete no meaning d [57c373c]
- chore(docs): Fix hyperlinks [30526d5]
- chore(docs): fix code blocks without language settings [cf611c4]
- fix intra-doc link [b541bcb]

## 2.2.0

### Generate real-time Progress Reports [f91377c]

Ginkgo can now generate Progress Reports to point users at the current running line of code (including a preview of the actual source code) and a best guess at the most relevant subroutines.

These Progress Reports allow users to debug stuck or slow tests without exiting the Ginkgo process.  A Progress Report can be generated at any time by sending Ginkgo a `SIGINFO` (`^T` on MacOS/BSD) or `SIGUSR1`.

In addition, the user can specify `--poll-progress-after` and `--poll-progress-interval` to have Ginkgo start periodically emitting progress reports if a given node takes too long.  These can be overriden/set on a per-node basis with the `PollProgressAfter` and `PollProgressInterval` decorators.

Progress Reports are emitted to stdout, and also stored in the machine-redable report formats that Ginkgo supports.

Ginkgo also uses this progress reporting infrastructure under the hood when handling timeouts and interrupts.  This yields much more focused, useful, and informative stack traces than previously.

### Features
- `BeforeSuite`, `AfterSuite`, `SynchronizedBeforeSuite`, `SynchronizedAfterSuite`, and `ReportAfterSuite` now support (the relevant subset of) decorators.  These can be passed in _after_ the callback functions that are usually passed into these nodes.

  As a result the **signature of these methods has changed** and now includes a trailing `args ...interface{}`.  For most users simply using the DSL, this change is transparent.  However if you were assigning one of these functions to a custom variable (or passing it around) then your code may need to change to reflect the new signature.

### Maintenance
- Modernize the invocation of Ginkgo in github actions [0ffde58]
- Update reocmmended CI settings in docs [896bbb9]
- Speed up unnecessarily slow integration test [6d3a90e]

## 2.1.6

### Fixes
- Add `SuppressProgressReporting` decorator to turn off --progress announcements for a given node [dfef62a]
- chore: remove duplicate word in comments [7373214]

## 2.1.5

### Fixes
- drop -mod=mod instructions; fixes #1026 [6ad7138]
- Ensure `CurrentSpecReport` and `AddReportEntry` are thread-safe [817c09b]
- remove stale importmap gcflags flag test [3cd8b93]
- Always emit spec summary [5cf23e2] - even when only one spec has failed
- Fix ReportAfterSuite usage in docs [b1864ad]
- fixed typo (#997) [219cc00]
- TrimRight is not designed to trim Suffix [71ebb74]
- refactor: replace strings.Replace with strings.ReplaceAll (#978) [143d208]
- fix syntax in examples (#975) [b69554f]

### Maintenance
- Bump github.com/onsi/gomega from 1.20.0 to 1.20.1 (#1027) [e5dfce4]
- Bump tzinfo from 1.2.9 to 1.2.10 in /docs (#1006) [7ae91c4]
- Bump github.com/onsi/gomega from 1.19.0 to 1.20.0 (#1005) [e87a85a]
- test: add new Go 1.19 to test matrix (#1014) [bbefe12]
- Bump golang.org/x/tools from 0.1.11 to 0.1.12 (#1012) [9327906]
- Bump golang.org/x/tools from 0.1.10 to 0.1.11 (#993) [f44af96]
- Bump nokogiri from 1.13.3 to 1.13.6 in /docs (#981) [ef336aa]

## 2.1.4

### Fixes
- Numerous documentation typos
- Prepend `when` when using `When` (this behavior was in 1.x but unintentionally lost during the 2.0 rewrite) [efce903]
- improve error message when a parallel process fails to report back [a7bd1fe]
- guard against concurrent map writes in DeprecationTracker [0976569]
- Invoke reporting nodes during dry-run (fixes #956 and #935) [aae4480]
- Fix ginkgo import circle [f779385]

## 2.1.3

See [https://onsi.github.io/ginkgo/MIGRATING_TO_V2](https://onsi.github.io/ginkgo/MIGRATING_TO_V2) for details on V2.

### Fixes
- Calling By in a container node now emits a useful error. [ff12cee]

## 2.1.2

### Fixes

- Track location of focused specs correctly in `ginkgo unfocus` [a612ff1]
- Profiling suites with focused specs no longer generates an erroneous failure message [8fbfa02]
- Several documentation typos fixed.  Big thanks to everyone who helped catch them and report/fix them!

## 2.1.1

See [https://onsi.github.io/ginkgo/MIGRATING_TO_V2](https://onsi.github.io/ginkgo/MIGRATING_TO_V2) for details on V2.

### Fixes
- Suites that only import the new dsl packages are now correctly identified as Ginkgo suites [ec17e17]

## 2.1.0

See [https://onsi.github.io/ginkgo/MIGRATING_TO_V2](https://onsi.github.io/ginkgo/MIGRATING_TO_V2) for details on V2.

2.1.0 is a minor release with a few tweaks:

- Introduce new DSL packages to enable users to pick-and-choose which portions of the DSL to dot-import. [90868e2]  More details [here](https://onsi.github.io/ginkgo/#alternatives-to-dot-importing-ginkgo).
- Add error check for invalid/nil parameters to DescribeTable [6f8577e]
- Myriad docs typos fixed (thanks everyone!) [718542a, ecb7098, 146654c, a8f9913, 6bdffde, 03dcd7e]

## 2.0.0

See [https://onsi.github.io/ginkgo/MIGRATING_TO_V2](https://onsi.github.io/ginkgo/MIGRATING_TO_V2)

## 1.16.5

Ginkgo 2.0 now has a Release Candidate.  1.16.5 advertises the existence of the RC.
1.16.5 deprecates GinkgoParallelNode in favor of GinkgoParallelProcess

You can silence the RC advertisement by setting an `ACK_GINKGO_RC=true` environment variable or creating a file in your home directory called `.ack-ginkgo-rc`

## 1.16.4

### Fixes
1.16.4 retracts 1.16.3.  There are no code changes.  The 1.16.3 tag was associated with the wrong commit and an attempt to change it after-the-fact has proven problematic.  1.16.4 retracts 1.16.3 in Ginkgo's go.mod and creates a new, correctly tagged, release.

## 1.16.3

### Features
- Measure is now deprecated and emits a deprecation warning.

## 1.16.2

### Fixes
- Deprecations can be suppressed by setting an `ACK_GINKGO_DEPRECATIONS=<semver>` environment variable.

## 1.16.1

### Fixes
- Suppress --stream deprecation warning on windows (#793)

## 1.16.0

### Features
- Advertise Ginkgo 2.0.  Introduce deprecations. [9ef1913]
    - Update README.md to advertise that Ginkgo 2.0 is coming.
    - Backport the 2.0 DeprecationTracker and start alerting users
    about upcoming deprecations.

- Add slim-sprig template functions to bootstrap/generate (#775) [9162b86]

- Fix accidental reference to 1488 (#784) [9fb7fe4]

## 1.15.2

### Fixes
- ignore blank `-focus` and `-skip` flags (#780) [e90a4a0]

## 1.15.1

### Fixes
- reporters/junit: Use `system-out` element instead of `passed` (#769) [9eda305]

## 1.15.0

### Features
- Adds 'outline' command to print the outline of specs/containers in a file (#754) [071c369] [6803cc3] [935b538] [06744e8] [0c40583]
- Add support for using template to generate tests (#752) [efb9e69]
- Add a Chinese Doc #755 (#756) [5207632]
- cli: allow multiple -focus and -skip flags (#736) [9a782fb]

### Fixes
- Add _internal to filename of tests created with internal flag (#751) [43c12da]

## 1.14.2

### Fixes
- correct handling windows backslash in import path (#721) [97f3d51]
- Add additional methods to GinkgoT() to improve compatibility with the testing.TB interface [b5fe44d]

## 1.14.1

### Fixes
- Discard exported method declaration when running ginkgo bootstrap (#558) [f4b0240]

## 1.14.0

### Features
- Defer running top-level container nodes until RunSpecs is called [d44dedf]
- [Document Ginkgo lifecycle](http://onsi.github.io/ginkgo/#understanding-ginkgos-lifecycle)
- Add `extensions/globals` package (#692) [3295c8f] - this can be helpful in contexts where you are test-driving your test-generation code (see [#692](https://github.com/onsi/ginkgo/pull/692))
- Print Skip reason in JUnit reporter if one was provided [820dfab]

## 1.13.0

### Features
- Add a version of table.Entry that allows dumping the entry parameters. (#689) [21eaef2]

### Fixes
- Ensure integration tests pass in an environment sans GOPATH [606fba2]
- Add books package (#568) [fc0e44e]
- doc(readme): installation via "tools package" (#677) [83bb20e]
- Solve the undefined: unix.Dup2 compile error on mips64le (#680) [0624f75]
- Import package without dot (#687) [6321024]
- Fix integration tests to stop require GOPATH (#686) [a912ec5]

## 1.12.3

### Fixes
- Print correct code location of failing table test (#666) [c6d7afb]

## 1.12.2

### Fixes
- Update dependencies [ea4a036]

## 1.12.1

### Fixes
- Make unfocus ("blur") much faster (#674) [8b18061]
- Fix typo (#673) [7fdcbe8]
- Test against 1.14 and remove 1.12 [d5c2ad6]
- Test if a coverprofile content is empty before checking its latest character (#670) [14d9fa2]
- replace tail package with maintained one. this fixes go get errors (#667) [4ba33d4]
- improve ginkgo performance - makes progress on #644 [a14f98e]
- fix convert integration tests [1f8ba69]
- fix typo successful -> successful (#663) [1ea49cf]
- Fix invalid link (#658) [b886136]
- convert utility : Include comments from source (#657) [1077c6d]
- Explain what BDD means [d79e7fb]
- skip race detector test on unsupported platform (#642) [f8ab89d]
- Use Dup2 from golang.org/x/sys/unix instead of syscallDup (#638) [5d53c55]
- Fix missing newline in combined coverage file (#641) [6a07ea2]
- check if a spec is run before returning SpecSummary (#645) [8850000]

## 1.12.0

### Features
- Add module definition (#630) [78916ab]

## 1.11.0

### Features
- Add syscall for riscv64 architecture [f66e896]
- teamcity reporter: output location of test failure as well as test definition (#626) [9869142]
- teamcity reporter: output newline after every service message (#625) [3cfa02d]
- Add support for go module when running `generate` command (#578) [9c89e3f]

## 1.10.3

### Fixes
- Set go_import_path in travis.yml to allow internal packages in forks (#607) [3b721db]
- Add integration test [d90e0dc]
- Fix coverage files combining [e5dde8c]
- A new CLI option: -ginkgo.reportFile <file path> (#601) [034fd25]

## 1.10.2

### Fixes
- speed up table entry generateIt() (#609) [5049dc5]
- Fix. Write errors to stderr instead of stdout (#610) [7bb3091]

## 1.10.1

### Fixes
- stack backtrace: fix skipping (#600) [2a4c0bd]

## 1.10.0

### Fixes
- stack backtrace: fix alignment and skipping [66915d6]
- fix typo in documentation [8f97b93]

## 1.9.0

### Features
- Option to print output into report, when tests have passed [0545415]

### Fixes
- Fixed typos in comments [0ecbc58]
- gofmt code [a7f8bfb]
- Simplify code [7454d00]
- Simplify concatenation, incrementation and function assignment [4825557]
- Avoid unnecessary conversions [9d9403c]
- JUnit: include more detailed information about panic [19cca4b]
- Print help to stdout when the user asks for help [4cb7441]


## 1.8.0

### New Features
- allow config of the vet flag for `go test` (#562) [3cd45fa]
- Support projects using go modules [d56ee76]

### Fixes and Minor Improvements
- chore(godoc): fixes typos in Measurement funcs [dbaca8e]
- Optimize focus to avoid allocations [f493786]
- Ensure generated test file names are underscored [505cc35]

## 1.7.0

### New Features
- Add JustAfterEach (#484) [0d4f080]

### Fixes
- Correctly round suite time in junit reporter [2445fc1]
- Avoid using -i argument to go test for Golang 1.10+ [46bbc26]

## 1.6.0

### New Features
- add --debug flag to emit node output to files (#499) [39febac]

### Fixes
- fix: for `go vet` to pass [69338ec]
- docs: fix for contributing instructions [7004cb1]
- consolidate and streamline contribution docs (#494) [d848015]
- Make generated Junit file compatible with "Maven Surefire" (#488) [e51bee6]
- all: gofmt [000d317]
- Increase eventually timeout to 30s [c73579c]
- Clarify asynchronous test behavior [294d8f4]
- Travis badge should only show master [26d2143]

## 1.5.0 5/10/2018

### New Features
- Supports go v1.10 (#443, #446, #451) [e873237, 468e89e, e37dbfe, a37f4c0, c0b857d, bca5260, 4177ca8]
- Add a When() synonym for Context() (#386) [747514b, 7484dad, 7354a07, dd826c8]
- Re-add noisySkippings flag [652e15c]
- Allow coverage to be displayed for focused specs (#367) [11459a8]
- Handle -outputdir flag (#364) [228e3a8]
- Handle -coverprofile flag (#355) [43392d5]

### Fixes
- When using custom reporters register the custom reporters *before* the default reporter.  This allows users to see the output of any print statements in their customer reporters. (#365) [8382b23]
- When running a test and calculating the coverage using the `-coverprofile` and `-outputdir` flags, Ginkgo fails with an error if the directory does not exist. This is due to an [issue in go 1.10](https://github.com/golang/go/issues/24588) (#446) [b36a6e0]
- `unfocus` command ignores vendor folder (#459) [e5e551c, c556e43, a3b6351, 9a820dd]
- Ignore packages whose tests are all ignored by go (#456) [7430ca7, 6d8be98]
- Increase the threshold when checking time measurements (#455) [2f714bf, 68f622c]
- Fix race condition in coverage tests (#423) [a5a8ff7, ab9c08b]
- Add an extra new line after reporting spec run completion for test2json [874520d]
- added name name field to junit reported testsuite [ae61c63]
- Do not set the run time of a spec when the dryRun flag is used (#438) [457e2d9, ba8e856]
- Process FWhen and FSpecify when unfocusing (#434) [9008c7b, ee65bd, df87dfe]
- Synchronies the access to the state of specs to avoid race conditions (#430) [7d481bc, ae6829d]
- Added Duration on GinkgoTestDescription (#383) [5f49dad, 528417e, 0747408, 329d7ed]
- Fix Ginkgo stack trace on failure for Specify (#415) [b977ede, 65ca40e, 6c46eb8]
- Update README with Go 1.6+, Golang -> Go (#409) [17f6b97, bc14b66, 20d1598]
- Use fmt.Errorf instead of errors.New(fmt.Sprintf (#401) [a299f56, 44e2eaa]
- Imports in generated code should follow conventions (#398) [0bec0b0, e8536d8]
- Prevent data race error when Recording a benchmark value from multiple go routines (#390) [c0c4881, 7a241e9]
- Replace GOPATH in Environment [4b883f0]


## 1.4.0 7/16/2017

- `ginkgo` now provides a hint if you accidentally forget to run `ginkgo bootstrap` to generate a `*_suite_test.go` file that actually invokes the Ginkgo test runner. [#345](https://github.com/onsi/ginkgo/pull/345)
- thanks to improvements in `go test -c` `ginkgo` no longer needs to fix Go's compilation output to ensure compilation errors are expressed relative to the CWD. [#357]
- `ginkgo watch -watchRegExp=...` allows you to specify a custom regular expression to watch.  Only files matching the regular expression are watched for changes (the default is `\.go$`) [#356]
- `ginkgo` now always emits compilation output.  Previously, only failed compilation output was printed out. [#277]
- `ginkgo -requireSuite` now fails the test run if there are `*_test.go` files but `go test` fails to detect any tests.  Typically this means you forgot to run `ginkgo bootstrap` to generate a suite file. [#344]
- `ginkgo -timeout=DURATION` allows you to adjust the timeout for the entire test suite (default is 24 hours) [#248]

## 1.3.0 3/28/2017

Improvements:

- Significantly improved parallel test distribution.  Now instead of pre-sharding test cases across workers (which can result in idle workers and poor test performance) Ginkgo uses a shared queue to keep all workers busy until all tests are complete.  This improves test-time performance and consistency.
- `Skip(message)` can be used to skip the current test.
- Added `extensions/table` - a Ginkgo DSL for [Table Driven Tests](http://onsi.github.io/ginkgo/#table-driven-tests)
- Add `GinkgoRandomSeed()` - shorthand for `config.GinkgoConfig.RandomSeed`
- Support for retrying flaky tests with `--flakeAttempts`
- `ginkgo ./...` now recurses as you'd expect
- Added `Specify` a synonym for `It`
- Support colorise on Windows
- Broader support for various go compilation flags in the `ginkgo` CLI

Bug Fixes:

- Ginkgo tests now fail when you `panic(nil)` (#167)

## 1.2.0 5/31/2015

Improvements

- `ginkgo -coverpkg` calls down to `go test -coverpkg` (#160)
- `ginkgo -afterSuiteHook COMMAND` invokes the passed-in `COMMAND` after a test suite completes (#152)
- Relaxed requirement for Go 1.4+.  `ginkgo` now works with Go v1.3+ (#166)

## 1.2.0-beta

Ginkgo now requires Go 1.4+

Improvements:

- Call reporters in reverse order when announcing spec completion -- allows custom reporters to emit output before the default reporter does.
- Improved focus behavior.  Now, this:

    ```golang
    FDescribe("Some describe", func() {
        It("A", func() {})

        FIt("B", func() {})
    })
    ```

  will run `B` but *not* `A`.  This tends to be a common usage pattern when in the thick of writing and debugging tests.
- When `SIGINT` is received, Ginkgo will emit the contents of the `GinkgoWriter` before running the `AfterSuite`.  Useful for debugging stuck tests.
- When `--progress` is set, Ginkgo will write test progress (in particular, Ginkgo will say when it is about to run a BeforeEach, AfterEach, It, etc...) to the `GinkgoWriter`.  This is useful for debugging stuck tests and tests that generate many logs.
- Improved output when an error occurs in a setup or teardown block.
- When `--dryRun` is set, Ginkgo will walk the spec tree and emit to its reporter *without* actually running anything.  Best paired with `-v` to understand which specs will run in which order.
- Add `By` to help document long `It`s.  `By` simply writes to the `GinkgoWriter`.
- Add support for precompiled tests:
    - `ginkgo build <path-to-package>` will now compile the package, producing a file named `package.test`
    - The compiled `package.test` file can be run directly.  This runs the tests in series.
    - To run precompiled tests in parallel, you can run: `ginkgo -p package.test`
- Support `bootstrap`ping and `generate`ing [Agouti](http://agouti.org) specs.
- `ginkgo generate` and `ginkgo bootstrap` now honor the package name already defined in a given directory
- The `ginkgo` CLI ignores `SIGQUIT`.  Prevents its stack dump from interlacing with the underlying test suite's stack dump.
- The `ginkgo` CLI now compiles tests into a temporary directory instead of the package directory.  This necessitates upgrading to Go v1.4+.
- `ginkgo -notify` now works on Linux

Bug Fixes:

- If --skipPackages is used and all packages are skipped, Ginkgo should exit 0.
- Fix tempfile leak when running in parallel
- Fix incorrect failure message when a panic occurs during a parallel test run
- Fixed an issue where a pending test within a focused context (or a focused test within a pending context) would skip all other tests.
- Be more consistent about handling SIGTERM as well as SIGINT
- When interrupted while concurrently compiling test suites in the background, Ginkgo now cleans up the compiled artifacts.
- Fixed a long standing bug where `ginkgo -p` would hang if a process spawned by one of the Ginkgo parallel nodes does not exit. (Hooray!)

## 1.1.0 (8/2/2014)

No changes, just dropping the beta.

## 1.1.0-beta (7/22/2014)
New Features:

- `ginkgo watch` now monitors packages *and their dependencies* for changes.  The depth of the dependency tree can be modified with the `-depth` flag.
- Test suites with a programmatic focus (`FIt`, `FDescribe`, etc...) exit with non-zero status code, even when they pass.  This allows CI systems to detect accidental commits of focused test suites.
- `ginkgo -p` runs the testsuite in parallel with an auto-detected number of nodes.
- `ginkgo -tags=TAG_LIST` passes a list of tags down to the `go build` command.
- `ginkgo --failFast` aborts the test suite after the first failure.
- `ginkgo generate file_1 file_2` can take multiple file arguments.
- Ginkgo now summarizes any spec failures that occurred at the end of the test run. 
- `ginkgo --randomizeSuites` will run tests *suites* in random order using the generated/passed-in seed.

Improvements:

- `ginkgo -skipPackage` now takes a comma-separated list of strings.  If the *relative path* to a package matches one of the entries in the comma-separated list, that package is skipped.
- `ginkgo --untilItFails` no longer recompiles between attempts.
- Ginkgo now panics when a runnable node (`It`, `BeforeEach`, `JustBeforeEach`, `AfterEach`, `Measure`) is nested within another runnable node.  This is always a mistake.  Any test suites that panic because of this change should be fixed.

Bug Fixes:

- `ginkgo boostrap` and `ginkgo generate` no longer fail when dealing with `hyphen-separated-packages`.
- parallel specs are now better distributed across nodes - fixed a crashing bug where (for example) distributing 11 tests across 7 nodes would panic

## 1.0.0 (5/24/2014)
New Features:

- Add `GinkgoParallelNode()` - shorthand for `config.GinkgoConfig.ParallelNode`

Improvements:

- When compilation fails, the compilation output is rewritten to present a correct *relative* path.  Allows ⌘-clicking in iTerm open the file in your text editor.
- `--untilItFails` and `ginkgo watch` now generate new random seeds between test runs, unless a particular random seed is specified.

Bug Fixes:

- `-cover` now generates a correctly combined coverprofile when running with in parallel with multiple `-node`s.
- Print out the contents of the `GinkgoWriter` when `BeforeSuite` or `AfterSuite` fail.
- Fix all remaining race conditions in Ginkgo's test suite.

## 1.0.0-beta (4/14/2014)
Breaking changes:

- `thirdparty/gomocktestreporter` is gone.  Use `GinkgoT()` instead
- Modified the Reporter interface 
- `watch` is now a subcommand, not a flag.

DSL changes:

- `BeforeSuite` and `AfterSuite` for setting up and tearing down test suites.
- `AfterSuite` is triggered on interrupt (`^C`) as well as exit.
- `SynchronizedBeforeSuite` and `SynchronizedAfterSuite` for setting up and tearing down singleton resources across parallel nodes.

CLI changes:

- `watch` is now a subcommand, not a flag
- `--nodot` flag can be passed to `ginkgo generate` and `ginkgo bootstrap` to avoid dot imports.  This explicitly imports all exported identifiers in Ginkgo and Gomega.  Refreshing this list can be done by running `ginkgo nodot`
- Additional arguments can be passed to specs.  Pass them after the `--` separator
- `--skipPackage` flag takes a regexp and ignores any packages with package names passing said regexp.
- `--trace` flag prints out full stack traces when errors occur, not just the line at which the error occurs.

Misc:

- Start using semantic versioning
- Start maintaining changelog

Major refactor:

- Pull out Ginkgo's internal to `internal`
- Rename `example` everywhere to `spec`
- Much more!<|MERGE_RESOLUTION|>--- conflicted
+++ resolved
@@ -1,5 +1,3 @@
-<<<<<<< HEAD
-=======
 ## 2.9.4
 
 ### Fixes
@@ -243,7 +241,6 @@
 ### Maintenance
 - Bump github.com/onsi/gomega from 1.22.1 to 1.23.0 (#1070) [bb3b4e2]
 
->>>>>>> acfd0dd7
 ## 2.4.0
 
 ### Features
@@ -254,11 +251,7 @@
 
 ### Fixes
 - correcting some typos (#1064) [1403d3c]
-<<<<<<< HEAD
-- fix flaky internal_integration interupt specs [2105ba3]
-=======
 - fix flaky internal_integration interrupt specs [2105ba3]
->>>>>>> acfd0dd7
 - Correct busted link in README [be6b5b9]
 
 ### Maintenance
