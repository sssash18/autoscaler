--- conflicted
+++ resolved
@@ -92,19 +92,11 @@
 }
 
 /*
-<<<<<<< HEAD
-SpecContext is the context object passed into nodes that are subject to a timeout or need to be notified of an interrupt.  It implements the standard context.Context interface but also contains additional helpers to provide an extensibility point for Ginkgo.  (As an example, Gomega's Eventually can use the methods defined on SpecContext to provide deeper integratoin with Ginkgo).
+SpecContext is the context object passed into nodes that are subject to a timeout or need to be notified of an interrupt.  It implements the standard context.Context interface but also contains additional helpers to provide an extensibility point for Ginkgo.  (As an example, Gomega's Eventually can use the methods defined on SpecContext to provide deeper integration with Ginkgo).
 
 You can do anything with SpecContext that you do with a typical context.Context including wrapping it with any of the context.With* methods.
 
-Ginkgo will cancel the SpecContext when a node is interrupted (e.g. by the user sending an interupt signal) or when a node has exceeded it's allowed run-time.  Note, however, that even in cases where a node has a deadline, SpecContext will not return a deadline via .Deadline().  This is because Ginkgo does not use a WithDeadline() context to model node deadlines as Ginkgo needs control over the precise timing of the context cancellation to ensure it can provide an accurate progress report at the moment of cancellation.
-=======
-SpecContext is the context object passed into nodes that are subject to a timeout or need to be notified of an interrupt.  It implements the standard context.Context interface but also contains additional helpers to provide an extensibility point for Ginkgo.  (As an example, Gomega's Eventually can use the methods defined on SpecContext to provide deeper integration with Ginkgo).
-
-You can do anything with SpecContext that you do with a typical context.Context including wrapping it with any of the context.With* methods.
-
 Ginkgo will cancel the SpecContext when a node is interrupted (e.g. by the user sending an interrupt signal) or when a node has exceeded its allowed run-time.  Note, however, that even in cases where a node has a deadline, SpecContext will not return a deadline via .Deadline().  This is because Ginkgo does not use a WithDeadline() context to model node deadlines as Ginkgo needs control over the precise timing of the context cancellation to ensure it can provide an accurate progress report at the moment of cancellation.
->>>>>>> acfd0dd7
 */
 type SpecContext = internal.SpecContext
 
@@ -552,35 +544,7 @@
 You can learn more about By here: https://onsi.github.io/ginkgo/#documenting-complex-specs-by
 */
 func By(text string, callback ...func()) {
-<<<<<<< HEAD
-	if !global.Suite.InRunPhase() {
-		exitIfErr(types.GinkgoErrors.ByNotDuringRunPhase(types.NewCodeLocation(1)))
-	}
-	value := struct {
-		Text     string
-		Duration time.Duration
-	}{
-		Text: text,
-	}
-	t := time.Now()
-	global.Suite.SetProgressStepCursor(internal.ProgressStepCursor{
-		Text:         text,
-		CodeLocation: types.NewCodeLocation(1),
-		StartTime:    t,
-	})
-	AddReportEntry("By Step", ReportEntryVisibilityNever, Offset(1), &value, t)
-	formatter := formatter.NewWithNoColorBool(reporterConfig.NoColor)
-	GinkgoWriter.Println(formatter.F("{{bold}}STEP:{{/}} %s {{gray}}%s{{/}}", text, t.Format(types.GINKGO_TIME_FORMAT)))
-	if len(callback) == 1 {
-		callback[0]()
-		value.Duration = time.Since(t)
-	}
-	if len(callback) > 1 {
-		panic("just one callback per By, please")
-	}
-=======
 	exitIfErr(global.Suite.By(text, callback...))
->>>>>>> acfd0dd7
 }
 
 /*
@@ -771,18 +735,8 @@
 3. A function that takes a context.Context or SpecContext (and optionally returns multiple values).  The resulting cleanup node is deemed interruptible and the passed-in context will be cancelled in the event of a timeout or interrupt.
 4. A function that takes arguments (and optionally returns multiple values) followed by a list of arguments to pass to the function.
 5. A function that takes SpecContext and a list of arguments (and optionally returns multiple values) followed by a list of arguments to pass to the function.
-<<<<<<< HEAD
 
 For example:
-
-	BeforeEach(func() {
-	    DeferCleanup(os.SetEnv, "FOO", os.GetEnv("FOO"))
-	    os.SetEnv("FOO", "BAR")
-	})
-=======
-
-For example:
->>>>>>> acfd0dd7
 
 	BeforeEach(func() {
 	    DeferCleanup(os.SetEnv, "FOO", os.GetEnv("FOO"))
@@ -804,19 +758,6 @@
 
 will register a cleanup handler that will have three seconds to successfully complete a request to the specified path. Note that we do not specify a context in the list of arguments passed to DeferCleanup - only in the signature of the function we pass in.  Ginkgo will detect the requested context and supply a SpecContext when it invokes the cleanup node.  If you want to pass in your own context in addition to the Ginkgo-provided SpecContext you must specify the SpecContext as the first argument (e.g. func(ctx SpecContext, otherCtx context.Context)).
 
-Similarly:
-
-	BeforeEach(func() {
-	    DeferCleanup(func(ctx SpecContext, path) {
-	    	req, err := http.NewRequestWithContext(ctx, "POST", path, nil)
-	    	Expect(err).NotTo(HaveOccured())
-	    	_, err := http.DefaultClient.Do(req)
-	    	Expect(err).NotTo(HaveOccured())
-	    }, "example.com/cleanup", NodeTimeout(time.Second*3))
-	})
-
-will register a cleanup handler that will have three seconds to successfully complete a request to the specified path. Note that we do not specify a context in the list of arguments passed to DeferCleanup - only in the signature of the function we pass in.  Ginkgo will detect the requested context and supply a SpecContext when it invokes the cleanup node.  If you want to pass in your own context in addition to the Ginkgo-provided SpecContext you must specify the SpecContext as the first argument (e.g. func(ctx SpecContext, otherCtx context.Context)).
-
 When DeferCleanup is called in BeforeEach, JustBeforeEach, It, AfterEach, or JustAfterEach the registered callback will be invoked when the spec completes (i.e. it will behave like an AfterEach node)
 When DeferCleanup is called in BeforeAll or AfterAll the registered callback will be invoked when the ordered container completes (i.e. it will behave like an AfterAll node)
 When DeferCleanup is called in BeforeSuite, SynchronizedBeforeSuite, AfterSuite, or SynchronizedAfterSuite the registered callback will be invoked when the suite completes (i.e. it will behave like an AfterSuite node)
@@ -829,8 +770,6 @@
 		global.Failer.Fail(message, cl)
 	}
 	pushNode(internal.NewCleanupNode(deprecationTracker, fail, args...))
-<<<<<<< HEAD
-=======
 }
 
 /*
@@ -852,5 +791,4 @@
 */
 func AttachProgressReporter(reporter func() string) func() {
 	return global.Suite.AttachProgressReporter(reporter)
->>>>>>> acfd0dd7
 }