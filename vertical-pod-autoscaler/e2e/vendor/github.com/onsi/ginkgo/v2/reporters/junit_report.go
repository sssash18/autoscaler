--- conflicted
+++ resolved
@@ -201,17 +201,12 @@
 			Classname: report.SuiteDescription,
 			Status:    spec.State.String(),
 			Time:      spec.RunTime.Seconds(),
-<<<<<<< HEAD
-			SystemOut: systemOutForUnstructuredReporters(spec),
-			SystemErr: systemErrForUnstructuredReporters(spec),
-=======
 		}
 		if !spec.State.Is(config.OmitTimelinesForSpecState) {
 			test.SystemErr = systemErrForUnstructuredReporters(spec)
 		}
 		if !config.OmitCapturedStdOutErr {
 			test.SystemOut = systemOutForUnstructuredReporters(spec)
->>>>>>> acfd0dd7
 		}
 		suite.Tests += 1
 
@@ -232,24 +227,18 @@
 				Type:        "failed",
 				Description: failureDescriptionForUnstructuredReporters(spec),
 			}
-<<<<<<< HEAD
-=======
 			if config.OmitFailureMessageAttr {
 				test.Failure.Message = ""
 			}
->>>>>>> acfd0dd7
 			suite.Failures += 1
 		case types.SpecStateTimedout:
 			test.Failure = &JUnitFailure{
 				Message:     spec.Failure.Message,
 				Type:        "timedout",
 				Description: failureDescriptionForUnstructuredReporters(spec),
-<<<<<<< HEAD
-=======
 			}
 			if config.OmitFailureMessageAttr {
 				test.Failure.Message = ""
->>>>>>> acfd0dd7
 			}
 			suite.Failures += 1
 		case types.SpecStateInterrupted:
@@ -257,12 +246,9 @@
 				Message:     spec.Failure.Message,
 				Type:        "interrupted",
 				Description: failureDescriptionForUnstructuredReporters(spec),
-<<<<<<< HEAD
-=======
 			}
 			if config.OmitFailureMessageAttr {
 				test.Error.Message = ""
->>>>>>> acfd0dd7
 			}
 			suite.Errors += 1
 		case types.SpecStateAborted:
@@ -270,12 +256,9 @@
 				Message:     spec.Failure.Message,
 				Type:        "aborted",
 				Description: failureDescriptionForUnstructuredReporters(spec),
-<<<<<<< HEAD
-=======
 			}
 			if config.OmitFailureMessageAttr {
 				test.Failure.Message = ""
->>>>>>> acfd0dd7
 			}
 			suite.Errors += 1
 		case types.SpecStatePanicked:
@@ -283,12 +266,9 @@
 				Message:     spec.Failure.ForwardedPanic,
 				Type:        "panicked",
 				Description: failureDescriptionForUnstructuredReporters(spec),
-<<<<<<< HEAD
-=======
 			}
 			if config.OmitFailureMessageAttr {
 				test.Error.Message = ""
->>>>>>> acfd0dd7
 			}
 			suite.Errors += 1
 		}
@@ -356,67 +336,9 @@
 
 func failureDescriptionForUnstructuredReporters(spec types.SpecReport) string {
 	out := &strings.Builder{}
-<<<<<<< HEAD
-	out.WriteString(spec.Failure.Location.String() + "\n")
-	out.WriteString(spec.Failure.Location.FullStackTrace)
-	if !spec.Failure.ProgressReport.IsZero() {
-		out.WriteString("\n")
-		NewDefaultReporter(types.ReporterConfig{NoColor: true}, out).EmitProgressReport(spec.Failure.ProgressReport)
-	}
-	if len(spec.AdditionalFailures) > 0 {
-		out.WriteString("\nThere were additional failures detected after the initial failure:\n")
-		for i, additionalFailure := range spec.AdditionalFailures {
-			NewDefaultReporter(types.ReporterConfig{NoColor: true}, out).EmitFailure(0, additionalFailure.State, additionalFailure.Failure, true)
-			if i < len(spec.AdditionalFailures)-1 {
-				out.WriteString("----------\n")
-			}
-		}
-	}
-	return out.String()
-}
-
-func systemErrForUnstructuredReporters(spec types.SpecReport) string {
-	out := &strings.Builder{}
-	gw := spec.CapturedGinkgoWriterOutput
-	cursor := 0
-	for _, pr := range spec.ProgressReports {
-		if cursor < pr.GinkgoWriterOffset {
-			if pr.GinkgoWriterOffset < len(gw) {
-				out.WriteString(gw[cursor:pr.GinkgoWriterOffset])
-				cursor = pr.GinkgoWriterOffset
-			} else if cursor < len(gw) {
-				out.WriteString(gw[cursor:])
-				cursor = len(gw)
-			}
-		}
-		NewDefaultReporter(types.ReporterConfig{NoColor: true}, out).EmitProgressReport(pr)
-	}
-
-	if cursor < len(gw) {
-		out.WriteString(gw[cursor:])
-	}
-
-	return out.String()
-}
-
-func systemOutForUnstructuredReporters(spec types.SpecReport) string {
-	systemOut := spec.CapturedStdOutErr
-	if len(spec.ReportEntries) > 0 {
-		systemOut += "\nReport Entries:\n"
-		for i, entry := range spec.ReportEntries {
-			systemOut += fmt.Sprintf("%s\n%s\n%s\n", entry.Name, entry.Location, entry.Time.Format(time.RFC3339Nano))
-			if representation := entry.StringRepresentation(); representation != "" {
-				systemOut += representation + "\n"
-			}
-			if i+1 < len(spec.ReportEntries) {
-				systemOut += "--\n"
-			}
-		}
-=======
 	NewDefaultReporter(types.ReporterConfig{NoColor: true, VeryVerbose: true}, out).emitFailure(0, spec.State, spec.Failure, true)
 	if len(spec.AdditionalFailures) > 0 {
 		out.WriteString("\nThere were additional failures detected after the initial failure. These are visible in the timeline\n")
->>>>>>> acfd0dd7
 	}
 	return out.String()
 }
