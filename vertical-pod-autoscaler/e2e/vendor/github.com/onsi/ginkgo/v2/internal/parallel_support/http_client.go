--- conflicted
+++ resolved
@@ -98,8 +98,6 @@
 	return client.post("/progress-report", report)
 }
 
-<<<<<<< HEAD
-=======
 func (client *httpClient) PostReportBeforeSuiteCompleted(state types.SpecState) error {
 	return client.post("/report-before-suite-completed", state)
 }
@@ -113,7 +111,6 @@
 	return state, err
 }
 
->>>>>>> acfd0dd7
 func (client *httpClient) PostSynchronizedBeforeSuiteCompleted(state types.SpecState, data []byte) error {
 	beforeSuiteState := BeforeSuiteState{
 		State: state,
