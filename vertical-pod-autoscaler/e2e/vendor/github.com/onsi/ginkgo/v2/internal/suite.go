package internal

import (
	"fmt"
	"sync"
	"time"

	"github.com/onsi/ginkgo/v2/internal/interrupt_handler"
	"github.com/onsi/ginkgo/v2/internal/parallel_support"
	"github.com/onsi/ginkgo/v2/reporters"
	"github.com/onsi/ginkgo/v2/types"
	"golang.org/x/net/context"
)

type Phase uint

const (
	PhaseBuildTopLevel Phase = iota
	PhaseBuildTree
	PhaseRun
)

var PROGRESS_REPORTER_DEADLING = 5 * time.Second

type Suite struct {
	tree               *TreeNode
	topLevelContainers Nodes

	*ProgressReporterManager

	phase Phase

	suiteNodes   Nodes
	cleanupNodes Nodes

	failer            *Failer
	reporter          reporters.Reporter
	writer            WriterInterface
	outputInterceptor OutputInterceptor
	interruptHandler  interrupt_handler.InterruptHandlerInterface
	config            types.SuiteConfig
	deadline          time.Time
<<<<<<< HEAD

	skipAll              bool
	report               types.Report
	currentSpecReport    types.SpecReport
	currentNode          Node
	currentNodeStartTime time.Time

	currentSpecContext *specContext

	progressStepCursor ProgressStepCursor

=======

	skipAll              bool
	report               types.Report
	currentSpecReport    types.SpecReport
	currentNode          Node
	currentNodeStartTime time.Time

	currentSpecContext *specContext

	currentByStep types.SpecEvent
	timelineOrder int

>>>>>>> acfd0dd7
	/*
		We don't need to lock around all operations.  Just those that *could* happen concurrently.

		Suite, generally, only runs one node at a time - and so the possibiity for races is small.  In fact, the presence of a race usually indicates the user has launched a goroutine that has leaked past the node it was launched in.

		However, there are some operations that can happen concurrently:

		- AddReportEntry and CurrentSpecReport can be accessed at any point by the user - including in goroutines that outlive the node intentionally (see, e.g. #1020).  They both form a self-contained read-write pair and so a lock in them is sufficent.
		- generateProgressReport can be invoked at any point in time by an interrupt or a progres poll.  Moreover, it requires access to currentSpecReport, currentNode, currentNodeStartTime, and progressStepCursor.  To make it threadsafe we need to lock around generateProgressReport when we read those variables _and_ everywhere those variables are *written*.  In general we don't need to worry about all possible field writes to these variables as what `generateProgressReport` does with these variables is fairly selective (hence the name of the lock).  Specifically, we dont' need to lock around state and failure message changes on `currentSpecReport` - just the setting of the variable itself.
	*/
	selectiveLock *sync.Mutex

	client parallel_support.Client
}

func NewSuite() *Suite {
	return &Suite{
<<<<<<< HEAD
		tree:  &TreeNode{},
		phase: PhaseBuildTopLevel,
=======
		tree:                    &TreeNode{},
		phase:                   PhaseBuildTopLevel,
		ProgressReporterManager: NewProgressReporterManager(),
>>>>>>> acfd0dd7

		selectiveLock: &sync.Mutex{},
	}
}

func (suite *Suite) BuildTree() error {
	// During PhaseBuildTopLevel, the top level containers are stored in suite.topLevelCotainers and entered
	// We now enter PhaseBuildTree where these top level containers are entered and added to the spec tree
	suite.phase = PhaseBuildTree
	for _, topLevelContainer := range suite.topLevelContainers {
		err := suite.PushNode(topLevelContainer)
		if err != nil {
			return err
		}
	}
	return nil
}

func (suite *Suite) Run(description string, suiteLabels Labels, suitePath string, failer *Failer, reporter reporters.Reporter, writer WriterInterface, outputInterceptor OutputInterceptor, interruptHandler interrupt_handler.InterruptHandlerInterface, client parallel_support.Client, progressSignalRegistrar ProgressSignalRegistrar, suiteConfig types.SuiteConfig) (bool, bool) {
	if suite.phase != PhaseBuildTree {
		panic("cannot run before building the tree = call suite.BuildTree() first")
	}
	ApplyNestedFocusPolicyToTree(suite.tree)
	specs := GenerateSpecsFromTreeRoot(suite.tree)
	specs, hasProgrammaticFocus := ApplyFocusToSpecs(specs, description, suiteLabels, suiteConfig)

	suite.phase = PhaseRun
	suite.client = client
	suite.failer = failer
	suite.reporter = reporter
	suite.writer = writer
	suite.outputInterceptor = outputInterceptor
	suite.interruptHandler = interruptHandler
	suite.config = suiteConfig

	if suite.config.Timeout > 0 {
		suite.deadline = time.Now().Add(suite.config.Timeout)
	}

	cancelProgressHandler := progressSignalRegistrar(suite.handleProgressSignal)

	success := suite.runSpecs(description, suiteLabels, suitePath, hasProgrammaticFocus, specs)

	cancelProgressHandler()

	return success, hasProgrammaticFocus
}

func (suite *Suite) InRunPhase() bool {
	return suite.phase == PhaseRun
}

/*
  Tree Construction methods

  PushNode is used during PhaseBuildTopLevel and PhaseBuildTree
*/

func (suite *Suite) PushNode(node Node) error {
	if node.NodeType.Is(types.NodeTypeCleanupInvalid | types.NodeTypeCleanupAfterEach | types.NodeTypeCleanupAfterAll | types.NodeTypeCleanupAfterSuite) {
		return suite.pushCleanupNode(node)
	}

	if node.NodeType.Is(types.NodeTypeBeforeSuite | types.NodeTypeAfterSuite | types.NodeTypeSynchronizedBeforeSuite | types.NodeTypeSynchronizedAfterSuite | types.NodeTypeBeforeSuite | types.NodeTypeReportBeforeSuite | types.NodeTypeReportAfterSuite) {
		return suite.pushSuiteNode(node)
	}

	if suite.phase == PhaseRun {
		return types.GinkgoErrors.PushingNodeInRunPhase(node.NodeType, node.CodeLocation)
	}

	if node.MarkedSerial {
		firstOrderedNode := suite.tree.AncestorNodeChain().FirstNodeMarkedOrdered()
		if !firstOrderedNode.IsZero() && !firstOrderedNode.MarkedSerial {
			return types.GinkgoErrors.InvalidSerialNodeInNonSerialOrderedContainer(node.CodeLocation, node.NodeType)
		}
	}

	if node.NodeType.Is(types.NodeTypeBeforeAll | types.NodeTypeAfterAll) {
		firstOrderedNode := suite.tree.AncestorNodeChain().FirstNodeMarkedOrdered()
		if firstOrderedNode.IsZero() {
			return types.GinkgoErrors.SetupNodeNotInOrderedContainer(node.CodeLocation, node.NodeType)
		}
	}

	if node.MarkedContinueOnFailure {
		firstOrderedNode := suite.tree.AncestorNodeChain().FirstNodeMarkedOrdered()
		if !firstOrderedNode.IsZero() {
			return types.GinkgoErrors.InvalidContinueOnFailureDecoration(node.CodeLocation)
		}
	}

	if node.NodeType == types.NodeTypeContainer {
		// During PhaseBuildTopLevel we only track the top level containers without entering them
		// We only enter the top level container nodes during PhaseBuildTree
		//
		// This ensures the tree is only constructed after `go spec` has called `flag.Parse()` and gives
		// the user an opportunity to load suiteConfiguration information in the `TestX` go spec hook just before `RunSpecs`
		// is invoked.  This makes the lifecycle easier to reason about and solves issues like #693.
		if suite.phase == PhaseBuildTopLevel {
			suite.topLevelContainers = append(suite.topLevelContainers, node)
			return nil
		}
		if suite.phase == PhaseBuildTree {
			parentTree := suite.tree
			suite.tree = &TreeNode{Node: node}
			parentTree.AppendChild(suite.tree)
			err := func() (err error) {
				defer func() {
					if e := recover(); e != nil {
						err = types.GinkgoErrors.CaughtPanicDuringABuildPhase(e, node.CodeLocation)
					}
				}()
				node.Body(nil)
				return err
			}()
			suite.tree = parentTree
			return err
		}
	} else {
		suite.tree.AppendChild(&TreeNode{Node: node})
		return nil
	}

	return nil
}

func (suite *Suite) pushSuiteNode(node Node) error {
	if suite.phase == PhaseBuildTree {
		return types.GinkgoErrors.SuiteNodeInNestedContext(node.NodeType, node.CodeLocation)
	}

	if suite.phase == PhaseRun {
		return types.GinkgoErrors.SuiteNodeDuringRunPhase(node.NodeType, node.CodeLocation)
	}

	switch node.NodeType {
	case types.NodeTypeBeforeSuite, types.NodeTypeSynchronizedBeforeSuite:
		existingBefores := suite.suiteNodes.WithType(types.NodeTypeBeforeSuite | types.NodeTypeSynchronizedBeforeSuite)
		if len(existingBefores) > 0 {
			return types.GinkgoErrors.MultipleBeforeSuiteNodes(node.NodeType, node.CodeLocation, existingBefores[0].NodeType, existingBefores[0].CodeLocation)
		}
	case types.NodeTypeAfterSuite, types.NodeTypeSynchronizedAfterSuite:
		existingAfters := suite.suiteNodes.WithType(types.NodeTypeAfterSuite | types.NodeTypeSynchronizedAfterSuite)
		if len(existingAfters) > 0 {
			return types.GinkgoErrors.MultipleAfterSuiteNodes(node.NodeType, node.CodeLocation, existingAfters[0].NodeType, existingAfters[0].CodeLocation)
		}
	}

	suite.suiteNodes = append(suite.suiteNodes, node)
	return nil
}

func (suite *Suite) pushCleanupNode(node Node) error {
	if suite.phase != PhaseRun || suite.currentNode.IsZero() {
		return types.GinkgoErrors.PushingCleanupNodeDuringTreeConstruction(node.CodeLocation)
	}

	switch suite.currentNode.NodeType {
	case types.NodeTypeBeforeSuite, types.NodeTypeSynchronizedBeforeSuite, types.NodeTypeAfterSuite, types.NodeTypeSynchronizedAfterSuite:
		node.NodeType = types.NodeTypeCleanupAfterSuite
	case types.NodeTypeBeforeAll, types.NodeTypeAfterAll:
		node.NodeType = types.NodeTypeCleanupAfterAll
	case types.NodeTypeReportBeforeEach, types.NodeTypeReportAfterEach, types.NodeTypeReportBeforeSuite, types.NodeTypeReportAfterSuite:
		return types.GinkgoErrors.PushingCleanupInReportingNode(node.CodeLocation, suite.currentNode.NodeType)
	case types.NodeTypeCleanupInvalid, types.NodeTypeCleanupAfterEach, types.NodeTypeCleanupAfterAll, types.NodeTypeCleanupAfterSuite:
		return types.GinkgoErrors.PushingCleanupInCleanupNode(node.CodeLocation)
	default:
		node.NodeType = types.NodeTypeCleanupAfterEach
	}

	node.NodeIDWhereCleanupWasGenerated = suite.currentNode.ID
	node.NestingLevel = suite.currentNode.NestingLevel
	suite.cleanupNodes = append(suite.cleanupNodes, node)

	return nil
}

func (suite *Suite) generateTimelineLocation() types.TimelineLocation {
	suite.selectiveLock.Lock()
	defer suite.selectiveLock.Unlock()

	suite.timelineOrder += 1
	return types.TimelineLocation{
		Offset: len(suite.currentSpecReport.CapturedGinkgoWriterOutput) + suite.writer.Len(),
		Order:  suite.timelineOrder,
		Time:   time.Now(),
	}
}

func (suite *Suite) handleSpecEvent(event types.SpecEvent) types.SpecEvent {
	event.TimelineLocation = suite.generateTimelineLocation()
	suite.selectiveLock.Lock()
	suite.currentSpecReport.SpecEvents = append(suite.currentSpecReport.SpecEvents, event)
	suite.selectiveLock.Unlock()
	suite.reporter.EmitSpecEvent(event)
	return event
}

func (suite *Suite) handleSpecEventEnd(eventType types.SpecEventType, startEvent types.SpecEvent) {
	event := startEvent
	event.SpecEventType = eventType
	event.TimelineLocation = suite.generateTimelineLocation()
	event.Duration = event.TimelineLocation.Time.Sub(startEvent.TimelineLocation.Time)
	suite.selectiveLock.Lock()
	suite.currentSpecReport.SpecEvents = append(suite.currentSpecReport.SpecEvents, event)
	suite.selectiveLock.Unlock()
	suite.reporter.EmitSpecEvent(event)
}

func (suite *Suite) By(text string, callback ...func()) error {
	cl := types.NewCodeLocation(2)
	if suite.phase != PhaseRun {
		return types.GinkgoErrors.ByNotDuringRunPhase(cl)
	}

	event := suite.handleSpecEvent(types.SpecEvent{
		SpecEventType: types.SpecEventByStart,
		CodeLocation:  cl,
		Message:       text,
	})
	suite.selectiveLock.Lock()
	suite.currentByStep = event
	suite.selectiveLock.Unlock()

	if len(callback) == 1 {
		defer func() {
			suite.selectiveLock.Lock()
			suite.currentByStep = types.SpecEvent{}
			suite.selectiveLock.Unlock()
			suite.handleSpecEventEnd(types.SpecEventByEnd, event)
		}()
		callback[0]()
	} else if len(callback) > 1 {
		panic("just one callback per By, please")
	}
	return nil
}

/*
<<<<<<< HEAD
  Pushing and popping the Step Cursor stack
*/

func (suite *Suite) SetProgressStepCursor(cursor ProgressStepCursor) {
	suite.selectiveLock.Lock()
	defer suite.selectiveLock.Unlock()

	suite.progressStepCursor = cursor
}

/*
  Spec Running methods - used during PhaseRun
=======
Spec Running methods - used during PhaseRun
>>>>>>> acfd0dd7
*/
func (suite *Suite) CurrentSpecReport() types.SpecReport {
	suite.selectiveLock.Lock()
	defer suite.selectiveLock.Unlock()
	report := suite.currentSpecReport
	if suite.writer != nil {
		report.CapturedGinkgoWriterOutput = string(suite.writer.Bytes())
	}
	report.ReportEntries = make([]ReportEntry, len(report.ReportEntries))
	copy(report.ReportEntries, suite.currentSpecReport.ReportEntries)
	return report
}

func (suite *Suite) AddReportEntry(entry ReportEntry) error {
	suite.selectiveLock.Lock()
	defer suite.selectiveLock.Unlock()
	if suite.phase != PhaseRun {
		return types.GinkgoErrors.AddReportEntryNotDuringRunPhase(entry.Location)
	}
	entry.TimelineLocation = suite.generateTimelineLocation()
	entry.Time = entry.TimelineLocation.Time
	suite.selectiveLock.Lock()
	suite.currentSpecReport.ReportEntries = append(suite.currentSpecReport.ReportEntries, entry)
	suite.selectiveLock.Unlock()
	suite.reporter.EmitReportEntry(entry)
	return nil
}

func (suite *Suite) generateProgressReport(fullReport bool) types.ProgressReport {
<<<<<<< HEAD
	suite.selectiveLock.Lock()
	defer suite.selectiveLock.Unlock()

	var additionalReports []string
	if suite.currentSpecContext != nil {
		additionalReports = suite.currentSpecContext.QueryProgressReporters()
	}
	stepCursor := suite.progressStepCursor

	gwOutput := suite.currentSpecReport.CapturedGinkgoWriterOutput + string(suite.writer.Bytes())
	pr, err := NewProgressReport(suite.isRunningInParallel(), suite.currentSpecReport, suite.currentNode, suite.currentNodeStartTime, stepCursor, gwOutput, additionalReports, suite.config.SourceRoots, fullReport)
=======
	timelineLocation := suite.generateTimelineLocation()
	suite.selectiveLock.Lock()
	defer suite.selectiveLock.Unlock()

	deadline, cancel := context.WithTimeout(context.Background(), PROGRESS_REPORTER_DEADLING)
	defer cancel()
	var additionalReports []string
	if suite.currentSpecContext != nil {
		additionalReports = append(additionalReports, suite.currentSpecContext.QueryProgressReporters(deadline, suite.failer)...)
	}
	additionalReports = append(additionalReports, suite.QueryProgressReporters(deadline, suite.failer)...)
	gwOutput := suite.currentSpecReport.CapturedGinkgoWriterOutput + string(suite.writer.Bytes())
	pr, err := NewProgressReport(suite.isRunningInParallel(), suite.currentSpecReport, suite.currentNode, suite.currentNodeStartTime, suite.currentByStep, gwOutput, timelineLocation, additionalReports, suite.config.SourceRoots, fullReport)
>>>>>>> acfd0dd7

	if err != nil {
		fmt.Printf("{{red}}Failed to generate progress report:{{/}}\n%s\n", err.Error())
	}
	return pr
}

func (suite *Suite) handleProgressSignal() {
	report := suite.generateProgressReport(false)
	report.Message = "{{bold}}You've requested a progress report:{{/}}"
	suite.emitProgressReport(report)
}

func (suite *Suite) emitProgressReport(report types.ProgressReport) {
	suite.selectiveLock.Lock()
	suite.currentSpecReport.ProgressReports = append(suite.currentSpecReport.ProgressReports, report.WithoutCapturedGinkgoWriterOutput())
	suite.selectiveLock.Unlock()

	suite.reporter.EmitProgressReport(report)
	if suite.isRunningInParallel() {
		err := suite.client.PostEmitProgressReport(report)
		if err != nil {
			fmt.Println(err.Error())
		}
	}
}

func (suite *Suite) isRunningInParallel() bool {
	return suite.config.ParallelTotal > 1
}

func (suite *Suite) processCurrentSpecReport() {
	suite.reporter.DidRun(suite.currentSpecReport)
	if suite.isRunningInParallel() {
		suite.client.PostDidRun(suite.currentSpecReport)
	}
	suite.report.SpecReports = append(suite.report.SpecReports, suite.currentSpecReport)

	if suite.currentSpecReport.State.Is(types.SpecStateFailureStates) {
		suite.report.SuiteSucceeded = false
		if suite.config.FailFast || suite.currentSpecReport.State.Is(types.SpecStateAborted) {
			suite.skipAll = true
			if suite.isRunningInParallel() {
				suite.client.PostAbort()
			}
		}
	}
}

func (suite *Suite) runSpecs(description string, suiteLabels Labels, suitePath string, hasProgrammaticFocus bool, specs Specs) bool {
	numSpecsThatWillBeRun := specs.CountWithoutSkip()

	suite.report = types.Report{
		SuitePath:                 suitePath,
		SuiteDescription:          description,
		SuiteLabels:               suiteLabels,
		SuiteConfig:               suite.config,
		SuiteHasProgrammaticFocus: hasProgrammaticFocus,
		PreRunStats: types.PreRunStats{
			TotalSpecs:       len(specs),
			SpecsThatWillRun: numSpecsThatWillBeRun,
		},
		StartTime: time.Now(),
	}

	suite.reporter.SuiteWillBegin(suite.report)
	if suite.isRunningInParallel() {
		suite.client.PostSuiteWillBegin(suite.report)
	}

	suite.report.SuiteSucceeded = true

	suite.runReportSuiteNodesIfNeedBe(types.NodeTypeReportBeforeSuite)

	ranBeforeSuite := suite.report.SuiteSucceeded
	if suite.report.SuiteSucceeded {
		suite.runBeforeSuite(numSpecsThatWillBeRun)
	}

	if suite.report.SuiteSucceeded {
		groupedSpecIndices, serialGroupedSpecIndices := OrderSpecs(specs, suite.config)
		nextIndex := MakeIncrementingIndexCounter()
		if suite.isRunningInParallel() {
			nextIndex = suite.client.FetchNextCounter
		}

		for {
			groupedSpecIdx, err := nextIndex()
			if err != nil {
				suite.report.SpecialSuiteFailureReasons = append(suite.report.SpecialSuiteFailureReasons, fmt.Sprintf("Failed to iterate over specs:\n%s", err.Error()))
				suite.report.SuiteSucceeded = false
				break
			}

			if groupedSpecIdx >= len(groupedSpecIndices) {
				if suite.config.ParallelProcess == 1 && len(serialGroupedSpecIndices) > 0 {
					groupedSpecIndices, serialGroupedSpecIndices, nextIndex = serialGroupedSpecIndices, GroupedSpecIndices{}, MakeIncrementingIndexCounter()
					suite.client.BlockUntilNonprimaryProcsHaveFinished()
					continue
				}
				break
			}

			// the complexity for running groups of specs is very high because of Ordered containers and FlakeAttempts
			// we encapsulate that complexity in the notion of a Group that can run
			// Group is really just an extension of suite so it gets passed a suite and has access to all its internals
			// Note that group is stateful and intended for single use!
			newGroup(suite).run(specs.AtIndices(groupedSpecIndices[groupedSpecIdx]))
		}

		if specs.HasAnySpecsMarkedPending() && suite.config.FailOnPending {
			suite.report.SpecialSuiteFailureReasons = append(suite.report.SpecialSuiteFailureReasons, "Detected pending specs and --fail-on-pending is set")
			suite.report.SuiteSucceeded = false
		}
	}

	if ranBeforeSuite {
		suite.runAfterSuiteCleanup(numSpecsThatWillBeRun)
	}

	interruptStatus := suite.interruptHandler.Status()
	if interruptStatus.Interrupted() {
		suite.report.SpecialSuiteFailureReasons = append(suite.report.SpecialSuiteFailureReasons, interruptStatus.Cause.String())
		suite.report.SuiteSucceeded = false
	}
	suite.report.EndTime = time.Now()
	suite.report.RunTime = suite.report.EndTime.Sub(suite.report.StartTime)
	if !suite.deadline.IsZero() && suite.report.EndTime.After(suite.deadline) {
		suite.report.SpecialSuiteFailureReasons = append(suite.report.SpecialSuiteFailureReasons, "Suite Timeout Elapsed")
		suite.report.SuiteSucceeded = false
<<<<<<< HEAD
	}

	if suite.config.ParallelProcess == 1 {
		suite.runReportAfterSuite()
=======
>>>>>>> acfd0dd7
	}

	suite.runReportSuiteNodesIfNeedBe(types.NodeTypeReportAfterSuite)
	suite.reporter.SuiteDidEnd(suite.report)
	if suite.isRunningInParallel() {
		suite.client.PostSuiteDidEnd(suite.report)
	}

	return suite.report.SuiteSucceeded
}

func (suite *Suite) runBeforeSuite(numSpecsThatWillBeRun int) {
	beforeSuiteNode := suite.suiteNodes.FirstNodeWithType(types.NodeTypeBeforeSuite | types.NodeTypeSynchronizedBeforeSuite)
	if !beforeSuiteNode.IsZero() && numSpecsThatWillBeRun > 0 {
		suite.selectiveLock.Lock()
		suite.currentSpecReport = types.SpecReport{
			LeafNodeType:      beforeSuiteNode.NodeType,
			LeafNodeLocation:  beforeSuiteNode.CodeLocation,
			ParallelProcess:   suite.config.ParallelProcess,
			RunningInParallel: suite.isRunningInParallel(),
		}
		suite.selectiveLock.Unlock()

		suite.reporter.WillRun(suite.currentSpecReport)
		suite.runSuiteNode(beforeSuiteNode)
		if suite.currentSpecReport.State.Is(types.SpecStateSkipped) {
			suite.report.SpecialSuiteFailureReasons = append(suite.report.SpecialSuiteFailureReasons, "Suite skipped in BeforeSuite")
			suite.skipAll = true
		}
		suite.processCurrentSpecReport()
	}
}

func (suite *Suite) runAfterSuiteCleanup(numSpecsThatWillBeRun int) {
	afterSuiteNode := suite.suiteNodes.FirstNodeWithType(types.NodeTypeAfterSuite | types.NodeTypeSynchronizedAfterSuite)
	if !afterSuiteNode.IsZero() && numSpecsThatWillBeRun > 0 {
		suite.selectiveLock.Lock()
		suite.currentSpecReport = types.SpecReport{
			LeafNodeType:      afterSuiteNode.NodeType,
			LeafNodeLocation:  afterSuiteNode.CodeLocation,
			ParallelProcess:   suite.config.ParallelProcess,
			RunningInParallel: suite.isRunningInParallel(),
		}
		suite.selectiveLock.Unlock()

		suite.reporter.WillRun(suite.currentSpecReport)
		suite.runSuiteNode(afterSuiteNode)
		suite.processCurrentSpecReport()
	}

	afterSuiteCleanup := suite.cleanupNodes.WithType(types.NodeTypeCleanupAfterSuite).Reverse()
	if len(afterSuiteCleanup) > 0 {
		for _, cleanupNode := range afterSuiteCleanup {
			suite.selectiveLock.Lock()
			suite.currentSpecReport = types.SpecReport{
				LeafNodeType:      cleanupNode.NodeType,
				LeafNodeLocation:  cleanupNode.CodeLocation,
				ParallelProcess:   suite.config.ParallelProcess,
				RunningInParallel: suite.isRunningInParallel(),
			}
			suite.selectiveLock.Unlock()

			suite.reporter.WillRun(suite.currentSpecReport)
			suite.runSuiteNode(cleanupNode)
			suite.processCurrentSpecReport()
		}
	}
}

<<<<<<< HEAD
func (suite *Suite) runReportAfterSuite() {
	for _, node := range suite.suiteNodes.WithType(types.NodeTypeReportAfterSuite) {
		suite.selectiveLock.Lock()
		suite.currentSpecReport = types.SpecReport{
			LeafNodeType:     node.NodeType,
			LeafNodeLocation: node.CodeLocation,
			LeafNodeText:     node.Text,
			ParallelProcess:  suite.config.ParallelProcess,
		}
		suite.selectiveLock.Unlock()

		suite.reporter.WillRun(suite.currentSpecReport)
		suite.runReportAfterSuiteNode(node, suite.report)
		suite.processCurrentSpecReport()
	}
}

=======
>>>>>>> acfd0dd7
func (suite *Suite) reportEach(spec Spec, nodeType types.NodeType) {
	nodes := spec.Nodes.WithType(nodeType)
	if nodeType == types.NodeTypeReportAfterEach {
		nodes = nodes.SortedByDescendingNestingLevel()
	}
	if nodeType == types.NodeTypeReportBeforeEach {
		nodes = nodes.SortedByAscendingNestingLevel()
	}
	if len(nodes) == 0 {
		return
	}

	for i := range nodes {
		suite.writer.Truncate()
		suite.outputInterceptor.StartInterceptingOutput()
		report := suite.currentSpecReport
		nodes[i].Body = func(SpecContext) {
			nodes[i].ReportEachBody(report)
		}
		state, failure := suite.runNode(nodes[i], time.Time{}, spec.Nodes.BestTextFor(nodes[i]))

		// If the spec is not in a failure state (i.e. it's Passed/Skipped/Pending) and the reporter has failed, override the state.
		// Also, if the reporter is every aborted - always override the state to propagate the abort
		if (!suite.currentSpecReport.State.Is(types.SpecStateFailureStates) && state.Is(types.SpecStateFailureStates)) || state.Is(types.SpecStateAborted) {
			suite.currentSpecReport.State = state
			suite.currentSpecReport.Failure = failure
		}
		suite.currentSpecReport.CapturedGinkgoWriterOutput += string(suite.writer.Bytes())
		suite.currentSpecReport.CapturedStdOutErr += suite.outputInterceptor.StopInterceptingAndReturnOutput()
	}
}

func (suite *Suite) runSuiteNode(node Node) {
	if suite.config.DryRun {
		suite.currentSpecReport.State = types.SpecStatePassed
		return
	}

	suite.writer.Truncate()
	suite.outputInterceptor.StartInterceptingOutput()
	suite.currentSpecReport.StartTime = time.Now()

	var err error
	switch node.NodeType {
	case types.NodeTypeBeforeSuite, types.NodeTypeAfterSuite:
		suite.currentSpecReport.State, suite.currentSpecReport.Failure = suite.runNode(node, time.Time{}, "")
	case types.NodeTypeCleanupAfterSuite:
		if suite.config.ParallelTotal > 1 && suite.config.ParallelProcess == 1 {
			err = suite.client.BlockUntilNonprimaryProcsHaveFinished()
		}
		if err == nil {
			suite.currentSpecReport.State, suite.currentSpecReport.Failure = suite.runNode(node, time.Time{}, "")
		}
	case types.NodeTypeSynchronizedBeforeSuite:
		var data []byte
		var runAllProcs bool
		if suite.config.ParallelProcess == 1 {
			if suite.config.ParallelTotal > 1 {
				suite.outputInterceptor.StopInterceptingAndReturnOutput()
				suite.outputInterceptor.StartInterceptingOutputAndForwardTo(suite.client)
			}
			node.Body = func(c SpecContext) { data = node.SynchronizedBeforeSuiteProc1Body(c) }
			node.HasContext = node.SynchronizedBeforeSuiteProc1BodyHasContext
			suite.currentSpecReport.State, suite.currentSpecReport.Failure = suite.runNode(node, time.Time{}, "")
			if suite.config.ParallelTotal > 1 {
				suite.currentSpecReport.CapturedStdOutErr += suite.outputInterceptor.StopInterceptingAndReturnOutput()
				suite.outputInterceptor.StartInterceptingOutput()
				if suite.currentSpecReport.State.Is(types.SpecStatePassed) {
					err = suite.client.PostSynchronizedBeforeSuiteCompleted(types.SpecStatePassed, data)
				} else {
					err = suite.client.PostSynchronizedBeforeSuiteCompleted(suite.currentSpecReport.State, nil)
				}
			}
			runAllProcs = suite.currentSpecReport.State.Is(types.SpecStatePassed) && err == nil
		} else {
			var proc1State types.SpecState
			proc1State, data, err = suite.client.BlockUntilSynchronizedBeforeSuiteData()
			switch proc1State {
			case types.SpecStatePassed:
				runAllProcs = true
			case types.SpecStateFailed, types.SpecStatePanicked, types.SpecStateTimedout:
				err = types.GinkgoErrors.SynchronizedBeforeSuiteFailedOnProc1()
			case types.SpecStateInterrupted, types.SpecStateAborted, types.SpecStateSkipped:
				suite.currentSpecReport.State = proc1State
			}
		}
		if runAllProcs {
			node.Body = func(c SpecContext) { node.SynchronizedBeforeSuiteAllProcsBody(c, data) }
			node.HasContext = node.SynchronizedBeforeSuiteAllProcsBodyHasContext
			suite.currentSpecReport.State, suite.currentSpecReport.Failure = suite.runNode(node, time.Time{}, "")
		}
	case types.NodeTypeSynchronizedAfterSuite:
		node.Body = node.SynchronizedAfterSuiteAllProcsBody
		node.HasContext = node.SynchronizedAfterSuiteAllProcsBodyHasContext
		suite.currentSpecReport.State, suite.currentSpecReport.Failure = suite.runNode(node, time.Time{}, "")
		if suite.config.ParallelProcess == 1 {
			if suite.config.ParallelTotal > 1 {
				err = suite.client.BlockUntilNonprimaryProcsHaveFinished()
			}
			if err == nil {
				if suite.config.ParallelTotal > 1 {
					suite.currentSpecReport.CapturedStdOutErr += suite.outputInterceptor.StopInterceptingAndReturnOutput()
					suite.outputInterceptor.StartInterceptingOutputAndForwardTo(suite.client)
				}

				node.Body = node.SynchronizedAfterSuiteProc1Body
				node.HasContext = node.SynchronizedAfterSuiteProc1BodyHasContext
				state, failure := suite.runNode(node, time.Time{}, "")
				if suite.currentSpecReport.State.Is(types.SpecStatePassed) {
					suite.currentSpecReport.State, suite.currentSpecReport.Failure = state, failure
				}
			}
		}
	}

	if err != nil && !suite.currentSpecReport.State.Is(types.SpecStateFailureStates) {
		suite.currentSpecReport.State, suite.currentSpecReport.Failure = types.SpecStateFailed, suite.failureForLeafNodeWithMessage(node, err.Error())
		suite.reporter.EmitFailure(suite.currentSpecReport.State, suite.currentSpecReport.Failure)
	}

	suite.currentSpecReport.EndTime = time.Now()
	suite.currentSpecReport.RunTime = suite.currentSpecReport.EndTime.Sub(suite.currentSpecReport.StartTime)
	suite.currentSpecReport.CapturedGinkgoWriterOutput = string(suite.writer.Bytes())
	suite.currentSpecReport.CapturedStdOutErr += suite.outputInterceptor.StopInterceptingAndReturnOutput()
}

func (suite *Suite) runReportSuiteNodesIfNeedBe(nodeType types.NodeType) {
	nodes := suite.suiteNodes.WithType(nodeType)
	// only run ReportAfterSuite on proc 1
	if nodeType.Is(types.NodeTypeReportAfterSuite) && suite.config.ParallelProcess != 1 {
		return
	}
	// if we're running ReportBeforeSuite on proc > 1 - we should wait until proc 1 has completed
	if nodeType.Is(types.NodeTypeReportBeforeSuite) && suite.config.ParallelProcess != 1 && len(nodes) > 0 {
		state, err := suite.client.BlockUntilReportBeforeSuiteCompleted()
		if err != nil || state.Is(types.SpecStateFailed) {
			suite.report.SuiteSucceeded = false
		}
		return
	}

	for _, node := range nodes {
		suite.selectiveLock.Lock()
		suite.currentSpecReport = types.SpecReport{
			LeafNodeType:      node.NodeType,
			LeafNodeLocation:  node.CodeLocation,
			LeafNodeText:      node.Text,
			ParallelProcess:   suite.config.ParallelProcess,
			RunningInParallel: suite.isRunningInParallel(),
		}
		suite.selectiveLock.Unlock()

		suite.reporter.WillRun(suite.currentSpecReport)
		suite.runReportSuiteNode(node, suite.report)
		suite.processCurrentSpecReport()
	}

	// if we're running ReportBeforeSuite and we're running in parallel - we shuld tell the other procs that we're done
	if nodeType.Is(types.NodeTypeReportBeforeSuite) && suite.isRunningInParallel() && len(nodes) > 0 {
		if suite.report.SuiteSucceeded {
			suite.client.PostReportBeforeSuiteCompleted(types.SpecStatePassed)
		} else {
			suite.client.PostReportBeforeSuiteCompleted(types.SpecStateFailed)
		}
	}
}

func (suite *Suite) runReportSuiteNode(node Node, report types.Report) {
	suite.writer.Truncate()
	suite.outputInterceptor.StartInterceptingOutput()
	suite.currentSpecReport.StartTime = time.Now()

	// if we're running a ReportAfterSuite in parallel (on proc 1) we (a) wait until other procs have exited and
	// (b) always fetch the latest report as prior ReportAfterSuites will contribute to it
	if node.NodeType.Is(types.NodeTypeReportAfterSuite) && suite.isRunningInParallel() {
		aggregatedReport, err := suite.client.BlockUntilAggregatedNonprimaryProcsReport()
		if err != nil {
			suite.currentSpecReport.State, suite.currentSpecReport.Failure = types.SpecStateFailed, suite.failureForLeafNodeWithMessage(node, err.Error())
			suite.reporter.EmitFailure(suite.currentSpecReport.State, suite.currentSpecReport.Failure)
			return
		}
		report = report.Add(aggregatedReport)
	}

<<<<<<< HEAD
	node.Body = func(SpecContext) { node.ReportAfterSuiteBody(report) }
=======
	node.Body = func(SpecContext) { node.ReportSuiteBody(report) }
>>>>>>> acfd0dd7
	suite.currentSpecReport.State, suite.currentSpecReport.Failure = suite.runNode(node, time.Time{}, "")

	suite.currentSpecReport.EndTime = time.Now()
	suite.currentSpecReport.RunTime = suite.currentSpecReport.EndTime.Sub(suite.currentSpecReport.StartTime)
	suite.currentSpecReport.CapturedGinkgoWriterOutput = string(suite.writer.Bytes())
	suite.currentSpecReport.CapturedStdOutErr = suite.outputInterceptor.StopInterceptingAndReturnOutput()
}

func (suite *Suite) runNode(node Node, specDeadline time.Time, text string) (types.SpecState, types.Failure) {
	if node.NodeType.Is(types.NodeTypeCleanupAfterEach | types.NodeTypeCleanupAfterAll | types.NodeTypeCleanupAfterSuite) {
		suite.cleanupNodes = suite.cleanupNodes.WithoutNode(node)
	}

	interruptStatus := suite.interruptHandler.Status()
	if interruptStatus.Level == interrupt_handler.InterruptLevelBailOut {
		return types.SpecStateSkipped, types.Failure{}
	}
	if interruptStatus.Level == interrupt_handler.InterruptLevelReportOnly && !node.NodeType.Is(types.NodeTypesAllowedDuringReportInterrupt) {
		return types.SpecStateSkipped, types.Failure{}
	}
	if interruptStatus.Level == interrupt_handler.InterruptLevelCleanupAndReport && !node.NodeType.Is(types.NodeTypesAllowedDuringReportInterrupt|types.NodeTypesAllowedDuringCleanupInterrupt) {
		return types.SpecStateSkipped, types.Failure{}
	}

	suite.selectiveLock.Lock()
	suite.currentNode = node
	suite.currentNodeStartTime = time.Now()
<<<<<<< HEAD
	suite.progressStepCursor = ProgressStepCursor{}
=======
	suite.currentByStep = types.SpecEvent{}
>>>>>>> acfd0dd7
	suite.selectiveLock.Unlock()
	defer func() {
		suite.selectiveLock.Lock()
		suite.currentNode = Node{}
		suite.currentNodeStartTime = time.Time{}
		suite.selectiveLock.Unlock()
	}()

<<<<<<< HEAD
	if suite.config.EmitSpecProgress && !node.MarkedSuppressProgressReporting {
		if text == "" {
			text = "TOP-LEVEL"
		}
		s := fmt.Sprintf("[%s] %s\n  %s\n", node.NodeType.String(), text, node.CodeLocation.String())
		suite.writer.Write([]byte(s))
=======
	if text == "" {
		text = "TOP-LEVEL"
>>>>>>> acfd0dd7
	}
	event := suite.handleSpecEvent(types.SpecEvent{
		SpecEventType: types.SpecEventNodeStart,
		NodeType:      node.NodeType,
		Message:       text,
		CodeLocation:  node.CodeLocation,
	})
	defer func() {
		suite.handleSpecEventEnd(types.SpecEventNodeEnd, event)
	}()

	var failure types.Failure
	failure.FailureNodeType, failure.FailureNodeLocation = node.NodeType, node.CodeLocation
	if node.NodeType.Is(types.NodeTypeIt) || node.NodeType.Is(types.NodeTypesForSuiteLevelNodes) {
		failure.FailureNodeContext = types.FailureNodeIsLeafNode
	} else if node.NestingLevel <= 0 {
		failure.FailureNodeContext = types.FailureNodeAtTopLevel
	} else {
		failure.FailureNodeContext, failure.FailureNodeContainerIndex = types.FailureNodeInContainer, node.NestingLevel-1
	}
	var outcome types.SpecState

	gracePeriod := suite.config.GracePeriod
	if node.GracePeriod >= 0 {
		gracePeriod = node.GracePeriod
	}

	now := time.Now()
	deadline := suite.deadline
<<<<<<< HEAD
	if deadline.IsZero() || (!specDeadline.IsZero() && specDeadline.Before(deadline)) {
		deadline = specDeadline
	}
	if node.NodeTimeout > 0 && (deadline.IsZero() || deadline.Sub(now) > node.NodeTimeout) {
		deadline = now.Add(node.NodeTimeout)
=======
	timeoutInPlay := "suite"
	if deadline.IsZero() || (!specDeadline.IsZero() && specDeadline.Before(deadline)) {
		deadline = specDeadline
		timeoutInPlay = "spec"
	}
	if node.NodeTimeout > 0 && (deadline.IsZero() || deadline.Sub(now) > node.NodeTimeout) {
		deadline = now.Add(node.NodeTimeout)
		timeoutInPlay = "node"
>>>>>>> acfd0dd7
	}
	if (!deadline.IsZero() && deadline.Before(now)) || interruptStatus.Interrupted() {
		//we're out of time already.  let's wait for a NodeTimeout if we have it, or GracePeriod if we don't
		if node.NodeTimeout > 0 {
			deadline = now.Add(node.NodeTimeout)
<<<<<<< HEAD
		} else {
			deadline = now.Add(gracePeriod)
=======
			timeoutInPlay = "node"
		} else {
			deadline = now.Add(gracePeriod)
			timeoutInPlay = "grace period"
>>>>>>> acfd0dd7
		}
	}

	if !node.HasContext {
		// this maps onto the pre-context behavior:
		// - an interrupted node exits immediately.  with this, context-less nodes that are in a spec with a SpecTimeout and/or are interrupted by other means will simply exit immediately after the timeout/interrupt
		// - clean up nodes have up to GracePeriod (formerly hard-coded at 30s) to complete before they are interrupted
		gracePeriod = 0
	}

	sc := NewSpecContext(suite)
	defer sc.cancel()

	suite.selectiveLock.Lock()
	suite.currentSpecContext = sc
	suite.selectiveLock.Unlock()

	var deadlineChannel <-chan time.Time
	if !deadline.IsZero() {
		deadlineChannel = time.After(deadline.Sub(now))
	}
	var gracePeriodChannel <-chan time.Time

	outcomeC := make(chan types.SpecState)
	failureC := make(chan types.Failure)

	go func() {
		finished := false
		defer func() {
			if e := recover(); e != nil || !finished {
				suite.failer.Panic(types.NewCodeLocationWithStackTrace(2), e)
			}

			outcomeFromRun, failureFromRun := suite.failer.Drain()
<<<<<<< HEAD
=======
			failureFromRun.TimelineLocation = suite.generateTimelineLocation()
>>>>>>> acfd0dd7
			outcomeC <- outcomeFromRun
			failureC <- failureFromRun
		}()

		node.Body(sc)
		finished = true
	}()

	// progress polling timer and channel
	var emitProgressNow <-chan time.Time
	var progressPoller *time.Timer
	var pollProgressAfter, pollProgressInterval = suite.config.PollProgressAfter, suite.config.PollProgressInterval
	if node.PollProgressAfter >= 0 {
		pollProgressAfter = node.PollProgressAfter
	}
	if node.PollProgressInterval >= 0 {
		pollProgressInterval = node.PollProgressInterval
	}
	if pollProgressAfter > 0 {
		progressPoller = time.NewTimer(pollProgressAfter)
		emitProgressNow = progressPoller.C
		defer progressPoller.Stop()
	}

	// now we wait for an outcome, an interrupt, a timeout, or a progress poll
	for {
		select {
		case outcomeFromRun := <-outcomeC:
			failureFromRun := <-failureC
<<<<<<< HEAD
			if outcome == types.SpecStateInterrupted {
				// we've already been interrupted.  we just managed to actually exit
				// before the grace period elapsed
				return outcome, failure
			} else if outcome == types.SpecStateTimedout {
				// we've already timed out.  we just managed to actually exit
				// before the grace period elapsed.  if we have a failure message we should include it
				if outcomeFromRun != types.SpecStatePassed {
					failure.Location, failure.ForwardedPanic = failureFromRun.Location, failureFromRun.ForwardedPanic
					failure.Message = "This spec timed out and reported the following failure after the timeout:\n\n" + failureFromRun.Message
=======
			if outcome.Is(types.SpecStateInterrupted | types.SpecStateTimedout) {
				// we've already been interrupted/timed out.  we just managed to actually exit
				// before the grace period elapsed
				// if we have a failure message we attach it as an additional failure
				if outcomeFromRun != types.SpecStatePassed {
					additionalFailure := types.AdditionalFailure{
						State:   outcomeFromRun,
						Failure: failure, //we make a copy - this will include all the configuration set up above...
					}
					//...and then we update the failure with the details from failureFromRun
					additionalFailure.Failure.Location, additionalFailure.Failure.ForwardedPanic, additionalFailure.Failure.TimelineLocation = failureFromRun.Location, failureFromRun.ForwardedPanic, failureFromRun.TimelineLocation
					additionalFailure.Failure.ProgressReport = types.ProgressReport{}
					if outcome == types.SpecStateTimedout {
						additionalFailure.Failure.Message = fmt.Sprintf("A %s timeout occurred and then the following failure was recorded in the timedout node before it exited:\n%s", timeoutInPlay, failureFromRun.Message)
					} else {
						additionalFailure.Failure.Message = fmt.Sprintf("An interrupt occurred and then the following failure was recorded in the interrupted node before it exited:\n%s", failureFromRun.Message)
					}
					suite.reporter.EmitFailure(additionalFailure.State, additionalFailure.Failure)
					failure.AdditionalFailure = &additionalFailure
>>>>>>> acfd0dd7
				}
				return outcome, failure
			}
			if outcomeFromRun.Is(types.SpecStatePassed) {
				return outcomeFromRun, types.Failure{}
			} else {
<<<<<<< HEAD
				failure.Message, failure.Location, failure.ForwardedPanic = failureFromRun.Message, failureFromRun.Location, failureFromRun.ForwardedPanic
=======
				failure.Message, failure.Location, failure.ForwardedPanic, failure.TimelineLocation = failureFromRun.Message, failureFromRun.Location, failureFromRun.ForwardedPanic, failureFromRun.TimelineLocation
				suite.reporter.EmitFailure(outcomeFromRun, failure)
>>>>>>> acfd0dd7
				return outcomeFromRun, failure
			}
		case <-gracePeriodChannel:
			if node.HasContext && outcome.Is(types.SpecStateTimedout) {
				report := suite.generateProgressReport(false)
				report.Message = "{{bold}}{{orange}}A running node failed to exit in time{{/}}\nGinkgo is moving on but a node has timed out and failed to exit before its grace period elapsed.  The node has now leaked and is running in the background.\nHere's a current progress report:"
				suite.emitProgressReport(report)
			}
			return outcome, failure
		case <-deadlineChannel:
			// we're out of time - the outcome is a timeout and we capture the failure and progress report
			outcome = types.SpecStateTimedout
<<<<<<< HEAD
			failure.Message, failure.Location = "Timedout", node.CodeLocation
			failure.ProgressReport = suite.generateProgressReport(false).WithoutCapturedGinkgoWriterOutput()
			failure.ProgressReport.Message = "{{bold}}This is the Progress Report generated when the timeout occurred:{{/}}"
			deadlineChannel = nil
=======
			failure.Message, failure.Location, failure.TimelineLocation = fmt.Sprintf("A %s timeout occurred", timeoutInPlay), node.CodeLocation, suite.generateTimelineLocation()
			failure.ProgressReport = suite.generateProgressReport(false).WithoutCapturedGinkgoWriterOutput()
			failure.ProgressReport.Message = fmt.Sprintf("{{bold}}This is the Progress Report generated when the %s timeout occurred:{{/}}", timeoutInPlay)
			deadlineChannel = nil
			suite.reporter.EmitFailure(outcome, failure)

>>>>>>> acfd0dd7
			// tell the spec to stop.  it's important we generate the progress report first to make sure we capture where
			// the spec is actually stuck
			sc.cancel()
			//and now we wait for the grace period
			gracePeriodChannel = time.After(gracePeriod)
		case <-interruptStatus.Channel:
			interruptStatus = suite.interruptHandler.Status()
<<<<<<< HEAD
			deadlineChannel = nil // don't worry about deadlines, time's up now

			if outcome == types.SpecStateInvalid {
				outcome = types.SpecStateInterrupted
				failure.Message, failure.Location = interruptStatus.Message(), node.CodeLocation
				if interruptStatus.ShouldIncludeProgressReport() {
					failure.ProgressReport = suite.generateProgressReport(true).WithoutCapturedGinkgoWriterOutput()
					failure.ProgressReport.Message = "{{bold}}This is the Progress Report generated when the interrupt was received:{{/}}"
				}
			}

			var report types.ProgressReport
			if interruptStatus.ShouldIncludeProgressReport() {
				report = suite.generateProgressReport(false)
			}

=======
			// ignore interruption from other process if we are cleaning up or reporting
			if interruptStatus.Cause == interrupt_handler.InterruptCauseAbortByOtherProcess &&
				node.NodeType.Is(types.NodeTypesAllowedDuringReportInterrupt|types.NodeTypesAllowedDuringCleanupInterrupt) {
				continue
			}

			deadlineChannel = nil // don't worry about deadlines, time's up now

			failureTimelineLocation := suite.generateTimelineLocation()
			progressReport := suite.generateProgressReport(true)

			if outcome == types.SpecStateInvalid {
				outcome = types.SpecStateInterrupted
				failure.Message, failure.Location, failure.TimelineLocation = interruptStatus.Message(), node.CodeLocation, failureTimelineLocation
				if interruptStatus.ShouldIncludeProgressReport() {
					failure.ProgressReport = progressReport.WithoutCapturedGinkgoWriterOutput()
					failure.ProgressReport.Message = "{{bold}}This is the Progress Report generated when the interrupt was received:{{/}}"
				}
				suite.reporter.EmitFailure(outcome, failure)
			}

			progressReport = progressReport.WithoutOtherGoroutines()
>>>>>>> acfd0dd7
			sc.cancel()

			if interruptStatus.Level == interrupt_handler.InterruptLevelBailOut {
				if interruptStatus.ShouldIncludeProgressReport() {
<<<<<<< HEAD
					report.Message = fmt.Sprintf("{{bold}}{{orange}}%s{{/}}\n{{bold}}{{red}}Final interrupt received{{/}}; Ginkgo will not run any cleanup or reporting nodes and will terminate as soon as possible.\nHere's a current progress report:", interruptStatus.Message())
					suite.emitProgressReport(report)
=======
					progressReport.Message = fmt.Sprintf("{{bold}}{{orange}}%s{{/}}\n{{bold}}{{red}}Final interrupt received{{/}}; Ginkgo will not run any cleanup or reporting nodes and will terminate as soon as possible.\nHere's a current progress report:", interruptStatus.Message())
					suite.emitProgressReport(progressReport)
>>>>>>> acfd0dd7
				}
				return outcome, failure
			}
			if interruptStatus.ShouldIncludeProgressReport() {
				if interruptStatus.Level == interrupt_handler.InterruptLevelCleanupAndReport {
<<<<<<< HEAD
					report.Message = fmt.Sprintf("{{bold}}{{orange}}%s{{/}}\nFirst interrupt received; Ginkgo will run any cleanup and reporting nodes but will skip all remaining specs.  {{bold}}Interrupt again to skip cleanup{{/}}.\nHere's a current progress report:", interruptStatus.Message())
				} else if interruptStatus.Level == interrupt_handler.InterruptLevelReportOnly {
					report.Message = fmt.Sprintf("{{bold}}{{orange}}%s{{/}}\nSecond interrupt received; Ginkgo will run any reporting nodes but will skip all remaining specs and cleanup nodes.  {{bold}}Interrupt again to bail immediately{{/}}.\nHere's a current progress report:", interruptStatus.Message())
				}
				suite.emitProgressReport(report)
=======
					progressReport.Message = fmt.Sprintf("{{bold}}{{orange}}%s{{/}}\nFirst interrupt received; Ginkgo will run any cleanup and reporting nodes but will skip all remaining specs.  {{bold}}Interrupt again to skip cleanup{{/}}.\nHere's a current progress report:", interruptStatus.Message())
				} else if interruptStatus.Level == interrupt_handler.InterruptLevelReportOnly {
					progressReport.Message = fmt.Sprintf("{{bold}}{{orange}}%s{{/}}\nSecond interrupt received; Ginkgo will run any reporting nodes but will skip all remaining specs and cleanup nodes.  {{bold}}Interrupt again to bail immediately{{/}}.\nHere's a current progress report:", interruptStatus.Message())
				}
				suite.emitProgressReport(progressReport)
>>>>>>> acfd0dd7
			}

			if gracePeriodChannel == nil {
				// we haven't given grace yet... so let's
				gracePeriodChannel = time.After(gracePeriod)
			} else {
				// we've already given grace.  time's up.  now.
				return outcome, failure
			}
		case <-emitProgressNow:
			report := suite.generateProgressReport(false)
			report.Message = "{{bold}}Automatically polling progress:{{/}}"
			suite.emitProgressReport(report)
			if pollProgressInterval > 0 {
				progressPoller.Reset(pollProgressInterval)
			}
		}
	}
}

// TODO: search for usages and consider if reporter.EmitFailure() is necessary
func (suite *Suite) failureForLeafNodeWithMessage(node Node, message string) types.Failure {
	return types.Failure{
		Message:             message,
		Location:            node.CodeLocation,
		TimelineLocation:    suite.generateTimelineLocation(),
		FailureNodeContext:  types.FailureNodeIsLeafNode,
		FailureNodeType:     node.NodeType,
		FailureNodeLocation: node.CodeLocation,
	}
}

func max(a, b int) int {
	if a > b {
		return a
	}
	return b
}<|MERGE_RESOLUTION|>--- conflicted
+++ resolved
@@ -40,7 +40,6 @@
 	interruptHandler  interrupt_handler.InterruptHandlerInterface
 	config            types.SuiteConfig
 	deadline          time.Time
-<<<<<<< HEAD
 
 	skipAll              bool
 	report               types.Report
@@ -50,22 +49,9 @@
 
 	currentSpecContext *specContext
 
-	progressStepCursor ProgressStepCursor
-
-=======
-
-	skipAll              bool
-	report               types.Report
-	currentSpecReport    types.SpecReport
-	currentNode          Node
-	currentNodeStartTime time.Time
-
-	currentSpecContext *specContext
-
 	currentByStep types.SpecEvent
 	timelineOrder int
 
->>>>>>> acfd0dd7
 	/*
 		We don't need to lock around all operations.  Just those that *could* happen concurrently.
 
@@ -83,14 +69,9 @@
 
 func NewSuite() *Suite {
 	return &Suite{
-<<<<<<< HEAD
-		tree:  &TreeNode{},
-		phase: PhaseBuildTopLevel,
-=======
 		tree:                    &TreeNode{},
 		phase:                   PhaseBuildTopLevel,
 		ProgressReporterManager: NewProgressReporterManager(),
->>>>>>> acfd0dd7
 
 		selectiveLock: &sync.Mutex{},
 	}
@@ -331,22 +312,7 @@
 }
 
 /*
-<<<<<<< HEAD
-  Pushing and popping the Step Cursor stack
-*/
-
-func (suite *Suite) SetProgressStepCursor(cursor ProgressStepCursor) {
-	suite.selectiveLock.Lock()
-	defer suite.selectiveLock.Unlock()
-
-	suite.progressStepCursor = cursor
-}
-
-/*
-  Spec Running methods - used during PhaseRun
-=======
 Spec Running methods - used during PhaseRun
->>>>>>> acfd0dd7
 */
 func (suite *Suite) CurrentSpecReport() types.SpecReport {
 	suite.selectiveLock.Lock()
@@ -361,8 +327,6 @@
 }
 
 func (suite *Suite) AddReportEntry(entry ReportEntry) error {
-	suite.selectiveLock.Lock()
-	defer suite.selectiveLock.Unlock()
 	if suite.phase != PhaseRun {
 		return types.GinkgoErrors.AddReportEntryNotDuringRunPhase(entry.Location)
 	}
@@ -376,19 +340,6 @@
 }
 
 func (suite *Suite) generateProgressReport(fullReport bool) types.ProgressReport {
-<<<<<<< HEAD
-	suite.selectiveLock.Lock()
-	defer suite.selectiveLock.Unlock()
-
-	var additionalReports []string
-	if suite.currentSpecContext != nil {
-		additionalReports = suite.currentSpecContext.QueryProgressReporters()
-	}
-	stepCursor := suite.progressStepCursor
-
-	gwOutput := suite.currentSpecReport.CapturedGinkgoWriterOutput + string(suite.writer.Bytes())
-	pr, err := NewProgressReport(suite.isRunningInParallel(), suite.currentSpecReport, suite.currentNode, suite.currentNodeStartTime, stepCursor, gwOutput, additionalReports, suite.config.SourceRoots, fullReport)
-=======
 	timelineLocation := suite.generateTimelineLocation()
 	suite.selectiveLock.Lock()
 	defer suite.selectiveLock.Unlock()
@@ -402,7 +353,6 @@
 	additionalReports = append(additionalReports, suite.QueryProgressReporters(deadline, suite.failer)...)
 	gwOutput := suite.currentSpecReport.CapturedGinkgoWriterOutput + string(suite.writer.Bytes())
 	pr, err := NewProgressReport(suite.isRunningInParallel(), suite.currentSpecReport, suite.currentNode, suite.currentNodeStartTime, suite.currentByStep, gwOutput, timelineLocation, additionalReports, suite.config.SourceRoots, fullReport)
->>>>>>> acfd0dd7
 
 	if err != nil {
 		fmt.Printf("{{red}}Failed to generate progress report:{{/}}\n%s\n", err.Error())
@@ -533,13 +483,6 @@
 	if !suite.deadline.IsZero() && suite.report.EndTime.After(suite.deadline) {
 		suite.report.SpecialSuiteFailureReasons = append(suite.report.SpecialSuiteFailureReasons, "Suite Timeout Elapsed")
 		suite.report.SuiteSucceeded = false
-<<<<<<< HEAD
-	}
-
-	if suite.config.ParallelProcess == 1 {
-		suite.runReportAfterSuite()
-=======
->>>>>>> acfd0dd7
 	}
 
 	suite.runReportSuiteNodesIfNeedBe(types.NodeTypeReportAfterSuite)
@@ -609,26 +552,6 @@
 	}
 }
 
-<<<<<<< HEAD
-func (suite *Suite) runReportAfterSuite() {
-	for _, node := range suite.suiteNodes.WithType(types.NodeTypeReportAfterSuite) {
-		suite.selectiveLock.Lock()
-		suite.currentSpecReport = types.SpecReport{
-			LeafNodeType:     node.NodeType,
-			LeafNodeLocation: node.CodeLocation,
-			LeafNodeText:     node.Text,
-			ParallelProcess:  suite.config.ParallelProcess,
-		}
-		suite.selectiveLock.Unlock()
-
-		suite.reporter.WillRun(suite.currentSpecReport)
-		suite.runReportAfterSuiteNode(node, suite.report)
-		suite.processCurrentSpecReport()
-	}
-}
-
-=======
->>>>>>> acfd0dd7
 func (suite *Suite) reportEach(spec Spec, nodeType types.NodeType) {
 	nodes := spec.Nodes.WithType(nodeType)
 	if nodeType == types.NodeTypeReportAfterEach {
@@ -813,11 +736,7 @@
 		report = report.Add(aggregatedReport)
 	}
 
-<<<<<<< HEAD
-	node.Body = func(SpecContext) { node.ReportAfterSuiteBody(report) }
-=======
 	node.Body = func(SpecContext) { node.ReportSuiteBody(report) }
->>>>>>> acfd0dd7
 	suite.currentSpecReport.State, suite.currentSpecReport.Failure = suite.runNode(node, time.Time{}, "")
 
 	suite.currentSpecReport.EndTime = time.Now()
@@ -845,11 +764,7 @@
 	suite.selectiveLock.Lock()
 	suite.currentNode = node
 	suite.currentNodeStartTime = time.Now()
-<<<<<<< HEAD
-	suite.progressStepCursor = ProgressStepCursor{}
-=======
 	suite.currentByStep = types.SpecEvent{}
->>>>>>> acfd0dd7
 	suite.selectiveLock.Unlock()
 	defer func() {
 		suite.selectiveLock.Lock()
@@ -858,17 +773,8 @@
 		suite.selectiveLock.Unlock()
 	}()
 
-<<<<<<< HEAD
-	if suite.config.EmitSpecProgress && !node.MarkedSuppressProgressReporting {
-		if text == "" {
-			text = "TOP-LEVEL"
-		}
-		s := fmt.Sprintf("[%s] %s\n  %s\n", node.NodeType.String(), text, node.CodeLocation.String())
-		suite.writer.Write([]byte(s))
-=======
 	if text == "" {
 		text = "TOP-LEVEL"
->>>>>>> acfd0dd7
 	}
 	event := suite.handleSpecEvent(types.SpecEvent{
 		SpecEventType: types.SpecEventNodeStart,
@@ -898,13 +804,6 @@
 
 	now := time.Now()
 	deadline := suite.deadline
-<<<<<<< HEAD
-	if deadline.IsZero() || (!specDeadline.IsZero() && specDeadline.Before(deadline)) {
-		deadline = specDeadline
-	}
-	if node.NodeTimeout > 0 && (deadline.IsZero() || deadline.Sub(now) > node.NodeTimeout) {
-		deadline = now.Add(node.NodeTimeout)
-=======
 	timeoutInPlay := "suite"
 	if deadline.IsZero() || (!specDeadline.IsZero() && specDeadline.Before(deadline)) {
 		deadline = specDeadline
@@ -913,21 +812,15 @@
 	if node.NodeTimeout > 0 && (deadline.IsZero() || deadline.Sub(now) > node.NodeTimeout) {
 		deadline = now.Add(node.NodeTimeout)
 		timeoutInPlay = "node"
->>>>>>> acfd0dd7
 	}
 	if (!deadline.IsZero() && deadline.Before(now)) || interruptStatus.Interrupted() {
 		//we're out of time already.  let's wait for a NodeTimeout if we have it, or GracePeriod if we don't
 		if node.NodeTimeout > 0 {
 			deadline = now.Add(node.NodeTimeout)
-<<<<<<< HEAD
-		} else {
-			deadline = now.Add(gracePeriod)
-=======
 			timeoutInPlay = "node"
 		} else {
 			deadline = now.Add(gracePeriod)
 			timeoutInPlay = "grace period"
->>>>>>> acfd0dd7
 		}
 	}
 
@@ -962,10 +855,7 @@
 			}
 
 			outcomeFromRun, failureFromRun := suite.failer.Drain()
-<<<<<<< HEAD
-=======
 			failureFromRun.TimelineLocation = suite.generateTimelineLocation()
->>>>>>> acfd0dd7
 			outcomeC <- outcomeFromRun
 			failureC <- failureFromRun
 		}()
@@ -995,18 +885,6 @@
 		select {
 		case outcomeFromRun := <-outcomeC:
 			failureFromRun := <-failureC
-<<<<<<< HEAD
-			if outcome == types.SpecStateInterrupted {
-				// we've already been interrupted.  we just managed to actually exit
-				// before the grace period elapsed
-				return outcome, failure
-			} else if outcome == types.SpecStateTimedout {
-				// we've already timed out.  we just managed to actually exit
-				// before the grace period elapsed.  if we have a failure message we should include it
-				if outcomeFromRun != types.SpecStatePassed {
-					failure.Location, failure.ForwardedPanic = failureFromRun.Location, failureFromRun.ForwardedPanic
-					failure.Message = "This spec timed out and reported the following failure after the timeout:\n\n" + failureFromRun.Message
-=======
 			if outcome.Is(types.SpecStateInterrupted | types.SpecStateTimedout) {
 				// we've already been interrupted/timed out.  we just managed to actually exit
 				// before the grace period elapsed
@@ -1026,19 +904,14 @@
 					}
 					suite.reporter.EmitFailure(additionalFailure.State, additionalFailure.Failure)
 					failure.AdditionalFailure = &additionalFailure
->>>>>>> acfd0dd7
 				}
 				return outcome, failure
 			}
 			if outcomeFromRun.Is(types.SpecStatePassed) {
 				return outcomeFromRun, types.Failure{}
 			} else {
-<<<<<<< HEAD
-				failure.Message, failure.Location, failure.ForwardedPanic = failureFromRun.Message, failureFromRun.Location, failureFromRun.ForwardedPanic
-=======
 				failure.Message, failure.Location, failure.ForwardedPanic, failure.TimelineLocation = failureFromRun.Message, failureFromRun.Location, failureFromRun.ForwardedPanic, failureFromRun.TimelineLocation
 				suite.reporter.EmitFailure(outcomeFromRun, failure)
->>>>>>> acfd0dd7
 				return outcomeFromRun, failure
 			}
 		case <-gracePeriodChannel:
@@ -1051,19 +924,12 @@
 		case <-deadlineChannel:
 			// we're out of time - the outcome is a timeout and we capture the failure and progress report
 			outcome = types.SpecStateTimedout
-<<<<<<< HEAD
-			failure.Message, failure.Location = "Timedout", node.CodeLocation
-			failure.ProgressReport = suite.generateProgressReport(false).WithoutCapturedGinkgoWriterOutput()
-			failure.ProgressReport.Message = "{{bold}}This is the Progress Report generated when the timeout occurred:{{/}}"
-			deadlineChannel = nil
-=======
 			failure.Message, failure.Location, failure.TimelineLocation = fmt.Sprintf("A %s timeout occurred", timeoutInPlay), node.CodeLocation, suite.generateTimelineLocation()
 			failure.ProgressReport = suite.generateProgressReport(false).WithoutCapturedGinkgoWriterOutput()
 			failure.ProgressReport.Message = fmt.Sprintf("{{bold}}This is the Progress Report generated when the %s timeout occurred:{{/}}", timeoutInPlay)
 			deadlineChannel = nil
 			suite.reporter.EmitFailure(outcome, failure)
 
->>>>>>> acfd0dd7
 			// tell the spec to stop.  it's important we generate the progress report first to make sure we capture where
 			// the spec is actually stuck
 			sc.cancel()
@@ -1071,24 +937,6 @@
 			gracePeriodChannel = time.After(gracePeriod)
 		case <-interruptStatus.Channel:
 			interruptStatus = suite.interruptHandler.Status()
-<<<<<<< HEAD
-			deadlineChannel = nil // don't worry about deadlines, time's up now
-
-			if outcome == types.SpecStateInvalid {
-				outcome = types.SpecStateInterrupted
-				failure.Message, failure.Location = interruptStatus.Message(), node.CodeLocation
-				if interruptStatus.ShouldIncludeProgressReport() {
-					failure.ProgressReport = suite.generateProgressReport(true).WithoutCapturedGinkgoWriterOutput()
-					failure.ProgressReport.Message = "{{bold}}This is the Progress Report generated when the interrupt was received:{{/}}"
-				}
-			}
-
-			var report types.ProgressReport
-			if interruptStatus.ShouldIncludeProgressReport() {
-				report = suite.generateProgressReport(false)
-			}
-
-=======
 			// ignore interruption from other process if we are cleaning up or reporting
 			if interruptStatus.Cause == interrupt_handler.InterruptCauseAbortByOtherProcess &&
 				node.NodeType.Is(types.NodeTypesAllowedDuringReportInterrupt|types.NodeTypesAllowedDuringCleanupInterrupt) {
@@ -1111,36 +959,22 @@
 			}
 
 			progressReport = progressReport.WithoutOtherGoroutines()
->>>>>>> acfd0dd7
 			sc.cancel()
 
 			if interruptStatus.Level == interrupt_handler.InterruptLevelBailOut {
 				if interruptStatus.ShouldIncludeProgressReport() {
-<<<<<<< HEAD
-					report.Message = fmt.Sprintf("{{bold}}{{orange}}%s{{/}}\n{{bold}}{{red}}Final interrupt received{{/}}; Ginkgo will not run any cleanup or reporting nodes and will terminate as soon as possible.\nHere's a current progress report:", interruptStatus.Message())
-					suite.emitProgressReport(report)
-=======
 					progressReport.Message = fmt.Sprintf("{{bold}}{{orange}}%s{{/}}\n{{bold}}{{red}}Final interrupt received{{/}}; Ginkgo will not run any cleanup or reporting nodes and will terminate as soon as possible.\nHere's a current progress report:", interruptStatus.Message())
 					suite.emitProgressReport(progressReport)
->>>>>>> acfd0dd7
 				}
 				return outcome, failure
 			}
 			if interruptStatus.ShouldIncludeProgressReport() {
 				if interruptStatus.Level == interrupt_handler.InterruptLevelCleanupAndReport {
-<<<<<<< HEAD
-					report.Message = fmt.Sprintf("{{bold}}{{orange}}%s{{/}}\nFirst interrupt received; Ginkgo will run any cleanup and reporting nodes but will skip all remaining specs.  {{bold}}Interrupt again to skip cleanup{{/}}.\nHere's a current progress report:", interruptStatus.Message())
-				} else if interruptStatus.Level == interrupt_handler.InterruptLevelReportOnly {
-					report.Message = fmt.Sprintf("{{bold}}{{orange}}%s{{/}}\nSecond interrupt received; Ginkgo will run any reporting nodes but will skip all remaining specs and cleanup nodes.  {{bold}}Interrupt again to bail immediately{{/}}.\nHere's a current progress report:", interruptStatus.Message())
-				}
-				suite.emitProgressReport(report)
-=======
 					progressReport.Message = fmt.Sprintf("{{bold}}{{orange}}%s{{/}}\nFirst interrupt received; Ginkgo will run any cleanup and reporting nodes but will skip all remaining specs.  {{bold}}Interrupt again to skip cleanup{{/}}.\nHere's a current progress report:", interruptStatus.Message())
 				} else if interruptStatus.Level == interrupt_handler.InterruptLevelReportOnly {
 					progressReport.Message = fmt.Sprintf("{{bold}}{{orange}}%s{{/}}\nSecond interrupt received; Ginkgo will run any reporting nodes but will skip all remaining specs and cleanup nodes.  {{bold}}Interrupt again to bail immediately{{/}}.\nHere's a current progress report:", interruptStatus.Message())
 				}
 				suite.emitProgressReport(progressReport)
->>>>>>> acfd0dd7
 			}
 
 			if gracePeriodChannel == nil {
