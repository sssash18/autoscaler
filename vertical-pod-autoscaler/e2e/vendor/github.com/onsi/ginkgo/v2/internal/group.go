--- conflicted
+++ resolved
@@ -136,12 +136,6 @@
 		return types.SpecStateSkipped, types.Failure{}
 	}
 	if g.suite.interruptHandler.Status().Interrupted() || g.suite.skipAll {
-<<<<<<< HEAD
-		return types.SpecStateSkipped, types.Failure{}
-	}
-	if !g.suite.deadline.IsZero() && g.suite.deadline.Before(time.Now()) {
-=======
->>>>>>> acfd0dd7
 		return types.SpecStateSkipped, types.Failure{}
 	}
 	if !g.suite.deadline.IsZero() && g.suite.deadline.Before(time.Now()) {
@@ -182,12 +176,8 @@
 	return lastSpecID == specID
 }
 
-<<<<<<< HEAD
-func (g *group) attemptSpec(isFinalAttempt bool, spec Spec) {
-=======
 func (g *group) attemptSpec(isFinalAttempt bool, spec Spec) bool {
 	failedInARunOnceBefore := false
->>>>>>> acfd0dd7
 	pairs := g.runOncePairs[spec.SubjectID()]
 
 	nodes := spec.Nodes.WithType(types.NodeTypeBeforeAll)
@@ -329,10 +319,6 @@
 		g.suite.currentSpecReport.StartTime = time.Now()
 		failedInARunOnceBefore := false
 		if !skip {
-<<<<<<< HEAD
-
-=======
->>>>>>> acfd0dd7
 			var maxAttempts = 1
 
 			if g.suite.currentSpecReport.MaxMustPassRepeatedly > 0 {
@@ -350,17 +336,10 @@
 				g.suite.outputInterceptor.StartInterceptingOutput()
 				if attempt > 0 {
 					if g.suite.currentSpecReport.MaxMustPassRepeatedly > 0 {
-<<<<<<< HEAD
-						fmt.Fprintf(g.suite.writer, "\nGinkgo: Attempt #%d Passed.  Repeating...\n", attempt)
-					}
-					if g.suite.currentSpecReport.MaxFlakeAttempts > 0 {
-						fmt.Fprintf(g.suite.writer, "\nGinkgo: Attempt #%d Failed.  Retrying...\n", attempt)
-=======
 						g.suite.handleSpecEvent(types.SpecEvent{SpecEventType: types.SpecEventSpecRepeat, Attempt: attempt})
 					}
 					if g.suite.currentSpecReport.MaxFlakeAttempts > 0 {
 						g.suite.handleSpecEvent(types.SpecEvent{SpecEventType: types.SpecEventSpecRetry, Attempt: attempt})
->>>>>>> acfd0dd7
 					}
 				}
 
@@ -379,13 +358,10 @@
 				if g.suite.currentSpecReport.MaxFlakeAttempts > 0 {
 					if g.suite.currentSpecReport.State.Is(types.SpecStatePassed | types.SpecStateSkipped | types.SpecStateAborted | types.SpecStateInterrupted) {
 						break
-<<<<<<< HEAD
-=======
 					} else if attempt < maxAttempts-1 {
 						af := types.AdditionalFailure{State: g.suite.currentSpecReport.State, Failure: g.suite.currentSpecReport.Failure}
 						af.Failure.Message = fmt.Sprintf("Failure recorded during attempt %d:\n%s", attempt+1, af.Failure.Message)
 						g.suite.currentSpecReport.AdditionalFailures = append(g.suite.currentSpecReport.AdditionalFailures, af)
->>>>>>> acfd0dd7
 					}
 				}
 			}
