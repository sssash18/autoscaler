package types

<<<<<<< HEAD
const VERSION = "2.4.0"
=======
const VERSION = "2.9.4"
>>>>>>> acfd0dd7
<|MERGE_RESOLUTION|>--- conflicted
+++ resolved
@@ -1,7 +1,3 @@
 package types
 
-<<<<<<< HEAD
-const VERSION = "2.4.0"
-=======
-const VERSION = "2.9.4"
->>>>>>> acfd0dd7
+const VERSION = "2.9.4"