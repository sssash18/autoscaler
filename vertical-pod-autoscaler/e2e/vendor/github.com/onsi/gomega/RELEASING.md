--- conflicted
+++ resolved
@@ -5,11 +5,7 @@
     ```bash
     LAST_VERSION=$(git tag --sort=version:refname | tail -n1)
     CHANGES=$(git log --pretty=format:'- %s [%h]' HEAD...$LAST_VERSION)
-<<<<<<< HEAD
-    echo -e "## NEXT\n\n$CHANGES\n\n### Features\n\n## Fixes\n\n## Maintenance\n\n$(cat CHANGELOG.md)" > CHANGELOG.md
-=======
     echo -e "## NEXT\n\n$CHANGES\n\n### Features\n\n### Fixes\n\n### Maintenance\n\n$(cat CHANGELOG.md)" > CHANGELOG.md
->>>>>>> acfd0dd7
     ```
    to update the changelog
   - Categorize the changes into
