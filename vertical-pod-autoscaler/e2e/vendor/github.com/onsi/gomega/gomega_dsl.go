--- conflicted
+++ resolved
@@ -22,11 +22,7 @@
 	"github.com/onsi/gomega/types"
 )
 
-<<<<<<< HEAD
-const GOMEGA_VERSION = "1.23.0"
-=======
 const GOMEGA_VERSION = "1.27.6"
->>>>>>> acfd0dd7
 
 const nilGomegaPanic = `You are trying to make an assertion, but haven't registered Gomega's fail handler.
 If you're using Ginkgo then you probably forgot to put your assertion in an It().
@@ -364,8 +360,6 @@
 		g.Expect(elements).To(ConsistOf(expected))
 	}).WithContext(ctx).WithArguments("/names", "Joe", "Jane", "Sam").Should(Succeed())
 
-<<<<<<< HEAD
-=======
 You can ensure that you get a number of consecutive successful tries before succeeding using `MustPassRepeatedly(int)`. For Example:
 
 	int count := 0
@@ -376,7 +370,6 @@
 	// Because we had to wait for 2 calls that returned true
 	Expect(count).To(Equal(3))
 
->>>>>>> acfd0dd7
 Finally, in addition to passing timeouts and a context to Eventually you can be more explicit with Eventually's chaining configuration methods:
 
 	Eventually(..., "1s", "2s", ctx).Should(...)
@@ -385,15 +378,9 @@
 
 	Eventually(...).WithTimeout(time.Second).WithPolling(2*time.Second).WithContext(ctx).Should(...)
 */
-<<<<<<< HEAD
-func Eventually(args ...interface{}) AsyncAssertion {
-	ensureDefaultGomegaIsConfigured()
-	return Default.Eventually(args...)
-=======
 func Eventually(actualOrCtx interface{}, args ...interface{}) AsyncAssertion {
 	ensureDefaultGomegaIsConfigured()
 	return Default.Eventually(actualOrCtx, args...)
->>>>>>> acfd0dd7
 }
 
 // EventuallyWithOffset operates like Eventually but takes an additional
@@ -405,15 +392,9 @@
 // `EventuallyWithOffset` specifying a timeout interval (and an optional polling interval) are
 // the same as `Eventually(...).WithOffset(...).WithTimeout` or
 // `Eventually(...).WithOffset(...).WithTimeout(...).WithPolling`.
-<<<<<<< HEAD
-func EventuallyWithOffset(offset int, args ...interface{}) AsyncAssertion {
-	ensureDefaultGomegaIsConfigured()
-	return Default.EventuallyWithOffset(offset, args...)
-=======
 func EventuallyWithOffset(offset int, actualOrCtx interface{}, args ...interface{}) AsyncAssertion {
 	ensureDefaultGomegaIsConfigured()
 	return Default.EventuallyWithOffset(offset, actualOrCtx, args...)
->>>>>>> acfd0dd7
 }
 
 /*
@@ -431,15 +412,9 @@
 
 This will block for 200 milliseconds and repeatedly check the channel and ensure nothing has been received.
 */
-<<<<<<< HEAD
-func Consistently(args ...interface{}) AsyncAssertion {
-	ensureDefaultGomegaIsConfigured()
-	return Default.Consistently(args...)
-=======
 func Consistently(actualOrCtx interface{}, args ...interface{}) AsyncAssertion {
 	ensureDefaultGomegaIsConfigured()
 	return Default.Consistently(actualOrCtx, args...)
->>>>>>> acfd0dd7
 }
 
 // ConsistentlyWithOffset operates like Consistently but takes an additional
@@ -448,15 +423,9 @@
 //
 // `ConsistentlyWithOffset` is the same as `Consistently(...).WithOffset` and
 // optional `WithTimeout` and `WithPolling`.
-<<<<<<< HEAD
-func ConsistentlyWithOffset(offset int, args ...interface{}) AsyncAssertion {
-	ensureDefaultGomegaIsConfigured()
-	return Default.ConsistentlyWithOffset(offset, args...)
-=======
 func ConsistentlyWithOffset(offset int, actualOrCtx interface{}, args ...interface{}) AsyncAssertion {
 	ensureDefaultGomegaIsConfigured()
 	return Default.ConsistentlyWithOffset(offset, actualOrCtx, args...)
->>>>>>> acfd0dd7
 }
 
 /*
