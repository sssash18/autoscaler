package internal

import (
	"context"
<<<<<<< HEAD
=======
	"errors"
>>>>>>> acfd0dd7
	"fmt"
	"reflect"
	"runtime"
	"sync"
	"time"

	"github.com/onsi/gomega/format"
	"github.com/onsi/gomega/types"
)

var errInterface = reflect.TypeOf((*error)(nil)).Elem()
var gomegaType = reflect.TypeOf((*types.Gomega)(nil)).Elem()
var contextType = reflect.TypeOf(new(context.Context)).Elem()

<<<<<<< HEAD
=======
type formattedGomegaError interface {
	FormattedGomegaError() string
}

type asyncPolledActualError struct {
	message string
}

func (err *asyncPolledActualError) Error() string {
	return err.message
}

func (err *asyncPolledActualError) FormattedGomegaError() string {
	return err.message
}

>>>>>>> acfd0dd7
type contextWithAttachProgressReporter interface {
	AttachProgressReporter(func() string) func()
}

<<<<<<< HEAD
=======
type asyncGomegaHaltExecutionError struct{}

func (a asyncGomegaHaltExecutionError) GinkgoRecoverShouldIgnoreThisPanic() {}
func (a asyncGomegaHaltExecutionError) Error() string {
	return `An assertion has failed in a goroutine.  You should call 

    defer GinkgoRecover()

at the top of the goroutine that caused this panic.  This will allow Ginkgo and Gomega to correctly capture and manage this panic.`
}

>>>>>>> acfd0dd7
type AsyncAssertionType uint

const (
	AsyncAssertionTypeEventually AsyncAssertionType = iota
	AsyncAssertionTypeConsistently
)

func (at AsyncAssertionType) String() string {
	switch at {
	case AsyncAssertionTypeEventually:
		return "Eventually"
	case AsyncAssertionTypeConsistently:
		return "Consistently"
	}
	return "INVALID ASYNC ASSERTION TYPE"
}

type AsyncAssertion struct {
	asyncType AsyncAssertionType

	actualIsFunc  bool
	actual        interface{}
	argsToForward []interface{}

<<<<<<< HEAD
	timeoutInterval time.Duration
	pollingInterval time.Duration
	ctx             context.Context
	offset          int
	g               *Gomega
}

func NewAsyncAssertion(asyncType AsyncAssertionType, actualInput interface{}, g *Gomega, timeoutInterval time.Duration, pollingInterval time.Duration, ctx context.Context, offset int) *AsyncAssertion {
	out := &AsyncAssertion{
		asyncType:       asyncType,
		timeoutInterval: timeoutInterval,
		pollingInterval: pollingInterval,
		offset:          offset,
		ctx:             ctx,
		g:               g,
=======
	timeoutInterval    time.Duration
	pollingInterval    time.Duration
	mustPassRepeatedly int
	ctx                context.Context
	offset             int
	g                  *Gomega
}

func NewAsyncAssertion(asyncType AsyncAssertionType, actualInput interface{}, g *Gomega, timeoutInterval time.Duration, pollingInterval time.Duration, mustPassRepeatedly int, ctx context.Context, offset int) *AsyncAssertion {
	out := &AsyncAssertion{
		asyncType:          asyncType,
		timeoutInterval:    timeoutInterval,
		pollingInterval:    pollingInterval,
		mustPassRepeatedly: mustPassRepeatedly,
		offset:             offset,
		ctx:                ctx,
		g:                  g,
>>>>>>> acfd0dd7
	}

	out.actual = actualInput
	if actualInput != nil && reflect.TypeOf(actualInput).Kind() == reflect.Func {
		out.actualIsFunc = true
	}

	return out
}

func (assertion *AsyncAssertion) WithOffset(offset int) types.AsyncAssertion {
	assertion.offset = offset
	return assertion
}

func (assertion *AsyncAssertion) WithTimeout(interval time.Duration) types.AsyncAssertion {
	assertion.timeoutInterval = interval
	return assertion
}

func (assertion *AsyncAssertion) WithPolling(interval time.Duration) types.AsyncAssertion {
	assertion.pollingInterval = interval
	return assertion
}

func (assertion *AsyncAssertion) Within(timeout time.Duration) types.AsyncAssertion {
	assertion.timeoutInterval = timeout
	return assertion
}

func (assertion *AsyncAssertion) ProbeEvery(interval time.Duration) types.AsyncAssertion {
	assertion.pollingInterval = interval
	return assertion
}

func (assertion *AsyncAssertion) WithContext(ctx context.Context) types.AsyncAssertion {
	assertion.ctx = ctx
	return assertion
}

func (assertion *AsyncAssertion) WithArguments(argsToForward ...interface{}) types.AsyncAssertion {
	assertion.argsToForward = argsToForward
	return assertion
}

<<<<<<< HEAD
=======
func (assertion *AsyncAssertion) MustPassRepeatedly(count int) types.AsyncAssertion {
	assertion.mustPassRepeatedly = count
	return assertion
}

>>>>>>> acfd0dd7
func (assertion *AsyncAssertion) Should(matcher types.GomegaMatcher, optionalDescription ...interface{}) bool {
	assertion.g.THelper()
	vetOptionalDescription("Asynchronous assertion", optionalDescription...)
	return assertion.match(matcher, true, optionalDescription...)
}

func (assertion *AsyncAssertion) ShouldNot(matcher types.GomegaMatcher, optionalDescription ...interface{}) bool {
	assertion.g.THelper()
	vetOptionalDescription("Asynchronous assertion", optionalDescription...)
	return assertion.match(matcher, false, optionalDescription...)
}

func (assertion *AsyncAssertion) buildDescription(optionalDescription ...interface{}) string {
	switch len(optionalDescription) {
	case 0:
		return ""
	case 1:
		if describe, ok := optionalDescription[0].(func() string); ok {
			return describe() + "\n"
		}
	}
	return fmt.Sprintf(optionalDescription[0].(string), optionalDescription[1:]...) + "\n"
}

func (assertion *AsyncAssertion) processReturnValues(values []reflect.Value) (interface{}, error) {
	if len(values) == 0 {
<<<<<<< HEAD
		return nil, fmt.Errorf("No values were returned by the function passed to Gomega")
=======
		return nil, &asyncPolledActualError{
			message: fmt.Sprintf("The function passed to %s did not return any values", assertion.asyncType),
		}
>>>>>>> acfd0dd7
	}

	actual := values[0].Interface()
	if _, ok := AsPollingSignalError(actual); ok {
		return actual, actual.(error)
	}

	var err error
	for i, extraValue := range values[1:] {
		extra := extraValue.Interface()
		if extra == nil {
			continue
		}
		if _, ok := AsPollingSignalError(extra); ok {
			return actual, extra.(error)
		}
		extraType := reflect.TypeOf(extra)
		zero := reflect.Zero(extraType).Interface()
		if reflect.DeepEqual(extra, zero) {
			continue
		}
		if i == len(values)-2 && extraType.Implements(errInterface) {
<<<<<<< HEAD
			err = fmt.Errorf("function returned error: %w", extra.(error))
		}
		if err == nil {
			err = fmt.Errorf("Unexpected non-nil/non-zero return value at index %d:\n\t<%T>: %#v", i+1, extra, extra)
=======
			err = extra.(error)
		}
		if err == nil {
			err = &asyncPolledActualError{
				message: fmt.Sprintf("The function passed to %s had an unexpected non-nil/non-zero return value at index %d:\n%s", assertion.asyncType, i+1, format.Object(extra, 1)),
			}
>>>>>>> acfd0dd7
		}
	}

	return actual, err
}

func (assertion *AsyncAssertion) invalidFunctionError(t reflect.Type) error {
	return fmt.Errorf(`The function passed to %s had an invalid signature of %s.  Functions passed to %s must either:

	(a) have return values or
	(b) take a Gomega interface as their first argument and use that Gomega instance to make assertions.

You can learn more at https://onsi.github.io/gomega/#eventually
`, assertion.asyncType, t, assertion.asyncType)
}

func (assertion *AsyncAssertion) noConfiguredContextForFunctionError() error {
	return fmt.Errorf(`The function passed to %s requested a context.Context, but no context has been provided.  Please pass one in using %s().WithContext().

You can learn more at https://onsi.github.io/gomega/#eventually
`, assertion.asyncType, assertion.asyncType)
}

func (assertion *AsyncAssertion) argumentMismatchError(t reflect.Type, numProvided int) error {
	have := "have"
	if numProvided == 1 {
		have = "has"
	}
	return fmt.Errorf(`The function passed to %s has signature %s takes %d arguments but %d %s been provided.  Please use %s().WithArguments() to pass the corect set of arguments.

You can learn more at https://onsi.github.io/gomega/#eventually
`, assertion.asyncType, t, t.NumIn(), numProvided, have, assertion.asyncType)
}

<<<<<<< HEAD
=======
func (assertion *AsyncAssertion) invalidMustPassRepeatedlyError(reason string) error {
	return fmt.Errorf(`Invalid use of MustPassRepeatedly with %s %s

You can learn more at https://onsi.github.io/gomega/#eventually
`, assertion.asyncType, reason)
}

>>>>>>> acfd0dd7
func (assertion *AsyncAssertion) buildActualPoller() (func() (interface{}, error), error) {
	if !assertion.actualIsFunc {
		return func() (interface{}, error) { return assertion.actual, nil }, nil
	}
	actualValue := reflect.ValueOf(assertion.actual)
	actualType := reflect.TypeOf(assertion.actual)
	numIn, numOut, isVariadic := actualType.NumIn(), actualType.NumOut(), actualType.IsVariadic()

	if numIn == 0 && numOut == 0 {
		return nil, assertion.invalidFunctionError(actualType)
<<<<<<< HEAD
	}
	takesGomega, takesContext := false, false
	if numIn > 0 {
		takesGomega, takesContext = actualType.In(0).Implements(gomegaType), actualType.In(0).Implements(contextType)
	}
	if takesGomega && numIn > 1 && actualType.In(1).Implements(contextType) {
		takesContext = true
	}
	if takesContext && len(assertion.argsToForward) > 0 && reflect.TypeOf(assertion.argsToForward[0]).Implements(contextType) {
		takesContext = false
	}
	if !takesGomega && numOut == 0 {
		return nil, assertion.invalidFunctionError(actualType)
	}
	if takesContext && assertion.ctx == nil {
		return nil, assertion.noConfiguredContextForFunctionError()
	}
=======
	}
	takesGomega, takesContext := false, false
	if numIn > 0 {
		takesGomega, takesContext = actualType.In(0).Implements(gomegaType), actualType.In(0).Implements(contextType)
	}
	if takesGomega && numIn > 1 && actualType.In(1).Implements(contextType) {
		takesContext = true
	}
	if takesContext && len(assertion.argsToForward) > 0 && reflect.TypeOf(assertion.argsToForward[0]).Implements(contextType) {
		takesContext = false
	}
	if !takesGomega && numOut == 0 {
		return nil, assertion.invalidFunctionError(actualType)
	}
	if takesContext && assertion.ctx == nil {
		return nil, assertion.noConfiguredContextForFunctionError()
	}
>>>>>>> acfd0dd7

	var assertionFailure error
	inValues := []reflect.Value{}
	if takesGomega {
		inValues = append(inValues, reflect.ValueOf(NewGomega(assertion.g.DurationBundle).ConfigureWithFailHandler(func(message string, callerSkip ...int) {
			skip := 0
			if len(callerSkip) > 0 {
				skip = callerSkip[0]
			}
			_, file, line, _ := runtime.Caller(skip + 1)
<<<<<<< HEAD
			assertionFailure = fmt.Errorf("Assertion in callback at %s:%d failed:\n%s", file, line, message)
			panic("stop execution")
=======
			assertionFailure = &asyncPolledActualError{
				message: fmt.Sprintf("The function passed to %s failed at %s:%d with:\n%s", assertion.asyncType, file, line, message),
			}
			// we throw an asyncGomegaHaltExecutionError so that defer GinkgoRecover() can catch this error if the user makes an assertion in a goroutine
			panic(asyncGomegaHaltExecutionError{})
>>>>>>> acfd0dd7
		})))
	}
	if takesContext {
		inValues = append(inValues, reflect.ValueOf(assertion.ctx))
	}
	for _, arg := range assertion.argsToForward {
		inValues = append(inValues, reflect.ValueOf(arg))
<<<<<<< HEAD
	}

	if !isVariadic && numIn != len(inValues) {
		return nil, assertion.argumentMismatchError(actualType, len(inValues))
	} else if isVariadic && len(inValues) < numIn-1 {
		return nil, assertion.argumentMismatchError(actualType, len(inValues))
=======
	}

	if !isVariadic && numIn != len(inValues) {
		return nil, assertion.argumentMismatchError(actualType, len(inValues))
	} else if isVariadic && len(inValues) < numIn-1 {
		return nil, assertion.argumentMismatchError(actualType, len(inValues))
	}

	if assertion.mustPassRepeatedly != 1 && assertion.asyncType != AsyncAssertionTypeEventually {
		return nil, assertion.invalidMustPassRepeatedlyError("it can only be used with Eventually")
	}
	if assertion.mustPassRepeatedly < 1 {
		return nil, assertion.invalidMustPassRepeatedlyError("parameter can't be < 1")
>>>>>>> acfd0dd7
	}

	return func() (actual interface{}, err error) {
		var values []reflect.Value
		assertionFailure = nil
		defer func() {
			if numOut == 0 && takesGomega {
				actual = assertionFailure
			} else {
				actual, err = assertion.processReturnValues(values)
				_, isAsyncError := AsPollingSignalError(err)
				if assertionFailure != nil && !isAsyncError {
					err = assertionFailure
				}
			}
			if e := recover(); e != nil {
				if _, isAsyncError := AsPollingSignalError(e); isAsyncError {
					err = e.(error)
				} else if assertionFailure == nil {
					panic(e)
				}
			}
		}()
		values = actualValue.Call(inValues)
		return
	}, nil
<<<<<<< HEAD
}

func (assertion *AsyncAssertion) afterTimeout() <-chan time.Time {
	if assertion.timeoutInterval >= 0 {
		return time.After(assertion.timeoutInterval)
	}

	if assertion.asyncType == AsyncAssertionTypeConsistently {
		return time.After(assertion.g.DurationBundle.ConsistentlyDuration)
	} else {
		if assertion.ctx == nil {
			return time.After(assertion.g.DurationBundle.EventuallyTimeout)
		} else {
			return nil
		}
	}
}

func (assertion *AsyncAssertion) afterPolling() <-chan time.Time {
	if assertion.pollingInterval >= 0 {
		return time.After(assertion.pollingInterval)
	}
=======
}

func (assertion *AsyncAssertion) afterTimeout() <-chan time.Time {
	if assertion.timeoutInterval >= 0 {
		return time.After(assertion.timeoutInterval)
	}

	if assertion.asyncType == AsyncAssertionTypeConsistently {
		return time.After(assertion.g.DurationBundle.ConsistentlyDuration)
	} else {
		if assertion.ctx == nil {
			return time.After(assertion.g.DurationBundle.EventuallyTimeout)
		} else {
			return nil
		}
	}
}

func (assertion *AsyncAssertion) afterPolling() <-chan time.Time {
	if assertion.pollingInterval >= 0 {
		return time.After(assertion.pollingInterval)
	}
>>>>>>> acfd0dd7
	if assertion.asyncType == AsyncAssertionTypeConsistently {
		return time.After(assertion.g.DurationBundle.ConsistentlyPollingInterval)
	} else {
		return time.After(assertion.g.DurationBundle.EventuallyPollingInterval)
	}
}

func (assertion *AsyncAssertion) matcherSaysStopTrying(matcher types.GomegaMatcher, value interface{}) bool {
	if assertion.actualIsFunc || types.MatchMayChangeInTheFuture(matcher, value) {
		return false
	}
	return true
}

func (assertion *AsyncAssertion) pollMatcher(matcher types.GomegaMatcher, value interface{}) (matches bool, err error) {
	defer func() {
		if e := recover(); e != nil {
			if _, isAsyncError := AsPollingSignalError(e); isAsyncError {
				err = e.(error)
			} else {
				panic(e)
			}
		}
	}()

	matches, err = matcher.Match(value)

	return
}

func (assertion *AsyncAssertion) match(matcher types.GomegaMatcher, desiredMatch bool, optionalDescription ...interface{}) bool {
	timer := time.Now()
	timeout := assertion.afterTimeout()
	lock := sync.Mutex{}

<<<<<<< HEAD
	var matches bool
	var err error
=======
	var matches, hasLastValidActual bool
	var actual, lastValidActual interface{}
	var actualErr, matcherErr error
>>>>>>> acfd0dd7
	var oracleMatcherSaysStop bool

	assertion.g.THelper()

<<<<<<< HEAD
	pollActual, err := assertion.buildActualPoller()
	if err != nil {
		assertion.g.Fail(err.Error(), 2+assertion.offset)
		return false
	}

	value, err := pollActual()
	if err == nil {
		oracleMatcherSaysStop = assertion.matcherSaysStopTrying(matcher, value)
		matches, err = assertion.pollMatcher(matcher, value)
	}

	messageGenerator := func() string {
		// can be called out of band by Ginkgo if the user requests a progress report
		lock.Lock()
		defer lock.Unlock()
		message := ""
		if err != nil {
			if pollingSignalErr, ok := AsPollingSignalError(err); ok && pollingSignalErr.IsStopTrying() {
				message = err.Error()
				for _, attachment := range pollingSignalErr.Attachments {
					message += fmt.Sprintf("\n%s:\n", attachment.Description)
					message += format.Object(attachment.Object, 1)
				}
			} else {
				message = "Error: " + err.Error() + "\n" + format.Object(err, 1)
=======
	pollActual, buildActualPollerErr := assertion.buildActualPoller()
	if buildActualPollerErr != nil {
		assertion.g.Fail(buildActualPollerErr.Error(), 2+assertion.offset)
		return false
	}

	actual, actualErr = pollActual()
	if actualErr == nil {
		lastValidActual = actual
		hasLastValidActual = true
		oracleMatcherSaysStop = assertion.matcherSaysStopTrying(matcher, actual)
		matches, matcherErr = assertion.pollMatcher(matcher, actual)
	}

	renderError := func(preamble string, err error) string {
		message := ""
		if pollingSignalErr, ok := AsPollingSignalError(err); ok {
			message = err.Error()
			for _, attachment := range pollingSignalErr.Attachments {
				message += fmt.Sprintf("\n%s:\n", attachment.Description)
				message += format.Object(attachment.Object, 1)
>>>>>>> acfd0dd7
			}
		} else {
			message = preamble + "\n" + format.Object(err, 1)
		}
		return message
	}

	messageGenerator := func() string {
		// can be called out of band by Ginkgo if the user requests a progress report
		lock.Lock()
		defer lock.Unlock()
		message := ""

		if actualErr == nil {
			if matcherErr == nil {
				if desiredMatch != matches {
					if desiredMatch {
						message += matcher.FailureMessage(actual)
					} else {
						message += matcher.NegatedFailureMessage(actual)
					}
				} else {
					if assertion.asyncType == AsyncAssertionTypeConsistently {
						message += "There is no failure as the matcher passed to Consistently has not yet failed"
					} else {
						message += "There is no failure as the matcher passed to Eventually succeeded on its most recent iteration"
					}
				}
			} else {
				var fgErr formattedGomegaError
				if errors.As(actualErr, &fgErr) {
					message += fgErr.FormattedGomegaError() + "\n"
				} else {
					message += renderError(fmt.Sprintf("The matcher passed to %s returned the following error:", assertion.asyncType), matcherErr)
				}
			}
		} else {
			var fgErr formattedGomegaError
			if errors.As(actualErr, &fgErr) {
				message += fgErr.FormattedGomegaError() + "\n"
			} else {
				message += renderError(fmt.Sprintf("The function passed to %s returned the following error:", assertion.asyncType), actualErr)
			}
			if hasLastValidActual {
				message += fmt.Sprintf("\nAt one point, however, the function did return successfully.\nYet, %s failed because", assertion.asyncType)
				_, e := matcher.Match(lastValidActual)
				if e != nil {
					message += renderError(" the matcher returned the following error:", e)
				} else {
					message += " the matcher was not satisfied:\n"
					if desiredMatch {
						message += matcher.FailureMessage(lastValidActual)
					} else {
						message += matcher.NegatedFailureMessage(lastValidActual)
					}
				}
			}
		}
<<<<<<< HEAD
=======

>>>>>>> acfd0dd7
		description := assertion.buildDescription(optionalDescription...)
		return fmt.Sprintf("%s%s", description, message)
	}

	fail := func(preamble string) {
		assertion.g.THelper()
		assertion.g.Fail(fmt.Sprintf("%s after %.3fs.\n%s", preamble, time.Since(timer).Seconds(), messageGenerator()), 3+assertion.offset)
	}

	var contextDone <-chan struct{}
	if assertion.ctx != nil {
		contextDone = assertion.ctx.Done()
		if v, ok := assertion.ctx.Value("GINKGO_SPEC_CONTEXT").(contextWithAttachProgressReporter); ok {
			detach := v.AttachProgressReporter(messageGenerator)
			defer detach()
		}
	}

<<<<<<< HEAD
=======
	// Used to count the number of times in a row a step passed
	passedRepeatedlyCount := 0
>>>>>>> acfd0dd7
	for {
		var nextPoll <-chan time.Time = nil
		var isTryAgainAfterError = false

<<<<<<< HEAD
		if pollingSignalErr, ok := AsPollingSignalError(err); ok {
			if pollingSignalErr.IsStopTrying() {
				fail("Told to stop trying")
				return false
=======
		for _, err := range []error{actualErr, matcherErr} {
			if pollingSignalErr, ok := AsPollingSignalError(err); ok {
				if pollingSignalErr.IsStopTrying() {
					fail("Told to stop trying")
					return false
				}
				if pollingSignalErr.IsTryAgainAfter() {
					nextPoll = time.After(pollingSignalErr.TryAgainDuration())
					isTryAgainAfterError = true
				}
>>>>>>> acfd0dd7
			}
			if pollingSignalErr.IsTryAgainAfter() {
				nextPoll = time.After(pollingSignalErr.TryAgainDuration())
				isTryAgainAfterError = true
			}
		}

<<<<<<< HEAD
		if err == nil && matches == desiredMatch {
			if assertion.asyncType == AsyncAssertionTypeEventually {
				return true
=======
		if actualErr == nil && matcherErr == nil && matches == desiredMatch {
			if assertion.asyncType == AsyncAssertionTypeEventually {
				passedRepeatedlyCount += 1
				if passedRepeatedlyCount == assertion.mustPassRepeatedly {
					return true
				}
>>>>>>> acfd0dd7
			}
		} else if !isTryAgainAfterError {
			if assertion.asyncType == AsyncAssertionTypeConsistently {
				fail("Failed")
				return false
			}
<<<<<<< HEAD
=======
			// Reset the consecutive pass count
			passedRepeatedlyCount = 0
>>>>>>> acfd0dd7
		}

		if oracleMatcherSaysStop {
			if assertion.asyncType == AsyncAssertionTypeEventually {
				fail("No future change is possible.  Bailing out early")
				return false
			} else {
				return true
			}
		}

		if nextPoll == nil {
			nextPoll = assertion.afterPolling()
		}

		select {
		case <-nextPoll:
<<<<<<< HEAD
			v, e := pollActual()
			lock.Lock()
			value, err = v, e
			lock.Unlock()
			if err == nil {
				oracleMatcherSaysStop = assertion.matcherSaysStopTrying(matcher, value)
				m, e := assertion.pollMatcher(matcher, value)
				lock.Lock()
				matches, err = m, e
=======
			a, e := pollActual()
			lock.Lock()
			actual, actualErr = a, e
			lock.Unlock()
			if actualErr == nil {
				lock.Lock()
				lastValidActual = actual
				hasLastValidActual = true
				lock.Unlock()
				oracleMatcherSaysStop = assertion.matcherSaysStopTrying(matcher, actual)
				m, e := assertion.pollMatcher(matcher, actual)
				lock.Lock()
				matches, matcherErr = m, e
>>>>>>> acfd0dd7
				lock.Unlock()
			}
		case <-contextDone:
			fail("Context was cancelled")
			return false
		case <-timeout:
			if assertion.asyncType == AsyncAssertionTypeEventually {
				fail("Timed out")
				return false
			} else {
				if isTryAgainAfterError {
					fail("Timed out while waiting on TryAgainAfter")
					return false
				}
				return true
			}
		}
	}
}<|MERGE_RESOLUTION|>--- conflicted
+++ resolved
@@ -2,10 +2,7 @@
 
 import (
 	"context"
-<<<<<<< HEAD
-=======
 	"errors"
->>>>>>> acfd0dd7
 	"fmt"
 	"reflect"
 	"runtime"
@@ -20,8 +17,6 @@
 var gomegaType = reflect.TypeOf((*types.Gomega)(nil)).Elem()
 var contextType = reflect.TypeOf(new(context.Context)).Elem()
 
-<<<<<<< HEAD
-=======
 type formattedGomegaError interface {
 	FormattedGomegaError() string
 }
@@ -38,13 +33,10 @@
 	return err.message
 }
 
->>>>>>> acfd0dd7
 type contextWithAttachProgressReporter interface {
 	AttachProgressReporter(func() string) func()
 }
 
-<<<<<<< HEAD
-=======
 type asyncGomegaHaltExecutionError struct{}
 
 func (a asyncGomegaHaltExecutionError) GinkgoRecoverShouldIgnoreThisPanic() {}
@@ -56,7 +48,6 @@
 at the top of the goroutine that caused this panic.  This will allow Ginkgo and Gomega to correctly capture and manage this panic.`
 }
 
->>>>>>> acfd0dd7
 type AsyncAssertionType uint
 
 const (
@@ -81,23 +72,6 @@
 	actual        interface{}
 	argsToForward []interface{}
 
-<<<<<<< HEAD
-	timeoutInterval time.Duration
-	pollingInterval time.Duration
-	ctx             context.Context
-	offset          int
-	g               *Gomega
-}
-
-func NewAsyncAssertion(asyncType AsyncAssertionType, actualInput interface{}, g *Gomega, timeoutInterval time.Duration, pollingInterval time.Duration, ctx context.Context, offset int) *AsyncAssertion {
-	out := &AsyncAssertion{
-		asyncType:       asyncType,
-		timeoutInterval: timeoutInterval,
-		pollingInterval: pollingInterval,
-		offset:          offset,
-		ctx:             ctx,
-		g:               g,
-=======
 	timeoutInterval    time.Duration
 	pollingInterval    time.Duration
 	mustPassRepeatedly int
@@ -115,7 +89,6 @@
 		offset:             offset,
 		ctx:                ctx,
 		g:                  g,
->>>>>>> acfd0dd7
 	}
 
 	out.actual = actualInput
@@ -161,14 +134,11 @@
 	return assertion
 }
 
-<<<<<<< HEAD
-=======
 func (assertion *AsyncAssertion) MustPassRepeatedly(count int) types.AsyncAssertion {
 	assertion.mustPassRepeatedly = count
 	return assertion
 }
 
->>>>>>> acfd0dd7
 func (assertion *AsyncAssertion) Should(matcher types.GomegaMatcher, optionalDescription ...interface{}) bool {
 	assertion.g.THelper()
 	vetOptionalDescription("Asynchronous assertion", optionalDescription...)
@@ -195,13 +165,9 @@
 
 func (assertion *AsyncAssertion) processReturnValues(values []reflect.Value) (interface{}, error) {
 	if len(values) == 0 {
-<<<<<<< HEAD
-		return nil, fmt.Errorf("No values were returned by the function passed to Gomega")
-=======
 		return nil, &asyncPolledActualError{
 			message: fmt.Sprintf("The function passed to %s did not return any values", assertion.asyncType),
 		}
->>>>>>> acfd0dd7
 	}
 
 	actual := values[0].Interface()
@@ -224,19 +190,12 @@
 			continue
 		}
 		if i == len(values)-2 && extraType.Implements(errInterface) {
-<<<<<<< HEAD
-			err = fmt.Errorf("function returned error: %w", extra.(error))
-		}
-		if err == nil {
-			err = fmt.Errorf("Unexpected non-nil/non-zero return value at index %d:\n\t<%T>: %#v", i+1, extra, extra)
-=======
 			err = extra.(error)
 		}
 		if err == nil {
 			err = &asyncPolledActualError{
 				message: fmt.Sprintf("The function passed to %s had an unexpected non-nil/non-zero return value at index %d:\n%s", assertion.asyncType, i+1, format.Object(extra, 1)),
 			}
->>>>>>> acfd0dd7
 		}
 	}
 
@@ -271,8 +230,6 @@
 `, assertion.asyncType, t, t.NumIn(), numProvided, have, assertion.asyncType)
 }
 
-<<<<<<< HEAD
-=======
 func (assertion *AsyncAssertion) invalidMustPassRepeatedlyError(reason string) error {
 	return fmt.Errorf(`Invalid use of MustPassRepeatedly with %s %s
 
@@ -280,7 +237,6 @@
 `, assertion.asyncType, reason)
 }
 
->>>>>>> acfd0dd7
 func (assertion *AsyncAssertion) buildActualPoller() (func() (interface{}, error), error) {
 	if !assertion.actualIsFunc {
 		return func() (interface{}, error) { return assertion.actual, nil }, nil
@@ -291,7 +247,6 @@
 
 	if numIn == 0 && numOut == 0 {
 		return nil, assertion.invalidFunctionError(actualType)
-<<<<<<< HEAD
 	}
 	takesGomega, takesContext := false, false
 	if numIn > 0 {
@@ -309,25 +264,6 @@
 	if takesContext && assertion.ctx == nil {
 		return nil, assertion.noConfiguredContextForFunctionError()
 	}
-=======
-	}
-	takesGomega, takesContext := false, false
-	if numIn > 0 {
-		takesGomega, takesContext = actualType.In(0).Implements(gomegaType), actualType.In(0).Implements(contextType)
-	}
-	if takesGomega && numIn > 1 && actualType.In(1).Implements(contextType) {
-		takesContext = true
-	}
-	if takesContext && len(assertion.argsToForward) > 0 && reflect.TypeOf(assertion.argsToForward[0]).Implements(contextType) {
-		takesContext = false
-	}
-	if !takesGomega && numOut == 0 {
-		return nil, assertion.invalidFunctionError(actualType)
-	}
-	if takesContext && assertion.ctx == nil {
-		return nil, assertion.noConfiguredContextForFunctionError()
-	}
->>>>>>> acfd0dd7
 
 	var assertionFailure error
 	inValues := []reflect.Value{}
@@ -338,16 +274,11 @@
 				skip = callerSkip[0]
 			}
 			_, file, line, _ := runtime.Caller(skip + 1)
-<<<<<<< HEAD
-			assertionFailure = fmt.Errorf("Assertion in callback at %s:%d failed:\n%s", file, line, message)
-			panic("stop execution")
-=======
 			assertionFailure = &asyncPolledActualError{
 				message: fmt.Sprintf("The function passed to %s failed at %s:%d with:\n%s", assertion.asyncType, file, line, message),
 			}
 			// we throw an asyncGomegaHaltExecutionError so that defer GinkgoRecover() can catch this error if the user makes an assertion in a goroutine
 			panic(asyncGomegaHaltExecutionError{})
->>>>>>> acfd0dd7
 		})))
 	}
 	if takesContext {
@@ -355,20 +286,12 @@
 	}
 	for _, arg := range assertion.argsToForward {
 		inValues = append(inValues, reflect.ValueOf(arg))
-<<<<<<< HEAD
 	}
 
 	if !isVariadic && numIn != len(inValues) {
 		return nil, assertion.argumentMismatchError(actualType, len(inValues))
 	} else if isVariadic && len(inValues) < numIn-1 {
 		return nil, assertion.argumentMismatchError(actualType, len(inValues))
-=======
-	}
-
-	if !isVariadic && numIn != len(inValues) {
-		return nil, assertion.argumentMismatchError(actualType, len(inValues))
-	} else if isVariadic && len(inValues) < numIn-1 {
-		return nil, assertion.argumentMismatchError(actualType, len(inValues))
 	}
 
 	if assertion.mustPassRepeatedly != 1 && assertion.asyncType != AsyncAssertionTypeEventually {
@@ -376,7 +299,6 @@
 	}
 	if assertion.mustPassRepeatedly < 1 {
 		return nil, assertion.invalidMustPassRepeatedlyError("parameter can't be < 1")
->>>>>>> acfd0dd7
 	}
 
 	return func() (actual interface{}, err error) {
@@ -403,7 +325,6 @@
 		values = actualValue.Call(inValues)
 		return
 	}, nil
-<<<<<<< HEAD
 }
 
 func (assertion *AsyncAssertion) afterTimeout() <-chan time.Time {
@@ -426,30 +347,6 @@
 	if assertion.pollingInterval >= 0 {
 		return time.After(assertion.pollingInterval)
 	}
-=======
-}
-
-func (assertion *AsyncAssertion) afterTimeout() <-chan time.Time {
-	if assertion.timeoutInterval >= 0 {
-		return time.After(assertion.timeoutInterval)
-	}
-
-	if assertion.asyncType == AsyncAssertionTypeConsistently {
-		return time.After(assertion.g.DurationBundle.ConsistentlyDuration)
-	} else {
-		if assertion.ctx == nil {
-			return time.After(assertion.g.DurationBundle.EventuallyTimeout)
-		} else {
-			return nil
-		}
-	}
-}
-
-func (assertion *AsyncAssertion) afterPolling() <-chan time.Time {
-	if assertion.pollingInterval >= 0 {
-		return time.After(assertion.pollingInterval)
-	}
->>>>>>> acfd0dd7
 	if assertion.asyncType == AsyncAssertionTypeConsistently {
 		return time.After(assertion.g.DurationBundle.ConsistentlyPollingInterval)
 	} else {
@@ -485,46 +382,13 @@
 	timeout := assertion.afterTimeout()
 	lock := sync.Mutex{}
 
-<<<<<<< HEAD
-	var matches bool
-	var err error
-=======
 	var matches, hasLastValidActual bool
 	var actual, lastValidActual interface{}
 	var actualErr, matcherErr error
->>>>>>> acfd0dd7
 	var oracleMatcherSaysStop bool
 
 	assertion.g.THelper()
 
-<<<<<<< HEAD
-	pollActual, err := assertion.buildActualPoller()
-	if err != nil {
-		assertion.g.Fail(err.Error(), 2+assertion.offset)
-		return false
-	}
-
-	value, err := pollActual()
-	if err == nil {
-		oracleMatcherSaysStop = assertion.matcherSaysStopTrying(matcher, value)
-		matches, err = assertion.pollMatcher(matcher, value)
-	}
-
-	messageGenerator := func() string {
-		// can be called out of band by Ginkgo if the user requests a progress report
-		lock.Lock()
-		defer lock.Unlock()
-		message := ""
-		if err != nil {
-			if pollingSignalErr, ok := AsPollingSignalError(err); ok && pollingSignalErr.IsStopTrying() {
-				message = err.Error()
-				for _, attachment := range pollingSignalErr.Attachments {
-					message += fmt.Sprintf("\n%s:\n", attachment.Description)
-					message += format.Object(attachment.Object, 1)
-				}
-			} else {
-				message = "Error: " + err.Error() + "\n" + format.Object(err, 1)
-=======
 	pollActual, buildActualPollerErr := assertion.buildActualPoller()
 	if buildActualPollerErr != nil {
 		assertion.g.Fail(buildActualPollerErr.Error(), 2+assertion.offset)
@@ -546,7 +410,6 @@
 			for _, attachment := range pollingSignalErr.Attachments {
 				message += fmt.Sprintf("\n%s:\n", attachment.Description)
 				message += format.Object(attachment.Object, 1)
->>>>>>> acfd0dd7
 			}
 		} else {
 			message = preamble + "\n" + format.Object(err, 1)
@@ -605,10 +468,7 @@
 				}
 			}
 		}
-<<<<<<< HEAD
-=======
-
->>>>>>> acfd0dd7
+
 		description := assertion.buildDescription(optionalDescription...)
 		return fmt.Sprintf("%s%s", description, message)
 	}
@@ -627,21 +487,12 @@
 		}
 	}
 
-<<<<<<< HEAD
-=======
 	// Used to count the number of times in a row a step passed
 	passedRepeatedlyCount := 0
->>>>>>> acfd0dd7
 	for {
 		var nextPoll <-chan time.Time = nil
 		var isTryAgainAfterError = false
 
-<<<<<<< HEAD
-		if pollingSignalErr, ok := AsPollingSignalError(err); ok {
-			if pollingSignalErr.IsStopTrying() {
-				fail("Told to stop trying")
-				return false
-=======
 		for _, err := range []error{actualErr, matcherErr} {
 			if pollingSignalErr, ok := AsPollingSignalError(err); ok {
 				if pollingSignalErr.IsStopTrying() {
@@ -652,37 +503,23 @@
 					nextPoll = time.After(pollingSignalErr.TryAgainDuration())
 					isTryAgainAfterError = true
 				}
->>>>>>> acfd0dd7
-			}
-			if pollingSignalErr.IsTryAgainAfter() {
-				nextPoll = time.After(pollingSignalErr.TryAgainDuration())
-				isTryAgainAfterError = true
-			}
-		}
-
-<<<<<<< HEAD
-		if err == nil && matches == desiredMatch {
-			if assertion.asyncType == AsyncAssertionTypeEventually {
-				return true
-=======
+			}
+		}
+
 		if actualErr == nil && matcherErr == nil && matches == desiredMatch {
 			if assertion.asyncType == AsyncAssertionTypeEventually {
 				passedRepeatedlyCount += 1
 				if passedRepeatedlyCount == assertion.mustPassRepeatedly {
 					return true
 				}
->>>>>>> acfd0dd7
 			}
 		} else if !isTryAgainAfterError {
 			if assertion.asyncType == AsyncAssertionTypeConsistently {
 				fail("Failed")
 				return false
 			}
-<<<<<<< HEAD
-=======
 			// Reset the consecutive pass count
 			passedRepeatedlyCount = 0
->>>>>>> acfd0dd7
 		}
 
 		if oracleMatcherSaysStop {
@@ -700,17 +537,6 @@
 
 		select {
 		case <-nextPoll:
-<<<<<<< HEAD
-			v, e := pollActual()
-			lock.Lock()
-			value, err = v, e
-			lock.Unlock()
-			if err == nil {
-				oracleMatcherSaysStop = assertion.matcherSaysStopTrying(matcher, value)
-				m, e := assertion.pollMatcher(matcher, value)
-				lock.Lock()
-				matches, err = m, e
-=======
 			a, e := pollActual()
 			lock.Lock()
 			actual, actualErr = a, e
@@ -724,7 +550,6 @@
 				m, e := assertion.pollMatcher(matcher, actual)
 				lock.Lock()
 				matches, matcherErr = m, e
->>>>>>> acfd0dd7
 				lock.Unlock()
 			}
 		case <-contextDone:
