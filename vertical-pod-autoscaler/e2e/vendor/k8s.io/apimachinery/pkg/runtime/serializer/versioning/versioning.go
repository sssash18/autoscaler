--- conflicted
+++ resolved
@@ -135,27 +135,17 @@
 		}
 	}
 
-<<<<<<< HEAD
-	var strictDecodingErr error
-	obj, gvk, err := c.decoder.Decode(data, defaultGVK, decodeInto)
-	if err != nil {
-		if obj != nil && runtime.IsStrictDecodingError(err) {
-			// save the strictDecodingError and the caller decide what to do with it
-			strictDecodingErr = err
-=======
 	var strictDecodingErrs []error
 	obj, gvk, err := c.decoder.Decode(data, defaultGVK, decodeInto)
 	if err != nil {
 		if strictErr, ok := runtime.AsStrictDecodingError(err); obj != nil && ok {
 			// save the strictDecodingError and let the caller decide what to do with it
 			strictDecodingErrs = append(strictDecodingErrs, strictErr.Errors()...)
->>>>>>> e8d3e9b1
 		} else {
 			return nil, gvk, err
 		}
 	}
 
-	// TODO: look into strict handling of nested object decoding
 	if d, ok := obj.(runtime.NestedObjectDecoder); ok {
 		if err := d.DecodeNestedObjects(runtime.WithoutVersionDecoder{c.decoder}); err != nil {
 			if strictErr, ok := runtime.AsStrictDecodingError(err); ok {
@@ -202,8 +192,6 @@
 		return nil, gvk, err
 	}
 	return out, gvk, strictDecodingErr
-<<<<<<< HEAD
-=======
 }
 
 // EncodeWithAllocator ensures the provided object is output in the appropriate group and version, invoking
@@ -211,7 +199,6 @@
 // In addition, it allows for providing a memory allocator for efficient memory usage during object serialization.
 func (c *codec) EncodeWithAllocator(obj runtime.Object, w io.Writer, memAlloc runtime.MemoryAllocator) error {
 	return c.encode(obj, w, memAlloc)
->>>>>>> e8d3e9b1
 }
 
 // Encode ensures the provided object is output in the appropriate group and version, invoking
