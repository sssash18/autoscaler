--- conflicted
+++ resolved
@@ -44,10 +44,7 @@
 func ValidateAnnotations(annotations map[string]string, fldPath *field.Path) field.ErrorList {
 	allErrs := field.ErrorList{}
 	for k := range annotations {
-<<<<<<< HEAD
-=======
 		// The rule is QualifiedName except that case doesn't matter, so convert to lowercase before checking.
->>>>>>> e8d3e9b1
 		for _, msg := range validation.IsQualifiedName(strings.ToLower(k)) {
 			allErrs = append(allErrs, field.Invalid(fldPath, k, msg))
 		}
@@ -185,14 +182,6 @@
 			allErrs = append(allErrs, field.Forbidden(fldPath.Child("namespace"), "not allowed on this type"))
 		}
 	}
-<<<<<<< HEAD
-	if len(meta.GetClusterName()) != 0 {
-		for _, msg := range ValidateClusterName(meta.GetClusterName(), false) {
-			allErrs = append(allErrs, field.Invalid(fldPath.Child("clusterName"), meta.GetClusterName(), msg))
-		}
-	}
-=======
->>>>>>> e8d3e9b1
 
 	allErrs = append(allErrs, ValidateNonnegativeField(meta.GetGeneration(), fldPath.Child("generation"))...)
 	allErrs = append(allErrs, v1validation.ValidateLabels(meta.GetLabels(), fldPath.Child("labels"))...)
