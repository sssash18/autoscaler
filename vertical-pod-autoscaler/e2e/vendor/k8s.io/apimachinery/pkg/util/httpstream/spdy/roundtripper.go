--- conflicted
+++ resolved
@@ -65,15 +65,6 @@
 	// Used primarily for mocking the proxy discovery in tests.
 	proxier func(req *http.Request) (*url.URL, error)
 
-<<<<<<< HEAD
-	// followRedirects indicates if the round tripper should examine responses for redirects and
-	// follow them.
-	followRedirects bool
-	// requireSameHostRedirects restricts redirect following to only follow redirects to the same host
-	// as the original request.
-	requireSameHostRedirects bool
-=======
->>>>>>> e8d3e9b1
 	// pingPeriod is a period for sending Ping frames over established
 	// connections.
 	pingPeriod time.Duration
@@ -85,34 +76,14 @@
 
 // NewRoundTripper creates a new SpdyRoundTripper that will use the specified
 // tlsConfig.
-<<<<<<< HEAD
-func NewRoundTripper(tlsConfig *tls.Config, followRedirects, requireSameHostRedirects bool) *SpdyRoundTripper {
-	return NewRoundTripperWithConfig(RoundTripperConfig{
-		TLS:                      tlsConfig,
-		FollowRedirects:          followRedirects,
-		RequireSameHostRedirects: requireSameHostRedirects,
-=======
 func NewRoundTripper(tlsConfig *tls.Config) *SpdyRoundTripper {
 	return NewRoundTripperWithConfig(RoundTripperConfig{
 		TLS: tlsConfig,
->>>>>>> e8d3e9b1
 	})
 }
 
 // NewRoundTripperWithProxy creates a new SpdyRoundTripper that will use the
 // specified tlsConfig and proxy func.
-<<<<<<< HEAD
-func NewRoundTripperWithProxy(tlsConfig *tls.Config, followRedirects, requireSameHostRedirects bool, proxier func(*http.Request) (*url.URL, error)) *SpdyRoundTripper {
-	return NewRoundTripperWithConfig(RoundTripperConfig{
-		TLS:                      tlsConfig,
-		FollowRedirects:          followRedirects,
-		RequireSameHostRedirects: requireSameHostRedirects,
-		Proxier:                  proxier,
-	})
-}
-
-// NewRoundTripperWithProxy creates a new SpdyRoundTripper with the specified
-=======
 func NewRoundTripperWithProxy(tlsConfig *tls.Config, proxier func(*http.Request) (*url.URL, error)) *SpdyRoundTripper {
 	return NewRoundTripperWithConfig(RoundTripperConfig{
 		TLS:     tlsConfig,
@@ -121,24 +92,15 @@
 }
 
 // NewRoundTripperWithConfig creates a new SpdyRoundTripper with the specified
->>>>>>> e8d3e9b1
 // configuration.
 func NewRoundTripperWithConfig(cfg RoundTripperConfig) *SpdyRoundTripper {
 	if cfg.Proxier == nil {
 		cfg.Proxier = utilnet.NewProxierWithNoProxyCIDR(http.ProxyFromEnvironment)
 	}
 	return &SpdyRoundTripper{
-<<<<<<< HEAD
-		tlsConfig:                cfg.TLS,
-		followRedirects:          cfg.FollowRedirects,
-		requireSameHostRedirects: cfg.RequireSameHostRedirects,
-		proxier:                  cfg.Proxier,
-		pingPeriod:               cfg.PingPeriod,
-=======
 		tlsConfig:  cfg.TLS,
 		proxier:    cfg.Proxier,
 		pingPeriod: cfg.PingPeriod,
->>>>>>> e8d3e9b1
 	}
 }
 
@@ -151,12 +113,6 @@
 	// PingPeriod is a period for sending SPDY Pings on the connection.
 	// Optional.
 	PingPeriod time.Duration
-<<<<<<< HEAD
-
-	FollowRedirects          bool
-	RequireSameHostRedirects bool
-=======
->>>>>>> e8d3e9b1
 }
 
 // TLSClientConfig implements pkg/util/net.TLSClientConfigHolder for proper TLS checking during
