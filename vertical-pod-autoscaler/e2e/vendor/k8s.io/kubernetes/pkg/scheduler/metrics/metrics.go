--- conflicted
+++ resolved
@@ -28,14 +28,6 @@
 const (
 	// SchedulerSubsystem - subsystem name used by scheduler.
 	SchedulerSubsystem = "scheduler"
-<<<<<<< HEAD
-	// Below are possible values for the work label.
-
-	// PrioritizingExtender - prioritizing extender work label value
-	PrioritizingExtender = "prioritizing_extender"
-	// Binding - binding work label value
-	Binding = "binding"
-=======
 )
 
 // Below are possible values for the work and operation label.
@@ -62,7 +54,6 @@
 	Reserve                     = "Reserve"
 	Unreserve                   = "Unreserve"
 	Permit                      = "Permit"
->>>>>>> acfd0dd7
 )
 
 // All the histogram based metrics have 1ms as size for the smallest bucket.
@@ -115,20 +106,6 @@
 			Help:           "Number of pending pods, by the queue type. 'active' means number of pods in activeQ; 'backoff' means number of pods in backoffQ; 'unschedulable' means number of pods in unschedulablePods that the scheduler attempted to schedule and failed; 'gated' is the number of unschedulable pods that the scheduler never attempted to schedule because they are gated.",
 			StabilityLevel: metrics.STABLE,
 		}, []string{"queue"})
-<<<<<<< HEAD
-	// SchedulerGoroutines isn't called in some parts where goroutines start.
-	// Goroutines metric replaces SchedulerGoroutines metric. Goroutine metric tracks all goroutines.
-	SchedulerGoroutines = metrics.NewGaugeVec(
-=======
-	Goroutines = metrics.NewGaugeVec(
->>>>>>> acfd0dd7
-		&metrics.GaugeOpts{
-			Subsystem:         SchedulerSubsystem,
-			DeprecatedVersion: "1.26.0",
-			Name:              "scheduler_goroutines",
-			Help:              "Number of running goroutines split by the work they do such as binding. This metric is replaced by the \"goroutines\" metric.",
-			StabilityLevel:    metrics.ALPHA,
-		}, []string{"work"})
 	Goroutines = metrics.NewGaugeVec(
 		&metrics.GaugeOpts{
 			Subsystem:      SchedulerSubsystem,
@@ -233,10 +210,6 @@
 		FrameworkExtensionPointDuration,
 		PluginExecutionDuration,
 		SchedulerQueueIncomingPods,
-<<<<<<< HEAD
-		SchedulerGoroutines,
-=======
->>>>>>> acfd0dd7
 		Goroutines,
 		PermitWaitDuration,
 		CacheSize,
