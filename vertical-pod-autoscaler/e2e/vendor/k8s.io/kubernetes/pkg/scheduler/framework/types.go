--- conflicted
+++ resolved
@@ -69,11 +69,7 @@
 	Node                  GVK = "Node"
 	PersistentVolume      GVK = "PersistentVolume"
 	PersistentVolumeClaim GVK = "PersistentVolumeClaim"
-<<<<<<< HEAD
-	PodScheduling         GVK = "PodScheduling"
-=======
 	PodSchedulingContext  GVK = "PodSchedulingContext"
->>>>>>> acfd0dd7
 	ResourceClaim         GVK = "ResourceClaim"
 	StorageClass          GVK = "storage.k8s.io/StorageClass"
 	CSINode               GVK = "storage.k8s.io/CSINode"
@@ -181,11 +177,7 @@
 	// latency for a pod.
 	InitialAttemptTimestamp *time.Time
 	// If a Pod failed in a scheduling cycle, record the plugin names it failed by.
-<<<<<<< HEAD
-	UnschedulablePlugins sets.String
-=======
 	UnschedulablePlugins sets.Set[string]
->>>>>>> acfd0dd7
 	// Whether the Pod is scheduling gated (by PreEnqueuePlugins) or not.
 	Gated bool
 }
@@ -297,11 +289,7 @@
 // Diagnosis records the details to diagnose a scheduling failure.
 type Diagnosis struct {
 	NodeToStatusMap      NodeToStatusMap
-<<<<<<< HEAD
-	UnschedulablePlugins sets.String
-=======
 	UnschedulablePlugins sets.Set[string]
->>>>>>> acfd0dd7
 	// PreFilterMsg records the messages returned from PreFilter plugins.
 	PreFilterMsg string
 	// PostFilterMsg records the messages returned from PostFilter plugins.
@@ -347,18 +335,6 @@
 			}
 		}
 
-<<<<<<< HEAD
-	reasonMsg := fmt.Sprintf(NoNodeAvailableMsg+":", f.NumAllNodes)
-	// Add the messages from PreFilter plugins to reasonMsg.
-	preFilterMsg := f.Diagnosis.PreFilterMsg
-	if preFilterMsg != "" {
-		reasonMsg += fmt.Sprintf(SeparatorFormat, preFilterMsg)
-	}
-	sortReasonsHistogram := func() []string {
-		var reasonStrings []string
-		for k, v := range reasons {
-			reasonStrings = append(reasonStrings, fmt.Sprintf("%v %v", v, k))
-=======
 		sortReasonsHistogram := func() []string {
 			var reasonStrings []string
 			for k, v := range reasons {
@@ -370,21 +346,12 @@
 		sortedFilterMsg := sortReasonsHistogram()
 		if len(sortedFilterMsg) != 0 {
 			reasonMsg += fmt.Sprintf(SeparatorFormat, strings.Join(sortedFilterMsg, ", "))
->>>>>>> acfd0dd7
-		}
-	}
-<<<<<<< HEAD
-	sortedFilterMsg := sortReasonsHistogram()
-	if len(sortedFilterMsg) != 0 {
-		reasonMsg += fmt.Sprintf(SeparatorFormat, strings.Join(sortedFilterMsg, ", "))
-	}
-	// Add the messages from PostFilter plugins to reasonMsg.
-=======
+		}
+	}
 
 	// Add the messages from PostFilter plugins to reasonMsg.
 	// We can add this message regardless of whether the scheduling cycle fails at PreFilter or Filter
 	// since we may run PostFilter (if enabled) in both cases.
->>>>>>> acfd0dd7
 	postFilterMsg := f.Diagnosis.PostFilterMsg
 	if postFilterMsg != "" {
 		reasonMsg += fmt.Sprintf(SeparatorFormat, postFilterMsg)
