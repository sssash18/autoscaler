/*
Copyright 2019 The Kubernetes Authors.

Licensed under the Apache License, Version 2.0 (the "License");
you may not use this file except in compliance with the License.
You may obtain a copy of the License at

    http://www.apache.org/licenses/LICENSE-2.0

Unless required by applicable law or agreed to in writing, software
distributed under the License is distributed on an "AS IS" BASIS,
WITHOUT WARRANTIES OR CONDITIONS OF ANY KIND, either express or implied.
See the License for the specific language governing permissions and
limitations under the License.
*/

package tainttoleration

import (
	"context"
	"fmt"

	v1 "k8s.io/api/core/v1"
	"k8s.io/apimachinery/pkg/runtime"
	v1helper "k8s.io/component-helpers/scheduling/corev1"
	"k8s.io/kubernetes/pkg/scheduler/framework"
	"k8s.io/kubernetes/pkg/scheduler/framework/plugins/helper"
	"k8s.io/kubernetes/pkg/scheduler/framework/plugins/names"
)

// TaintToleration is a plugin that checks if a pod tolerates a node's taints.
type TaintToleration struct {
	handle framework.Handle
}

var _ framework.FilterPlugin = &TaintToleration{}
var _ framework.PreScorePlugin = &TaintToleration{}
var _ framework.ScorePlugin = &TaintToleration{}
var _ framework.EnqueueExtensions = &TaintToleration{}

const (
	// Name is the name of the plugin used in the plugin registry and configurations.
	Name = names.TaintToleration
	// preScoreStateKey is the key in CycleState to TaintToleration pre-computed data for Scoring.
	preScoreStateKey = "PreScore" + Name
	// ErrReasonNotMatch is the Filter reason status when not matching.
	ErrReasonNotMatch = "node(s) had taints that the pod didn't tolerate"
)

// Name returns name of the plugin. It is used in logs, etc.
func (pl *TaintToleration) Name() string {
	return Name
}

// EventsToRegister returns the possible events that may make a Pod
// failed by this plugin schedulable.
func (pl *TaintToleration) EventsToRegister() []framework.ClusterEventWithHint {
	return []framework.ClusterEventWithHint{
		{Event: framework.ClusterEvent{Resource: framework.Node, ActionType: framework.Add | framework.Update}},
	}
}

// Filter invoked at the filter extension point.
func (pl *TaintToleration) Filter(ctx context.Context, state *framework.CycleState, pod *v1.Pod, nodeInfo *framework.NodeInfo) *framework.Status {
	node := nodeInfo.Node()
<<<<<<< HEAD
	if node == nil {
		return framework.AsStatus(fmt.Errorf("invalid nodeInfo"))
	}
=======
>>>>>>> acfd0dd7

	taint, isUntolerated := v1helper.FindMatchingUntoleratedTaint(node.Spec.Taints, pod.Spec.Tolerations, helper.DoNotScheduleTaintsFilterFunc())
	if !isUntolerated {
		return nil
	}

	errReason := fmt.Sprintf("node(s) had untolerated taint {%s: %s}", taint.Key, taint.Value)
	return framework.NewStatus(framework.UnschedulableAndUnresolvable, errReason)
}

// preScoreState computed at PreScore and used at Score.
type preScoreState struct {
	tolerationsPreferNoSchedule []v1.Toleration
}

// Clone implements the mandatory Clone interface. We don't really copy the data since
// there is no need for that.
func (s *preScoreState) Clone() framework.StateData {
	return s
}

// getAllTolerationEffectPreferNoSchedule gets the list of all Tolerations with Effect PreferNoSchedule or with no effect.
func getAllTolerationPreferNoSchedule(tolerations []v1.Toleration) (tolerationList []v1.Toleration) {
	for _, toleration := range tolerations {
		// Empty effect means all effects which includes PreferNoSchedule, so we need to collect it as well.
		if len(toleration.Effect) == 0 || toleration.Effect == v1.TaintEffectPreferNoSchedule {
			tolerationList = append(tolerationList, toleration)
		}
	}
	return
}

// PreScore builds and writes cycle state used by Score and NormalizeScore.
func (pl *TaintToleration) PreScore(ctx context.Context, cycleState *framework.CycleState, pod *v1.Pod, nodes []*v1.Node) *framework.Status {
	if len(nodes) == 0 {
		return nil
	}
	tolerationsPreferNoSchedule := getAllTolerationPreferNoSchedule(pod.Spec.Tolerations)
	state := &preScoreState{
		tolerationsPreferNoSchedule: tolerationsPreferNoSchedule,
	}
	cycleState.Write(preScoreStateKey, state)
	return nil
}

func getPreScoreState(cycleState *framework.CycleState) (*preScoreState, error) {
	c, err := cycleState.Read(preScoreStateKey)
	if err != nil {
		return nil, fmt.Errorf("failed to read %q from cycleState: %w", preScoreStateKey, err)
	}

	s, ok := c.(*preScoreState)
	if !ok {
		return nil, fmt.Errorf("%+v convert to tainttoleration.preScoreState error", c)
	}
	return s, nil
}

// CountIntolerableTaintsPreferNoSchedule gives the count of intolerable taints of a pod with effect PreferNoSchedule
func countIntolerableTaintsPreferNoSchedule(taints []v1.Taint, tolerations []v1.Toleration) (intolerableTaints int) {
	for _, taint := range taints {
		// check only on taints that have effect PreferNoSchedule
		if taint.Effect != v1.TaintEffectPreferNoSchedule {
			continue
		}

		if !v1helper.TolerationsTolerateTaint(tolerations, &taint) {
			intolerableTaints++
		}
	}
	return
}

// Score invoked at the Score extension point.
func (pl *TaintToleration) Score(ctx context.Context, state *framework.CycleState, pod *v1.Pod, nodeName string) (int64, *framework.Status) {
	nodeInfo, err := pl.handle.SnapshotSharedLister().NodeInfos().Get(nodeName)
	if err != nil {
		return 0, framework.AsStatus(fmt.Errorf("getting node %q from Snapshot: %w", nodeName, err))
	}
	node := nodeInfo.Node()

	s, err := getPreScoreState(state)
	if err != nil {
		return 0, framework.AsStatus(err)
	}

	score := int64(countIntolerableTaintsPreferNoSchedule(node.Spec.Taints, s.tolerationsPreferNoSchedule))
	return score, nil
}

// NormalizeScore invoked after scoring all nodes.
func (pl *TaintToleration) NormalizeScore(ctx context.Context, _ *framework.CycleState, pod *v1.Pod, scores framework.NodeScoreList) *framework.Status {
	return helper.DefaultNormalizeScore(framework.MaxNodeScore, true, scores)
}

// ScoreExtensions of the Score plugin.
func (pl *TaintToleration) ScoreExtensions() framework.ScoreExtensions {
	return pl
}

// New initializes a new plugin and returns it.
func New(_ runtime.Object, h framework.Handle) (framework.Plugin, error) {
	return &TaintToleration{handle: h}, nil
}<|MERGE_RESOLUTION|>--- conflicted
+++ resolved
@@ -63,12 +63,6 @@
 // Filter invoked at the filter extension point.
 func (pl *TaintToleration) Filter(ctx context.Context, state *framework.CycleState, pod *v1.Pod, nodeInfo *framework.NodeInfo) *framework.Status {
 	node := nodeInfo.Node()
-<<<<<<< HEAD
-	if node == nil {
-		return framework.AsStatus(fmt.Errorf("invalid nodeInfo"))
-	}
-=======
->>>>>>> acfd0dd7
 
 	taint, isUntolerated := v1helper.FindMatchingUntoleratedTaint(node.Spec.Taints, pod.Spec.Tolerations, helper.DoNotScheduleTaintsFilterFunc())
 	if !isUntolerated {
