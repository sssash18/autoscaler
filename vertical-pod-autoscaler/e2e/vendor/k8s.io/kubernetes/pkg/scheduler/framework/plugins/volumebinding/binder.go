--- conflicted
+++ resolved
@@ -581,11 +581,7 @@
 			return err
 		}
 
-<<<<<<< HEAD
-		klog.V(4).InfoS("Updating PersistentVolume: bound to claim", "PV", klog.KObj(binding.pv), "PVC", klog.KObj(binding.pvc))
-=======
 		klog.V(2).InfoS("Updated PersistentVolume with claim. Waiting for binding to complete", "pod", klog.KObj(pod), "PV", klog.KObj(binding.pv), "PVC", klog.KObj(binding.pvc))
->>>>>>> acfd0dd7
 		// Save updated object from apiserver for later checking.
 		binding.pv = newPV
 		lastProcessedBinding++
