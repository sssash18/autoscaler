/*
Copyright 2019 The Kubernetes Authors.

Licensed under the Apache License, Version 2.0 (the "License");
you may not use this file except in compliance with the License.
You may obtain a copy of the License at

    http://www.apache.org/licenses/LICENSE-2.0

Unless required by applicable law or agreed to in writing, software
distributed under the License is distributed on an "AS IS" BASIS,
WITHOUT WARRANTIES OR CONDITIONS OF ANY KIND, either express or implied.
See the License for the specific language governing permissions and
limitations under the License.
*/

package interpodaffinity

import (
	"context"
	"fmt"
	"math"
	"sync/atomic"

	v1 "k8s.io/api/core/v1"
	"k8s.io/apimachinery/pkg/labels"
	"k8s.io/klog/v2"
	"k8s.io/kubernetes/pkg/scheduler/framework"
)

// preScoreStateKey is the key in CycleState to InterPodAffinity pre-computed data for Scoring.
const preScoreStateKey = "PreScore" + Name

type scoreMap map[string]map[string]int64

// preScoreState computed at PreScore and used at Score.
type preScoreState struct {
	topologyScore scoreMap
	podInfo       *framework.PodInfo
	// A copy of the incoming pod's namespace labels.
	namespaceLabels labels.Set
}

// Clone implements the mandatory Clone interface. We don't really copy the data since
// there is no need for that.
func (s *preScoreState) Clone() framework.StateData {
	return s
}

func (m scoreMap) processTerm(term *framework.AffinityTerm, weight int32, pod *v1.Pod, nsLabels labels.Set, node *v1.Node, multiplier int32) {
	if term.Matches(pod, nsLabels) {
		if tpValue, tpValueExist := node.Labels[term.TopologyKey]; tpValueExist {
			if m[term.TopologyKey] == nil {
				m[term.TopologyKey] = make(map[string]int64)
			}
			m[term.TopologyKey][tpValue] += int64(weight * multiplier)
		}
	}
}

func (m scoreMap) processTerms(terms []framework.WeightedAffinityTerm, pod *v1.Pod, nsLabels labels.Set, node *v1.Node, multiplier int32) {
	for _, term := range terms {
		m.processTerm(&term.AffinityTerm, term.Weight, pod, nsLabels, node, multiplier)
	}
}

func (m scoreMap) append(other scoreMap) {
	for topology, oScores := range other {
		scores := m[topology]
		if scores == nil {
			m[topology] = oScores
			continue
		}
		for k, v := range oScores {
			scores[k] += v
		}
	}
}

func (pl *InterPodAffinity) processExistingPod(
	state *preScoreState,
	existingPod *framework.PodInfo,
	existingPodNodeInfo *framework.NodeInfo,
	incomingPod *v1.Pod,
	topoScore scoreMap,
) {
	existingPodNode := existingPodNodeInfo.Node()
	if len(existingPodNode.Labels) == 0 {
		return
	}

	// For every soft pod affinity term of <pod>, if <existingPod> matches the term,
	// increment <p.counts> for every node in the cluster with the same <term.TopologyKey>
	// value as that of <existingPods>`s node by the term`s weight.
	// Note that the incoming pod's terms have the namespaceSelector merged into the namespaces, and so
	// here we don't lookup the existing pod's namespace labels, hence passing nil for nsLabels.
	topoScore.processTerms(state.podInfo.PreferredAffinityTerms, existingPod.Pod, nil, existingPodNode, 1)

	// For every soft pod anti-affinity term of <pod>, if <existingPod> matches the term,
	// decrement <p.counts> for every node in the cluster with the same <term.TopologyKey>
	// value as that of <existingPod>`s node by the term`s weight.
	// Note that the incoming pod's terms have the namespaceSelector merged into the namespaces, and so
	// here we don't lookup the existing pod's namespace labels, hence passing nil for nsLabels.
	topoScore.processTerms(state.podInfo.PreferredAntiAffinityTerms, existingPod.Pod, nil, existingPodNode, -1)

	// For every hard pod affinity term of <existingPod>, if <pod> matches the term,
	// increment <p.counts> for every node in the cluster with the same <term.TopologyKey>
	// value as that of <existingPod>'s node by the constant <args.hardPodAffinityWeight>
	if pl.args.HardPodAffinityWeight > 0 && len(existingPodNode.Labels) != 0 {
		for _, t := range existingPod.RequiredAffinityTerms {
			topoScore.processTerm(&t, pl.args.HardPodAffinityWeight, incomingPod, state.namespaceLabels, existingPodNode, 1)
		}
	}

	// For every soft pod affinity term of <existingPod>, if <pod> matches the term,
	// increment <p.counts> for every node in the cluster with the same <term.TopologyKey>
	// value as that of <existingPod>'s node by the term's weight.
	topoScore.processTerms(existingPod.PreferredAffinityTerms, incomingPod, state.namespaceLabels, existingPodNode, 1)

	// For every soft pod anti-affinity term of <existingPod>, if <pod> matches the term,
	// decrement <pm.counts> for every node in the cluster with the same <term.TopologyKey>
	// value as that of <existingPod>'s node by the term's weight.
	topoScore.processTerms(existingPod.PreferredAntiAffinityTerms, incomingPod, state.namespaceLabels, existingPodNode, -1)
}

// PreScore builds and writes cycle state used by Score and NormalizeScore.
func (pl *InterPodAffinity) PreScore(
	pCtx context.Context,
	cycleState *framework.CycleState,
	pod *v1.Pod,
	nodes []*v1.Node,
) *framework.Status {
	if len(nodes) == 0 {
		// No nodes to score.
		return framework.NewStatus(framework.Skip)
	}

	if pl.sharedLister == nil {
		return framework.NewStatus(framework.Error, "empty shared lister in InterPodAffinity PreScore")
	}

	affinity := pod.Spec.Affinity
	hasPreferredAffinityConstraints := affinity != nil && affinity.PodAffinity != nil && len(affinity.PodAffinity.PreferredDuringSchedulingIgnoredDuringExecution) > 0
	hasPreferredAntiAffinityConstraints := affinity != nil && affinity.PodAntiAffinity != nil && len(affinity.PodAntiAffinity.PreferredDuringSchedulingIgnoredDuringExecution) > 0
	hasConstraints := hasPreferredAffinityConstraints || hasPreferredAntiAffinityConstraints

	// Optionally ignore calculating preferences of existing pods' affinity rules
	// if the incoming pod has no inter-pod affinities.
	if pl.args.IgnorePreferredTermsOfExistingPods && !hasConstraints {
		return framework.NewStatus(framework.Skip)
	}

	// Unless the pod being scheduled has preferred affinity terms, we only
	// need to process nodes hosting pods with affinity.
	var allNodes []*framework.NodeInfo
	var err error
	if hasConstraints {
		allNodes, err = pl.sharedLister.NodeInfos().List()
		if err != nil {
			return framework.AsStatus(fmt.Errorf("failed to get all nodes from shared lister: %w", err))
		}
	} else {
		allNodes, err = pl.sharedLister.NodeInfos().HavePodsWithAffinityList()
		if err != nil {
			return framework.AsStatus(fmt.Errorf("failed to get pods with affinity list: %w", err))
		}
	}

	state := &preScoreState{
		topologyScore: make(map[string]map[string]int64),
	}

	if state.podInfo, err = framework.NewPodInfo(pod); err != nil {
		// Ideally we never reach here, because errors will be caught by PreFilter
		return framework.AsStatus(fmt.Errorf("failed to parse pod: %w", err))
	}

	for i := range state.podInfo.PreferredAffinityTerms {
		if err := pl.mergeAffinityTermNamespacesIfNotEmpty(&state.podInfo.PreferredAffinityTerms[i].AffinityTerm); err != nil {
			return framework.AsStatus(fmt.Errorf("updating PreferredAffinityTerms: %w", err))
		}
	}
	for i := range state.podInfo.PreferredAntiAffinityTerms {
		if err := pl.mergeAffinityTermNamespacesIfNotEmpty(&state.podInfo.PreferredAntiAffinityTerms[i].AffinityTerm); err != nil {
			return framework.AsStatus(fmt.Errorf("updating PreferredAntiAffinityTerms: %w", err))
		}
	}
	logger := klog.FromContext(pCtx)
	state.namespaceLabels = GetNamespaceLabelsSnapshot(logger, pod.Namespace, pl.nsLister)

	topoScores := make([]scoreMap, len(allNodes))
	index := int32(-1)
	processNode := func(i int) {
		nodeInfo := allNodes[i]

		// Unless the pod being scheduled has preferred affinity terms, we only
		// need to process pods with affinity in the node.
		podsToProcess := nodeInfo.PodsWithAffinity
		if hasConstraints {
			// We need to process all the pods.
			podsToProcess = nodeInfo.Pods
		}

		topoScore := make(scoreMap)
		for _, existingPod := range podsToProcess {
			pl.processExistingPod(state, existingPod, nodeInfo, pod, topoScore)
		}
		if len(topoScore) > 0 {
			topoScores[atomic.AddInt32(&index, 1)] = topoScore
		}
	}
	pl.parallelizer.Until(pCtx, len(allNodes), processNode, pl.Name())
<<<<<<< HEAD
=======

	if index == -1 {
		return framework.NewStatus(framework.Skip)
	}
>>>>>>> acfd0dd7

	for i := 0; i <= int(index); i++ {
		state.topologyScore.append(topoScores[i])
	}

	cycleState.Write(preScoreStateKey, state)
	return nil
}

func getPreScoreState(cycleState *framework.CycleState) (*preScoreState, error) {
	c, err := cycleState.Read(preScoreStateKey)
	if err != nil {
		return nil, fmt.Errorf("failed to read %q from cycleState: %w", preScoreStateKey, err)
	}

	s, ok := c.(*preScoreState)
	if !ok {
		return nil, fmt.Errorf("%+v  convert to interpodaffinity.preScoreState error", c)
	}
	return s, nil
}

// Score invoked at the Score extension point.
// The "score" returned in this function is the sum of weights got from cycleState which have its topologyKey matching with the node's labels.
// it is normalized later.
// Note: the returned "score" is positive for pod-affinity, and negative for pod-antiaffinity.
func (pl *InterPodAffinity) Score(ctx context.Context, cycleState *framework.CycleState, pod *v1.Pod, nodeName string) (int64, *framework.Status) {
	nodeInfo, err := pl.sharedLister.NodeInfos().Get(nodeName)
	if err != nil {
		return 0, framework.AsStatus(fmt.Errorf("failed to get node %q from Snapshot: %w", nodeName, err))
	}
	node := nodeInfo.Node()

	s, err := getPreScoreState(cycleState)
	if err != nil {
		return 0, framework.AsStatus(err)
	}
	var score int64
	for tpKey, tpValues := range s.topologyScore {
		if v, exist := node.Labels[tpKey]; exist {
			score += tpValues[v]
		}
	}

	return score, nil
}

// NormalizeScore normalizes the score for each filteredNode.
func (pl *InterPodAffinity) NormalizeScore(ctx context.Context, cycleState *framework.CycleState, pod *v1.Pod, scores framework.NodeScoreList) *framework.Status {
	s, err := getPreScoreState(cycleState)
	if err != nil {
		return framework.AsStatus(err)
	}
	if len(s.topologyScore) == 0 {
		return nil
	}

	var minCount int64 = math.MaxInt64
	var maxCount int64 = math.MinInt64
	for i := range scores {
		score := scores[i].Score
		if score > maxCount {
			maxCount = score
		}
		if score < minCount {
			minCount = score
		}
	}

	maxMinDiff := maxCount - minCount
	for i := range scores {
		fScore := float64(0)
		if maxMinDiff > 0 {
			fScore = float64(framework.MaxNodeScore) * (float64(scores[i].Score-minCount) / float64(maxMinDiff))
		}

		scores[i].Score = int64(fScore)
	}

	return nil
}

// ScoreExtensions of the Score plugin.
func (pl *InterPodAffinity) ScoreExtensions() framework.ScoreExtensions {
	return pl
}<|MERGE_RESOLUTION|>--- conflicted
+++ resolved
@@ -210,13 +210,10 @@
 		}
 	}
 	pl.parallelizer.Until(pCtx, len(allNodes), processNode, pl.Name())
-<<<<<<< HEAD
-=======
 
 	if index == -1 {
 		return framework.NewStatus(framework.Skip)
 	}
->>>>>>> acfd0dd7
 
 	for i := 0; i <= int(index); i++ {
 		state.topologyScore.append(topoScores[i])
