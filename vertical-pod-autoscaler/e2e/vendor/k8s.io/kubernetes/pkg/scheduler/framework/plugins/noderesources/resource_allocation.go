/*
Copyright 2017 The Kubernetes Authors.

Licensed under the Apache License, Version 2.0 (the "License");
you may not use this file except in compliance with the License.
You may obtain a copy of the License at

    http://www.apache.org/licenses/LICENSE-2.0

Unless required by applicable law or agreed to in writing, software
distributed under the License is distributed on an "AS IS" BASIS,
WITHOUT WARRANTIES OR CONDITIONS OF ANY KIND, either express or implied.
See the License for the specific language governing permissions and
limitations under the License.
*/

package noderesources

import (
	"context"

	v1 "k8s.io/api/core/v1"
	"k8s.io/apimachinery/pkg/api/resource"
	utilfeature "k8s.io/apiserver/pkg/util/feature"
	"k8s.io/klog/v2"

	resourcehelper "k8s.io/kubernetes/pkg/api/v1/resource"
	"k8s.io/kubernetes/pkg/features"
	"k8s.io/kubernetes/pkg/scheduler/apis/config"
	"k8s.io/kubernetes/pkg/scheduler/framework"
	schedutil "k8s.io/kubernetes/pkg/scheduler/util"
)

// scorer is decorator for resourceAllocationScorer
type scorer func(args *config.NodeResourcesFitArgs) *resourceAllocationScorer

// resourceAllocationScorer contains information to calculate resource allocation score.
type resourceAllocationScorer struct {
	Name string
	// used to decide whether to use Requested or NonZeroRequested for
	// cpu and memory.
	useRequested bool
	scorer       func(requested, allocable []int64) int64
	resources    []config.ResourceSpec
}

// score will use `scorer` function to calculate the score.
func (r *resourceAllocationScorer) score(
	ctx context.Context,
	pod *v1.Pod,
	nodeInfo *framework.NodeInfo,
	podRequests []int64) (int64, *framework.Status) {
	logger := klog.FromContext(ctx)
	node := nodeInfo.Node()

	// resources not set, nothing scheduled,
	if len(r.resources) == 0 {
		return 0, framework.NewStatus(framework.Error, "resources not found")
	}

	requested := make([]int64, len(r.resources))
	allocatable := make([]int64, len(r.resources))
	for i := range r.resources {
		alloc, req := r.calculateResourceAllocatableRequest(logger, nodeInfo, v1.ResourceName(r.resources[i].Name), podRequests[i])
		// Only fill the extended resource entry when it's non-zero.
		if alloc == 0 {
			continue
		}
		allocatable[i] = alloc
		requested[i] = req
	}

	score := r.scorer(requested, allocatable)

	if loggerV := logger.V(10); loggerV.Enabled() { // Serializing these maps is costly.
		loggerV.Info("Listed internal info for allocatable resources, requested resources and score", "pod",
			klog.KObj(pod), "node", klog.KObj(node), "resourceAllocationScorer", r.Name,
			"allocatableResource", allocatable, "requestedResource", requested, "resourceScore", score,
		)
	}

	return score, nil
}

// calculateResourceAllocatableRequest returns 2 parameters:
// - 1st param: quantity of allocatable resource on the node.
// - 2nd param: aggregated quantity of requested resource on the node.
// Note: if it's an extended resource, and the pod doesn't request it, (0, 0) is returned.
func (r *resourceAllocationScorer) calculateResourceAllocatableRequest(logger klog.Logger, nodeInfo *framework.NodeInfo, resource v1.ResourceName, podRequest int64) (int64, int64) {
	requested := nodeInfo.NonZeroRequested
	if r.useRequested {
		requested = nodeInfo.Requested
	}

	// If it's an extended resource, and the pod doesn't request it. We return (0, 0)
	// as an implication to bypass scoring on this resource.
	if podRequest == 0 && schedutil.IsScalarResourceName(resource) {
		return 0, 0
	}
	switch resource {
	case v1.ResourceCPU:
		return nodeInfo.Allocatable.MilliCPU, (requested.MilliCPU + podRequest)
	case v1.ResourceMemory:
		return nodeInfo.Allocatable.Memory, (requested.Memory + podRequest)
	case v1.ResourceEphemeralStorage:
		return nodeInfo.Allocatable.EphemeralStorage, (nodeInfo.Requested.EphemeralStorage + podRequest)
	default:
		if _, exists := nodeInfo.Allocatable.ScalarResources[resource]; exists {
			return nodeInfo.Allocatable.ScalarResources[resource], (nodeInfo.Requested.ScalarResources[resource] + podRequest)
		}
	}
	logger.V(10).Info("Requested resource is omitted for node score calculation", "resourceName", resource)
	return 0, 0
}

// calculatePodResourceRequest returns the total non-zero requests. If Overhead is defined for the pod
// the Overhead is added to the result.
<<<<<<< HEAD
// podResourceRequest = max(sum(podSpec.Containers), podSpec.InitContainers) + overHead
func (r *resourceAllocationScorer) calculatePodResourceRequest(pod *v1.Pod, resource v1.ResourceName) int64 {
	var podRequest int64
	for i := range pod.Spec.Containers {
		container := &pod.Spec.Containers[i]
		value := schedutil.GetRequestForResource(resource, &container.Resources.Requests, !r.useRequested)
		podRequest += value
	}
=======
func (r *resourceAllocationScorer) calculatePodResourceRequest(pod *v1.Pod, resourceName v1.ResourceName) int64 {
>>>>>>> acfd0dd7

	opts := resourcehelper.PodResourcesOptions{
		InPlacePodVerticalScalingEnabled: utilfeature.DefaultFeatureGate.Enabled(features.InPlacePodVerticalScaling),
	}
	if !r.useRequested {
		opts.NonMissingContainerRequests = v1.ResourceList{
			v1.ResourceCPU:    *resource.NewMilliQuantity(schedutil.DefaultMilliCPURequest, resource.DecimalSI),
			v1.ResourceMemory: *resource.NewQuantity(schedutil.DefaultMemoryRequest, resource.DecimalSI),
		}
	}

	requests := resourcehelper.PodRequests(pod, opts)

	quantity := requests[resourceName]
	if resourceName == v1.ResourceCPU {
		return quantity.MilliValue()
	}
	return quantity.Value()
}

func (r *resourceAllocationScorer) calculatePodResourceRequestList(pod *v1.Pod, resources []config.ResourceSpec) []int64 {
	podRequests := make([]int64, len(resources))
	for i := range resources {
		podRequests[i] = r.calculatePodResourceRequest(pod, v1.ResourceName(resources[i].Name))
	}
	return podRequests
}<|MERGE_RESOLUTION|>--- conflicted
+++ resolved
@@ -115,18 +115,7 @@
 
 // calculatePodResourceRequest returns the total non-zero requests. If Overhead is defined for the pod
 // the Overhead is added to the result.
-<<<<<<< HEAD
-// podResourceRequest = max(sum(podSpec.Containers), podSpec.InitContainers) + overHead
-func (r *resourceAllocationScorer) calculatePodResourceRequest(pod *v1.Pod, resource v1.ResourceName) int64 {
-	var podRequest int64
-	for i := range pod.Spec.Containers {
-		container := &pod.Spec.Containers[i]
-		value := schedutil.GetRequestForResource(resource, &container.Resources.Requests, !r.useRequested)
-		podRequest += value
-	}
-=======
 func (r *resourceAllocationScorer) calculatePodResourceRequest(pod *v1.Pod, resourceName v1.ResourceName) int64 {
->>>>>>> acfd0dd7
 
 	opts := resourcehelper.PodResourcesOptions{
 		InPlacePodVerticalScalingEnabled: utilfeature.DefaultFeatureGate.Enabled(features.InPlacePodVerticalScaling),
