--- conflicted
+++ resolved
@@ -27,10 +27,7 @@
 	storagev1 "k8s.io/api/storage/v1"
 	"k8s.io/apimachinery/pkg/runtime/schema"
 	utilruntime "k8s.io/apimachinery/pkg/util/runtime"
-<<<<<<< HEAD
-=======
 	"k8s.io/apimachinery/pkg/util/wait"
->>>>>>> acfd0dd7
 	utilfeature "k8s.io/apiserver/pkg/util/feature"
 	"k8s.io/client-go/dynamic/dynamicinformer"
 	"k8s.io/client-go/informers"
@@ -439,21 +436,6 @@
 			// MaxPDVolumeCountPredicate: add/update PVC will affect counts of PV when it is bound.
 			if handlerRegistration, err = informerFactory.Core().V1().PersistentVolumeClaims().Informer().AddEventHandler(
 				buildEvtResHandler(at, framework.PersistentVolumeClaim, "Pvc"),
-<<<<<<< HEAD
-			)
-		case framework.PodScheduling:
-			if utilfeature.DefaultFeatureGate.Enabled(features.DynamicResourceAllocation) {
-				_, _ = informerFactory.Resource().V1alpha1().PodSchedulings().Informer().AddEventHandler(
-					buildEvtResHandler(at, framework.PodScheduling, "PodScheduling"),
-				)
-			}
-		case framework.ResourceClaim:
-			if utilfeature.DefaultFeatureGate.Enabled(features.DynamicResourceAllocation) {
-				_, _ = informerFactory.Resource().V1alpha1().ResourceClaims().Informer().AddEventHandler(
-					buildEvtResHandler(at, framework.ResourceClaim, "ResourceClaim"),
-				)
-			}
-=======
 			); err != nil {
 				return err
 			}
@@ -476,7 +458,6 @@
 				}
 			}
 			handlers = append(handlers, handlerRegistration)
->>>>>>> acfd0dd7
 		case framework.StorageClass:
 			if at&framework.Add != 0 {
 				if handlerRegistration, err = informerFactory.Storage().V1().StorageClasses().Informer().AddEventHandler(
