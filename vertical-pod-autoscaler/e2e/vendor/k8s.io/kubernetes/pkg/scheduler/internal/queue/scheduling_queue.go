--- conflicted
+++ resolved
@@ -27,10 +27,7 @@
 package queue
 
 import (
-<<<<<<< HEAD
-=======
 	"container/list"
->>>>>>> acfd0dd7
 	"context"
 	"fmt"
 	"math/rand"
@@ -68,16 +65,6 @@
 	backoffQ          = "Backoff"
 	unschedulablePods = "Unschedulable"
 
-<<<<<<< HEAD
-	queueClosed = "scheduling queue is closed"
-
-	// Scheduling queue names
-	activeQName       = "Active"
-	backoffQName      = "Backoff"
-	unschedulablePods = "Unschedulable"
-
-=======
->>>>>>> acfd0dd7
 	preEnqueue = "PreEnqueue"
 )
 
@@ -123,11 +110,6 @@
 	Done(types.UID)
 	Update(logger klog.Logger, oldPod, newPod *v1.Pod) error
 	Delete(pod *v1.Pod) error
-<<<<<<< HEAD
-	MoveAllToActiveOrBackoffQueue(event framework.ClusterEvent, preCheck PreEnqueueCheck)
-	AssignedPodAdded(pod *v1.Pod)
-	AssignedPodUpdated(pod *v1.Pod)
-=======
 	// TODO(sanposhiho): move all PreEnqueueCkeck to Requeue and delete it from this parameter eventually.
 	// Some PreEnqueueCheck include event filtering logic based on some in-tree plugins
 	// and it affect badly to other plugins.
@@ -135,7 +117,6 @@
 	MoveAllToActiveOrBackoffQueue(logger klog.Logger, event framework.ClusterEvent, oldObj, newObj interface{}, preCheck PreEnqueueCheck)
 	AssignedPodAdded(logger klog.Logger, pod *v1.Pod)
 	AssignedPodUpdated(logger klog.Logger, oldPod, newPod *v1.Pod)
->>>>>>> acfd0dd7
 	PendingPods() ([]*v1.Pod, string)
 	// Close closes the SchedulingQueue so that the goroutine which is
 	// waiting to pop items can exit gracefully.
@@ -223,16 +204,10 @@
 	// TODO: this will be removed after SchedulingQueueHint goes to stable and the feature gate is removed.
 	moveRequestCycle int64
 
-<<<<<<< HEAD
-	clusterEventMap map[framework.ClusterEvent]sets.String
-	// preEnqueuePluginMap is keyed with profile name, valued with registered preEnqueue plugins.
-	preEnqueuePluginMap map[string][]framework.PreEnqueuePlugin
-=======
 	// preEnqueuePluginMap is keyed with profile name, valued with registered preEnqueue plugins.
 	preEnqueuePluginMap map[string][]framework.PreEnqueuePlugin
 	// queueingHintMap is keyed with profile name, valued with registered queueing hint functions.
 	queueingHintMap QueueingHintMapPerProfile
->>>>>>> acfd0dd7
 
 	// closed indicates that the queue is closed.
 	// It is mainly used to let Pop() exit its control loop while waiting for an item.
@@ -268,17 +243,11 @@
 	podInitialBackoffDuration         time.Duration
 	podMaxBackoffDuration             time.Duration
 	podMaxInUnschedulablePodsDuration time.Duration
-<<<<<<< HEAD
-	podNominator                      framework.PodNominator
-	clusterEventMap                   map[framework.ClusterEvent]sets.String
-	preEnqueuePluginMap               map[string][]framework.PreEnqueuePlugin
-=======
 	podLister                         listersv1.PodLister
 	metricsRecorder                   metrics.MetricAsyncRecorder
 	pluginMetricsSamplePercent        int
 	preEnqueuePluginMap               map[string][]framework.PreEnqueuePlugin
 	queueingHintMap                   QueueingHintMapPerProfile
->>>>>>> acfd0dd7
 }
 
 // Option configures a PriorityQueue
@@ -350,13 +319,6 @@
 func WithPluginMetricsSamplePercent(percent int) Option {
 	return func(o *priorityQueueOptions) {
 		o.pluginMetricsSamplePercent = percent
-	}
-}
-
-// WithPreEnqueuePluginMap sets preEnqueuePluginMap for PriorityQueue.
-func WithPreEnqueuePluginMap(m map[string][]framework.PreEnqueuePlugin) Option {
-	return func(o *priorityQueueOptions) {
-		o.preEnqueuePluginMap = m
 	}
 }
 
@@ -409,11 +371,6 @@
 		podMaxInUnschedulablePodsDuration: options.podMaxInUnschedulablePodsDuration,
 		activeQ:                           heap.NewWithRecorder(podInfoKeyFunc, comp, metrics.NewActivePodsRecorder()),
 		unschedulablePods:                 newUnschedulablePods(metrics.NewUnschedulablePodsRecorder(), metrics.NewGatedPodsRecorder()),
-<<<<<<< HEAD
-		moveRequestCycle:                  -1,
-		clusterEventMap:                   options.clusterEventMap,
-		preEnqueuePluginMap:               options.preEnqueuePluginMap,
-=======
 		inFlightPods:                      make(map[types.UID]*list.Element),
 		inFlightEvents:                    list.New(),
 		preEnqueuePluginMap:               options.preEnqueuePluginMap,
@@ -422,7 +379,6 @@
 		pluginMetricsSamplePercent:        options.pluginMetricsSamplePercent,
 		moveRequestCycle:                  -1,
 		isSchedulingQueueHintEnabled:      utilfeature.DefaultFeatureGate.Enabled(features.SchedulerQueueingHints),
->>>>>>> acfd0dd7
 	}
 	pq.cond.L = &pq.lock
 	pq.podBackoffQ = heap.NewWithRecorder(podInfoKeyFunc, pq.podsCompareBackoffCompleted, metrics.NewBackoffPodsRecorder())
@@ -559,53 +515,6 @@
 	return true, nil
 }
 
-// runPreEnqueuePlugins iterates PreEnqueue function in each registered PreEnqueuePlugin.
-// It returns true if all PreEnqueue function run successfully; otherwise returns false
-// upon the first failure.
-// Note: we need to associate the failed plugin to `pInfo`, so that the pod can be moved back
-// to activeQ by related cluster event.
-func (p *PriorityQueue) runPreEnqueuePlugins(ctx context.Context, pInfo *framework.QueuedPodInfo) bool {
-	var s *framework.Status
-	pod := pInfo.Pod
-	startTime := time.Now()
-	defer func() {
-		metrics.FrameworkExtensionPointDuration.WithLabelValues(preEnqueue, s.Code().String(), pod.Spec.SchedulerName).Observe(metrics.SinceInSeconds(startTime))
-	}()
-
-	for _, pl := range p.preEnqueuePluginMap[pod.Spec.SchedulerName] {
-		s = pl.PreEnqueue(ctx, pod)
-		if s.IsSuccess() {
-			continue
-		}
-		pInfo.UnschedulablePlugins.Insert(pl.Name())
-		metrics.UnschedulableReason(pl.Name(), pod.Spec.SchedulerName).Inc()
-		if s.Code() == framework.Error {
-			klog.ErrorS(s.AsError(), "Unexpected error running PreEnqueue plugin", "pod", klog.KObj(pod), "plugin", pl.Name())
-		} else {
-			klog.V(5).InfoS("Status after running PreEnqueue plugin", "pod", klog.KObj(pod), "plugin", pl.Name(), "status", s)
-		}
-		return false
-	}
-	return true
-}
-
-// addToActiveQ tries to add pod to active queue. It returns 2 parameters:
-// 1. a boolean flag to indicate whether the pod is added successfully.
-// 2. an error for the caller to act on.
-func (p *PriorityQueue) addToActiveQ(pInfo *framework.QueuedPodInfo) (bool, error) {
-	pInfo.Gated = !p.runPreEnqueuePlugins(context.Background(), pInfo)
-	if pInfo.Gated {
-		// Add the Pod to unschedulablePods if it's not passing PreEnqueuePlugins.
-		p.unschedulablePods.addOrUpdate(pInfo)
-		return false, nil
-	}
-	if err := p.activeQ.Add(pInfo); err != nil {
-		klog.ErrorS(err, "Error adding pod to the active queue", "pod", klog.KObj(pInfo.Pod))
-		return false, err
-	}
-	return true, nil
-}
-
 // Add adds a pod to the active queue. It should be called only when a new pod
 // is added so there is no chance the pod is already in active/unschedulable/backoff queues
 func (p *PriorityQueue) Add(logger klog.Logger, pod *v1.Pod) error {
@@ -614,30 +523,18 @@
 
 	pInfo := p.newQueuedPodInfo(pod)
 	gated := pInfo.Gated
-<<<<<<< HEAD
-	if added, err := p.addToActiveQ(pInfo); !added {
-		return err
-	}
-	if p.unschedulablePods.get(pod) != nil {
-		klog.ErrorS(nil, "Error: pod is already in the unschedulable queue", "pod", klog.KObj(pod))
-=======
 	if added, err := p.addToActiveQ(logger, pInfo); !added {
 		return err
 	}
 	if p.unschedulablePods.get(pod) != nil {
 		logger.Error(nil, "Error: pod is already in the unschedulable queue", "pod", klog.KObj(pod))
->>>>>>> acfd0dd7
 		p.unschedulablePods.delete(pod, gated)
 	}
 	// Delete pod from backoffQ if it is backing off
 	if err := p.podBackoffQ.Delete(pInfo); err == nil {
 		logger.Error(nil, "Error: pod is already in the podBackoff queue", "pod", klog.KObj(pod))
 	}
-<<<<<<< HEAD
-	klog.V(5).InfoS("Pod moved to an internal scheduling queue", "pod", klog.KObj(pod), "event", PodAdd, "queue", activeQName)
-=======
 	logger.V(5).Info("Pod moved to an internal scheduling queue", "pod", klog.KObj(pod), "event", PodAdd, "queue", activeQ)
->>>>>>> acfd0dd7
 	metrics.SchedulerQueueIncomingPods.WithLabelValues("active", PodAdd).Inc()
 	p.addNominatedPodUnlocked(logger, pInfo.PodInfo, nil)
 	p.cond.Broadcast()
@@ -687,11 +584,7 @@
 	}
 
 	gated := pInfo.Gated
-<<<<<<< HEAD
-	if added, _ := p.addToActiveQ(pInfo); !added {
-=======
 	if added, _ := p.addToActiveQ(logger, pInfo); !added {
->>>>>>> acfd0dd7
 		return false
 	}
 	p.unschedulablePods.delete(pInfo.Pod, gated)
@@ -851,19 +744,6 @@
 	for plugin := range pInfo.UnschedulablePlugins {
 		metrics.UnschedulableReason(plugin, pInfo.Pod.Spec.SchedulerName).Inc()
 	}
-<<<<<<< HEAD
-	if p.moveRequestCycle >= podSchedulingCycle {
-		if err := p.podBackoffQ.Add(pInfo); err != nil {
-			return fmt.Errorf("error adding pod %v to the backoff queue: %v", klog.KObj(pod), err)
-		}
-		klog.V(5).InfoS("Pod moved to an internal scheduling queue", "pod", klog.KObj(pod), "event", ScheduleAttemptFailure, "queue", backoffQName)
-		metrics.SchedulerQueueIncomingPods.WithLabelValues("backoff", ScheduleAttemptFailure).Inc()
-	} else {
-		p.unschedulablePods.addOrUpdate(pInfo)
-		klog.V(5).InfoS("Pod moved to an internal scheduling queue", "pod", klog.KObj(pod), "event", ScheduleAttemptFailure, "queue", unschedulablePods)
-		metrics.SchedulerQueueIncomingPods.WithLabelValues("unschedulable", ScheduleAttemptFailure).Inc()
-=======
->>>>>>> acfd0dd7
 
 	// Based on isPodWorthRequeuing(), we check whether this Pod may change its scheduling result by any of events that happened during scheduling.
 	schedulingHint := p.determineSchedulingHintForInFlightPod(logger, pInfo, podSchedulingCycle)
@@ -900,13 +780,8 @@
 			logger.Error(err, "Unable to pop pod from backoff queue despite backoff completion", "pod", klog.KObj(pod))
 			break
 		}
-<<<<<<< HEAD
-		if added, _ := p.addToActiveQ(pInfo); added {
-			klog.V(5).InfoS("Pod moved to an internal scheduling queue", "pod", klog.KObj(pod), "event", BackoffComplete, "queue", activeQName)
-=======
 		if added, _ := p.addToActiveQ(logger, pInfo); added {
 			logger.V(5).Info("Pod moved to an internal scheduling queue", "pod", klog.KObj(pod), "event", BackoffComplete, "queue", activeQ)
->>>>>>> acfd0dd7
 			metrics.SchedulerQueueIncomingPods.WithLabelValues("active", BackoffComplete).Inc()
 			activated = true
 		}
@@ -1073,15 +948,6 @@
 					return err
 				}
 				p.unschedulablePods.delete(usPodInfo.Pod, gated)
-<<<<<<< HEAD
-				klog.V(5).InfoS("Pod moved to an internal scheduling queue", "pod", klog.KObj(pInfo.Pod), "event", PodUpdate, "queue", backoffQName)
-			} else {
-				if added, err := p.addToActiveQ(pInfo); !added {
-					return err
-				}
-				p.unschedulablePods.delete(usPodInfo.Pod, gated)
-				klog.V(5).InfoS("Pod moved to an internal scheduling queue", "pod", klog.KObj(pInfo.Pod), "event", BackoffComplete, "queue", activeQName)
-=======
 				logger.V(5).Info("Pod moved to an internal scheduling queue", "pod", klog.KObj(pInfo.Pod), "event", PodUpdate, "queue", backoffQ)
 			} else {
 				if added, err := p.addToActiveQ(logger, pInfo); !added {
@@ -1089,7 +955,6 @@
 				}
 				p.unschedulablePods.delete(usPodInfo.Pod, gated)
 				logger.V(5).Info("Pod moved to an internal scheduling queue", "pod", klog.KObj(pInfo.Pod), "event", BackoffComplete, "queue", activeQ)
->>>>>>> acfd0dd7
 				p.cond.Broadcast()
 			}
 		} else {
@@ -1101,19 +966,11 @@
 	}
 	// If pod is not in any of the queues, we put it in the active queue.
 	pInfo := p.newQueuedPodInfo(newPod)
-<<<<<<< HEAD
-	if added, err := p.addToActiveQ(pInfo); !added {
-		return err
-	}
-	p.PodNominator.AddNominatedPod(pInfo.PodInfo, nil)
-	klog.V(5).InfoS("Pod moved to an internal scheduling queue", "pod", klog.KObj(pInfo.Pod), "event", PodUpdate, "queue", activeQName)
-=======
 	if added, err := p.addToActiveQ(logger, pInfo); !added {
 		return err
 	}
 	p.addNominatedPodUnlocked(logger, pInfo.PodInfo, nil)
 	logger.V(5).Info("Pod moved to an internal scheduling queue", "pod", klog.KObj(pInfo.Pod), "event", PodUpdate, "queue", activeQ)
->>>>>>> acfd0dd7
 	p.cond.Broadcast()
 	return nil
 }
@@ -1123,11 +980,7 @@
 func (p *PriorityQueue) Delete(pod *v1.Pod) error {
 	p.lock.Lock()
 	defer p.lock.Unlock()
-<<<<<<< HEAD
-	p.PodNominator.DeleteNominatedPodIfExists(pod)
-=======
 	p.deleteNominatedPodIfExistsUnlocked(pod)
->>>>>>> acfd0dd7
 	pInfo := newQueuedPodInfoForLookup(pod)
 	if err := p.activeQ.Delete(pInfo); err != nil {
 		// The item was probably not found in the activeQ.
@@ -1251,32 +1104,12 @@
 			logger.V(5).Info("Event is not making pod schedulable", "pod", klog.KObj(pInfo.Pod), "event", event.Label)
 			continue
 		}
-<<<<<<< HEAD
-		pod := pInfo.Pod
-		if p.isPodBackingoff(pInfo) {
-			if err := p.podBackoffQ.Add(pInfo); err != nil {
-				klog.ErrorS(err, "Error adding pod to the backoff queue", "pod", klog.KObj(pod))
-			} else {
-				klog.V(5).InfoS("Pod moved to an internal scheduling queue", "pod", klog.KObj(pInfo.Pod), "event", event, "queue", backoffQName)
-				metrics.SchedulerQueueIncomingPods.WithLabelValues("backoff", event.Label).Inc()
-				p.unschedulablePods.delete(pod, pInfo.Gated)
-			}
-		} else {
-			gated := pInfo.Gated
-			if added, _ := p.addToActiveQ(pInfo); added {
-				klog.V(5).InfoS("Pod moved to an internal scheduling queue", "pod", klog.KObj(pInfo.Pod), "event", event, "queue", activeQName)
-				activated = true
-				metrics.SchedulerQueueIncomingPods.WithLabelValues("active", event.Label).Inc()
-				p.unschedulablePods.delete(pod, gated)
-			}
-=======
 
 		p.unschedulablePods.delete(pInfo.Pod, pInfo.Gated)
 		queue := p.requeuePodViaQueueingHint(logger, pInfo, schedulingHint, event.Label)
 		logger.V(4).Info("Pod moved to an internal scheduling queue", "pod", klog.KObj(pInfo.Pod), "event", event.Label, "queue", queue, "hint", schedulingHint)
 		if queue == activeQ {
 			activated = true
->>>>>>> acfd0dd7
 		}
 	}
 
