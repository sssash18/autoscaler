# See the OWNERS docs at https://go.k8s.io/owners

approvers:
<<<<<<< HEAD
- deads2k
- derekwaynecarr
- mikedanese
- janetkuo
- cheftako
- sig-apps-approvers
reviewers:
- andrewsykim
- deads2k
- cheftako
- sig-apps-reviewers
=======
  - deads2k
  - derekwaynecarr
  - mikedanese
  - janetkuo
  - cheftako
  - andrewsykim
  - sig-apps-approvers
reviewers:
  - andrewsykim
  - deads2k
  - cheftako
  - sig-apps-reviewers
>>>>>>> e8d3e9b1
labels:
  - sig/apps<|MERGE_RESOLUTION|>--- conflicted
+++ resolved
@@ -1,19 +1,6 @@
 # See the OWNERS docs at https://go.k8s.io/owners
 
 approvers:
-<<<<<<< HEAD
-- deads2k
-- derekwaynecarr
-- mikedanese
-- janetkuo
-- cheftako
-- sig-apps-approvers
-reviewers:
-- andrewsykim
-- deads2k
-- cheftako
-- sig-apps-reviewers
-=======
   - deads2k
   - derekwaynecarr
   - mikedanese
@@ -26,6 +13,5 @@
   - deads2k
   - cheftako
   - sig-apps-reviewers
->>>>>>> e8d3e9b1
 labels:
   - sig/apps