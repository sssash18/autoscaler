--- conflicted
+++ resolved
@@ -206,9 +206,6 @@
 		obj.KubeAPIBurst = 100
 	}
 	if obj.SerializeImagePulls == nil {
-<<<<<<< HEAD
-		obj.SerializeImagePulls = utilpointer.BoolPtr(true)
-=======
 		// SerializeImagePulls is default to true when MaxParallelImagePulls
 		// is not set, and false when MaxParallelImagePulls is set.
 		// This is to save users from having to set both configs.
@@ -217,7 +214,6 @@
 		} else {
 			obj.SerializeImagePulls = utilpointer.Bool(false)
 		}
->>>>>>> acfd0dd7
 	}
 	if obj.EvictionPressureTransitionPeriod == zeroDuration {
 		obj.EvictionPressureTransitionPeriod = metav1.Duration{Duration: 5 * time.Minute}
