--- conflicted
+++ resolved
@@ -58,15 +58,12 @@
 	VolumeStatsHealthStatusAbnormalKey = "volume_stats_health_status_abnormal"
 	RunningPodsKey                     = "running_pods"
 	RunningContainersKey               = "running_containers"
-<<<<<<< HEAD
-=======
 	DesiredPodCountKey                 = "desired_pods"
 	ActivePodCountKey                  = "active_pods"
 	MirrorPodCountKey                  = "mirror_pods"
 	WorkingPodCountKey                 = "working_pods"
 	OrphanedRuntimePodTotalKey         = "orphaned_runtime_pods_total"
 	RestartedPodTotalKey               = "restarted_pods_total"
->>>>>>> acfd0dd7
 
 	// Metrics keys of remote runtime operations
 	RuntimeOperationsKey         = "runtime_operations_total"
@@ -105,8 +102,6 @@
 	CPUManagerPinningRequestsTotalKey = "cpu_manager_pinning_requests_total"
 	CPUManagerPinningErrorsTotalKey   = "cpu_manager_pinning_errors_total"
 
-<<<<<<< HEAD
-=======
 	// Metrics to track the Topology manager behavior
 	TopologyManagerAdmissionRequestsTotalKey = "topology_manager_admission_requests_total"
 	TopologyManagerAdmissionErrorsTotalKey   = "topology_manager_admission_errors_total"
@@ -116,7 +111,6 @@
 	orphanPodCleanedVolumesKey       = "orphan_pod_cleaned_volumes"
 	orphanPodCleanedVolumesErrorsKey = "orphan_pod_cleaned_volumes_errors"
 
->>>>>>> acfd0dd7
 	// Values used in metric labels
 	Container          = "container"
 	InitContainer      = "init_container"
@@ -692,8 +686,6 @@
 			StabilityLevel: metrics.ALPHA,
 		},
 	)
-<<<<<<< HEAD
-=======
 
 	// TopologyManagerAdmissionRequestsTotal tracks the number of times the pod spec will cause the topology manager to admit a pod
 	TopologyManagerAdmissionRequestsTotal = metrics.NewCounter(
@@ -744,7 +736,6 @@
 			StabilityLevel: metrics.ALPHA,
 		},
 	)
->>>>>>> acfd0dd7
 )
 
 var registerMetrics sync.Once
@@ -785,17 +776,6 @@
 		legacyregistry.MustRegister(OrphanedRuntimePodTotal)
 		legacyregistry.MustRegister(RestartedPodTotal)
 		legacyregistry.MustRegister(ManagedEphemeralContainers)
-<<<<<<< HEAD
-		if utilfeature.DefaultFeatureGate.Enabled(features.KubeletPodResources) {
-			legacyregistry.MustRegister(PodResourcesEndpointRequestsTotalCount)
-
-			if utilfeature.DefaultFeatureGate.Enabled(features.KubeletPodResourcesGetAllocatable) {
-				legacyregistry.MustRegister(PodResourcesEndpointRequestsListCount)
-				legacyregistry.MustRegister(PodResourcesEndpointRequestsGetAllocatableCount)
-				legacyregistry.MustRegister(PodResourcesEndpointErrorsListCount)
-				legacyregistry.MustRegister(PodResourcesEndpointErrorsGetAllocatableCount)
-			}
-=======
 		legacyregistry.MustRegister(PodResourcesEndpointRequestsTotalCount)
 		legacyregistry.MustRegister(PodResourcesEndpointRequestsListCount)
 		legacyregistry.MustRegister(PodResourcesEndpointRequestsGetAllocatableCount)
@@ -804,7 +784,6 @@
 		if utilfeature.DefaultFeatureGate.Enabled(features.KubeletPodResourcesGet) {
 			legacyregistry.MustRegister(PodResourcesEndpointRequestsGetCount)
 			legacyregistry.MustRegister(PodResourcesEndpointErrorsGetCount)
->>>>>>> acfd0dd7
 		}
 		legacyregistry.MustRegister(StartedPodsTotal)
 		legacyregistry.MustRegister(StartedPodsErrorsTotal)
@@ -816,14 +795,11 @@
 		legacyregistry.MustRegister(RunPodSandboxErrors)
 		legacyregistry.MustRegister(CPUManagerPinningRequestsTotal)
 		legacyregistry.MustRegister(CPUManagerPinningErrorsTotal)
-<<<<<<< HEAD
-=======
 		legacyregistry.MustRegister(TopologyManagerAdmissionRequestsTotal)
 		legacyregistry.MustRegister(TopologyManagerAdmissionErrorsTotal)
 		legacyregistry.MustRegister(TopologyManagerAdmissionDuration)
 		legacyregistry.MustRegister(OrphanPodCleanedVolumes)
 		legacyregistry.MustRegister(OrphanPodCleanedVolumesErrors)
->>>>>>> acfd0dd7
 
 		for _, collector := range collectors {
 			legacyregistry.CustomMustRegister(collector)
