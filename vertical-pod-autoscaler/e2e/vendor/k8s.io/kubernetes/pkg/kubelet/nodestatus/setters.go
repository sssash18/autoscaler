--- conflicted
+++ resolved
@@ -108,17 +108,12 @@
 			// external CCM.
 			if node.ObjectMeta.Annotations == nil {
 				node.ObjectMeta.Annotations = make(map[string]string)
-<<<<<<< HEAD
-			}
-			node.ObjectMeta.Annotations[cloudproviderapi.AnnotationAlphaProvidedIPAddr] = nodeIP.String()
-=======
 			}
 			annotation := nodeIP.String()
 			if secondaryNodeIPSpecified {
 				annotation += "," + secondaryNodeIP.String()
 			}
 			node.ObjectMeta.Annotations[cloudproviderapi.AnnotationAlphaProvidedIPAddr] = annotation
->>>>>>> acfd0dd7
 		} else if node.ObjectMeta.Annotations != nil {
 			// Clean up stale annotations if no longer using a cloud provider or
 			// no longer overriding node IP.
