/*
Copyright 2016 The Kubernetes Authors.

Licensed under the Apache License, Version 2.0 (the "License");
you may not use this file except in compliance with the License.
You may obtain a copy of the License at

    http://www.apache.org/licenses/LICENSE-2.0

Unless required by applicable law or agreed to in writing, software
distributed under the License is distributed on an "AS IS" BASIS,
WITHOUT WARRANTIES OR CONDITIONS OF ANY KIND, either express or implied.
See the License for the specific language governing permissions and
limitations under the License.
*/

package kuberuntime

import (
	"context"
	"fmt"
	"os"
	"path/filepath"
	"sort"
	"time"

	"go.opentelemetry.io/otel/trace"
	"k8s.io/apimachinery/pkg/types"
	utilerrors "k8s.io/apimachinery/pkg/util/errors"
	"k8s.io/apimachinery/pkg/util/sets"
	internalapi "k8s.io/cri-api/pkg/apis"
	runtimeapi "k8s.io/cri-api/pkg/apis/runtime/v1"
	"k8s.io/klog/v2"
	kubecontainer "k8s.io/kubernetes/pkg/kubelet/container"
)

// containerGC is the manager of garbage collection.
type containerGC struct {
	client           internalapi.RuntimeService
	manager          *kubeGenericRuntimeManager
	podStateProvider podStateProvider
	tracer           trace.Tracer
}

// NewContainerGC creates a new containerGC.
func newContainerGC(client internalapi.RuntimeService, podStateProvider podStateProvider, manager *kubeGenericRuntimeManager, tracer trace.Tracer) *containerGC {
	return &containerGC{
		client:           client,
		manager:          manager,
		podStateProvider: podStateProvider,
		tracer:           tracer,
	}
}

// containerGCInfo is the internal information kept for containers being considered for GC.
type containerGCInfo struct {
	// The ID of the container.
	id string
	// The name of the container.
	name string
	// Creation time for the container.
	createTime time.Time
	// If true, the container is in unknown state. Garbage collector should try
	// to stop containers before removal.
	unknown bool
}

// sandboxGCInfo is the internal information kept for sandboxes being considered for GC.
type sandboxGCInfo struct {
	// The ID of the sandbox.
	id string
	// Creation time for the sandbox.
	createTime time.Time
	// If true, the sandbox is ready or still has containers.
	active bool
}

// evictUnit is considered for eviction as units of (UID, container name) pair.
type evictUnit struct {
	// UID of the pod.
	uid types.UID
	// Name of the container in the pod.
	name string
}

type containersByEvictUnit map[evictUnit][]containerGCInfo
type sandboxesByPodUID map[types.UID][]sandboxGCInfo

// NumContainers returns the number of containers in this map.
func (cu containersByEvictUnit) NumContainers() int {
	num := 0
	for key := range cu {
		num += len(cu[key])
	}
	return num
}

// NumEvictUnits returns the number of pod in this map.
func (cu containersByEvictUnit) NumEvictUnits() int {
	return len(cu)
}

// Newest first.
type byCreated []containerGCInfo

func (a byCreated) Len() int           { return len(a) }
func (a byCreated) Swap(i, j int)      { a[i], a[j] = a[j], a[i] }
func (a byCreated) Less(i, j int) bool { return a[i].createTime.After(a[j].createTime) }

// Newest first.
type sandboxByCreated []sandboxGCInfo

func (a sandboxByCreated) Len() int           { return len(a) }
func (a sandboxByCreated) Swap(i, j int)      { a[i], a[j] = a[j], a[i] }
func (a sandboxByCreated) Less(i, j int) bool { return a[i].createTime.After(a[j].createTime) }

// enforceMaxContainersPerEvictUnit enforces MaxPerPodContainer for each evictUnit.
func (cgc *containerGC) enforceMaxContainersPerEvictUnit(ctx context.Context, evictUnits containersByEvictUnit, MaxContainers int) {
	for key := range evictUnits {
		toRemove := len(evictUnits[key]) - MaxContainers

		if toRemove > 0 {
			evictUnits[key] = cgc.removeOldestN(ctx, evictUnits[key], toRemove)
		}
	}
}

// removeOldestN removes the oldest toRemove containers and returns the resulting slice.
func (cgc *containerGC) removeOldestN(ctx context.Context, containers []containerGCInfo, toRemove int) []containerGCInfo {
	// Remove from oldest to newest (last to first).
	numToKeep := len(containers) - toRemove
	if numToKeep > 0 {
		sort.Sort(byCreated(containers))
	}
	for i := len(containers) - 1; i >= numToKeep; i-- {
		if containers[i].unknown {
			// Containers in known state could be running, we should try
			// to stop it before removal.
			id := kubecontainer.ContainerID{
				Type: cgc.manager.runtimeName,
				ID:   containers[i].id,
			}
			message := "Container is in unknown state, try killing it before removal"
			if err := cgc.manager.killContainer(ctx, nil, id, containers[i].name, message, reasonUnknown, nil); err != nil {
				klog.ErrorS(err, "Failed to stop container", "containerID", containers[i].id)
				continue
			}
		}
		if err := cgc.manager.removeContainer(ctx, containers[i].id); err != nil {
			klog.ErrorS(err, "Failed to remove container", "containerID", containers[i].id)
		}
	}

	// Assume we removed the containers so that we're not too aggressive.
	return containers[:numToKeep]
}

// removeOldestNSandboxes removes the oldest inactive toRemove sandboxes and
// returns the resulting slice.
func (cgc *containerGC) removeOldestNSandboxes(ctx context.Context, sandboxes []sandboxGCInfo, toRemove int) {
	numToKeep := len(sandboxes) - toRemove
	if numToKeep > 0 {
		sort.Sort(sandboxByCreated(sandboxes))
	}
	// Remove from oldest to newest (last to first).
	for i := len(sandboxes) - 1; i >= numToKeep; i-- {
		if !sandboxes[i].active {
			cgc.removeSandbox(ctx, sandboxes[i].id)
		}
	}
}

// removeSandbox removes the sandbox by sandboxID.
func (cgc *containerGC) removeSandbox(ctx context.Context, sandboxID string) {
	klog.V(4).InfoS("Removing sandbox", "sandboxID", sandboxID)
	// In normal cases, kubelet should've already called StopPodSandbox before
	// GC kicks in. To guard against the rare cases where this is not true, try
	// stopping the sandbox before removing it.
	if err := cgc.client.StopPodSandbox(ctx, sandboxID); err != nil {
		klog.ErrorS(err, "Failed to stop sandbox before removing", "sandboxID", sandboxID)
		return
	}
	if err := cgc.client.RemovePodSandbox(ctx, sandboxID); err != nil {
		klog.ErrorS(err, "Failed to remove sandbox", "sandboxID", sandboxID)
	}
}

// evictableContainers gets all containers that are evictable. Evictable containers are: not running
// and created more than MinAge ago.
func (cgc *containerGC) evictableContainers(ctx context.Context, minAge time.Duration) (containersByEvictUnit, error) {
	containers, err := cgc.manager.getKubeletContainers(ctx, true)
	if err != nil {
		return containersByEvictUnit{}, err
	}

	evictUnits := make(containersByEvictUnit)
	newestGCTime := time.Now().Add(-minAge)
	for _, container := range containers {
		// Prune out running containers.
		if container.State == runtimeapi.ContainerState_CONTAINER_RUNNING {
			continue
		}

		createdAt := time.Unix(0, container.CreatedAt)
		if newestGCTime.Before(createdAt) {
			continue
		}

		labeledInfo := getContainerInfoFromLabels(container.Labels)
		containerInfo := containerGCInfo{
			id:         container.Id,
			name:       container.Metadata.Name,
			createTime: createdAt,
			unknown:    container.State == runtimeapi.ContainerState_CONTAINER_UNKNOWN,
		}
		key := evictUnit{
			uid:  labeledInfo.PodUID,
			name: containerInfo.name,
		}
		evictUnits[key] = append(evictUnits[key], containerInfo)
	}

	return evictUnits, nil
}

// evict all containers that are evictable
func (cgc *containerGC) evictContainers(ctx context.Context, gcPolicy kubecontainer.GCPolicy, allSourcesReady bool, evictNonDeletedPods bool) error {
	// Separate containers by evict units.
	evictUnits, err := cgc.evictableContainers(ctx, gcPolicy.MinAge)
	if err != nil {
		return err
	}

	// Remove deleted pod containers if all sources are ready.
	if allSourcesReady {
		for key, unit := range evictUnits {
			if cgc.podStateProvider.ShouldPodContentBeRemoved(key.uid) || (evictNonDeletedPods && cgc.podStateProvider.ShouldPodRuntimeBeRemoved(key.uid)) {
				cgc.removeOldestN(ctx, unit, len(unit)) // Remove all.
				delete(evictUnits, key)
			}
		}
	}

	// Enforce max containers per evict unit.
	if gcPolicy.MaxPerPodContainer >= 0 {
		cgc.enforceMaxContainersPerEvictUnit(ctx, evictUnits, gcPolicy.MaxPerPodContainer)
	}

	// Enforce max total number of containers.
	if gcPolicy.MaxContainers >= 0 && evictUnits.NumContainers() > gcPolicy.MaxContainers {
		// Leave an equal number of containers per evict unit (min: 1).
		numContainersPerEvictUnit := gcPolicy.MaxContainers / evictUnits.NumEvictUnits()
		if numContainersPerEvictUnit < 1 {
			numContainersPerEvictUnit = 1
		}
		cgc.enforceMaxContainersPerEvictUnit(ctx, evictUnits, numContainersPerEvictUnit)

		// If we still need to evict, evict oldest first.
		numContainers := evictUnits.NumContainers()
		if numContainers > gcPolicy.MaxContainers {
			flattened := make([]containerGCInfo, 0, numContainers)
			for key := range evictUnits {
				flattened = append(flattened, evictUnits[key]...)
			}
			sort.Sort(byCreated(flattened))

			cgc.removeOldestN(ctx, flattened, numContainers-gcPolicy.MaxContainers)
		}
	}
	return nil
}

// evictSandboxes remove all evictable sandboxes. An evictable sandbox must
// meet the following requirements:
//  1. not in ready state
//  2. contains no containers.
//  3. belong to a non-existent (i.e., already removed) pod, or is not the
//     most recently created sandbox for the pod.
func (cgc *containerGC) evictSandboxes(ctx context.Context, evictNonDeletedPods bool) error {
	containers, err := cgc.manager.getKubeletContainers(ctx, true)
	if err != nil {
		return err
	}

	sandboxes, err := cgc.manager.getKubeletSandboxes(ctx, true)
	if err != nil {
		return err
	}

	// collect all the PodSandboxId of container
	sandboxIDs := sets.NewString()
	for _, container := range containers {
		sandboxIDs.Insert(container.PodSandboxId)
	}

	sandboxesByPod := make(sandboxesByPodUID, len(sandboxes))
	for _, sandbox := range sandboxes {
		podUID := types.UID(sandbox.Metadata.Uid)
		sandboxInfo := sandboxGCInfo{
			id:         sandbox.Id,
			createTime: time.Unix(0, sandbox.CreatedAt),
		}

		// Set ready sandboxes and sandboxes that still have containers to be active.
		if sandbox.State == runtimeapi.PodSandboxState_SANDBOX_READY || sandboxIDs.Has(sandbox.Id) {
			sandboxInfo.active = true
		}

		sandboxesByPod[podUID] = append(sandboxesByPod[podUID], sandboxInfo)
	}

	for podUID, sandboxes := range sandboxesByPod {
		if cgc.podStateProvider.ShouldPodContentBeRemoved(podUID) || (evictNonDeletedPods && cgc.podStateProvider.ShouldPodRuntimeBeRemoved(podUID)) {
			// Remove all evictable sandboxes if the pod has been removed.
			// Note that the latest dead sandbox is also removed if there is
			// already an active one.
			cgc.removeOldestNSandboxes(ctx, sandboxes, len(sandboxes))
		} else {
			// Keep latest one if the pod still exists.
			cgc.removeOldestNSandboxes(ctx, sandboxes, len(sandboxes)-1)
		}
	}
	return nil
}

// evictPodLogsDirectories evicts all evictable pod logs directories. Pod logs directories
// are evictable if there are no corresponding pods.
func (cgc *containerGC) evictPodLogsDirectories(ctx context.Context, allSourcesReady bool) error {
	osInterface := cgc.manager.osInterface
	if allSourcesReady {
		// Only remove pod logs directories when all sources are ready.
		dirs, err := osInterface.ReadDir(podLogsRootDirectory)
		if err != nil {
			return fmt.Errorf("failed to read podLogsRootDirectory %q: %v", podLogsRootDirectory, err)
		}
		for _, dir := range dirs {
			name := dir.Name()
			podUID := parsePodUIDFromLogsDirectory(name)
			if !cgc.podStateProvider.ShouldPodContentBeRemoved(podUID) {
				continue
			}
			klog.V(4).InfoS("Removing pod logs", "podUID", podUID)
			err := osInterface.RemoveAll(filepath.Join(podLogsRootDirectory, name))
			if err != nil {
				klog.ErrorS(err, "Failed to remove pod logs directory", "path", name)
			}
		}
	}

	// Remove dead container log symlinks.
	// TODO(random-liu): Remove this after cluster logging supports CRI container log path.
	logSymlinks, _ := osInterface.Glob(filepath.Join(legacyContainerLogsDir, fmt.Sprintf("*.%s", legacyLogSuffix)))
	for _, logSymlink := range logSymlinks {
		if _, err := osInterface.Stat(logSymlink); os.IsNotExist(err) {
			if containerID, err := getContainerIDFromLegacyLogSymlink(logSymlink); err == nil {
				resp, err := cgc.manager.runtimeService.ContainerStatus(ctx, containerID, false)
				if err != nil {
					// TODO: we should handle container not found (i.e. container was deleted) case differently
					// once https://github.com/kubernetes/kubernetes/issues/63336 is resolved
					klog.InfoS("Error getting ContainerStatus for containerID", "containerID", containerID, "err", err)
				} else {
					status := resp.GetStatus()
					if status == nil {
						klog.V(4).InfoS("Container status is nil")
						continue
					}
					if status.State != runtimeapi.ContainerState_CONTAINER_EXITED {
						// Here is how container log rotation works (see containerLogManager#rotateLatestLog):
						//
						// 1. rename current log to rotated log file whose filename contains current timestamp (fmt.Sprintf("%s.%s", log, timestamp))
						// 2. reopen the container log
						// 3. if #2 fails, rename rotated log file back to container log
						//
						// There is small but indeterministic amount of time during which log file doesn't exist (between steps #1 and #2, between #1 and #3).
						// Hence the symlink may be deemed unhealthy during that period.
						// See https://github.com/kubernetes/kubernetes/issues/52172
						//
						// We only remove unhealthy symlink for dead containers
						klog.V(5).InfoS("Container is still running, not removing symlink", "containerID", containerID, "path", logSymlink)
						continue
					}
				}
			} else {
				klog.V(4).InfoS("Unable to obtain container ID", "err", err)
			}
			err := osInterface.Remove(logSymlink)
			if err != nil {
				klog.ErrorS(err, "Failed to remove container log dead symlink", "path", logSymlink)
			} else {
				klog.V(4).InfoS("Removed symlink", "path", logSymlink)
			}
		}
	}
	return nil
}

// GarbageCollect removes dead containers using the specified container gc policy.
// Note that gc policy is not applied to sandboxes. Sandboxes are only removed when they are
// not ready and containing no containers.
//
// GarbageCollect consists of the following steps:
// * gets evictable containers which are not active and created more than gcPolicy.MinAge ago.
// * removes oldest dead containers for each pod by enforcing gcPolicy.MaxPerPodContainer.
// * removes oldest dead containers by enforcing gcPolicy.MaxContainers.
// * gets evictable sandboxes which are not ready and contains no containers.
// * removes evictable sandboxes.
func (cgc *containerGC) GarbageCollect(ctx context.Context, gcPolicy kubecontainer.GCPolicy, allSourcesReady bool, evictNonDeletedPods bool) error {
<<<<<<< HEAD
=======
	ctx, otelSpan := cgc.tracer.Start(ctx, "Containers/GarbageCollect")
	defer otelSpan.End()
>>>>>>> acfd0dd7
	errors := []error{}
	// Remove evictable containers
	if err := cgc.evictContainers(ctx, gcPolicy, allSourcesReady, evictNonDeletedPods); err != nil {
		errors = append(errors, err)
	}

	// Remove sandboxes with zero containers
	if err := cgc.evictSandboxes(ctx, evictNonDeletedPods); err != nil {
		errors = append(errors, err)
	}

	// Remove pod sandbox log directory
	if err := cgc.evictPodLogsDirectories(ctx, allSourcesReady); err != nil {
		errors = append(errors, err)
	}
	return utilerrors.NewAggregate(errors)
}<|MERGE_RESOLUTION|>--- conflicted
+++ resolved
@@ -405,11 +405,8 @@
 // * gets evictable sandboxes which are not ready and contains no containers.
 // * removes evictable sandboxes.
 func (cgc *containerGC) GarbageCollect(ctx context.Context, gcPolicy kubecontainer.GCPolicy, allSourcesReady bool, evictNonDeletedPods bool) error {
-<<<<<<< HEAD
-=======
 	ctx, otelSpan := cgc.tracer.Start(ctx, "Containers/GarbageCollect")
 	defer otelSpan.End()
->>>>>>> acfd0dd7
 	errors := []error{}
 	// Remove evictable containers
 	if err := cgc.evictContainers(ctx, gcPolicy, allSourcesReady, evictNonDeletedPods); err != nil {
