/*
Copyright 2016 The Kubernetes Authors.

Licensed under the Apache License, Version 2.0 (the "License");
you may not use this file except in compliance with the License.
You may obtain a copy of the License at

    http://www.apache.org/licenses/LICENSE-2.0

Unless required by applicable law or agreed to in writing, software
distributed under the License is distributed on an "AS IS" BASIS,
WITHOUT WARRANTIES OR CONDITIONS OF ANY KIND, either express or implied.
See the License for the specific language governing permissions and
limitations under the License.
*/

package kuberuntime

import (
	"context"
	"errors"
	"fmt"
	"os"
	"path/filepath"
	"sort"
	"time"

	cadvisorapi "github.com/google/cadvisor/info/v1"
	"github.com/google/go-cmp/cmp"
	"go.opentelemetry.io/otel/trace"
	crierror "k8s.io/cri-api/pkg/errors"
	"k8s.io/klog/v2"

	v1 "k8s.io/api/core/v1"
	"k8s.io/apimachinery/pkg/api/resource"
	metav1 "k8s.io/apimachinery/pkg/apis/meta/v1"
	kubetypes "k8s.io/apimachinery/pkg/types"
	utilruntime "k8s.io/apimachinery/pkg/util/runtime"
	utilversion "k8s.io/apimachinery/pkg/util/version"
	utilfeature "k8s.io/apiserver/pkg/util/feature"
	"k8s.io/client-go/tools/record"
	ref "k8s.io/client-go/tools/reference"
	"k8s.io/client-go/util/flowcontrol"
	"k8s.io/component-base/logs/logreduction"
	internalapi "k8s.io/cri-api/pkg/apis"
	runtimeapi "k8s.io/cri-api/pkg/apis/runtime/v1"
	"k8s.io/kubernetes/pkg/api/legacyscheme"
	podutil "k8s.io/kubernetes/pkg/api/v1/pod"
	"k8s.io/kubernetes/pkg/credentialprovider"
	"k8s.io/kubernetes/pkg/credentialprovider/plugin"
	"k8s.io/kubernetes/pkg/features"
	"k8s.io/kubernetes/pkg/kubelet/cm"
	kubecontainer "k8s.io/kubernetes/pkg/kubelet/container"
	"k8s.io/kubernetes/pkg/kubelet/events"
	"k8s.io/kubernetes/pkg/kubelet/images"
	runtimeutil "k8s.io/kubernetes/pkg/kubelet/kuberuntime/util"
	"k8s.io/kubernetes/pkg/kubelet/lifecycle"
	"k8s.io/kubernetes/pkg/kubelet/logs"
	"k8s.io/kubernetes/pkg/kubelet/metrics"
	proberesults "k8s.io/kubernetes/pkg/kubelet/prober/results"
	"k8s.io/kubernetes/pkg/kubelet/runtimeclass"
	"k8s.io/kubernetes/pkg/kubelet/sysctl"
	"k8s.io/kubernetes/pkg/kubelet/types"
	"k8s.io/kubernetes/pkg/kubelet/util/cache"
	"k8s.io/kubernetes/pkg/kubelet/util/format"
	sc "k8s.io/kubernetes/pkg/securitycontext"
)

const (
	// The api version of kubelet runtime api
	kubeRuntimeAPIVersion = "0.1.0"
	// The root directory for pod logs
	podLogsRootDirectory = "/var/log/pods"
	// A minimal shutdown window for avoiding unnecessary SIGKILLs
	minimumGracePeriodInSeconds = 2

	// The expiration time of version cache.
	versionCacheTTL = 60 * time.Second
	// How frequently to report identical errors
	identicalErrorDelay = 1 * time.Minute
	// OpenTelemetry instrumentation scope name
	instrumentationScope = "k8s.io/kubernetes/pkg/kubelet/kuberuntime"
)

var (
	// ErrVersionNotSupported is returned when the api version of runtime interface is not supported
	ErrVersionNotSupported = errors.New("runtime api version is not supported")
)

// podStateProvider can determine if none of the elements are necessary to retain (pod content)
// or if none of the runtime elements are necessary to retain (containers)
type podStateProvider interface {
	IsPodTerminationRequested(kubetypes.UID) bool
	ShouldPodContentBeRemoved(kubetypes.UID) bool
	ShouldPodRuntimeBeRemoved(kubetypes.UID) bool
}

type kubeGenericRuntimeManager struct {
	runtimeName string
	recorder    record.EventRecorder
	osInterface kubecontainer.OSInterface

	// machineInfo contains the machine information.
	machineInfo *cadvisorapi.MachineInfo

	// Container GC manager
	containerGC *containerGC

	// Keyring for pulling images
	keyring credentialprovider.DockerKeyring

	// Runner of lifecycle events.
	runner kubecontainer.HandlerRunner

	// RuntimeHelper that wraps kubelet to generate runtime container options.
	runtimeHelper kubecontainer.RuntimeHelper

	// Health check results.
	livenessManager  proberesults.Manager
	readinessManager proberesults.Manager
	startupManager   proberesults.Manager

	// If true, enforce container cpu limits with CFS quota support
	cpuCFSQuota bool

	// CPUCFSQuotaPeriod sets the CPU CFS quota period value, cpu.cfs_period_us, defaults to 100ms
	cpuCFSQuotaPeriod metav1.Duration

	// wrapped image puller.
	imagePuller images.ImageManager

	// gRPC service clients
	runtimeService internalapi.RuntimeService
	imageService   internalapi.ImageManagerService

	// The version cache of runtime daemon.
	versionCache *cache.ObjectCache

	// The directory path for seccomp profiles.
	seccompProfileRoot string

	// Container management interface for pod container.
	containerManager cm.ContainerManager

	// Internal lifecycle event handlers for container resource management.
	internalLifecycle cm.InternalContainerLifecycle

	// Manage container logs.
	logManager logs.ContainerLogManager

	// Manage RuntimeClass resources.
	runtimeClassManager *runtimeclass.Manager

	// Cache last per-container error message to reduce log spam
	logReduction *logreduction.LogReduction

	// PodState provider instance
	podStateProvider podStateProvider

	// Use RuntimeDefault as the default seccomp profile for all workloads.
	seccompDefault bool

	// MemorySwapBehavior defines how swap is used
	memorySwapBehavior string

	//Function to get node allocatable resources
	getNodeAllocatable func() v1.ResourceList

	// Memory throttling factor for MemoryQoS
	memoryThrottlingFactor float64
}

// KubeGenericRuntime is a interface contains interfaces for container runtime and command.
type KubeGenericRuntime interface {
	kubecontainer.Runtime
	kubecontainer.StreamingRuntime
	kubecontainer.CommandRunner
}

// NewKubeGenericRuntimeManager creates a new kubeGenericRuntimeManager
func NewKubeGenericRuntimeManager(
	recorder record.EventRecorder,
	livenessManager proberesults.Manager,
	readinessManager proberesults.Manager,
	startupManager proberesults.Manager,
	rootDirectory string,
	machineInfo *cadvisorapi.MachineInfo,
	podStateProvider podStateProvider,
	osInterface kubecontainer.OSInterface,
	runtimeHelper kubecontainer.RuntimeHelper,
	insecureContainerLifecycleHTTPClient types.HTTPDoer,
	imageBackOff *flowcontrol.Backoff,
	serializeImagePulls bool,
	maxParallelImagePulls *int32,
	imagePullQPS float32,
	imagePullBurst int,
	imageCredentialProviderConfigFile string,
	imageCredentialProviderBinDir string,
	cpuCFSQuota bool,
	cpuCFSQuotaPeriod metav1.Duration,
	runtimeService internalapi.RuntimeService,
	imageService internalapi.ImageManagerService,
	containerManager cm.ContainerManager,
	logManager logs.ContainerLogManager,
	runtimeClassManager *runtimeclass.Manager,
	seccompDefault bool,
	memorySwapBehavior string,
	getNodeAllocatable func() v1.ResourceList,
	memoryThrottlingFactor float64,
	podPullingTimeRecorder images.ImagePodPullingTimeRecorder,
<<<<<<< HEAD
=======
	tracerProvider trace.TracerProvider,
>>>>>>> acfd0dd7
) (KubeGenericRuntime, error) {
	ctx := context.Background()
	runtimeService = newInstrumentedRuntimeService(runtimeService)
	imageService = newInstrumentedImageManagerService(imageService)
	tracer := tracerProvider.Tracer(instrumentationScope)
	kubeRuntimeManager := &kubeGenericRuntimeManager{
		recorder:               recorder,
		cpuCFSQuota:            cpuCFSQuota,
		cpuCFSQuotaPeriod:      cpuCFSQuotaPeriod,
		seccompProfileRoot:     filepath.Join(rootDirectory, "seccomp"),
		livenessManager:        livenessManager,
		readinessManager:       readinessManager,
		startupManager:         startupManager,
		machineInfo:            machineInfo,
		osInterface:            osInterface,
		runtimeHelper:          runtimeHelper,
		runtimeService:         runtimeService,
		imageService:           imageService,
		containerManager:       containerManager,
		internalLifecycle:      containerManager.InternalContainerLifecycle(),
		logManager:             logManager,
		runtimeClassManager:    runtimeClassManager,
		logReduction:           logreduction.NewLogReduction(identicalErrorDelay),
		seccompDefault:         seccompDefault,
		memorySwapBehavior:     memorySwapBehavior,
		getNodeAllocatable:     getNodeAllocatable,
		memoryThrottlingFactor: memoryThrottlingFactor,
	}

	typedVersion, err := kubeRuntimeManager.getTypedVersion(ctx)
	if err != nil {
		klog.ErrorS(err, "Get runtime version failed")
		return nil, err
	}

	// Only matching kubeRuntimeAPIVersion is supported now
	// TODO: Runtime API machinery is under discussion at https://github.com/kubernetes/kubernetes/issues/28642
	if typedVersion.Version != kubeRuntimeAPIVersion {
		klog.ErrorS(err, "This runtime api version is not supported",
			"apiVersion", typedVersion.Version,
			"supportedAPIVersion", kubeRuntimeAPIVersion)
		return nil, ErrVersionNotSupported
	}

	kubeRuntimeManager.runtimeName = typedVersion.RuntimeName
	klog.InfoS("Container runtime initialized",
		"containerRuntime", typedVersion.RuntimeName,
		"version", typedVersion.RuntimeVersion,
		"apiVersion", typedVersion.RuntimeApiVersion)

	// If the container logs directory does not exist, create it.
	// TODO: create podLogsRootDirectory at kubelet.go when kubelet is refactored to
	// new runtime interface
	if _, err := osInterface.Stat(podLogsRootDirectory); os.IsNotExist(err) {
		if err := osInterface.MkdirAll(podLogsRootDirectory, 0755); err != nil {
			klog.ErrorS(err, "Failed to create pod log directory", "path", podLogsRootDirectory)
		}
	}

	if imageCredentialProviderConfigFile != "" || imageCredentialProviderBinDir != "" {
		if err := plugin.RegisterCredentialProviderPlugins(imageCredentialProviderConfigFile, imageCredentialProviderBinDir); err != nil {
			klog.ErrorS(err, "Failed to register CRI auth plugins")
			os.Exit(1)
		}
	}
	kubeRuntimeManager.keyring = credentialprovider.NewDockerKeyring()

	kubeRuntimeManager.imagePuller = images.NewImageManager(
		kubecontainer.FilterEventRecorder(recorder),
		kubeRuntimeManager,
		imageBackOff,
		serializeImagePulls,
		maxParallelImagePulls,
		imagePullQPS,
		imagePullBurst,
		podPullingTimeRecorder)
	kubeRuntimeManager.runner = lifecycle.NewHandlerRunner(insecureContainerLifecycleHTTPClient, kubeRuntimeManager, kubeRuntimeManager, recorder)
<<<<<<< HEAD
	kubeRuntimeManager.containerGC = newContainerGC(runtimeService, podStateProvider, kubeRuntimeManager)
=======
	kubeRuntimeManager.containerGC = newContainerGC(runtimeService, podStateProvider, kubeRuntimeManager, tracer)
>>>>>>> acfd0dd7
	kubeRuntimeManager.podStateProvider = podStateProvider

	kubeRuntimeManager.versionCache = cache.NewObjectCache(
		func() (interface{}, error) {
			return kubeRuntimeManager.getTypedVersion(ctx)
		},
		versionCacheTTL,
	)

	return kubeRuntimeManager, nil
}

// Type returns the type of the container runtime.
func (m *kubeGenericRuntimeManager) Type() string {
	return m.runtimeName
}

func newRuntimeVersion(version string) (*utilversion.Version, error) {
	if ver, err := utilversion.ParseSemantic(version); err == nil {
		return ver, err
	}
	return utilversion.ParseGeneric(version)
}

func (m *kubeGenericRuntimeManager) getTypedVersion(ctx context.Context) (*runtimeapi.VersionResponse, error) {
	typedVersion, err := m.runtimeService.Version(ctx, kubeRuntimeAPIVersion)
	if err != nil {
		return nil, fmt.Errorf("get remote runtime typed version failed: %v", err)
	}
	return typedVersion, nil
}

// Version returns the version information of the container runtime.
func (m *kubeGenericRuntimeManager) Version(ctx context.Context) (kubecontainer.Version, error) {
	typedVersion, err := m.getTypedVersion(ctx)
	if err != nil {
		return nil, err
	}

	return newRuntimeVersion(typedVersion.RuntimeVersion)
}

// APIVersion returns the cached API version information of the container
// runtime. Implementation is expected to update this cache periodically.
// This may be different from the runtime engine's version.
func (m *kubeGenericRuntimeManager) APIVersion() (kubecontainer.Version, error) {
	versionObject, err := m.versionCache.Get(m.machineInfo.MachineID)
	if err != nil {
		return nil, err
	}
	typedVersion := versionObject.(*runtimeapi.VersionResponse)

	return newRuntimeVersion(typedVersion.RuntimeApiVersion)
}

// Status returns the status of the runtime. An error is returned if the Status
// function itself fails, nil otherwise.
func (m *kubeGenericRuntimeManager) Status(ctx context.Context) (*kubecontainer.RuntimeStatus, error) {
	resp, err := m.runtimeService.Status(ctx, false)
	if err != nil {
		return nil, err
	}
	if resp.GetStatus() == nil {
		return nil, errors.New("runtime status is nil")
	}
	return toKubeRuntimeStatus(resp.GetStatus()), nil
}

// GetPods returns a list of containers grouped by pods. The boolean parameter
// specifies whether the runtime returns all containers including those already
// exited and dead containers (used for garbage collection).
func (m *kubeGenericRuntimeManager) GetPods(ctx context.Context, all bool) ([]*kubecontainer.Pod, error) {
	pods := make(map[kubetypes.UID]*kubecontainer.Pod)
	sandboxes, err := m.getKubeletSandboxes(ctx, all)
	if err != nil {
		return nil, err
	}
	for i := range sandboxes {
		s := sandboxes[i]
		if s.Metadata == nil {
			klog.V(4).InfoS("Sandbox does not have metadata", "sandbox", s)
			continue
		}
		podUID := kubetypes.UID(s.Metadata.Uid)
		if _, ok := pods[podUID]; !ok {
			pods[podUID] = &kubecontainer.Pod{
				ID:        podUID,
				Name:      s.Metadata.Name,
				Namespace: s.Metadata.Namespace,
			}
		}
		p := pods[podUID]
		converted, err := m.sandboxToKubeContainer(s)
		if err != nil {
			klog.V(4).InfoS("Convert sandbox of pod failed", "runtimeName", m.runtimeName, "sandbox", s, "podUID", podUID, "err", err)
			continue
		}
		p.Sandboxes = append(p.Sandboxes, converted)
		p.CreatedAt = uint64(s.GetCreatedAt())
	}

	containers, err := m.getKubeletContainers(ctx, all)
	if err != nil {
		return nil, err
	}
	for i := range containers {
		c := containers[i]
		if c.Metadata == nil {
			klog.V(4).InfoS("Container does not have metadata", "container", c)
			continue
		}

		labelledInfo := getContainerInfoFromLabels(c.Labels)
		pod, found := pods[labelledInfo.PodUID]
		if !found {
			pod = &kubecontainer.Pod{
				ID:        labelledInfo.PodUID,
				Name:      labelledInfo.PodName,
				Namespace: labelledInfo.PodNamespace,
			}
			pods[labelledInfo.PodUID] = pod
		}

		converted, err := m.toKubeContainer(c)
		if err != nil {
			klog.V(4).InfoS("Convert container of pod failed", "runtimeName", m.runtimeName, "container", c, "podUID", labelledInfo.PodUID, "err", err)
			continue
		}

		pod.Containers = append(pod.Containers, converted)
	}

	// Convert map to list.
	var result []*kubecontainer.Pod
	for _, pod := range pods {
		result = append(result, pod)
	}

	// There are scenarios where multiple pods are running in parallel having
	// the same name, because one of them have not been fully terminated yet.
	// To avoid unexpected behavior on container name based search (for example
	// by calling *Kubelet.findContainer() without specifying a pod ID), we now
	// return the list of pods ordered by their creation time.
	sort.SliceStable(result, func(i, j int) bool {
		return result[i].CreatedAt > result[j].CreatedAt
	})
<<<<<<< HEAD

=======
	klog.V(4).InfoS("Retrieved pods from runtime", "all", all)
>>>>>>> acfd0dd7
	return result, nil
}

// containerKillReason explains what killed a given container
type containerKillReason string

const (
	reasonStartupProbe        containerKillReason = "StartupProbe"
	reasonLivenessProbe       containerKillReason = "LivenessProbe"
	reasonFailedPostStartHook containerKillReason = "FailedPostStartHook"
	reasonUnknown             containerKillReason = "Unknown"
)

// containerToKillInfo contains necessary information to kill a container.
type containerToKillInfo struct {
	// The spec of the container.
	container *v1.Container
	// The name of the container.
	name string
	// The message indicates why the container will be killed.
	message string
	// The reason is a clearer source of info on why a container will be killed
	// TODO: replace message with reason?
	reason containerKillReason
}

// containerResources holds the set of resources applicable to the running container
type containerResources struct {
	memoryLimit   int64
	memoryRequest int64
	cpuLimit      int64
	cpuRequest    int64
}

// containerToUpdateInfo contains necessary information to update a container's resources.
type containerToUpdateInfo struct {
	// Index of the container in pod.Spec.Containers that needs resource update
	apiContainerIdx int
	// ID of the runtime container that needs resource update
	kubeContainerID kubecontainer.ContainerID
	// Desired resources for the running container
	desiredContainerResources containerResources
	// Most recently configured resources on the running container
	currentContainerResources *containerResources
}

// podActions keeps information what to do for a pod.
type podActions struct {
	// Stop all running (regular, init and ephemeral) containers and the sandbox for the pod.
	KillPod bool
	// Whether need to create a new sandbox. If needed to kill pod and create
	// a new pod sandbox, all init containers need to be purged (i.e., removed).
	CreateSandbox bool
	// The id of existing sandbox. It is used for starting containers in ContainersToStart.
	SandboxID string
	// The attempt number of creating sandboxes for the pod.
	Attempt uint32

	// The next init container to start.
	NextInitContainerToStart *v1.Container
	// InitContainersToStart keeps a list of indexes for the init containers to
	// start, where the index is the index of the specific init container in the
	// pod spec (pod.Spec.InitContainers).
	// NOTE: This is a field for SidecarContainers feature. Either this or
	// NextInitContainerToStart will be set.
	InitContainersToStart []int
	// ContainersToStart keeps a list of indexes for the containers to start,
	// where the index is the index of the specific container in the pod spec (
	// pod.Spec.Containers).
	ContainersToStart []int
	// ContainersToKill keeps a map of containers that need to be killed, note that
	// the key is the container ID of the container, while
	// the value contains necessary information to kill a container.
	ContainersToKill map[kubecontainer.ContainerID]containerToKillInfo
	// EphemeralContainersToStart is a list of indexes for the ephemeral containers to start,
	// where the index is the index of the specific container in pod.Spec.EphemeralContainers.
	EphemeralContainersToStart []int
	// ContainersToUpdate keeps a list of containers needing resource update.
	// Container resource update is applicable only for CPU and memory.
	ContainersToUpdate map[v1.ResourceName][]containerToUpdateInfo
	// UpdatePodResources is true if container(s) need resource update with restart
	UpdatePodResources bool
}

func containerChanged(container *v1.Container, containerStatus *kubecontainer.Status) (uint64, uint64, bool) {
	expectedHash := kubecontainer.HashContainer(container)
	return expectedHash, containerStatus.Hash, containerStatus.Hash != expectedHash
}

func shouldRestartOnFailure(pod *v1.Pod) bool {
	return pod.Spec.RestartPolicy != v1.RestartPolicyNever
}

func containerSucceeded(c *v1.Container, podStatus *kubecontainer.PodStatus) bool {
	cStatus := podStatus.FindContainerStatusByName(c.Name)
	if cStatus == nil || cStatus.State == kubecontainer.ContainerStateRunning {
		return false
	}
	return cStatus.ExitCode == 0
}

func isInPlacePodVerticalScalingAllowed(pod *v1.Pod) bool {
	if !utilfeature.DefaultFeatureGate.Enabled(features.InPlacePodVerticalScaling) {
		return false
	}
	if types.IsStaticPod(pod) {
		return false
	}
	return true
}

func (m *kubeGenericRuntimeManager) computePodResizeAction(pod *v1.Pod, containerIdx int, kubeContainerStatus *kubecontainer.Status, changes *podActions) bool {
	container := pod.Spec.Containers[containerIdx]
	if container.Resources.Limits == nil || len(pod.Status.ContainerStatuses) == 0 {
		return true
	}

	// Determine if the *running* container needs resource update by comparing v1.Spec.Resources (desired)
	// with v1.Status.Resources / runtime.Status.Resources (last known actual).
	// Proceed only when kubelet has accepted the resize a.k.a v1.Spec.Resources.Requests == v1.Status.AllocatedResources.
	// Skip if runtime containerID doesn't match pod.Status containerID (container is restarting)
	apiContainerStatus, exists := podutil.GetContainerStatus(pod.Status.ContainerStatuses, container.Name)
	if !exists || apiContainerStatus.State.Running == nil || apiContainerStatus.Resources == nil ||
		kubeContainerStatus.State != kubecontainer.ContainerStateRunning ||
		kubeContainerStatus.ID.String() != apiContainerStatus.ContainerID ||
		!cmp.Equal(container.Resources.Requests, apiContainerStatus.AllocatedResources) {
		return true
	}

	desiredMemoryLimit := container.Resources.Limits.Memory().Value()
	desiredCPULimit := container.Resources.Limits.Cpu().MilliValue()
	desiredCPURequest := container.Resources.Requests.Cpu().MilliValue()
	currentMemoryLimit := apiContainerStatus.Resources.Limits.Memory().Value()
	currentCPULimit := apiContainerStatus.Resources.Limits.Cpu().MilliValue()
	currentCPURequest := apiContainerStatus.Resources.Requests.Cpu().MilliValue()
	// Runtime container status resources (from CRI), if set, supercedes v1(api) container status resrouces.
	if kubeContainerStatus.Resources != nil {
		if kubeContainerStatus.Resources.MemoryLimit != nil {
			currentMemoryLimit = kubeContainerStatus.Resources.MemoryLimit.Value()
		}
		if kubeContainerStatus.Resources.CPULimit != nil {
			currentCPULimit = kubeContainerStatus.Resources.CPULimit.MilliValue()
		}
		if kubeContainerStatus.Resources.CPURequest != nil {
			currentCPURequest = kubeContainerStatus.Resources.CPURequest.MilliValue()
		}
	}

	// Note: cgroup doesn't support memory request today, so we don't compare that. If canAdmitPod called  during
	// handlePodResourcesResize finds 'fit', then desiredMemoryRequest == currentMemoryRequest.
	if desiredMemoryLimit == currentMemoryLimit && desiredCPULimit == currentCPULimit && desiredCPURequest == currentCPURequest {
		return true
	}

	desiredResources := containerResources{
		memoryLimit:   desiredMemoryLimit,
		memoryRequest: apiContainerStatus.AllocatedResources.Memory().Value(),
		cpuLimit:      desiredCPULimit,
		cpuRequest:    desiredCPURequest,
	}
	currentResources := containerResources{
		memoryLimit:   currentMemoryLimit,
		memoryRequest: apiContainerStatus.Resources.Requests.Memory().Value(),
		cpuLimit:      currentCPULimit,
		cpuRequest:    currentCPURequest,
	}

	resizePolicy := make(map[v1.ResourceName]v1.ResourceResizeRestartPolicy)
	for _, pol := range container.ResizePolicy {
		resizePolicy[pol.ResourceName] = pol.RestartPolicy
	}
	determineContainerResize := func(rName v1.ResourceName, specValue, statusValue int64) (resize, restart bool) {
		if specValue == statusValue {
			return false, false
		}
		if resizePolicy[rName] == v1.RestartContainer {
			return true, true
		}
		return true, false
	}
	markContainerForUpdate := func(rName v1.ResourceName, specValue, statusValue int64) {
		cUpdateInfo := containerToUpdateInfo{
			apiContainerIdx:           containerIdx,
			kubeContainerID:           kubeContainerStatus.ID,
			desiredContainerResources: desiredResources,
			currentContainerResources: &currentResources,
		}
		// Order the container updates such that resource decreases are applied before increases
		switch {
		case specValue > statusValue: // append
			changes.ContainersToUpdate[rName] = append(changes.ContainersToUpdate[rName], cUpdateInfo)
		case specValue < statusValue: // prepend
			changes.ContainersToUpdate[rName] = append(changes.ContainersToUpdate[rName], containerToUpdateInfo{})
			copy(changes.ContainersToUpdate[rName][1:], changes.ContainersToUpdate[rName])
			changes.ContainersToUpdate[rName][0] = cUpdateInfo
		}
	}
	resizeMemLim, restartMemLim := determineContainerResize(v1.ResourceMemory, desiredMemoryLimit, currentMemoryLimit)
	resizeCPULim, restartCPULim := determineContainerResize(v1.ResourceCPU, desiredCPULimit, currentCPULimit)
	resizeCPUReq, restartCPUReq := determineContainerResize(v1.ResourceCPU, desiredCPURequest, currentCPURequest)
	if restartCPULim || restartCPUReq || restartMemLim {
		// resize policy requires this container to restart
		changes.ContainersToKill[kubeContainerStatus.ID] = containerToKillInfo{
			name:      kubeContainerStatus.Name,
			container: &pod.Spec.Containers[containerIdx],
			message:   fmt.Sprintf("Container %s resize requires restart", container.Name),
		}
		changes.ContainersToStart = append(changes.ContainersToStart, containerIdx)
		changes.UpdatePodResources = true
		return false
	} else {
		if resizeMemLim {
			markContainerForUpdate(v1.ResourceMemory, desiredMemoryLimit, currentMemoryLimit)
		}
		if resizeCPULim {
			markContainerForUpdate(v1.ResourceCPU, desiredCPULimit, currentCPULimit)
		} else if resizeCPUReq {
			markContainerForUpdate(v1.ResourceCPU, desiredCPURequest, currentCPURequest)
		}
	}
	return true
}

func (m *kubeGenericRuntimeManager) doPodResizeAction(pod *v1.Pod, podStatus *kubecontainer.PodStatus, podContainerChanges podActions, result kubecontainer.PodSyncResult) {
	pcm := m.containerManager.NewPodContainerManager()
	//TODO(vinaykul,InPlacePodVerticalScaling): Figure out best way to get enforceMemoryQoS value (parameter #4 below) in platform-agnostic way
	podResources := cm.ResourceConfigForPod(pod, m.cpuCFSQuota, uint64((m.cpuCFSQuotaPeriod.Duration)/time.Microsecond), false)
	if podResources == nil {
		klog.ErrorS(nil, "Unable to get resource configuration", "pod", pod.Name)
		result.Fail(fmt.Errorf("Unable to get resource configuration processing resize for pod %s", pod.Name))
		return
	}
	setPodCgroupConfig := func(rName v1.ResourceName, setLimitValue bool) error {
		var err error
		switch rName {
		case v1.ResourceCPU:
			podCpuResources := &cm.ResourceConfig{CPUPeriod: podResources.CPUPeriod}
			if setLimitValue == true {
				podCpuResources.CPUQuota = podResources.CPUQuota
			} else {
				podCpuResources.CPUShares = podResources.CPUShares
			}
			err = pcm.SetPodCgroupConfig(pod, rName, podCpuResources)
		case v1.ResourceMemory:
			err = pcm.SetPodCgroupConfig(pod, rName, podResources)
		}
		if err != nil {
			klog.ErrorS(err, "Failed to set cgroup config", "resource", rName, "pod", pod.Name)
		}
		return err
	}
	// Memory and CPU are updated separately because memory resizes may be ordered differently than CPU resizes.
	// If resize results in net pod resource increase, set pod cgroup config before resizing containers.
	// If resize results in net pod resource decrease, set pod cgroup config after resizing containers.
	// If an error occurs at any point, abort. Let future syncpod iterations retry the unfinished stuff.
	resizeContainers := func(rName v1.ResourceName, currPodCgLimValue, newPodCgLimValue, currPodCgReqValue, newPodCgReqValue int64) error {
		var err error
		if newPodCgLimValue > currPodCgLimValue {
			if err = setPodCgroupConfig(rName, true); err != nil {
				return err
			}
		}
		if newPodCgReqValue > currPodCgReqValue {
			if err = setPodCgroupConfig(rName, false); err != nil {
				return err
			}
		}
		if len(podContainerChanges.ContainersToUpdate[rName]) > 0 {
			if err = m.updatePodContainerResources(pod, rName, podContainerChanges.ContainersToUpdate[rName]); err != nil {
				klog.ErrorS(err, "updatePodContainerResources failed", "pod", format.Pod(pod), "resource", rName)
				return err
			}
		}
		if newPodCgLimValue < currPodCgLimValue {
			err = setPodCgroupConfig(rName, true)
		}
		if newPodCgReqValue < currPodCgReqValue {
			if err = setPodCgroupConfig(rName, false); err != nil {
				return err
			}
		}
		return err
	}
	if len(podContainerChanges.ContainersToUpdate[v1.ResourceMemory]) > 0 || podContainerChanges.UpdatePodResources {
		if podResources.Memory == nil {
			klog.ErrorS(nil, "podResources.Memory is nil", "pod", pod.Name)
			result.Fail(fmt.Errorf("podResources.Memory is nil for pod %s", pod.Name))
			return
		}
		currentPodMemoryConfig, err := pcm.GetPodCgroupConfig(pod, v1.ResourceMemory)
		if err != nil {
			klog.ErrorS(err, "GetPodCgroupConfig for memory failed", "pod", pod.Name)
			result.Fail(err)
			return
		}
		currentPodMemoryUsage, err := pcm.GetPodCgroupMemoryUsage(pod)
		if err != nil {
			klog.ErrorS(err, "GetPodCgroupMemoryUsage failed", "pod", pod.Name)
			result.Fail(err)
			return
		}
		if currentPodMemoryUsage >= uint64(*podResources.Memory) {
			klog.ErrorS(nil, "Aborting attempt to set pod memory limit less than current memory usage", "pod", pod.Name)
			result.Fail(fmt.Errorf("Aborting attempt to set pod memory limit less than current memory usage for pod %s", pod.Name))
			return
		}
		if errResize := resizeContainers(v1.ResourceMemory, int64(*currentPodMemoryConfig.Memory), *podResources.Memory, 0, 0); errResize != nil {
			result.Fail(errResize)
			return
		}
	}
	if len(podContainerChanges.ContainersToUpdate[v1.ResourceCPU]) > 0 || podContainerChanges.UpdatePodResources {
		if podResources.CPUQuota == nil || podResources.CPUShares == nil {
			klog.ErrorS(nil, "podResources.CPUQuota or podResources.CPUShares is nil", "pod", pod.Name)
			result.Fail(fmt.Errorf("podResources.CPUQuota or podResources.CPUShares is nil for pod %s", pod.Name))
			return
		}
		currentPodCpuConfig, err := pcm.GetPodCgroupConfig(pod, v1.ResourceCPU)
		if err != nil {
			klog.ErrorS(err, "GetPodCgroupConfig for CPU failed", "pod", pod.Name)
			result.Fail(err)
			return
		}
		if errResize := resizeContainers(v1.ResourceCPU, *currentPodCpuConfig.CPUQuota, *podResources.CPUQuota,
			int64(*currentPodCpuConfig.CPUShares), int64(*podResources.CPUShares)); errResize != nil {
			result.Fail(errResize)
			return
		}
	}
}

func (m *kubeGenericRuntimeManager) updatePodContainerResources(pod *v1.Pod, resourceName v1.ResourceName, containersToUpdate []containerToUpdateInfo) error {
	klog.V(5).InfoS("Updating container resources", "pod", klog.KObj(pod))

	for _, cInfo := range containersToUpdate {
		container := pod.Spec.Containers[cInfo.apiContainerIdx].DeepCopy()
		// If updating memory limit, use most recently configured CPU request and limit values.
		// If updating CPU request and limit, use most recently configured memory request and limit values.
		switch resourceName {
		case v1.ResourceMemory:
			container.Resources.Limits = v1.ResourceList{
				v1.ResourceCPU:    *resource.NewMilliQuantity(cInfo.currentContainerResources.cpuLimit, resource.DecimalSI),
				v1.ResourceMemory: *resource.NewQuantity(cInfo.desiredContainerResources.memoryLimit, resource.BinarySI),
			}
			container.Resources.Requests = v1.ResourceList{
				v1.ResourceCPU:    *resource.NewMilliQuantity(cInfo.currentContainerResources.cpuRequest, resource.DecimalSI),
				v1.ResourceMemory: *resource.NewQuantity(cInfo.desiredContainerResources.memoryRequest, resource.BinarySI),
			}
		case v1.ResourceCPU:
			container.Resources.Limits = v1.ResourceList{
				v1.ResourceCPU:    *resource.NewMilliQuantity(cInfo.desiredContainerResources.cpuLimit, resource.DecimalSI),
				v1.ResourceMemory: *resource.NewQuantity(cInfo.currentContainerResources.memoryLimit, resource.BinarySI),
			}
			container.Resources.Requests = v1.ResourceList{
				v1.ResourceCPU:    *resource.NewMilliQuantity(cInfo.desiredContainerResources.cpuRequest, resource.DecimalSI),
				v1.ResourceMemory: *resource.NewQuantity(cInfo.currentContainerResources.memoryRequest, resource.BinarySI),
			}
		}
		if err := m.updateContainerResources(pod, container, cInfo.kubeContainerID); err != nil {
			// Log error and abort as container updates need to succeed in the order determined by computePodResizeAction.
			// The recovery path is for SyncPod to keep retrying at later times until it succeeds.
			klog.ErrorS(err, "updateContainerResources failed", "container", container.Name, "cID", cInfo.kubeContainerID,
				"pod", format.Pod(pod), "resourceName", resourceName)
			return err
		}
		// If UpdateContainerResources is error-free, it means desired values for 'resourceName' was accepted by runtime.
		// So we update currentContainerResources for 'resourceName', which is our view of most recently configured resources.
		// Note: We can't rely on GetPodStatus as runtime may lag in actuating the resource values it just accepted.
		switch resourceName {
		case v1.ResourceMemory:
			cInfo.currentContainerResources.memoryLimit = cInfo.desiredContainerResources.memoryLimit
			cInfo.currentContainerResources.memoryRequest = cInfo.desiredContainerResources.memoryRequest
		case v1.ResourceCPU:
			cInfo.currentContainerResources.cpuLimit = cInfo.desiredContainerResources.cpuLimit
			cInfo.currentContainerResources.cpuRequest = cInfo.desiredContainerResources.cpuRequest
		}
	}
	return nil
}

// computePodActions checks whether the pod spec has changed and returns the changes if true.
func (m *kubeGenericRuntimeManager) computePodActions(ctx context.Context, pod *v1.Pod, podStatus *kubecontainer.PodStatus) podActions {
	klog.V(5).InfoS("Syncing Pod", "pod", klog.KObj(pod))

	createPodSandbox, attempt, sandboxID := runtimeutil.PodSandboxChanged(pod, podStatus)
	changes := podActions{
		KillPod:           createPodSandbox,
		CreateSandbox:     createPodSandbox,
		SandboxID:         sandboxID,
		Attempt:           attempt,
		ContainersToStart: []int{},
		ContainersToKill:  make(map[kubecontainer.ContainerID]containerToKillInfo),
	}

	// If we need to (re-)create the pod sandbox, everything will need to be
	// killed and recreated, and init containers should be purged.
	if createPodSandbox {
		if !shouldRestartOnFailure(pod) && attempt != 0 && len(podStatus.ContainerStatuses) != 0 {
			// Should not restart the pod, just return.
			// we should not create a sandbox, and just kill the pod if it is already done.
			// if all containers are done and should not be started, there is no need to create a new sandbox.
			// this stops confusing logs on pods whose containers all have exit codes, but we recreate a sandbox before terminating it.
			//
			// If ContainerStatuses is empty, we assume that we've never
			// successfully created any containers. In this case, we should
			// retry creating the sandbox.
			changes.CreateSandbox = false
			return changes
		}

		// Get the containers to start, excluding the ones that succeeded if RestartPolicy is OnFailure.
		var containersToStart []int
		for idx, c := range pod.Spec.Containers {
			if pod.Spec.RestartPolicy == v1.RestartPolicyOnFailure && containerSucceeded(&c, podStatus) {
				continue
			}
			containersToStart = append(containersToStart, idx)
		}

		// We should not create a sandbox, and just kill the pod if initialization
		// is done and there is no container to start.
		if len(containersToStart) == 0 {
			hasInitialized := false
			if !utilfeature.DefaultFeatureGate.Enabled(features.SidecarContainers) {
				_, _, hasInitialized = findNextInitContainerToRun(pod, podStatus)
			} else {
				// If there is any regular container, it means all init containers have
				// been initialized.
				hasInitialized = hasAnyRegularContainerCreated(pod, podStatus)
			}

			if hasInitialized {
				changes.CreateSandbox = false
				return changes
			}
		}

		// If we are creating a pod sandbox, we should restart from the initial
		// state.
		if len(pod.Spec.InitContainers) != 0 {
			// Pod has init containers, return the first one.
			if !utilfeature.DefaultFeatureGate.Enabled(features.SidecarContainers) {
				changes.NextInitContainerToStart = &pod.Spec.InitContainers[0]
			} else {
				changes.InitContainersToStart = []int{0}
			}

			return changes
		}
		changes.ContainersToStart = containersToStart
		return changes
	}

	// Ephemeral containers may be started even if initialization is not yet complete.
	for i := range pod.Spec.EphemeralContainers {
		c := (*v1.Container)(&pod.Spec.EphemeralContainers[i].EphemeralContainerCommon)

		// Ephemeral Containers are never restarted
		if podStatus.FindContainerStatusByName(c.Name) == nil {
			changes.EphemeralContainersToStart = append(changes.EphemeralContainersToStart, i)
		}
	}

	// Check initialization progress.
	if !utilfeature.DefaultFeatureGate.Enabled(features.SidecarContainers) {
		initLastStatus, next, done := findNextInitContainerToRun(pod, podStatus)
		if !done {
			if next != nil {
				initFailed := initLastStatus != nil && isInitContainerFailed(initLastStatus)
				if initFailed && !shouldRestartOnFailure(pod) {
					changes.KillPod = true
				} else {
					// Always try to stop containers in unknown state first.
					if initLastStatus != nil && initLastStatus.State == kubecontainer.ContainerStateUnknown {
						changes.ContainersToKill[initLastStatus.ID] = containerToKillInfo{
							name:      next.Name,
							container: next,
							message: fmt.Sprintf("Init container is in %q state, try killing it before restart",
								initLastStatus.State),
							reason: reasonUnknown,
						}
					}
					changes.NextInitContainerToStart = next
				}
			}
			// Initialization failed or still in progress. Skip inspecting non-init
			// containers.
			return changes
		}
	} else {
		hasInitialized := m.computeInitContainerActions(pod, podStatus, &changes)
		if changes.KillPod || !hasInitialized {
			// Initialization failed or still in progress. Skip inspecting non-init
			// containers.
			return changes
		}
	}

	if isInPlacePodVerticalScalingAllowed(pod) {
		changes.ContainersToUpdate = make(map[v1.ResourceName][]containerToUpdateInfo)
		latestPodStatus, err := m.GetPodStatus(ctx, podStatus.ID, pod.Name, pod.Namespace)
		if err == nil {
			podStatus = latestPodStatus
		}
	}

	// Number of running containers to keep.
	keepCount := 0
	// check the status of containers.
	for idx, container := range pod.Spec.Containers {
		containerStatus := podStatus.FindContainerStatusByName(container.Name)

		// Call internal container post-stop lifecycle hook for any non-running container so that any
		// allocated cpus are released immediately. If the container is restarted, cpus will be re-allocated
		// to it.
		if containerStatus != nil && containerStatus.State != kubecontainer.ContainerStateRunning {
			if err := m.internalLifecycle.PostStopContainer(containerStatus.ID.ID); err != nil {
				klog.ErrorS(err, "Internal container post-stop lifecycle hook failed for container in pod with error",
					"containerName", container.Name, "pod", klog.KObj(pod))
			}
		}

		// If container does not exist, or is not running, check whether we
		// need to restart it.
		if containerStatus == nil || containerStatus.State != kubecontainer.ContainerStateRunning {
			if kubecontainer.ShouldContainerBeRestarted(&container, pod, podStatus) {
				klog.V(3).InfoS("Container of pod is not in the desired state and shall be started", "containerName", container.Name, "pod", klog.KObj(pod))
				changes.ContainersToStart = append(changes.ContainersToStart, idx)
				if containerStatus != nil && containerStatus.State == kubecontainer.ContainerStateUnknown {
					// If container is in unknown state, we don't know whether it
					// is actually running or not, always try killing it before
					// restart to avoid having 2 running instances of the same container.
					changes.ContainersToKill[containerStatus.ID] = containerToKillInfo{
						name:      containerStatus.Name,
						container: &pod.Spec.Containers[idx],
						message: fmt.Sprintf("Container is in %q state, try killing it before restart",
							containerStatus.State),
						reason: reasonUnknown,
					}
				}
			}
			continue
		}
		// The container is running, but kill the container if any of the following condition is met.
		var message string
		var reason containerKillReason
		restart := shouldRestartOnFailure(pod)
		// Do not restart if only the Resources field has changed with InPlacePodVerticalScaling enabled
		if _, _, changed := containerChanged(&container, containerStatus); changed &&
			(!isInPlacePodVerticalScalingAllowed(pod) ||
				kubecontainer.HashContainerWithoutResources(&container) != containerStatus.HashWithoutResources) {
			message = fmt.Sprintf("Container %s definition changed", container.Name)
			// Restart regardless of the restart policy because the container
			// spec changed.
			restart = true
		} else if liveness, found := m.livenessManager.Get(containerStatus.ID); found && liveness == proberesults.Failure {
			// If the container failed the liveness probe, we should kill it.
			message = fmt.Sprintf("Container %s failed liveness probe", container.Name)
			reason = reasonLivenessProbe
		} else if startup, found := m.startupManager.Get(containerStatus.ID); found && startup == proberesults.Failure {
			// If the container failed the startup probe, we should kill it.
			message = fmt.Sprintf("Container %s failed startup probe", container.Name)
			reason = reasonStartupProbe
		} else if isInPlacePodVerticalScalingAllowed(pod) && !m.computePodResizeAction(pod, idx, containerStatus, &changes) {
			// computePodResizeAction updates 'changes' if resize policy requires restarting this container
			continue
		} else {
			// Keep the container.
			keepCount++
			continue
		}

		// We need to kill the container, but if we also want to restart the
		// container afterwards, make the intent clear in the message. Also do
		// not kill the entire pod since we expect container to be running eventually.
		if restart {
			message = fmt.Sprintf("%s, will be restarted", message)
			changes.ContainersToStart = append(changes.ContainersToStart, idx)
		}

		changes.ContainersToKill[containerStatus.ID] = containerToKillInfo{
			name:      containerStatus.Name,
			container: &pod.Spec.Containers[idx],
			message:   message,
			reason:    reason,
		}
		klog.V(2).InfoS("Message for Container of pod", "containerName", container.Name, "containerStatusID", containerStatus.ID, "pod", klog.KObj(pod), "containerMessage", message)
	}

	if keepCount == 0 && len(changes.ContainersToStart) == 0 {
		changes.KillPod = true
		if utilfeature.DefaultFeatureGate.Enabled(features.SidecarContainers) {
			// To prevent the restartable init containers to keep pod alive, we should
			// not restart them.
			changes.InitContainersToStart = nil
		}
	}

	return changes
}

// SyncPod syncs the running pod into the desired pod by executing following steps:
//
//  1. Compute sandbox and container changes.
//  2. Kill pod sandbox if necessary.
//  3. Kill any containers that should not be running.
//  4. Create sandbox if necessary.
//  5. Create ephemeral containers.
//  6. Create init containers.
<<<<<<< HEAD
//  7. Create normal containers.
=======
//  7. Resize running containers (if InPlacePodVerticalScaling==true)
//  8. Create normal containers.
>>>>>>> acfd0dd7
func (m *kubeGenericRuntimeManager) SyncPod(ctx context.Context, pod *v1.Pod, podStatus *kubecontainer.PodStatus, pullSecrets []v1.Secret, backOff *flowcontrol.Backoff) (result kubecontainer.PodSyncResult) {
	// Step 1: Compute sandbox and container changes.
	podContainerChanges := m.computePodActions(ctx, pod, podStatus)
	klog.V(3).InfoS("computePodActions got for pod", "podActions", podContainerChanges, "pod", klog.KObj(pod))
	if podContainerChanges.CreateSandbox {
		ref, err := ref.GetReference(legacyscheme.Scheme, pod)
		if err != nil {
			klog.ErrorS(err, "Couldn't make a ref to pod", "pod", klog.KObj(pod))
		}
		if podContainerChanges.SandboxID != "" {
			m.recorder.Eventf(ref, v1.EventTypeNormal, events.SandboxChanged, "Pod sandbox changed, it will be killed and re-created.")
		} else {
			klog.V(4).InfoS("SyncPod received new pod, will create a sandbox for it", "pod", klog.KObj(pod))
		}
	}

	// Step 2: Kill the pod if the sandbox has changed.
	if podContainerChanges.KillPod {
		if podContainerChanges.CreateSandbox {
			klog.V(4).InfoS("Stopping PodSandbox for pod, will start new one", "pod", klog.KObj(pod))
		} else {
			klog.V(4).InfoS("Stopping PodSandbox for pod, because all other containers are dead", "pod", klog.KObj(pod))
		}

		killResult := m.killPodWithSyncResult(ctx, pod, kubecontainer.ConvertPodStatusToRunningPod(m.runtimeName, podStatus), nil)
		result.AddPodSyncResult(killResult)
		if killResult.Error() != nil {
			klog.ErrorS(killResult.Error(), "killPodWithSyncResult failed")
			return
		}

		if podContainerChanges.CreateSandbox {
			m.purgeInitContainers(ctx, pod, podStatus)
		}
	} else {
		// Step 3: kill any running containers in this pod which are not to keep.
		for containerID, containerInfo := range podContainerChanges.ContainersToKill {
			klog.V(3).InfoS("Killing unwanted container for pod", "containerName", containerInfo.name, "containerID", containerID, "pod", klog.KObj(pod))
			killContainerResult := kubecontainer.NewSyncResult(kubecontainer.KillContainer, containerInfo.name)
			result.AddSyncResult(killContainerResult)
			if err := m.killContainer(ctx, pod, containerID, containerInfo.name, containerInfo.message, containerInfo.reason, nil); err != nil {
				killContainerResult.Fail(kubecontainer.ErrKillContainer, err.Error())
				klog.ErrorS(err, "killContainer for pod failed", "containerName", containerInfo.name, "containerID", containerID, "pod", klog.KObj(pod))
				return
			}
		}
	}

	// Keep terminated init containers fairly aggressively controlled
	// This is an optimization because container removals are typically handled
	// by container garbage collector.
	m.pruneInitContainersBeforeStart(ctx, pod, podStatus)

	// We pass the value of the PRIMARY podIP and list of podIPs down to
	// generatePodSandboxConfig and generateContainerConfig, which in turn
	// passes it to various other functions, in order to facilitate functionality
	// that requires this value (hosts file and downward API) and avoid races determining
	// the pod IP in cases where a container requires restart but the
	// podIP isn't in the status manager yet. The list of podIPs is used to
	// generate the hosts file.
	//
	// We default to the IPs in the passed-in pod status, and overwrite them if the
	// sandbox needs to be (re)started.
	var podIPs []string
	if podStatus != nil {
		podIPs = podStatus.IPs
	}

	// Step 4: Create a sandbox for the pod if necessary.
	podSandboxID := podContainerChanges.SandboxID
	if podContainerChanges.CreateSandbox {
		var msg string
		var err error

		klog.V(4).InfoS("Creating PodSandbox for pod", "pod", klog.KObj(pod))
		metrics.StartedPodsTotal.Inc()
		createSandboxResult := kubecontainer.NewSyncResult(kubecontainer.CreatePodSandbox, format.Pod(pod))
		result.AddSyncResult(createSandboxResult)

		// ConvertPodSysctlsVariableToDotsSeparator converts sysctl variable
		// in the Pod.Spec.SecurityContext.Sysctls slice into a dot as a separator.
		// runc uses the dot as the separator to verify whether the sysctl variable
		// is correct in a separate namespace, so when using the slash as the sysctl
		// variable separator, runc returns an error: "sysctl is not in a separate kernel namespace"
		// and the podSandBox cannot be successfully created. Therefore, before calling runc,
		// we need to convert the sysctl variable, the dot is used as a separator to separate the kernel namespace.
		// When runc supports slash as sysctl separator, this function can no longer be used.
		sysctl.ConvertPodSysctlsVariableToDotsSeparator(pod.Spec.SecurityContext)

<<<<<<< HEAD
=======
		// Prepare resources allocated by the Dynammic Resource Allocation feature for the pod
		if utilfeature.DefaultFeatureGate.Enabled(features.DynamicResourceAllocation) {
			if err := m.runtimeHelper.PrepareDynamicResources(pod); err != nil {
				ref, referr := ref.GetReference(legacyscheme.Scheme, pod)
				if referr != nil {
					klog.ErrorS(referr, "Couldn't make a ref to pod", "pod", klog.KObj(pod))
					return
				}
				m.recorder.Eventf(ref, v1.EventTypeWarning, events.FailedPrepareDynamicResources, "Failed to prepare dynamic resources: %v", err)
				klog.ErrorS(err, "Failed to prepare dynamic resources", "pod", klog.KObj(pod))
				return
			}
		}

>>>>>>> acfd0dd7
		podSandboxID, msg, err = m.createPodSandbox(ctx, pod, podContainerChanges.Attempt)
		if err != nil {
			// createPodSandbox can return an error from CNI, CSI,
			// or CRI if the Pod has been deleted while the POD is
			// being created. If the pod has been deleted then it's
			// not a real error.
			//
			// SyncPod can still be running when we get here, which
			// means the PodWorker has not acked the deletion.
			if m.podStateProvider.IsPodTerminationRequested(pod.UID) {
				klog.V(4).InfoS("Pod was deleted and sandbox failed to be created", "pod", klog.KObj(pod), "podUID", pod.UID)
				return
			}
			metrics.StartedPodsErrorsTotal.Inc()
			createSandboxResult.Fail(kubecontainer.ErrCreatePodSandbox, msg)
			klog.ErrorS(err, "CreatePodSandbox for pod failed", "pod", klog.KObj(pod))
			ref, referr := ref.GetReference(legacyscheme.Scheme, pod)
			if referr != nil {
				klog.ErrorS(referr, "Couldn't make a ref to pod", "pod", klog.KObj(pod))
			}
			m.recorder.Eventf(ref, v1.EventTypeWarning, events.FailedCreatePodSandBox, "Failed to create pod sandbox: %v", err)
			return
		}
		klog.V(4).InfoS("Created PodSandbox for pod", "podSandboxID", podSandboxID, "pod", klog.KObj(pod))

		resp, err := m.runtimeService.PodSandboxStatus(ctx, podSandboxID, false)
		if err != nil {
			ref, referr := ref.GetReference(legacyscheme.Scheme, pod)
			if referr != nil {
				klog.ErrorS(referr, "Couldn't make a ref to pod", "pod", klog.KObj(pod))
			}
			m.recorder.Eventf(ref, v1.EventTypeWarning, events.FailedStatusPodSandBox, "Unable to get pod sandbox status: %v", err)
			klog.ErrorS(err, "Failed to get pod sandbox status; Skipping pod", "pod", klog.KObj(pod))
			result.Fail(err)
			return
		}
		if resp.GetStatus() == nil {
			result.Fail(errors.New("pod sandbox status is nil"))
			return
		}

		// If we ever allow updating a pod from non-host-network to
		// host-network, we may use a stale IP.
		if !kubecontainer.IsHostNetworkPod(pod) {
			// Overwrite the podIPs passed in the pod status, since we just started the pod sandbox.
			podIPs = m.determinePodSandboxIPs(pod.Namespace, pod.Name, resp.GetStatus())
			klog.V(4).InfoS("Determined the ip for pod after sandbox changed", "IPs", podIPs, "pod", klog.KObj(pod))
		}
	}

	// the start containers routines depend on pod ip(as in primary pod ip)
	// instead of trying to figure out if we have 0 < len(podIPs)
	// everytime, we short circuit it here
	podIP := ""
	if len(podIPs) != 0 {
		podIP = podIPs[0]
	}

	// Get podSandboxConfig for containers to start.
	configPodSandboxResult := kubecontainer.NewSyncResult(kubecontainer.ConfigPodSandbox, podSandboxID)
	result.AddSyncResult(configPodSandboxResult)
	podSandboxConfig, err := m.generatePodSandboxConfig(pod, podContainerChanges.Attempt)
	if err != nil {
		message := fmt.Sprintf("GeneratePodSandboxConfig for pod %q failed: %v", format.Pod(pod), err)
		klog.ErrorS(err, "GeneratePodSandboxConfig for pod failed", "pod", klog.KObj(pod))
		configPodSandboxResult.Fail(kubecontainer.ErrConfigPodSandbox, message)
		return
	}

	// Helper containing boilerplate common to starting all types of containers.
	// typeName is a description used to describe this type of container in log messages,
	// currently: "container", "init container" or "ephemeral container"
	// metricLabel is the label used to describe this type of container in monitoring metrics.
	// currently: "container", "init_container" or "ephemeral_container"
	start := func(ctx context.Context, typeName, metricLabel string, spec *startSpec) error {
		startContainerResult := kubecontainer.NewSyncResult(kubecontainer.StartContainer, spec.container.Name)
		result.AddSyncResult(startContainerResult)

		isInBackOff, msg, err := m.doBackOff(pod, spec.container, podStatus, backOff)
		if isInBackOff {
			startContainerResult.Fail(err, msg)
			klog.V(4).InfoS("Backing Off restarting container in pod", "containerType", typeName, "container", spec.container, "pod", klog.KObj(pod))
			return err
		}

		metrics.StartedContainersTotal.WithLabelValues(metricLabel).Inc()
		if sc.HasWindowsHostProcessRequest(pod, spec.container) {
			metrics.StartedHostProcessContainersTotal.WithLabelValues(metricLabel).Inc()
		}
		klog.V(4).InfoS("Creating container in pod", "containerType", typeName, "container", spec.container, "pod", klog.KObj(pod))
		// NOTE (aramase) podIPs are populated for single stack and dual stack clusters. Send only podIPs.
		if msg, err := m.startContainer(ctx, podSandboxID, podSandboxConfig, spec, pod, podStatus, pullSecrets, podIP, podIPs); err != nil {
			// startContainer() returns well-defined error codes that have reasonable cardinality for metrics and are
			// useful to cluster administrators to distinguish "server errors" from "user errors".
			metrics.StartedContainersErrorsTotal.WithLabelValues(metricLabel, err.Error()).Inc()
			if sc.HasWindowsHostProcessRequest(pod, spec.container) {
				metrics.StartedHostProcessContainersErrorsTotal.WithLabelValues(metricLabel, err.Error()).Inc()
			}
			startContainerResult.Fail(err, msg)
			// known errors that are logged in other places are logged at higher levels here to avoid
			// repetitive log spam
			switch {
			case err == images.ErrImagePullBackOff:
				klog.V(3).InfoS("Container start failed in pod", "containerType", typeName, "container", spec.container, "pod", klog.KObj(pod), "containerMessage", msg, "err", err)
			default:
				utilruntime.HandleError(fmt.Errorf("%v %+v start failed in pod %v: %v: %s", typeName, spec.container, format.Pod(pod), err, msg))
			}
			return err
		}

		return nil
	}

	// Step 5: start ephemeral containers
	// These are started "prior" to init containers to allow running ephemeral containers even when there
	// are errors starting an init container. In practice init containers will start first since ephemeral
	// containers cannot be specified on pod creation.
	for _, idx := range podContainerChanges.EphemeralContainersToStart {
		start(ctx, "ephemeral container", metrics.EphemeralContainer, ephemeralContainerStartSpec(&pod.Spec.EphemeralContainers[idx]))
	}

<<<<<<< HEAD
	// Step 6: start the init container.
	if container := podContainerChanges.NextInitContainerToStart; container != nil {
		// Start the next init container.
		if err := start(ctx, "init container", metrics.InitContainer, containerStartSpec(container)); err != nil {
			return
=======
	if !utilfeature.DefaultFeatureGate.Enabled(features.SidecarContainers) {
		// Step 6: start the init container.
		if container := podContainerChanges.NextInitContainerToStart; container != nil {
			// Start the next init container.
			if err := start(ctx, "init container", metrics.InitContainer, containerStartSpec(container)); err != nil {
				return
			}

			// Successfully started the container; clear the entry in the failure
			klog.V(4).InfoS("Completed init container for pod", "containerName", container.Name, "pod", klog.KObj(pod))
		}
	} else {
		// Step 6: start init containers.
		for _, idx := range podContainerChanges.InitContainersToStart {
			container := &pod.Spec.InitContainers[idx]
			// Start the next init container.
			if err := start(ctx, "init container", metrics.InitContainer, containerStartSpec(container)); err != nil {
				if types.IsRestartableInitContainer(container) {
					klog.V(4).InfoS("Failed to start the restartable init container for the pod, skipping", "initContainerName", container.Name, "pod", klog.KObj(pod))
					continue
				}
				klog.V(4).InfoS("Failed to initialize the pod, as the init container failed to start, aborting", "initContainerName", container.Name, "pod", klog.KObj(pod))
				return
			}

			// Successfully started the container; clear the entry in the failure
			klog.V(4).InfoS("Completed init container for pod", "containerName", container.Name, "pod", klog.KObj(pod))
>>>>>>> acfd0dd7
		}
	}

	// Step 7: For containers in podContainerChanges.ContainersToUpdate[CPU,Memory] list, invoke UpdateContainerResources
	if isInPlacePodVerticalScalingAllowed(pod) {
		if len(podContainerChanges.ContainersToUpdate) > 0 || podContainerChanges.UpdatePodResources {
			m.doPodResizeAction(pod, podStatus, podContainerChanges, result)
		}
	}

	// Step 8: start containers in podContainerChanges.ContainersToStart.
	for _, idx := range podContainerChanges.ContainersToStart {
		start(ctx, "container", metrics.Container, containerStartSpec(&pod.Spec.Containers[idx]))
	}

	return
}

// If a container is still in backoff, the function will return a brief backoff error and
// a detailed error message.
func (m *kubeGenericRuntimeManager) doBackOff(pod *v1.Pod, container *v1.Container, podStatus *kubecontainer.PodStatus, backOff *flowcontrol.Backoff) (bool, string, error) {
	var cStatus *kubecontainer.Status
	for _, c := range podStatus.ContainerStatuses {
		if c.Name == container.Name && c.State == kubecontainer.ContainerStateExited {
			cStatus = c
			break
		}
	}

	if cStatus == nil {
		return false, "", nil
	}

	klog.V(3).InfoS("Checking backoff for container in pod", "containerName", container.Name, "pod", klog.KObj(pod))
	// Use the finished time of the latest exited container as the start point to calculate whether to do back-off.
	ts := cStatus.FinishedAt
	// backOff requires a unique key to identify the container.
	key := getStableKey(pod, container)
	if backOff.IsInBackOffSince(key, ts) {
		if containerRef, err := kubecontainer.GenerateContainerRef(pod, container); err == nil {
			m.recorder.Eventf(containerRef, v1.EventTypeWarning, events.BackOffStartContainer,
				fmt.Sprintf("Back-off restarting failed container %s in pod %s", container.Name, format.Pod(pod)))
		}
		err := fmt.Errorf("back-off %s restarting failed container=%s pod=%s", backOff.Get(key), container.Name, format.Pod(pod))
		klog.V(3).InfoS("Back-off restarting failed container", "err", err.Error())
		return true, err.Error(), kubecontainer.ErrCrashLoopBackOff
	}

	backOff.Next(key, ts)
	return false, "", nil
}

// KillPod kills all the containers of a pod. Pod may be nil, running pod must not be.
// gracePeriodOverride if specified allows the caller to override the pod default grace period.
// only hard kill paths are allowed to specify a gracePeriodOverride in the kubelet in order to not corrupt user data.
// it is useful when doing SIGKILL for hard eviction scenarios, or max grace period during soft eviction scenarios.
func (m *kubeGenericRuntimeManager) KillPod(ctx context.Context, pod *v1.Pod, runningPod kubecontainer.Pod, gracePeriodOverride *int64) error {
	err := m.killPodWithSyncResult(ctx, pod, runningPod, gracePeriodOverride)
	return err.Error()
}

// killPodWithSyncResult kills a runningPod and returns SyncResult.
// Note: The pod passed in could be *nil* when kubelet restarted.
func (m *kubeGenericRuntimeManager) killPodWithSyncResult(ctx context.Context, pod *v1.Pod, runningPod kubecontainer.Pod, gracePeriodOverride *int64) (result kubecontainer.PodSyncResult) {
	killContainerResults := m.killContainersWithSyncResult(ctx, pod, runningPod, gracePeriodOverride)
	for _, containerResult := range killContainerResults {
		result.AddSyncResult(containerResult)
	}

	// stop sandbox, the sandbox will be removed in GarbageCollect
	killSandboxResult := kubecontainer.NewSyncResult(kubecontainer.KillPodSandbox, runningPod.ID)
	result.AddSyncResult(killSandboxResult)
	// Stop all sandboxes belongs to same pod
	for _, podSandbox := range runningPod.Sandboxes {
		if err := m.runtimeService.StopPodSandbox(ctx, podSandbox.ID.ID); err != nil && !crierror.IsNotFound(err) {
			killSandboxResult.Fail(kubecontainer.ErrKillPodSandbox, err.Error())
			klog.ErrorS(nil, "Failed to stop sandbox", "podSandboxID", podSandbox.ID)
		}
	}

	return
}

func (m *kubeGenericRuntimeManager) GeneratePodStatus(event *runtimeapi.ContainerEventResponse) (*kubecontainer.PodStatus, error) {
	podIPs := m.determinePodSandboxIPs(event.PodSandboxStatus.Metadata.Namespace, event.PodSandboxStatus.Metadata.Name, event.PodSandboxStatus)

	kubeContainerStatuses := []*kubecontainer.Status{}
	for _, status := range event.ContainersStatuses {
		kubeContainerStatuses = append(kubeContainerStatuses, m.convertToKubeContainerStatus(status))
	}

	sort.Sort(containerStatusByCreated(kubeContainerStatuses))

	return &kubecontainer.PodStatus{
		ID:                kubetypes.UID(event.PodSandboxStatus.Metadata.Uid),
		Name:              event.PodSandboxStatus.Metadata.Name,
		Namespace:         event.PodSandboxStatus.Metadata.Namespace,
		IPs:               podIPs,
		SandboxStatuses:   []*runtimeapi.PodSandboxStatus{event.PodSandboxStatus},
		ContainerStatuses: kubeContainerStatuses,
	}, nil
}

// GetPodStatus retrieves the status of the pod, including the
// information of all containers in the pod that are visible in Runtime.
func (m *kubeGenericRuntimeManager) GetPodStatus(ctx context.Context, uid kubetypes.UID, name, namespace string) (*kubecontainer.PodStatus, error) {
	// Now we retain restart count of container as a container label. Each time a container
	// restarts, pod will read the restart count from the registered dead container, increment
	// it to get the new restart count, and then add a label with the new restart count on
	// the newly started container.
	// However, there are some limitations of this method:
	//	1. When all dead containers were garbage collected, the container status could
	//	not get the historical value and would be *inaccurate*. Fortunately, the chance
	//	is really slim.
	//	2. When working with old version containers which have no restart count label,
	//	we can only assume their restart count is 0.
	// Anyhow, we only promised "best-effort" restart count reporting, we can just ignore
	// these limitations now.
	// TODO: move this comment to SyncPod.
	podSandboxIDs, err := m.getSandboxIDByPodUID(ctx, uid, nil)
	if err != nil {
		return nil, err
	}

	pod := &v1.Pod{
		ObjectMeta: metav1.ObjectMeta{
			Name:      name,
			Namespace: namespace,
			UID:       uid,
		},
	}

	podFullName := format.Pod(pod)

	klog.V(4).InfoS("getSandboxIDByPodUID got sandbox IDs for pod", "podSandboxID", podSandboxIDs, "pod", klog.KObj(pod))

	sandboxStatuses := []*runtimeapi.PodSandboxStatus{}
	containerStatuses := []*kubecontainer.Status{}
	var timestamp time.Time

	podIPs := []string{}
	for idx, podSandboxID := range podSandboxIDs {
		resp, err := m.runtimeService.PodSandboxStatus(ctx, podSandboxID, false)
		// Between List (getSandboxIDByPodUID) and check (PodSandboxStatus) another thread might remove a container, and that is normal.
		// The previous call (getSandboxIDByPodUID) never fails due to a pod sandbox not existing.
		// Therefore, this method should not either, but instead act as if the previous call failed,
		// which means the error should be ignored.
		if crierror.IsNotFound(err) {
			continue
		}
		if err != nil {
			klog.ErrorS(err, "PodSandboxStatus of sandbox for pod", "podSandboxID", podSandboxID, "pod", klog.KObj(pod))
			return nil, err
		}
		if resp.GetStatus() == nil {
			return nil, errors.New("pod sandbox status is nil")

		}
		sandboxStatuses = append(sandboxStatuses, resp.Status)
		// Only get pod IP from latest sandbox
		if idx == 0 && resp.Status.State == runtimeapi.PodSandboxState_SANDBOX_READY {
			podIPs = m.determinePodSandboxIPs(namespace, name, resp.Status)
		}

		if idx == 0 && utilfeature.DefaultFeatureGate.Enabled(features.EventedPLEG) {
			if resp.Timestamp == 0 {
				// If the Evented PLEG is enabled in the kubelet, but not in the runtime
				// then the pod status we get will not have the timestamp set.
				// e.g. CI job 'pull-kubernetes-e2e-gce-alpha-features' will runs with
				// features gate enabled, which includes Evented PLEG, but uses the
				// runtime without Evented PLEG support.
				klog.V(4).InfoS("Runtime does not set pod status timestamp", "pod", klog.KObj(pod))
				containerStatuses, err = m.getPodContainerStatuses(ctx, uid, name, namespace)
				if err != nil {
					if m.logReduction.ShouldMessageBePrinted(err.Error(), podFullName) {
						klog.ErrorS(err, "getPodContainerStatuses for pod failed", "pod", klog.KObj(pod))
					}
					return nil, err
				}
			} else {
				// Get the statuses of all containers visible to the pod and
				// timestamp from sandboxStatus.
				timestamp = time.Unix(resp.Timestamp, 0)
				for _, cs := range resp.ContainersStatuses {
					cStatus := m.convertToKubeContainerStatus(cs)
					containerStatuses = append(containerStatuses, cStatus)
				}
			}
		}
	}

	if !utilfeature.DefaultFeatureGate.Enabled(features.EventedPLEG) {
		// Get statuses of all containers visible in the pod.
		containerStatuses, err = m.getPodContainerStatuses(ctx, uid, name, namespace)
		if err != nil {
			if m.logReduction.ShouldMessageBePrinted(err.Error(), podFullName) {
				klog.ErrorS(err, "getPodContainerStatuses for pod failed", "pod", klog.KObj(pod))
			}
			return nil, err
		}
	}
<<<<<<< HEAD

	m.logReduction.ClearID(podFullName)
=======
>>>>>>> acfd0dd7

	m.logReduction.ClearID(podFullName)
	return &kubecontainer.PodStatus{
		ID:                uid,
		Name:              name,
		Namespace:         namespace,
		IPs:               podIPs,
		SandboxStatuses:   sandboxStatuses,
		ContainerStatuses: containerStatuses,
		TimeStamp:         timestamp,
	}, nil
}

// GarbageCollect removes dead containers using the specified container gc policy.
func (m *kubeGenericRuntimeManager) GarbageCollect(ctx context.Context, gcPolicy kubecontainer.GCPolicy, allSourcesReady bool, evictNonDeletedPods bool) error {
	return m.containerGC.GarbageCollect(ctx, gcPolicy, allSourcesReady, evictNonDeletedPods)
}

// UpdatePodCIDR is just a passthrough method to update the runtimeConfig of the shim
// with the podCIDR supplied by the kubelet.
func (m *kubeGenericRuntimeManager) UpdatePodCIDR(ctx context.Context, podCIDR string) error {
	// TODO(#35531): do we really want to write a method on this manager for each
	// field of the config?
	klog.InfoS("Updating runtime config through cri with podcidr", "CIDR", podCIDR)
	return m.runtimeService.UpdateRuntimeConfig(ctx,
		&runtimeapi.RuntimeConfig{
			NetworkConfig: &runtimeapi.NetworkConfig{
				PodCidr: podCIDR,
			},
		})
}

func (m *kubeGenericRuntimeManager) CheckpointContainer(ctx context.Context, options *runtimeapi.CheckpointContainerRequest) error {
	return m.runtimeService.CheckpointContainer(ctx, options)
}

func (m *kubeGenericRuntimeManager) ListMetricDescriptors(ctx context.Context) ([]*runtimeapi.MetricDescriptor, error) {
	return m.runtimeService.ListMetricDescriptors(ctx)
}

func (m *kubeGenericRuntimeManager) ListPodSandboxMetrics(ctx context.Context) ([]*runtimeapi.PodSandboxMetrics, error) {
	return m.runtimeService.ListPodSandboxMetrics(ctx)
}<|MERGE_RESOLUTION|>--- conflicted
+++ resolved
@@ -208,10 +208,7 @@
 	getNodeAllocatable func() v1.ResourceList,
 	memoryThrottlingFactor float64,
 	podPullingTimeRecorder images.ImagePodPullingTimeRecorder,
-<<<<<<< HEAD
-=======
 	tracerProvider trace.TracerProvider,
->>>>>>> acfd0dd7
 ) (KubeGenericRuntime, error) {
 	ctx := context.Background()
 	runtimeService = newInstrumentedRuntimeService(runtimeService)
@@ -289,11 +286,7 @@
 		imagePullBurst,
 		podPullingTimeRecorder)
 	kubeRuntimeManager.runner = lifecycle.NewHandlerRunner(insecureContainerLifecycleHTTPClient, kubeRuntimeManager, kubeRuntimeManager, recorder)
-<<<<<<< HEAD
-	kubeRuntimeManager.containerGC = newContainerGC(runtimeService, podStateProvider, kubeRuntimeManager)
-=======
 	kubeRuntimeManager.containerGC = newContainerGC(runtimeService, podStateProvider, kubeRuntimeManager, tracer)
->>>>>>> acfd0dd7
 	kubeRuntimeManager.podStateProvider = podStateProvider
 
 	kubeRuntimeManager.versionCache = cache.NewObjectCache(
@@ -440,11 +433,7 @@
 	sort.SliceStable(result, func(i, j int) bool {
 		return result[i].CreatedAt > result[j].CreatedAt
 	})
-<<<<<<< HEAD
-
-=======
 	klog.V(4).InfoS("Retrieved pods from runtime", "all", all)
->>>>>>> acfd0dd7
 	return result, nil
 }
 
@@ -1054,12 +1043,8 @@
 //  4. Create sandbox if necessary.
 //  5. Create ephemeral containers.
 //  6. Create init containers.
-<<<<<<< HEAD
-//  7. Create normal containers.
-=======
 //  7. Resize running containers (if InPlacePodVerticalScaling==true)
 //  8. Create normal containers.
->>>>>>> acfd0dd7
 func (m *kubeGenericRuntimeManager) SyncPod(ctx context.Context, pod *v1.Pod, podStatus *kubecontainer.PodStatus, pullSecrets []v1.Secret, backOff *flowcontrol.Backoff) (result kubecontainer.PodSyncResult) {
 	// Step 1: Compute sandbox and container changes.
 	podContainerChanges := m.computePodActions(ctx, pod, podStatus)
@@ -1149,8 +1134,6 @@
 		// When runc supports slash as sysctl separator, this function can no longer be used.
 		sysctl.ConvertPodSysctlsVariableToDotsSeparator(pod.Spec.SecurityContext)
 
-<<<<<<< HEAD
-=======
 		// Prepare resources allocated by the Dynammic Resource Allocation feature for the pod
 		if utilfeature.DefaultFeatureGate.Enabled(features.DynamicResourceAllocation) {
 			if err := m.runtimeHelper.PrepareDynamicResources(pod); err != nil {
@@ -1165,7 +1148,6 @@
 			}
 		}
 
->>>>>>> acfd0dd7
 		podSandboxID, msg, err = m.createPodSandbox(ctx, pod, podContainerChanges.Attempt)
 		if err != nil {
 			// createPodSandbox can return an error from CNI, CSI,
@@ -1287,13 +1269,6 @@
 		start(ctx, "ephemeral container", metrics.EphemeralContainer, ephemeralContainerStartSpec(&pod.Spec.EphemeralContainers[idx]))
 	}
 
-<<<<<<< HEAD
-	// Step 6: start the init container.
-	if container := podContainerChanges.NextInitContainerToStart; container != nil {
-		// Start the next init container.
-		if err := start(ctx, "init container", metrics.InitContainer, containerStartSpec(container)); err != nil {
-			return
-=======
 	if !utilfeature.DefaultFeatureGate.Enabled(features.SidecarContainers) {
 		// Step 6: start the init container.
 		if container := podContainerChanges.NextInitContainerToStart; container != nil {
@@ -1321,7 +1296,6 @@
 
 			// Successfully started the container; clear the entry in the failure
 			klog.V(4).InfoS("Completed init container for pod", "containerName", container.Name, "pod", klog.KObj(pod))
->>>>>>> acfd0dd7
 		}
 	}
 
@@ -1523,11 +1497,6 @@
 			return nil, err
 		}
 	}
-<<<<<<< HEAD
-
-	m.logReduction.ClearID(podFullName)
-=======
->>>>>>> acfd0dd7
 
 	m.logReduction.ClearID(podFullName)
 	return &kubecontainer.PodStatus{
