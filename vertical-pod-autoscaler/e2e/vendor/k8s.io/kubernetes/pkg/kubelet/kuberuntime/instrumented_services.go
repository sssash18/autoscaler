--- conflicted
+++ resolved
@@ -360,8 +360,6 @@
 	out, err := in.service.ListPodSandboxMetrics(ctx)
 	recordError(operation, err)
 	return out, err
-<<<<<<< HEAD
-=======
 }
 
 func (in instrumentedRuntimeService) RuntimeConfig(ctx context.Context) (*runtimeapi.RuntimeConfigResponse, error) {
@@ -371,5 +369,4 @@
 	out, err := in.service.RuntimeConfig(ctx)
 	recordError(operation, err)
 	return out, err
->>>>>>> acfd0dd7
 }