/*
Copyright 2016 The Kubernetes Authors.

Licensed under the Apache License, Version 2.0 (the "License");
you may not use this file except in compliance with the License.
You may obtain a copy of the License at

    http://www.apache.org/licenses/LICENSE-2.0

Unless required by applicable law or agreed to in writing, software
distributed under the License is distributed on an "AS IS" BASIS,
WITHOUT WARRANTIES OR CONDITIONS OF ANY KIND, either express or implied.
See the License for the specific language governing permissions and
limitations under the License.
*/

package kubelet

import (
	"bytes"
	"context"
	"fmt"
	"io"
	"net/http"
	"net/url"
	"os"
	"path/filepath"
	"runtime"
	"sort"
	"strings"

	"github.com/google/go-cmp/cmp"
	v1 "k8s.io/api/core/v1"
	"k8s.io/apimachinery/pkg/api/errors"
	metav1 "k8s.io/apimachinery/pkg/apis/meta/v1"
	"k8s.io/apimachinery/pkg/labels"
	"k8s.io/apimachinery/pkg/types"
	"k8s.io/apimachinery/pkg/util/sets"
	utilvalidation "k8s.io/apimachinery/pkg/util/validation"
	utilfeature "k8s.io/apiserver/pkg/util/feature"
	runtimeapi "k8s.io/cri-api/pkg/apis/runtime/v1"
	"k8s.io/klog/v2"
	"k8s.io/kubelet/pkg/cri/streaming/portforward"
	remotecommandserver "k8s.io/kubelet/pkg/cri/streaming/remotecommand"
	podutil "k8s.io/kubernetes/pkg/api/v1/pod"
	"k8s.io/kubernetes/pkg/api/v1/resource"
	podshelper "k8s.io/kubernetes/pkg/apis/core/pods"
	v1helper "k8s.io/kubernetes/pkg/apis/core/v1/helper"
	v1qos "k8s.io/kubernetes/pkg/apis/core/v1/helper/qos"
	"k8s.io/kubernetes/pkg/features"
	"k8s.io/kubernetes/pkg/fieldpath"
	"k8s.io/kubernetes/pkg/kubelet/cm"
	kubecontainer "k8s.io/kubernetes/pkg/kubelet/container"
	"k8s.io/kubernetes/pkg/kubelet/envvars"
	"k8s.io/kubernetes/pkg/kubelet/images"
	"k8s.io/kubernetes/pkg/kubelet/metrics"
	"k8s.io/kubernetes/pkg/kubelet/status"
	kubetypes "k8s.io/kubernetes/pkg/kubelet/types"
	"k8s.io/kubernetes/pkg/kubelet/util"
	utilpod "k8s.io/kubernetes/pkg/util/pod"
	volumeutil "k8s.io/kubernetes/pkg/volume/util"
	"k8s.io/kubernetes/pkg/volume/util/hostutil"
	"k8s.io/kubernetes/pkg/volume/util/subpath"
	"k8s.io/kubernetes/pkg/volume/util/volumepathhandler"
	volumevalidation "k8s.io/kubernetes/pkg/volume/validation"
	"k8s.io/kubernetes/third_party/forked/golang/expansion"
	utilnet "k8s.io/utils/net"
)

const (
	managedHostsHeader                = "# Kubernetes-managed hosts file.\n"
	managedHostsHeaderWithHostNetwork = "# Kubernetes-managed hosts file (host network).\n"
)

// Container state reason list
const (
	PodInitializing   = "PodInitializing"
	ContainerCreating = "ContainerCreating"
)

// Get a list of pods that have data directories.
func (kl *Kubelet) listPodsFromDisk() ([]types.UID, error) {
	podInfos, err := os.ReadDir(kl.getPodsDir())
	if err != nil {
		return nil, err
	}
	pods := []types.UID{}
	for i := range podInfos {
		if podInfos[i].IsDir() {
			pods = append(pods, types.UID(podInfos[i].Name()))
		}
	}
	return pods, nil
}

// GetActivePods returns pods that have been admitted to the kubelet that
// are not fully terminated. This is mapped to the "desired state" of the
// kubelet - what pods should be running.
//
// WARNING: Currently this list does not include pods that have been force
// deleted but may still be terminating, which means resources assigned to
// those pods during admission may still be in use. See
// https://github.com/kubernetes/kubernetes/issues/104824
func (kl *Kubelet) GetActivePods() []*v1.Pod {
	allPods := kl.podManager.GetPods()
	activePods := kl.filterOutInactivePods(allPods)
	return activePods
}

// makeBlockVolumes maps the raw block devices specified in the path of the container
// Experimental
func (kl *Kubelet) makeBlockVolumes(pod *v1.Pod, container *v1.Container, podVolumes kubecontainer.VolumeMap, blkutil volumepathhandler.BlockVolumePathHandler) ([]kubecontainer.DeviceInfo, error) {
	var devices []kubecontainer.DeviceInfo
	for _, device := range container.VolumeDevices {
		// check path is absolute
		if !filepath.IsAbs(device.DevicePath) {
			return nil, fmt.Errorf("error DevicePath `%s` must be an absolute path", device.DevicePath)
		}
		vol, ok := podVolumes[device.Name]
		if !ok || vol.BlockVolumeMapper == nil {
			klog.ErrorS(nil, "Block volume cannot be satisfied for container, because the volume is missing or the volume mapper is nil", "containerName", container.Name, "device", device)
			return nil, fmt.Errorf("cannot find volume %q to pass into container %q", device.Name, container.Name)
		}
		// Get a symbolic link associated to a block device under pod device path
		dirPath, volName := vol.BlockVolumeMapper.GetPodDeviceMapPath()
		symlinkPath := filepath.Join(dirPath, volName)
		if islinkExist, checkErr := blkutil.IsSymlinkExist(symlinkPath); checkErr != nil {
			return nil, checkErr
		} else if islinkExist {
			// Check readOnly in PVCVolumeSource and set read only permission if it's true.
			permission := "mrw"
			if vol.ReadOnly {
				permission = "r"
			}
			klog.V(4).InfoS("Device will be attached to container in the corresponding path on host", "containerName", container.Name, "path", symlinkPath)
			devices = append(devices, kubecontainer.DeviceInfo{PathOnHost: symlinkPath, PathInContainer: device.DevicePath, Permissions: permission})
		}
	}

	return devices, nil
}

// shouldMountHostsFile checks if the nodes /etc/hosts should be mounted
// Kubernetes only mounts on /etc/hosts if:
// - container is not an infrastructure (pause) container
// - container is not already mounting on /etc/hosts
// Kubernetes will not mount /etc/hosts if:
// - when the Pod sandbox is being created, its IP is still unknown. Hence, PodIP will not have been set.
// - Windows pod contains a hostProcess container
func shouldMountHostsFile(pod *v1.Pod, podIPs []string) bool {
	shouldMount := len(podIPs) > 0
	if runtime.GOOS == "windows" {
		return shouldMount && !kubecontainer.HasWindowsHostProcessContainer(pod)
	}
	return shouldMount
}

// makeMounts determines the mount points for the given container.
func makeMounts(pod *v1.Pod, podDir string, container *v1.Container, hostName, hostDomain string, podIPs []string, podVolumes kubecontainer.VolumeMap, hu hostutil.HostUtils, subpather subpath.Interface, expandEnvs []kubecontainer.EnvVar) ([]kubecontainer.Mount, func(), error) {
	mountEtcHostsFile := shouldMountHostsFile(pod, podIPs)
	klog.V(3).InfoS("Creating hosts mount for container", "pod", klog.KObj(pod), "containerName", container.Name, "podIPs", podIPs, "path", mountEtcHostsFile)
	mounts := []kubecontainer.Mount{}
	var cleanupAction func()
	for i, mount := range container.VolumeMounts {
		// do not mount /etc/hosts if container is already mounting on the path
		mountEtcHostsFile = mountEtcHostsFile && (mount.MountPath != etcHostsPath)
		vol, ok := podVolumes[mount.Name]
		if !ok || vol.Mounter == nil {
			klog.ErrorS(nil, "Mount cannot be satisfied for the container, because the volume is missing or the volume mounter (vol.Mounter) is nil",
				"containerName", container.Name, "ok", ok, "volumeMounter", mount)
			return nil, cleanupAction, fmt.Errorf("cannot find volume %q to mount into container %q", mount.Name, container.Name)
		}

		relabelVolume := false
		// If the volume supports SELinux and it has not been
		// relabeled already and it is not a read-only volume,
		// relabel it and mark it as labeled
		if vol.Mounter.GetAttributes().Managed && vol.Mounter.GetAttributes().SELinuxRelabel && !vol.SELinuxLabeled {
			vol.SELinuxLabeled = true
			relabelVolume = true
		}
		hostPath, err := volumeutil.GetPath(vol.Mounter)
		if err != nil {
			return nil, cleanupAction, err
		}

		subPath := mount.SubPath
		if mount.SubPathExpr != "" {
			subPath, err = kubecontainer.ExpandContainerVolumeMounts(mount, expandEnvs)

			if err != nil {
				return nil, cleanupAction, err
			}
		}

		if subPath != "" {
			if filepath.IsAbs(subPath) {
				return nil, cleanupAction, fmt.Errorf("error SubPath `%s` must not be an absolute path", subPath)
			}

			err = volumevalidation.ValidatePathNoBacksteps(subPath)
			if err != nil {
				return nil, cleanupAction, fmt.Errorf("unable to provision SubPath `%s`: %v", subPath, err)
			}

			volumePath := hostPath
			hostPath = filepath.Join(volumePath, subPath)

			if subPathExists, err := hu.PathExists(hostPath); err != nil {
				klog.ErrorS(nil, "Could not determine if subPath exists, will not attempt to change its permissions", "path", hostPath)
			} else if !subPathExists {
				// Create the sub path now because if it's auto-created later when referenced, it may have an
				// incorrect ownership and mode. For example, the sub path directory must have at least g+rwx
				// when the pod specifies an fsGroup, and if the directory is not created here, Docker will
				// later auto-create it with the incorrect mode 0750
				// Make extra care not to escape the volume!
				perm, err := hu.GetMode(volumePath)
				if err != nil {
					return nil, cleanupAction, err
				}
				if err := subpather.SafeMakeDir(subPath, volumePath, perm); err != nil {
					// Don't pass detailed error back to the user because it could give information about host filesystem
					klog.ErrorS(err, "Failed to create subPath directory for volumeMount of the container", "containerName", container.Name, "volumeMountName", mount.Name)
					return nil, cleanupAction, fmt.Errorf("failed to create subPath directory for volumeMount %q of container %q", mount.Name, container.Name)
				}
			}
			hostPath, cleanupAction, err = subpather.PrepareSafeSubpath(subpath.Subpath{
				VolumeMountIndex: i,
				Path:             hostPath,
				VolumeName:       vol.InnerVolumeSpecName,
				VolumePath:       volumePath,
				PodDir:           podDir,
				ContainerName:    container.Name,
			})
			if err != nil {
				// Don't pass detailed error back to the user because it could give information about host filesystem
				klog.ErrorS(err, "Failed to prepare subPath for volumeMount of the container", "containerName", container.Name, "volumeMountName", mount.Name)
				return nil, cleanupAction, fmt.Errorf("failed to prepare subPath for volumeMount %q of container %q", mount.Name, container.Name)
			}
		}

		// Docker Volume Mounts fail on Windows if it is not of the form C:/
		if volumeutil.IsWindowsLocalPath(runtime.GOOS, hostPath) {
			hostPath = volumeutil.MakeAbsolutePath(runtime.GOOS, hostPath)
		}

		containerPath := mount.MountPath
		// IsAbs returns false for UNC path/SMB shares/named pipes in Windows. So check for those specifically and skip MakeAbsolutePath
		if !volumeutil.IsWindowsUNCPath(runtime.GOOS, containerPath) && !filepath.IsAbs(containerPath) {
			containerPath = volumeutil.MakeAbsolutePath(runtime.GOOS, containerPath)
		}

		propagation, err := translateMountPropagation(mount.MountPropagation)
		if err != nil {
			return nil, cleanupAction, err
		}
		klog.V(5).InfoS("Mount has propagation", "pod", klog.KObj(pod), "containerName", container.Name, "volumeMountName", mount.Name, "propagation", propagation)
		mustMountRO := vol.Mounter.GetAttributes().ReadOnly

		mounts = append(mounts, kubecontainer.Mount{
			Name:           mount.Name,
			ContainerPath:  containerPath,
			HostPath:       hostPath,
			ReadOnly:       mount.ReadOnly || mustMountRO,
			SELinuxRelabel: relabelVolume,
			Propagation:    propagation,
		})
	}
	if mountEtcHostsFile {
		hostAliases := pod.Spec.HostAliases
		hostsMount, err := makeHostsMount(podDir, podIPs, hostName, hostDomain, hostAliases, pod.Spec.HostNetwork)
		if err != nil {
			return nil, cleanupAction, err
		}
		mounts = append(mounts, *hostsMount)
	}
	return mounts, cleanupAction, nil
}

// translateMountPropagation transforms v1.MountPropagationMode to
// runtimeapi.MountPropagation.
func translateMountPropagation(mountMode *v1.MountPropagationMode) (runtimeapi.MountPropagation, error) {
	if runtime.GOOS == "windows" {
		// Windows containers doesn't support mount propagation, use private for it.
		// Refer https://docs.docker.com/storage/bind-mounts/#configure-bind-propagation.
		return runtimeapi.MountPropagation_PROPAGATION_PRIVATE, nil
	}

	switch {
	case mountMode == nil:
		// PRIVATE is the default
		return runtimeapi.MountPropagation_PROPAGATION_PRIVATE, nil
	case *mountMode == v1.MountPropagationHostToContainer:
		return runtimeapi.MountPropagation_PROPAGATION_HOST_TO_CONTAINER, nil
	case *mountMode == v1.MountPropagationBidirectional:
		return runtimeapi.MountPropagation_PROPAGATION_BIDIRECTIONAL, nil
	case *mountMode == v1.MountPropagationNone:
		return runtimeapi.MountPropagation_PROPAGATION_PRIVATE, nil
	default:
		return 0, fmt.Errorf("invalid MountPropagation mode: %q", *mountMode)
	}
}

// getEtcHostsPath returns the full host-side path to a pod's generated /etc/hosts file
func getEtcHostsPath(podDir string) string {
	hostsFilePath := filepath.Join(podDir, "etc-hosts")
	// Volume Mounts fail on Windows if it is not of the form C:/
	return volumeutil.MakeAbsolutePath(runtime.GOOS, hostsFilePath)
}

// makeHostsMount makes the mountpoint for the hosts file that the containers
// in a pod are injected with. podIPs is provided instead of podIP as podIPs
// are present even if dual-stack feature flag is not enabled.
func makeHostsMount(podDir string, podIPs []string, hostName, hostDomainName string, hostAliases []v1.HostAlias, useHostNetwork bool) (*kubecontainer.Mount, error) {
	hostsFilePath := getEtcHostsPath(podDir)
	if err := ensureHostsFile(hostsFilePath, podIPs, hostName, hostDomainName, hostAliases, useHostNetwork); err != nil {
		return nil, err
	}
	return &kubecontainer.Mount{
		Name:           "k8s-managed-etc-hosts",
		ContainerPath:  etcHostsPath,
		HostPath:       hostsFilePath,
		ReadOnly:       false,
		SELinuxRelabel: true,
	}, nil
}

// ensureHostsFile ensures that the given host file has an up-to-date ip, host
// name, and domain name.
func ensureHostsFile(fileName string, hostIPs []string, hostName, hostDomainName string, hostAliases []v1.HostAlias, useHostNetwork bool) error {
	var hostsFileContent []byte
	var err error

	if useHostNetwork {
		// if Pod is using host network, read hosts file from the node's filesystem.
		// `etcHostsPath` references the location of the hosts file on the node.
		// `/etc/hosts` for *nix systems.
		hostsFileContent, err = nodeHostsFileContent(etcHostsPath, hostAliases)
		if err != nil {
			return err
		}
	} else {
		// if Pod is not using host network, create a managed hosts file with Pod IP and other information.
		hostsFileContent = managedHostsFileContent(hostIPs, hostName, hostDomainName, hostAliases)
	}

<<<<<<< HEAD
	return os.WriteFile(fileName, hostsFileContent, 0644)
=======
	hostsFilePerm := os.FileMode(0644)
	if err := os.WriteFile(fileName, hostsFileContent, hostsFilePerm); err != nil {
		return err
	}
	return os.Chmod(fileName, hostsFilePerm)
>>>>>>> acfd0dd7
}

// nodeHostsFileContent reads the content of node's hosts file.
func nodeHostsFileContent(hostsFilePath string, hostAliases []v1.HostAlias) ([]byte, error) {
	hostsFileContent, err := os.ReadFile(hostsFilePath)
	if err != nil {
		return nil, err
	}
	var buffer bytes.Buffer
	buffer.WriteString(managedHostsHeaderWithHostNetwork)
	buffer.Write(hostsFileContent)
	buffer.Write(hostsEntriesFromHostAliases(hostAliases))
	return buffer.Bytes(), nil
}

// managedHostsFileContent generates the content of the managed etc hosts based on Pod IPs and other
// information.
func managedHostsFileContent(hostIPs []string, hostName, hostDomainName string, hostAliases []v1.HostAlias) []byte {
	var buffer bytes.Buffer
	buffer.WriteString(managedHostsHeader)
	buffer.WriteString("127.0.0.1\tlocalhost\n")                      // ipv4 localhost
	buffer.WriteString("::1\tlocalhost ip6-localhost ip6-loopback\n") // ipv6 localhost
	buffer.WriteString("fe00::0\tip6-localnet\n")
	buffer.WriteString("fe00::0\tip6-mcastprefix\n")
	buffer.WriteString("fe00::1\tip6-allnodes\n")
	buffer.WriteString("fe00::2\tip6-allrouters\n")
	if len(hostDomainName) > 0 {
		// host entry generated for all IPs in podIPs
		// podIPs field is populated for clusters even
		// dual-stack feature flag is not enabled.
		for _, hostIP := range hostIPs {
			buffer.WriteString(fmt.Sprintf("%s\t%s.%s\t%s\n", hostIP, hostName, hostDomainName, hostName))
		}
	} else {
		for _, hostIP := range hostIPs {
			buffer.WriteString(fmt.Sprintf("%s\t%s\n", hostIP, hostName))
		}
	}
	buffer.Write(hostsEntriesFromHostAliases(hostAliases))
	return buffer.Bytes()
}

func hostsEntriesFromHostAliases(hostAliases []v1.HostAlias) []byte {
	if len(hostAliases) == 0 {
		return []byte{}
	}

	var buffer bytes.Buffer
	buffer.WriteString("\n")
	buffer.WriteString("# Entries added by HostAliases.\n")
	// for each IP, write all aliases onto single line in hosts file
	for _, hostAlias := range hostAliases {
		buffer.WriteString(fmt.Sprintf("%s\t%s\n", hostAlias.IP, strings.Join(hostAlias.Hostnames, "\t")))
	}
	return buffer.Bytes()
}

// truncatePodHostnameIfNeeded truncates the pod hostname if it's longer than 63 chars.
func truncatePodHostnameIfNeeded(podName, hostname string) (string, error) {
	// Cap hostname at 63 chars (specification is 64bytes which is 63 chars and the null terminating char).
	const hostnameMaxLen = 63
	if len(hostname) <= hostnameMaxLen {
		return hostname, nil
	}
	truncated := hostname[:hostnameMaxLen]
	klog.ErrorS(nil, "Hostname for pod was too long, truncated it", "podName", podName, "hostnameMaxLen", hostnameMaxLen, "truncatedHostname", truncated)
	// hostname should not end with '-' or '.'
	truncated = strings.TrimRight(truncated, "-.")
	if len(truncated) == 0 {
		// This should never happen.
		return "", fmt.Errorf("hostname for pod %q was invalid: %q", podName, hostname)
	}
	return truncated, nil
}

// GetOrCreateUserNamespaceMappings returns the configuration for the sandbox user namespace
func (kl *Kubelet) GetOrCreateUserNamespaceMappings(pod *v1.Pod) (*runtimeapi.UserNamespace, error) {
	return kl.usernsManager.GetOrCreateUserNamespaceMappings(pod)
}

// GeneratePodHostNameAndDomain creates a hostname and domain name for a pod,
// given that pod's spec and annotations or returns an error.
func (kl *Kubelet) GeneratePodHostNameAndDomain(pod *v1.Pod) (string, string, error) {
	clusterDomain := kl.dnsConfigurer.ClusterDomain

	hostname := pod.Name
	if len(pod.Spec.Hostname) > 0 {
		if msgs := utilvalidation.IsDNS1123Label(pod.Spec.Hostname); len(msgs) != 0 {
			return "", "", fmt.Errorf("pod Hostname %q is not a valid DNS label: %s", pod.Spec.Hostname, strings.Join(msgs, ";"))
		}
		hostname = pod.Spec.Hostname
	}

	hostname, err := truncatePodHostnameIfNeeded(pod.Name, hostname)
	if err != nil {
		return "", "", err
	}

	hostDomain := ""
	if len(pod.Spec.Subdomain) > 0 {
		if msgs := utilvalidation.IsDNS1123Label(pod.Spec.Subdomain); len(msgs) != 0 {
			return "", "", fmt.Errorf("pod Subdomain %q is not a valid DNS label: %s", pod.Spec.Subdomain, strings.Join(msgs, ";"))
		}
		hostDomain = fmt.Sprintf("%s.%s.svc.%s", pod.Spec.Subdomain, pod.Namespace, clusterDomain)
	}

	return hostname, hostDomain, nil
}

// GetPodCgroupParent gets pod cgroup parent from container manager.
func (kl *Kubelet) GetPodCgroupParent(pod *v1.Pod) string {
	pcm := kl.containerManager.NewPodContainerManager()
	_, cgroupParent := pcm.GetPodContainerName(pod)
	return cgroupParent
}

// GenerateRunContainerOptions generates the RunContainerOptions, which can be used by
// the container runtime to set parameters for launching a container.
func (kl *Kubelet) GenerateRunContainerOptions(ctx context.Context, pod *v1.Pod, container *v1.Container, podIP string, podIPs []string) (*kubecontainer.RunContainerOptions, func(), error) {
	opts, err := kl.containerManager.GetResources(pod, container)
	if err != nil {
		return nil, nil, err
	}
	// The value of hostname is the short host name and it is sent to makeMounts to create /etc/hosts file.
	hostname, hostDomainName, err := kl.GeneratePodHostNameAndDomain(pod)
	if err != nil {
		return nil, nil, err
	}
	// nodename will be equals to hostname if SetHostnameAsFQDN is nil or false. If SetHostnameFQDN
	// is true and hostDomainName is defined, nodename will be the FQDN (hostname.hostDomainName)
	nodename, err := util.GetNodenameForKernel(hostname, hostDomainName, pod.Spec.SetHostnameAsFQDN)
	if err != nil {
		return nil, nil, err
	}
	opts.Hostname = nodename
	podName := volumeutil.GetUniquePodName(pod)
	volumes := kl.volumeManager.GetMountedVolumesForPod(podName)

	blkutil := volumepathhandler.NewBlockVolumePathHandler()
	blkVolumes, err := kl.makeBlockVolumes(pod, container, volumes, blkutil)
	if err != nil {
		return nil, nil, err
	}
	opts.Devices = append(opts.Devices, blkVolumes...)

	envs, err := kl.makeEnvironmentVariables(pod, container, podIP, podIPs)
	if err != nil {
		return nil, nil, err
	}
	opts.Envs = append(opts.Envs, envs...)

	// only podIPs is sent to makeMounts, as podIPs is populated even if dual-stack feature flag is not enabled.
	mounts, cleanupAction, err := makeMounts(pod, kl.getPodDir(pod.UID), container, hostname, hostDomainName, podIPs, volumes, kl.hostutil, kl.subpather, opts.Envs)
	if err != nil {
		return nil, cleanupAction, err
	}
	opts.Mounts = append(opts.Mounts, mounts...)

	// adding TerminationMessagePath on Windows is only allowed if ContainerD is used. Individual files cannot
	// be mounted as volumes using Docker for Windows.
	if len(container.TerminationMessagePath) != 0 {
		p := kl.getPodContainerDir(pod.UID, container.Name)
		if err := os.MkdirAll(p, 0750); err != nil {
			klog.ErrorS(err, "Error on creating dir", "path", p)
		} else {
			opts.PodContainerDir = p
		}
	}

<<<<<<< HEAD
	// only do this check if the experimental behavior is enabled, otherwise allow it to default to false
	if kl.experimentalHostUserNamespaceDefaulting {
		opts.EnableHostUserNamespace = kl.enableHostUserNamespace(ctx, pod)
	}

=======
>>>>>>> acfd0dd7
	return opts, cleanupAction, nil
}

var masterServices = sets.NewString("kubernetes")

// getServiceEnvVarMap makes a map[string]string of env vars for services a
// pod in namespace ns should see.
func (kl *Kubelet) getServiceEnvVarMap(ns string, enableServiceLinks bool) (map[string]string, error) {
	var (
		serviceMap = make(map[string]*v1.Service)
		m          = make(map[string]string)
	)

	// Get all service resources from the master (via a cache),
	// and populate them into service environment variables.
	if kl.serviceLister == nil {
		// Kubelets without masters (e.g. plain GCE ContainerVM) don't set env vars.
		return m, nil
	}
	services, err := kl.serviceLister.List(labels.Everything())
	if err != nil {
		return m, fmt.Errorf("failed to list services when setting up env vars")
	}

	// project the services in namespace ns onto the master services
	for i := range services {
		service := services[i]
		// ignore services where ClusterIP is "None" or empty
		if !v1helper.IsServiceIPSet(service) {
			continue
		}
		serviceName := service.Name

		// We always want to add environment variabled for master services
		// from the default namespace, even if enableServiceLinks is false.
		// We also add environment variables for other services in the same
		// namespace, if enableServiceLinks is true.
		if service.Namespace == metav1.NamespaceDefault && masterServices.Has(serviceName) {
			if _, exists := serviceMap[serviceName]; !exists {
				serviceMap[serviceName] = service
			}
		} else if service.Namespace == ns && enableServiceLinks {
			serviceMap[serviceName] = service
		}
	}

	mappedServices := []*v1.Service{}
	for key := range serviceMap {
		mappedServices = append(mappedServices, serviceMap[key])
	}

	for _, e := range envvars.FromServices(mappedServices) {
		m[e.Name] = e.Value
	}
	return m, nil
}

// Make the environment variables for a pod in the given namespace.
func (kl *Kubelet) makeEnvironmentVariables(pod *v1.Pod, container *v1.Container, podIP string, podIPs []string) ([]kubecontainer.EnvVar, error) {
	if pod.Spec.EnableServiceLinks == nil {
		return nil, fmt.Errorf("nil pod.spec.enableServiceLinks encountered, cannot construct envvars")
	}

	// If the pod originates from the kube-api, when we know that the kube-apiserver is responding and the kubelet's credentials are valid.
	// Knowing this, it is reasonable to wait until the service lister has synchronized at least once before attempting to build
	// a service env var map.  This doesn't present the race below from happening entirely, but it does prevent the "obvious"
	// failure case of services simply not having completed a list operation that can reasonably be expected to succeed.
	// One common case this prevents is a kubelet restart reading pods before services and some pod not having the
	// KUBERNETES_SERVICE_HOST injected because we didn't wait a short time for services to sync before proceeding.
	// The KUBERNETES_SERVICE_HOST link is special because it is unconditionally injected into pods and is read by the
	// in-cluster-config for pod clients
	if !kubetypes.IsStaticPod(pod) && !kl.serviceHasSynced() {
		return nil, fmt.Errorf("services have not yet been read at least once, cannot construct envvars")
	}

	var result []kubecontainer.EnvVar
	// Note:  These are added to the docker Config, but are not included in the checksum computed
	// by kubecontainer.HashContainer(...).  That way, we can still determine whether an
	// v1.Container is already running by its hash. (We don't want to restart a container just
	// because some service changed.)
	//
	// Note that there is a race between Kubelet seeing the pod and kubelet seeing the service.
	// To avoid this users can: (1) wait between starting a service and starting; or (2) detect
	// missing service env var and exit and be restarted; or (3) use DNS instead of env vars
	// and keep trying to resolve the DNS name of the service (recommended).
	serviceEnv, err := kl.getServiceEnvVarMap(pod.Namespace, *pod.Spec.EnableServiceLinks)
	if err != nil {
		return result, err
	}

	var (
		configMaps = make(map[string]*v1.ConfigMap)
		secrets    = make(map[string]*v1.Secret)
		tmpEnv     = make(map[string]string)
	)

	// Env will override EnvFrom variables.
	// Process EnvFrom first then allow Env to replace existing values.
	for _, envFrom := range container.EnvFrom {
		switch {
		case envFrom.ConfigMapRef != nil:
			cm := envFrom.ConfigMapRef
			name := cm.Name
			configMap, ok := configMaps[name]
			if !ok {
				if kl.kubeClient == nil {
					return result, fmt.Errorf("couldn't get configMap %v/%v, no kubeClient defined", pod.Namespace, name)
				}
				optional := cm.Optional != nil && *cm.Optional
				configMap, err = kl.configMapManager.GetConfigMap(pod.Namespace, name)
				if err != nil {
					if errors.IsNotFound(err) && optional {
						// ignore error when marked optional
						continue
					}
					return result, err
				}
				configMaps[name] = configMap
			}

			invalidKeys := []string{}
			for k, v := range configMap.Data {
				if len(envFrom.Prefix) > 0 {
					k = envFrom.Prefix + k
				}
				if errMsgs := utilvalidation.IsEnvVarName(k); len(errMsgs) != 0 {
					invalidKeys = append(invalidKeys, k)
					continue
				}
				tmpEnv[k] = v
			}
			if len(invalidKeys) > 0 {
				sort.Strings(invalidKeys)
				kl.recorder.Eventf(pod, v1.EventTypeWarning, "InvalidEnvironmentVariableNames", "Keys [%s] from the EnvFrom configMap %s/%s were skipped since they are considered invalid environment variable names.", strings.Join(invalidKeys, ", "), pod.Namespace, name)
			}
		case envFrom.SecretRef != nil:
			s := envFrom.SecretRef
			name := s.Name
			secret, ok := secrets[name]
			if !ok {
				if kl.kubeClient == nil {
					return result, fmt.Errorf("couldn't get secret %v/%v, no kubeClient defined", pod.Namespace, name)
				}
				optional := s.Optional != nil && *s.Optional
				secret, err = kl.secretManager.GetSecret(pod.Namespace, name)
				if err != nil {
					if errors.IsNotFound(err) && optional {
						// ignore error when marked optional
						continue
					}
					return result, err
				}
				secrets[name] = secret
			}

			invalidKeys := []string{}
			for k, v := range secret.Data {
				if len(envFrom.Prefix) > 0 {
					k = envFrom.Prefix + k
				}
				if errMsgs := utilvalidation.IsEnvVarName(k); len(errMsgs) != 0 {
					invalidKeys = append(invalidKeys, k)
					continue
				}
				tmpEnv[k] = string(v)
			}
			if len(invalidKeys) > 0 {
				sort.Strings(invalidKeys)
				kl.recorder.Eventf(pod, v1.EventTypeWarning, "InvalidEnvironmentVariableNames", "Keys [%s] from the EnvFrom secret %s/%s were skipped since they are considered invalid environment variable names.", strings.Join(invalidKeys, ", "), pod.Namespace, name)
			}
		}
	}

	// Determine the final values of variables:
	//
	// 1.  Determine the final value of each variable:
	//     a.  If the variable's Value is set, expand the `$(var)` references to other
	//         variables in the .Value field; the sources of variables are the declared
	//         variables of the container and the service environment variables
	//     b.  If a source is defined for an environment variable, resolve the source
	// 2.  Create the container's environment in the order variables are declared
	// 3.  Add remaining service environment vars
	var (
		mappingFunc = expansion.MappingFuncFor(tmpEnv, serviceEnv)
	)
	for _, envVar := range container.Env {
		runtimeVal := envVar.Value
		if runtimeVal != "" {
			// Step 1a: expand variable references
			runtimeVal = expansion.Expand(runtimeVal, mappingFunc)
		} else if envVar.ValueFrom != nil {
			// Step 1b: resolve alternate env var sources
			switch {
			case envVar.ValueFrom.FieldRef != nil:
				runtimeVal, err = kl.podFieldSelectorRuntimeValue(envVar.ValueFrom.FieldRef, pod, podIP, podIPs)
				if err != nil {
					return result, err
				}
			case envVar.ValueFrom.ResourceFieldRef != nil:
				defaultedPod, defaultedContainer, err := kl.defaultPodLimitsForDownwardAPI(pod, container)
				if err != nil {
					return result, err
				}
				runtimeVal, err = containerResourceRuntimeValue(envVar.ValueFrom.ResourceFieldRef, defaultedPod, defaultedContainer)
				if err != nil {
					return result, err
				}
			case envVar.ValueFrom.ConfigMapKeyRef != nil:
				cm := envVar.ValueFrom.ConfigMapKeyRef
				name := cm.Name
				key := cm.Key
				optional := cm.Optional != nil && *cm.Optional
				configMap, ok := configMaps[name]
				if !ok {
					if kl.kubeClient == nil {
						return result, fmt.Errorf("couldn't get configMap %v/%v, no kubeClient defined", pod.Namespace, name)
					}
					configMap, err = kl.configMapManager.GetConfigMap(pod.Namespace, name)
					if err != nil {
						if errors.IsNotFound(err) && optional {
							// ignore error when marked optional
							continue
						}
						return result, err
					}
					configMaps[name] = configMap
				}
				runtimeVal, ok = configMap.Data[key]
				if !ok {
					if optional {
						continue
					}
					return result, fmt.Errorf("couldn't find key %v in ConfigMap %v/%v", key, pod.Namespace, name)
				}
			case envVar.ValueFrom.SecretKeyRef != nil:
				s := envVar.ValueFrom.SecretKeyRef
				name := s.Name
				key := s.Key
				optional := s.Optional != nil && *s.Optional
				secret, ok := secrets[name]
				if !ok {
					if kl.kubeClient == nil {
						return result, fmt.Errorf("couldn't get secret %v/%v, no kubeClient defined", pod.Namespace, name)
					}
					secret, err = kl.secretManager.GetSecret(pod.Namespace, name)
					if err != nil {
						if errors.IsNotFound(err) && optional {
							// ignore error when marked optional
							continue
						}
						return result, err
					}
					secrets[name] = secret
				}
				runtimeValBytes, ok := secret.Data[key]
				if !ok {
					if optional {
						continue
					}
					return result, fmt.Errorf("couldn't find key %v in Secret %v/%v", key, pod.Namespace, name)
				}
				runtimeVal = string(runtimeValBytes)
			}
		}

		tmpEnv[envVar.Name] = runtimeVal
	}

	// Append the env vars
	for k, v := range tmpEnv {
		result = append(result, kubecontainer.EnvVar{Name: k, Value: v})
	}

	// Append remaining service env vars.
	for k, v := range serviceEnv {
		// Accesses apiserver+Pods.
		// So, the master may set service env vars, or kubelet may.  In case both are doing
		// it, we skip the key from the kubelet-generated ones so we don't have duplicate
		// env vars.
		// TODO: remove this next line once all platforms use apiserver+Pods.
		if _, present := tmpEnv[k]; !present {
			result = append(result, kubecontainer.EnvVar{Name: k, Value: v})
		}
	}
	return result, nil
}

// podFieldSelectorRuntimeValue returns the runtime value of the given
// selector for a pod.
func (kl *Kubelet) podFieldSelectorRuntimeValue(fs *v1.ObjectFieldSelector, pod *v1.Pod, podIP string, podIPs []string) (string, error) {
	internalFieldPath, _, err := podshelper.ConvertDownwardAPIFieldLabel(fs.APIVersion, fs.FieldPath, "")
	if err != nil {
		return "", err
	}

	// make podIPs order match node IP family preference #97979
	podIPs = kl.sortPodIPs(podIPs)
	if len(podIPs) > 0 {
		podIP = podIPs[0]
	}

	switch internalFieldPath {
	case "spec.nodeName":
		return pod.Spec.NodeName, nil
	case "spec.serviceAccountName":
		return pod.Spec.ServiceAccountName, nil
	case "status.hostIP":
		hostIPs, err := kl.getHostIPsAnyWay()
		if err != nil {
			return "", err
		}
		return hostIPs[0].String(), nil
	case "status.hostIPs":
		if !utilfeature.DefaultFeatureGate.Enabled(features.PodHostIPs) {
			return "", nil
		}
		hostIPs, err := kl.getHostIPsAnyWay()
		if err != nil {
			return "", err
		}
		ips := make([]string, 0, len(hostIPs))
		for _, ip := range hostIPs {
			ips = append(ips, ip.String())
		}
		return strings.Join(ips, ","), nil
	case "status.podIP":
		return podIP, nil
	case "status.podIPs":
		return strings.Join(podIPs, ","), nil
	}
	return fieldpath.ExtractFieldPathAsString(pod, internalFieldPath)
}

// containerResourceRuntimeValue returns the value of the provided container resource
func containerResourceRuntimeValue(fs *v1.ResourceFieldSelector, pod *v1.Pod, container *v1.Container) (string, error) {
	containerName := fs.ContainerName
	if len(containerName) == 0 {
		return resource.ExtractContainerResourceValue(fs, container)
	}
	return resource.ExtractResourceValueByContainerName(fs, pod, containerName)
}

// killPod instructs the container runtime to kill the pod. This method requires that
// the pod status contains the result of the last syncPod, otherwise it may fail to
// terminate newly created containers and sandboxes.
func (kl *Kubelet) killPod(ctx context.Context, pod *v1.Pod, p kubecontainer.Pod, gracePeriodOverride *int64) error {
	// Call the container runtime KillPod method which stops all known running containers of the pod
	if err := kl.containerRuntime.KillPod(ctx, pod, p, gracePeriodOverride); err != nil {
		return err
	}
	if err := kl.containerManager.UpdateQOSCgroups(); err != nil {
		klog.V(2).InfoS("Failed to update QoS cgroups while killing pod", "err", err)
	}
	return nil
}

// makePodDataDirs creates the dirs for the pod datas.
func (kl *Kubelet) makePodDataDirs(pod *v1.Pod) error {
	uid := pod.UID
	if err := os.MkdirAll(kl.getPodDir(uid), 0750); err != nil && !os.IsExist(err) {
		return err
	}
	if err := os.MkdirAll(kl.getPodVolumesDir(uid), 0750); err != nil && !os.IsExist(err) {
		return err
	}
	if err := os.MkdirAll(kl.getPodPluginsDir(uid), 0750); err != nil && !os.IsExist(err) {
		return err
	}
	return nil
}

// getPullSecretsForPod inspects the Pod and retrieves the referenced pull
// secrets.
func (kl *Kubelet) getPullSecretsForPod(pod *v1.Pod) []v1.Secret {
	pullSecrets := []v1.Secret{}
	failedPullSecrets := []string{}

	for _, secretRef := range pod.Spec.ImagePullSecrets {
		if len(secretRef.Name) == 0 {
			// API validation permitted entries with empty names (https://issue.k8s.io/99454#issuecomment-787838112).
			// Ignore to avoid unnecessary warnings.
			continue
		}
		secret, err := kl.secretManager.GetSecret(pod.Namespace, secretRef.Name)
		if err != nil {
			klog.InfoS("Unable to retrieve pull secret, the image pull may not succeed.", "pod", klog.KObj(pod), "secret", klog.KObj(secret), "err", err)
			failedPullSecrets = append(failedPullSecrets, secretRef.Name)
			continue
		}

		pullSecrets = append(pullSecrets, *secret)
	}

	if len(failedPullSecrets) > 0 {
		kl.recorder.Eventf(pod, v1.EventTypeWarning, "FailedToRetrieveImagePullSecret", "Unable to retrieve some image pull secrets (%s); attempting to pull the image may not succeed.", strings.Join(failedPullSecrets, ", "))
	}

	return pullSecrets
}

// PodCouldHaveRunningContainers returns true if the pod with the given UID could still have running
// containers. This returns false if the pod has not yet been started or the pod is unknown.
func (kl *Kubelet) PodCouldHaveRunningContainers(pod *v1.Pod) bool {
<<<<<<< HEAD
	if kl.podWorkers.CouldHaveRunningContainers(pod.UID) {
		return true
	}

	// Check if pod might need to unprepare resources before termination
	// NOTE: This is a temporary solution. This call is here to avoid changing
	// status manager and its tests.
	// TODO: extend PodDeletionSafetyProvider interface and implement it
	// in a separate Kubelet method.
	if utilfeature.DefaultFeatureGate.Enabled(features.DynamicResourceAllocation) {
		if kl.containerManager.PodMightNeedToUnprepareResources(pod.UID) {
			return true
		}
	}
	return false
}

// PodResourcesAreReclaimed returns true if all required node-level resources that a pod was consuming have
// been reclaimed by the kubelet.  Reclaiming resources is a prerequisite to deleting a pod from the API server.
func (kl *Kubelet) PodResourcesAreReclaimed(pod *v1.Pod, status v1.PodStatus) bool {
=======
>>>>>>> acfd0dd7
	if kl.podWorkers.CouldHaveRunningContainers(pod.UID) {
		return true
	}

	// Check if pod might need to unprepare resources before termination
	// NOTE: This is a temporary solution. This call is here to avoid changing
	// status manager and its tests.
	// TODO: extend PodDeletionSafetyProvider interface and implement it
	// in a separate Kubelet method.
	if utilfeature.DefaultFeatureGate.Enabled(features.DynamicResourceAllocation) {
		if kl.containerManager.PodMightNeedToUnprepareResources(pod.UID) {
			return true
		}
	}
	return false
}

// PodIsFinished returns true if SyncTerminatedPod is finished, ie.
// all required node-level resources that a pod was consuming have
// been reclaimed by the kubelet.
func (kl *Kubelet) PodIsFinished(pod *v1.Pod) bool {
	return kl.podWorkers.ShouldPodBeFinished(pod.UID)
}

// filterOutInactivePods returns pods that are not in a terminal phase
// or are known to be fully terminated. This method should only be used
// when the set of pods being filtered is upstream of the pod worker, i.e.
// the pods the pod manager is aware of.
func (kl *Kubelet) filterOutInactivePods(pods []*v1.Pod) []*v1.Pod {
	filteredPods := make([]*v1.Pod, 0, len(pods))
	for _, p := range pods {
		// if a pod is fully terminated by UID, it should be excluded from the
		// list of pods
		if kl.podWorkers.IsPodKnownTerminated(p.UID) {
			continue
		}

		// terminal pods are considered inactive UNLESS they are actively terminating
		if kl.isAdmittedPodTerminal(p) && !kl.podWorkers.IsPodTerminationRequested(p.UID) {
			continue
		}

		filteredPods = append(filteredPods, p)
	}
	return filteredPods
}

// isAdmittedPodTerminal returns true if the provided config source pod is in
// a terminal phase, or if the Kubelet has already indicated the pod has reached
// a terminal phase but the config source has not accepted it yet. This method
// should only be used within the pod configuration loops that notify the pod
// worker, other components should treat the pod worker as authoritative.
func (kl *Kubelet) isAdmittedPodTerminal(pod *v1.Pod) bool {
	// pods are considered inactive if the config source has observed a
	// terminal phase (if the Kubelet recorded that the pod reached a terminal
	// phase the pod should never be restarted)
	if pod.Status.Phase == v1.PodSucceeded || pod.Status.Phase == v1.PodFailed {
		return true
	}
	// a pod that has been marked terminal within the Kubelet is considered
	// inactive (may have been rejected by Kubelet admision)
	if status, ok := kl.statusManager.GetPodStatus(pod.UID); ok {
		if status.Phase == v1.PodSucceeded || status.Phase == v1.PodFailed {
			return true
		}
	}
	return false
}

// removeOrphanedPodStatuses removes obsolete entries in podStatus where
// the pod is no longer considered bound to this node.
func (kl *Kubelet) removeOrphanedPodStatuses(pods []*v1.Pod, mirrorPods []*v1.Pod) {
	podUIDs := make(map[types.UID]bool)
	for _, pod := range pods {
		podUIDs[pod.UID] = true
	}
	for _, pod := range mirrorPods {
		podUIDs[pod.UID] = true
	}
	kl.statusManager.RemoveOrphanedStatuses(podUIDs)
}

// HandlePodCleanups performs a series of cleanup work, including terminating
// pod workers, killing unwanted pods, and removing orphaned volumes/pod
// directories. No config changes are sent to pod workers while this method
<<<<<<< HEAD
// is executing which means no new pods can appear.
// NOTE: This function is executed by the main sync loop, so it
// should not contain any blocking calls.
=======
// is executing which means no new pods can appear. After this method completes
// the desired state of the kubelet should be reconciled with the actual state
// in the pod worker and other pod-related components.
//
// This function is executed by the main sync loop, so it must execute quickly
// and all nested calls should be asynchronous. Any slow reconciliation actions
// should be performed by other components (like the volume manager). The duration
// of this call is the minimum latency for static pods to be restarted if they
// are updated with a fixed UID (most should use a dynamic UID), and no config
// updates are delivered to the pod workers while this method is running.
>>>>>>> acfd0dd7
func (kl *Kubelet) HandlePodCleanups(ctx context.Context) error {
	// The kubelet lacks checkpointing, so we need to introspect the set of pods
	// in the cgroup tree prior to inspecting the set of pods in our pod manager.
	// this ensures our view of the cgroup tree does not mistakenly observe pods
	// that are added after the fact...
	var (
		cgroupPods map[types.UID]cm.CgroupName
		err        error
	)
	if kl.cgroupsPerQOS {
		pcm := kl.containerManager.NewPodContainerManager()
		cgroupPods, err = pcm.GetAllPodsFromCgroups()
		if err != nil {
			return fmt.Errorf("failed to get list of pods that still exist on cgroup mounts: %v", err)
		}
	}

	allPods, mirrorPods, orphanedMirrorPodFullnames := kl.podManager.GetPodsAndMirrorPods()

	// Pod phase progresses monotonically. Once a pod has reached a final state,
	// it should never leave regardless of the restart policy. The statuses
	// of such pods should not be changed, and there is no need to sync them.
	// TODO: the logic here does not handle two cases:
	//   1. If the containers were removed immediately after they died, kubelet
	//      may fail to generate correct statuses, let alone filtering correctly.
	//   2. If kubelet restarted before writing the terminated status for a pod
	//      to the apiserver, it could still restart the terminated pod (even
	//      though the pod was not considered terminated by the apiserver).
	// These two conditions could be alleviated by checkpointing kubelet.

	// Stop the workers for terminated pods not in the config source
	klog.V(3).InfoS("Clean up pod workers for terminated pods")
	workingPods := kl.podWorkers.SyncKnownPods(allPods)

	// Reconcile: At this point the pod workers have been pruned to the set of
	// desired pods. Pods that must be restarted due to UID reuse, or leftover
	// pods from previous runs, are not known to the pod worker.

	allPodsByUID := make(map[types.UID]*v1.Pod)
	for _, pod := range allPods {
		allPodsByUID[pod.UID] = pod
	}

	// Identify the set of pods that have workers, which should be all pods
	// from config that are not terminated, as well as any terminating pods
	// that have already been removed from config. Pods that are terminating
	// will be added to possiblyRunningPods, to prevent overly aggressive
	// cleanup of pod cgroups.
	stringIfTrue := func(t bool) string {
		if t {
			return "true"
		}
		return ""
	}
	runningPods := make(map[types.UID]sets.Empty)
	possiblyRunningPods := make(map[types.UID]sets.Empty)
	for uid, sync := range workingPods {
		switch sync.State {
		case SyncPod:
			runningPods[uid] = struct{}{}
			possiblyRunningPods[uid] = struct{}{}
		case TerminatingPod:
			possiblyRunningPods[uid] = struct{}{}
		default:
		}
	}

<<<<<<< HEAD
	// Stop probing pods that are not running
	klog.V(3).InfoS("Clean up probes for terminated pods")
	kl.probeManager.CleanupPods(possiblyRunningPods)

	// Terminate any pods that are observed in the runtime but not
	// present in the list of known running pods from config.
	runningRuntimePods, err := kl.runtimeCache.GetPods(ctx)
	if err != nil {
=======
	// Retrieve the list of running containers from the runtime to perform cleanup.
	// We need the latest state to avoid delaying restarts of static pods that reuse
	// a UID.
	if err := kl.runtimeCache.ForceUpdateIfOlder(ctx, kl.clock.Now()); err != nil {
>>>>>>> acfd0dd7
		klog.ErrorS(err, "Error listing containers")
		return err
	}
	runningRuntimePods, err := kl.runtimeCache.GetPods(ctx)
	if err != nil {
		klog.ErrorS(err, "Error listing containers")
		return err
	}

	// Stop probing pods that are not running
	klog.V(3).InfoS("Clean up probes for terminated pods")
	kl.probeManager.CleanupPods(possiblyRunningPods)

	// Remove orphaned pod statuses not in the total list of known config pods
	klog.V(3).InfoS("Clean up orphaned pod statuses")
	kl.removeOrphanedPodStatuses(allPods, mirrorPods)
<<<<<<< HEAD
	// Note that we just killed the unwanted pods. This may not have reflected
	// in the cache. We need to bypass the cache to get the latest set of
	// running pods to clean up the volumes.
	// TODO: Evaluate the performance impact of bypassing the runtime cache.
	runningRuntimePods, err = kl.containerRuntime.GetPods(ctx, false)
	if err != nil {
		klog.ErrorS(err, "Error listing containers")
		return err
	}
=======
>>>>>>> acfd0dd7

	// Remove orphaned pod user namespace allocations (if any).
	klog.V(3).InfoS("Clean up orphaned pod user namespace allocations")
	if err = kl.usernsManager.CleanupOrphanedPodUsernsAllocations(allPods, runningRuntimePods); err != nil {
		klog.ErrorS(err, "Failed cleaning up orphaned pod user namespaces allocations")
	}

	// Remove orphaned volumes from pods that are known not to have any
	// containers. Note that we pass all pods (including terminated pods) to
	// the function, so that we don't remove volumes associated with terminated
	// but not yet deleted pods.
	// TODO: this method could more aggressively cleanup terminated pods
	// in the future (volumes, mount dirs, logs, and containers could all be
	// better separated)
	klog.V(3).InfoS("Clean up orphaned pod directories")
	err = kl.cleanupOrphanedPodDirs(allPods, runningRuntimePods)
	if err != nil {
		// We want all cleanup tasks to be run even if one of them failed. So
		// we just log an error here and continue other cleanup tasks.
		// This also applies to the other clean up tasks.
		klog.ErrorS(err, "Failed cleaning up orphaned pod directories")
	}

	// Remove any orphaned mirror pods (mirror pods are tracked by name via the
	// pod worker)
	klog.V(3).InfoS("Clean up orphaned mirror pods")
	for _, podFullname := range orphanedMirrorPodFullnames {
		if !kl.podWorkers.IsPodForMirrorPodTerminatingByFullName(podFullname) {
			_, err := kl.mirrorPodClient.DeleteMirrorPod(podFullname, nil)
			if err != nil {
				klog.ErrorS(err, "Encountered error when deleting mirror pod", "podName", podFullname)
			} else {
				klog.V(3).InfoS("Deleted mirror pod", "podName", podFullname)
			}
		}
	}

	// After pruning pod workers for terminated pods get the list of active pods for
	// metrics and to determine restarts.
	activePods := kl.filterOutInactivePods(allPods)
	allRegularPods, allStaticPods := splitPodsByStatic(allPods)
	activeRegularPods, activeStaticPods := splitPodsByStatic(activePods)
	metrics.DesiredPodCount.WithLabelValues("").Set(float64(len(allRegularPods)))
	metrics.DesiredPodCount.WithLabelValues("true").Set(float64(len(allStaticPods)))
	metrics.ActivePodCount.WithLabelValues("").Set(float64(len(activeRegularPods)))
	metrics.ActivePodCount.WithLabelValues("true").Set(float64(len(activeStaticPods)))
	metrics.MirrorPodCount.Set(float64(len(mirrorPods)))

	// At this point, the pod worker is aware of which pods are not desired (SyncKnownPods).
	// We now look through the set of active pods for those that the pod worker is not aware of
	// and deliver an update. The most common reason a pod is not known is because the pod was
	// deleted and recreated with the same UID while the pod worker was driving its lifecycle (very
	// very rare for API pods, common for static pods with fixed UIDs). Containers that may still
	// be running from a previous execution must be reconciled by the pod worker's sync method.
	// We must use active pods because that is the set of admitted pods (podManager includes pods
	// that will never be run, and statusManager tracks already rejected pods).
	var restartCount, restartCountStatic int
	for _, desiredPod := range activePods {
		if _, knownPod := workingPods[desiredPod.UID]; knownPod {
			continue
		}

		klog.V(3).InfoS("Pod will be restarted because it is in the desired set and not known to the pod workers (likely due to UID reuse)", "podUID", desiredPod.UID)
		isStatic := kubetypes.IsStaticPod(desiredPod)
		pod, mirrorPod, wasMirror := kl.podManager.GetPodAndMirrorPod(desiredPod)
		if pod == nil || wasMirror {
			klog.V(2).InfoS("Programmer error, restartable pod was a mirror pod but activePods should never contain a mirror pod", "podUID", desiredPod.UID)
			continue
		}
		kl.podWorkers.UpdatePod(UpdatePodOptions{
			UpdateType: kubetypes.SyncPodCreate,
			Pod:        pod,
			MirrorPod:  mirrorPod,
		})

		// the desired pod is now known as well
		workingPods[desiredPod.UID] = PodWorkerSync{State: SyncPod, HasConfig: true, Static: isStatic}
		if isStatic {
			// restartable static pods are the normal case
			restartCountStatic++
		} else {
			// almost certainly means shenanigans, as API pods should never have the same UID after being deleted and recreated
			// unless there is a major API violation
			restartCount++
		}
	}
	metrics.RestartedPodTotal.WithLabelValues("true").Add(float64(restartCountStatic))
	metrics.RestartedPodTotal.WithLabelValues("").Add(float64(restartCount))

	// Complete termination of deleted pods that are not runtime pods (don't have
	// running containers), are terminal, and are not known to pod workers.
	// An example is pods rejected during kubelet admission that have never
	// started before (i.e. does not have an orphaned pod).
	// Adding the pods with SyncPodKill to pod workers allows to proceed with
	// force-deletion of such pods, yet preventing re-entry of the routine in the
	// next invocation of HandlePodCleanups.
	for _, pod := range kl.filterTerminalPodsToDelete(allPods, runningRuntimePods, workingPods) {
		klog.V(3).InfoS("Handling termination and deletion of the pod to pod workers", "pod", klog.KObj(pod), "podUID", pod.UID)
		kl.podWorkers.UpdatePod(UpdatePodOptions{
			UpdateType: kubetypes.SyncPodKill,
			Pod:        pod,
		})
	}

	// Finally, terminate any pods that are observed in the runtime but not present in the list of
	// known running pods from config. If we do terminate running runtime pods that will happen
	// asynchronously in the background and those will be processed in the next invocation of
	// HandlePodCleanups.
	var orphanCount int
	for _, runningPod := range runningRuntimePods {
		// If there are orphaned pod resources in CRI that are unknown to the pod worker, terminate them
		// now. Since housekeeping is exclusive to other pod worker updates, we know that no pods have
		// been added to the pod worker in the meantime. Note that pods that are not visible in the runtime
		// but which were previously known are terminated by SyncKnownPods().
		_, knownPod := workingPods[runningPod.ID]
		if !knownPod {
			one := int64(1)
			killPodOptions := &KillPodOptions{
				PodTerminationGracePeriodSecondsOverride: &one,
			}
			klog.V(2).InfoS("Clean up containers for orphaned pod we had not seen before", "podUID", runningPod.ID, "killPodOptions", killPodOptions)
			kl.podWorkers.UpdatePod(UpdatePodOptions{
				UpdateType:     kubetypes.SyncPodKill,
				RunningPod:     runningPod,
				KillPodOptions: killPodOptions,
			})

			// the running pod is now known as well
			workingPods[runningPod.ID] = PodWorkerSync{State: TerminatingPod, Orphan: true}
			orphanCount++
		}
	}
	metrics.OrphanedRuntimePodTotal.Add(float64(orphanCount))

	// Now that we have recorded any terminating pods, and added new pods that should be running,
	// record a summary here. Not all possible combinations of PodWorkerSync values are valid.
	counts := make(map[PodWorkerSync]int)
	for _, sync := range workingPods {
		counts[sync]++
	}
	for validSync, configState := range map[PodWorkerSync]string{
		{HasConfig: true, Static: true}:                "desired",
		{HasConfig: true, Static: false}:               "desired",
		{Orphan: true, HasConfig: true, Static: true}:  "orphan",
		{Orphan: true, HasConfig: true, Static: false}: "orphan",
		{Orphan: true, HasConfig: false}:               "runtime_only",
	} {
		for _, state := range []PodWorkerState{SyncPod, TerminatingPod, TerminatedPod} {
			validSync.State = state
			count := counts[validSync]
			delete(counts, validSync)
			staticString := stringIfTrue(validSync.Static)
			if !validSync.HasConfig {
				staticString = "unknown"
			}
			metrics.WorkingPodCount.WithLabelValues(state.String(), configState, staticString).Set(float64(count))
		}
	}
	if len(counts) > 0 {
		// in case a combination is lost
		klog.V(3).InfoS("Programmer error, did not report a kubelet_working_pods metric for a value returned by SyncKnownPods", "counts", counts)
	}

	// Remove any cgroups in the hierarchy for pods that are definitely no longer
	// running (not in the container runtime).
	if kl.cgroupsPerQOS {
		pcm := kl.containerManager.NewPodContainerManager()
		klog.V(3).InfoS("Clean up orphaned pod cgroups")
		kl.cleanupOrphanedPodCgroups(pcm, cgroupPods, possiblyRunningPods)
	}

	// Cleanup any backoff entries.
	kl.backOff.GC()
	return nil
}

// filterTerminalPodsToDelete returns terminal pods which are ready to be
// deleted by the status manager, but are not in pod workers.
// First, the check for deletionTimestamp is a performance optimization as we
// don't need to do anything with terminal pods without deletionTimestamp.
// Second, the check for terminal pods is to avoid race conditions of triggering
// deletion on Pending pods which are not yet added to pod workers.
// Third, the check to skip pods known to pod workers is that the lifecycle of
// such pods is already handled by pod workers.
// Finally, we skip runtime pods as their termination is handled separately in
// the HandlePodCleanups routine.
func (kl *Kubelet) filterTerminalPodsToDelete(allPods []*v1.Pod, runningRuntimePods []*kubecontainer.Pod, workingPods map[types.UID]PodWorkerSync) map[types.UID]*v1.Pod {
	terminalPodsToDelete := make(map[types.UID]*v1.Pod)
	for _, pod := range allPods {
		if pod.DeletionTimestamp == nil {
			// skip pods which don't have a deletion timestamp
			continue
		}
		if !podutil.IsPodPhaseTerminal(pod.Status.Phase) {
			// skip the non-terminal pods
			continue
		}
		if _, knownPod := workingPods[pod.UID]; knownPod {
			// skip pods known to pod workers
			continue
		}
		terminalPodsToDelete[pod.UID] = pod
	}
	for _, runningRuntimePod := range runningRuntimePods {
		// skip running runtime pods - they are handled by a dedicated routine
		// which terminates the containers
		delete(terminalPodsToDelete, runningRuntimePod.ID)
	}
	return terminalPodsToDelete
}

// splitPodsByStatic separates a list of desired pods from the pod manager into
// regular or static pods. Mirror pods are not valid config sources (a mirror pod
// being created cannot cause the Kubelet to start running a static pod) and are
// excluded.
func splitPodsByStatic(pods []*v1.Pod) (regular, static []*v1.Pod) {
	regular, static = make([]*v1.Pod, 0, len(pods)), make([]*v1.Pod, 0, len(pods))
	for _, pod := range pods {
		if kubetypes.IsMirrorPod(pod) {
			continue
		}
		if kubetypes.IsStaticPod(pod) {
			static = append(static, pod)
		} else {
			regular = append(regular, pod)
		}
	}
	return regular, static
}

// validateContainerLogStatus returns the container ID for the desired container to retrieve logs for, based on the state
// of the container. The previous flag will only return the logs for the last terminated container, otherwise, the current
// running container is preferred over a previous termination. If info about the container is not available then a specific
// error is returned to the end user.
func (kl *Kubelet) validateContainerLogStatus(podName string, podStatus *v1.PodStatus, containerName string, previous bool) (containerID kubecontainer.ContainerID, err error) {
	var cID string

	cStatus, found := podutil.GetContainerStatus(podStatus.ContainerStatuses, containerName)
	if !found {
		cStatus, found = podutil.GetContainerStatus(podStatus.InitContainerStatuses, containerName)
	}
	if !found {
		cStatus, found = podutil.GetContainerStatus(podStatus.EphemeralContainerStatuses, containerName)
	}
	if !found {
		return kubecontainer.ContainerID{}, fmt.Errorf("container %q in pod %q is not available", containerName, podName)
	}
	lastState := cStatus.LastTerminationState
	waiting, running, terminated := cStatus.State.Waiting, cStatus.State.Running, cStatus.State.Terminated

	switch {
	case previous:
		if lastState.Terminated == nil || lastState.Terminated.ContainerID == "" {
			return kubecontainer.ContainerID{}, fmt.Errorf("previous terminated container %q in pod %q not found", containerName, podName)
		}
		cID = lastState.Terminated.ContainerID

	case running != nil:
		cID = cStatus.ContainerID

	case terminated != nil:
		// in cases where the next container didn't start, terminated.ContainerID will be empty, so get logs from the lastState.Terminated.
		if terminated.ContainerID == "" {
			if lastState.Terminated != nil && lastState.Terminated.ContainerID != "" {
				cID = lastState.Terminated.ContainerID
			} else {
				return kubecontainer.ContainerID{}, fmt.Errorf("container %q in pod %q is terminated", containerName, podName)
			}
		} else {
			cID = terminated.ContainerID
		}

	case lastState.Terminated != nil:
		if lastState.Terminated.ContainerID == "" {
			return kubecontainer.ContainerID{}, fmt.Errorf("container %q in pod %q is terminated", containerName, podName)
		}
		cID = lastState.Terminated.ContainerID

	case waiting != nil:
		// output some info for the most common pending failures
		switch reason := waiting.Reason; reason {
		case images.ErrImagePull.Error():
			return kubecontainer.ContainerID{}, fmt.Errorf("container %q in pod %q is waiting to start: image can't be pulled", containerName, podName)
		case images.ErrImagePullBackOff.Error():
			return kubecontainer.ContainerID{}, fmt.Errorf("container %q in pod %q is waiting to start: trying and failing to pull image", containerName, podName)
		default:
			return kubecontainer.ContainerID{}, fmt.Errorf("container %q in pod %q is waiting to start: %v", containerName, podName, reason)
		}
	default:
		// unrecognized state
		return kubecontainer.ContainerID{}, fmt.Errorf("container %q in pod %q is waiting to start - no logs yet", containerName, podName)
	}

	return kubecontainer.ParseContainerID(cID), nil
}

// GetKubeletContainerLogs returns logs from the container
// TODO: this method is returning logs of random container attempts, when it should be returning the most recent attempt
// or all of them.
func (kl *Kubelet) GetKubeletContainerLogs(ctx context.Context, podFullName, containerName string, logOptions *v1.PodLogOptions, stdout, stderr io.Writer) error {
	// Pod workers periodically write status to statusManager. If status is not
	// cached there, something is wrong (or kubelet just restarted and hasn't
	// caught up yet). Just assume the pod is not ready yet.
	name, namespace, err := kubecontainer.ParsePodFullName(podFullName)
	if err != nil {
		return fmt.Errorf("unable to parse pod full name %q: %v", podFullName, err)
	}

	pod, ok := kl.GetPodByName(namespace, name)
	if !ok {
		return fmt.Errorf("pod %q cannot be found - no logs available", name)
	}

	// TODO: this should be using the podWorker's pod store as authoritative, since
	// the mirrorPod might still exist, the pod may have been force deleted but
	// is still terminating (users should be able to view logs of force deleted static pods
	// based on full name).
	var podUID types.UID
	pod, mirrorPod, wasMirror := kl.podManager.GetPodAndMirrorPod(pod)
	if wasMirror {
		if pod == nil {
			return fmt.Errorf("mirror pod %q does not have a corresponding pod", name)
		}
		podUID = mirrorPod.UID
	} else {
		podUID = pod.UID
	}

	podStatus, found := kl.statusManager.GetPodStatus(podUID)
	if !found {
		// If there is no cached status, use the status from the
		// config source (apiserver). This is useful if kubelet
		// has recently been restarted.
		podStatus = pod.Status
	}

	// TODO: Consolidate the logic here with kuberuntime.GetContainerLogs, here we convert container name to containerID,
	// but inside kuberuntime we convert container id back to container name and restart count.
	// TODO: After separate container log lifecycle management, we should get log based on the existing log files
	// instead of container status.
	containerID, err := kl.validateContainerLogStatus(pod.Name, &podStatus, containerName, logOptions.Previous)
	if err != nil {
		return err
	}

	// Do a zero-byte write to stdout before handing off to the container runtime.
	// This ensures at least one Write call is made to the writer when copying starts,
	// even if we then block waiting for log output from the container.
	if _, err := stdout.Write([]byte{}); err != nil {
		return err
	}

	return kl.containerRuntime.GetContainerLogs(ctx, pod, containerID, logOptions, stdout, stderr)
}

// getPhase returns the phase of a pod given its container info.
func getPhase(pod *v1.Pod, info []v1.ContainerStatus, podIsTerminal bool) v1.PodPhase {
	spec := pod.Spec
	pendingInitialization := 0
	failedInitialization := 0

	// regular init containers
	for _, container := range spec.InitContainers {
		if kubetypes.IsRestartableInitContainer(&container) {
			// Skip the restartable init containers here to handle them separately as
			// they are slightly different from the init containers in terms of the
			// pod phase.
			continue
		}

		containerStatus, ok := podutil.GetContainerStatus(info, container.Name)
		if !ok {
			pendingInitialization++
			continue
		}

		switch {
		case containerStatus.State.Running != nil:
			pendingInitialization++
		case containerStatus.State.Terminated != nil:
			if containerStatus.State.Terminated.ExitCode != 0 {
				failedInitialization++
			}
		case containerStatus.State.Waiting != nil:
			if containerStatus.LastTerminationState.Terminated != nil {
				if containerStatus.LastTerminationState.Terminated.ExitCode != 0 {
					failedInitialization++
				}
			} else {
				pendingInitialization++
			}
		default:
			pendingInitialization++
		}
	}

	// counters for restartable init and regular containers
	unknown := 0
	running := 0
	waiting := 0
	stopped := 0
	succeeded := 0

	// restartable init containers
	for _, container := range spec.InitContainers {
		if !kubetypes.IsRestartableInitContainer(&container) {
			// Skip the regular init containers, as they have been handled above.
			continue
		}
		containerStatus, ok := podutil.GetContainerStatus(info, container.Name)
		if !ok {
			unknown++
			continue
		}

		switch {
		case containerStatus.State.Running != nil:
			if containerStatus.Started == nil || !*containerStatus.Started {
				pendingInitialization++
			}
			running++
		case containerStatus.State.Terminated != nil:
			// Do nothing here, as terminated restartable init containers are not
			// taken into account for the pod phase.
		case containerStatus.State.Waiting != nil:
			if containerStatus.LastTerminationState.Terminated != nil {
				// Do nothing here, as terminated restartable init containers are not
				// taken into account for the pod phase.
			} else {
				pendingInitialization++
				waiting++
			}
		default:
			pendingInitialization++
			unknown++
		}
	}

	for _, container := range spec.Containers {
		containerStatus, ok := podutil.GetContainerStatus(info, container.Name)
		if !ok {
			unknown++
			continue
		}

		switch {
		case containerStatus.State.Running != nil:
			running++
		case containerStatus.State.Terminated != nil:
			stopped++
			if containerStatus.State.Terminated.ExitCode == 0 {
				succeeded++
			}
		case containerStatus.State.Waiting != nil:
			if containerStatus.LastTerminationState.Terminated != nil {
				stopped++
			} else {
				waiting++
			}
		default:
			unknown++
		}
	}

	if failedInitialization > 0 && spec.RestartPolicy == v1.RestartPolicyNever {
		return v1.PodFailed
	}

	switch {
	case pendingInitialization > 0 &&
		// This is needed to handle the case where the pod has been initialized but
		// the restartable init containers are restarting and the pod should not be
		// placed back into v1.PodPending since the regular containers have run.
		!kubecontainer.HasAnyRegularContainerStarted(&spec, info):
		fallthrough
	case waiting > 0:
		klog.V(5).InfoS("Pod waiting > 0, pending")
		// One or more containers has not been started
		return v1.PodPending
	case running > 0 && unknown == 0:
		// All containers have been started, and at least
		// one container is running
		return v1.PodRunning
	case running == 0 && stopped > 0 && unknown == 0:
		// The pod is terminal so its containers won't be restarted regardless
		// of the restart policy.
		if podIsTerminal {
			// TODO(#116484): Also assign terminal phase to static pods.
			if !kubetypes.IsStaticPod(pod) {
				// All regular containers are terminated in success and all restartable
				// init containers are stopped.
				if stopped == succeeded {
					return v1.PodSucceeded
				}
				// There is at least one failure
				return v1.PodFailed
			}
		}
		// All containers are terminated
		if spec.RestartPolicy == v1.RestartPolicyAlways {
			// All containers are in the process of restarting
			return v1.PodRunning
		}
		if stopped == succeeded {
			// RestartPolicy is not Always, all containers are terminated in success
			// and all restartable init containers are stopped.
			return v1.PodSucceeded
		}
		if spec.RestartPolicy == v1.RestartPolicyNever {
			// RestartPolicy is Never, and all containers are
			// terminated with at least one in failure
			return v1.PodFailed
		}
		// RestartPolicy is OnFailure, and at least one in failure
		// and in the process of restarting
		return v1.PodRunning
	default:
		klog.V(5).InfoS("Pod default case, pending")
		return v1.PodPending
	}
}

func (kl *Kubelet) determinePodResizeStatus(pod *v1.Pod, podStatus *v1.PodStatus) v1.PodResizeStatus {
	var podResizeStatus v1.PodResizeStatus
	specStatusDiffer := false
	for _, c := range pod.Spec.Containers {
		if cs, ok := podutil.GetContainerStatus(podStatus.ContainerStatuses, c.Name); ok {
			if cs.Resources != nil && !cmp.Equal(c.Resources, *cs.Resources) {
				specStatusDiffer = true
				break
			}
		}
	}
	if !specStatusDiffer {
		// Clear last resize state from checkpoint
		if err := kl.statusManager.SetPodResizeStatus(pod.UID, ""); err != nil {
			klog.ErrorS(err, "SetPodResizeStatus failed", "pod", pod.Name)
		}
	} else {
		if resizeStatus, found := kl.statusManager.GetPodResizeStatus(string(pod.UID)); found {
			podResizeStatus = resizeStatus
		}
	}
	return podResizeStatus
}

// generateAPIPodStatus creates the final API pod status for a pod, given the
// internal pod status. This method should only be called from within sync*Pod methods.
func (kl *Kubelet) generateAPIPodStatus(pod *v1.Pod, podStatus *kubecontainer.PodStatus, podIsTerminal bool) v1.PodStatus {
	klog.V(3).InfoS("Generating pod status", "podIsTerminal", podIsTerminal, "pod", klog.KObj(pod))
	// use the previous pod status, or the api status, as the basis for this pod
	oldPodStatus, found := kl.statusManager.GetPodStatus(pod.UID)
	if !found {
		oldPodStatus = pod.Status
	}
	s := kl.convertStatusToAPIStatus(pod, podStatus, oldPodStatus)
	if utilfeature.DefaultFeatureGate.Enabled(features.InPlacePodVerticalScaling) {
		s.Resize = kl.determinePodResizeStatus(pod, s)
	}
	// calculate the next phase and preserve reason
	allStatus := append(append([]v1.ContainerStatus{}, s.ContainerStatuses...), s.InitContainerStatuses...)
	s.Phase = getPhase(pod, allStatus, podIsTerminal)
	klog.V(4).InfoS("Got phase for pod", "pod", klog.KObj(pod), "oldPhase", oldPodStatus.Phase, "phase", s.Phase)

	// Perform a three-way merge between the statuses from the status manager,
	// runtime, and generated status to ensure terminal status is correctly set.
	if s.Phase != v1.PodFailed && s.Phase != v1.PodSucceeded {
		switch {
		case oldPodStatus.Phase == v1.PodFailed || oldPodStatus.Phase == v1.PodSucceeded:
			klog.V(4).InfoS("Status manager phase was terminal, updating phase to match", "pod", klog.KObj(pod), "phase", oldPodStatus.Phase)
			s.Phase = oldPodStatus.Phase
		case pod.Status.Phase == v1.PodFailed || pod.Status.Phase == v1.PodSucceeded:
			klog.V(4).InfoS("API phase was terminal, updating phase to match", "pod", klog.KObj(pod), "phase", pod.Status.Phase)
			s.Phase = pod.Status.Phase
		}
	}

	if s.Phase == oldPodStatus.Phase {
		// preserve the reason and message which is associated with the phase
		s.Reason = oldPodStatus.Reason
		s.Message = oldPodStatus.Message
		if len(s.Reason) == 0 {
			s.Reason = pod.Status.Reason
		}
		if len(s.Message) == 0 {
			s.Message = pod.Status.Message
		}
	}

	// check if an internal module has requested the pod is evicted and override the reason and message
	for _, podSyncHandler := range kl.PodSyncHandlers {
		if result := podSyncHandler.ShouldEvict(pod); result.Evict {
			s.Phase = v1.PodFailed
			s.Reason = result.Reason
			s.Message = result.Message
			break
		}
	}

	// pods are not allowed to transition out of terminal phases
	if pod.Status.Phase == v1.PodFailed || pod.Status.Phase == v1.PodSucceeded {
		// API server shows terminal phase; transitions are not allowed
		if s.Phase != pod.Status.Phase {
			klog.ErrorS(nil, "Pod attempted illegal phase transition", "pod", klog.KObj(pod), "originalStatusPhase", pod.Status.Phase, "apiStatusPhase", s.Phase, "apiStatus", s)
			// Force back to phase from the API server
			s.Phase = pod.Status.Phase
		}
	}

	// ensure the probe managers have up to date status for containers
	kl.probeManager.UpdatePodStatus(pod, s)

	// preserve all conditions not owned by the kubelet
	s.Conditions = make([]v1.PodCondition, 0, len(pod.Status.Conditions)+1)
	for _, c := range pod.Status.Conditions {
		if !kubetypes.PodConditionByKubelet(c.Type) {
			s.Conditions = append(s.Conditions, c)
		}
	}

	if utilfeature.DefaultFeatureGate.Enabled(features.PodDisruptionConditions) {
		// copy over the pod disruption conditions from state which is already
		// updated during the eviciton (due to either node resource pressure or
		// node graceful shutdown). We do not re-generate the conditions based
		// on the container statuses as they are added based on one-time events.
		cType := v1.DisruptionTarget
		if _, condition := podutil.GetPodConditionFromList(oldPodStatus.Conditions, cType); condition != nil {
			s.Conditions = utilpod.ReplaceOrAppendPodCondition(s.Conditions, condition)
		}
	}

	// set all Kubelet-owned conditions
	if utilfeature.DefaultFeatureGate.Enabled(features.PodReadyToStartContainersCondition) {
		s.Conditions = append(s.Conditions, status.GeneratePodReadyToStartContainersCondition(pod, podStatus))
	}
	allContainerStatuses := append(s.InitContainerStatuses, s.ContainerStatuses...)
	s.Conditions = append(s.Conditions, status.GeneratePodInitializedCondition(&pod.Spec, allContainerStatuses, s.Phase))
	s.Conditions = append(s.Conditions, status.GeneratePodReadyCondition(&pod.Spec, s.Conditions, allContainerStatuses, s.Phase))
	s.Conditions = append(s.Conditions, status.GenerateContainersReadyCondition(&pod.Spec, allContainerStatuses, s.Phase))
	s.Conditions = append(s.Conditions, v1.PodCondition{
		Type:   v1.PodScheduled,
		Status: v1.ConditionTrue,
	})
	// set HostIP/HostIPs and initialize PodIP/PodIPs for host network pods
	if kl.kubeClient != nil {
		hostIPs, err := kl.getHostIPsAnyWay()
		if err != nil {
			klog.V(4).InfoS("Cannot get host IPs", "err", err)
		} else {
			if s.HostIP != "" {
				if utilnet.IPFamilyOfString(s.HostIP) != utilnet.IPFamilyOf(hostIPs[0]) {
					kl.recorder.Eventf(pod, v1.EventTypeWarning, "HostIPsIPFamilyMismatch",
						"Kubelet detected an IPv%s node IP (%s), but the cloud provider selected an IPv%s node IP (%s); pass an explicit `--node-ip` to kubelet to fix this.",
						utilnet.IPFamilyOfString(s.HostIP), s.HostIP, utilnet.IPFamilyOf(hostIPs[0]), hostIPs[0].String())
				}
			}
			s.HostIP = hostIPs[0].String()
			if utilfeature.DefaultFeatureGate.Enabled(features.PodHostIPs) {
				s.HostIPs = []v1.HostIP{{IP: s.HostIP}}
				if len(hostIPs) == 2 {
					s.HostIPs = append(s.HostIPs, v1.HostIP{IP: hostIPs[1].String()})
				}
			}

			// HostNetwork Pods inherit the node IPs as PodIPs. They are immutable once set,
			// other than that if the node becomes dual-stack, we add the secondary IP.
			if kubecontainer.IsHostNetworkPod(pod) {
				// Primary IP is not set
				if s.PodIP == "" {
					s.PodIP = hostIPs[0].String()
					s.PodIPs = []v1.PodIP{{IP: s.PodIP}}
				}
				// Secondary IP is not set #105320
				if len(hostIPs) == 2 && len(s.PodIPs) == 1 {
					if utilnet.IPFamilyOfString(s.PodIPs[0].IP) != utilnet.IPFamilyOf(hostIPs[1]) {
						s.PodIPs = append(s.PodIPs, v1.PodIP{IP: hostIPs[1].String()})
					}
				}
			}
		}
	}

	return *s
}

// sortPodIPs return the PodIPs sorted and truncated by the cluster IP family preference.
// The runtime pod status may have an arbitrary number of IPs, in an arbitrary order.
// PodIPs are obtained by: func (m *kubeGenericRuntimeManager) determinePodSandboxIPs()
// Pick out the first returned IP of the same IP family as the node IP
// first, followed by the first IP of the opposite IP family (if any)
// and use them for the Pod.Status.PodIPs and the Downward API environment variables
func (kl *Kubelet) sortPodIPs(podIPs []string) []string {
	ips := make([]string, 0, 2)
	var validPrimaryIP, validSecondaryIP func(ip string) bool
	if len(kl.nodeIPs) == 0 || utilnet.IsIPv4(kl.nodeIPs[0]) {
		validPrimaryIP = utilnet.IsIPv4String
		validSecondaryIP = utilnet.IsIPv6String
	} else {
		validPrimaryIP = utilnet.IsIPv6String
		validSecondaryIP = utilnet.IsIPv4String
	}
	for _, ip := range podIPs {
		if validPrimaryIP(ip) {
			ips = append(ips, ip)
			break
		}
	}
	for _, ip := range podIPs {
		if validSecondaryIP(ip) {
			ips = append(ips, ip)
			break
		}
	}
	return ips
}

// convertStatusToAPIStatus initialize an api PodStatus for the given pod from
// the given internal pod status and the previous state of the pod from the API.
// It is purely transformative and does not alter the kubelet state at all.
func (kl *Kubelet) convertStatusToAPIStatus(pod *v1.Pod, podStatus *kubecontainer.PodStatus, oldPodStatus v1.PodStatus) *v1.PodStatus {
	var apiPodStatus v1.PodStatus

	// copy pod status IPs to avoid race conditions with PodStatus #102806
	podIPs := make([]string, len(podStatus.IPs))
	copy(podIPs, podStatus.IPs)

	// make podIPs order match node IP family preference #97979
	podIPs = kl.sortPodIPs(podIPs)
	for _, ip := range podIPs {
		apiPodStatus.PodIPs = append(apiPodStatus.PodIPs, v1.PodIP{IP: ip})
	}
	if len(apiPodStatus.PodIPs) > 0 {
		apiPodStatus.PodIP = apiPodStatus.PodIPs[0].IP
	}

	// set status for Pods created on versions of kube older than 1.6
	apiPodStatus.QOSClass = v1qos.GetPodQOS(pod)

	apiPodStatus.ContainerStatuses = kl.convertToAPIContainerStatuses(
		pod, podStatus,
		oldPodStatus.ContainerStatuses,
		pod.Spec.Containers,
		len(pod.Spec.InitContainers) > 0,
		false,
	)
	apiPodStatus.InitContainerStatuses = kl.convertToAPIContainerStatuses(
		pod, podStatus,
		oldPodStatus.InitContainerStatuses,
		pod.Spec.InitContainers,
		len(pod.Spec.InitContainers) > 0,
		true,
	)
	var ecSpecs []v1.Container
	for i := range pod.Spec.EphemeralContainers {
		ecSpecs = append(ecSpecs, v1.Container(pod.Spec.EphemeralContainers[i].EphemeralContainerCommon))
	}

	// #80875: By now we've iterated podStatus 3 times. We could refactor this to make a single
	// pass through podStatus.ContainerStatuses
	apiPodStatus.EphemeralContainerStatuses = kl.convertToAPIContainerStatuses(
		pod, podStatus,
		oldPodStatus.EphemeralContainerStatuses,
		ecSpecs,
		len(pod.Spec.InitContainers) > 0,
		false,
	)

	return &apiPodStatus
}

// convertToAPIContainerStatuses converts the given internal container
// statuses into API container statuses.
func (kl *Kubelet) convertToAPIContainerStatuses(pod *v1.Pod, podStatus *kubecontainer.PodStatus, previousStatus []v1.ContainerStatus, containers []v1.Container, hasInitContainers, isInitContainer bool) []v1.ContainerStatus {
	convertContainerStatus := func(cs *kubecontainer.Status, oldStatus *v1.ContainerStatus) *v1.ContainerStatus {
		cid := cs.ID.String()
		status := &v1.ContainerStatus{
			Name:         cs.Name,
			RestartCount: int32(cs.RestartCount),
			Image:        cs.Image,
			ImageID:      cs.ImageID,
			ContainerID:  cid,
		}
		switch {
		case cs.State == kubecontainer.ContainerStateRunning:
			status.State.Running = &v1.ContainerStateRunning{StartedAt: metav1.NewTime(cs.StartedAt)}
		case cs.State == kubecontainer.ContainerStateCreated:
			// containers that are created but not running are "waiting to be running"
			status.State.Waiting = &v1.ContainerStateWaiting{}
		case cs.State == kubecontainer.ContainerStateExited:
			status.State.Terminated = &v1.ContainerStateTerminated{
				ExitCode:    int32(cs.ExitCode),
				Reason:      cs.Reason,
				Message:     cs.Message,
				StartedAt:   metav1.NewTime(cs.StartedAt),
				FinishedAt:  metav1.NewTime(cs.FinishedAt),
				ContainerID: cid,
			}

		case cs.State == kubecontainer.ContainerStateUnknown &&
			oldStatus != nil && // we have an old status
			oldStatus.State.Running != nil: // our previous status was running
			// if this happens, then we know that this container was previously running and isn't anymore (assuming the CRI isn't failing to return running containers).
			// you can imagine this happening in cases where a container failed and the kubelet didn't ask about it in time to see the result.
			// in this case, the container should not to into waiting state immediately because that can make cases like runonce pods actually run
			// twice. "container never ran" is different than "container ran and failed".  This is handled differently in the kubelet
			// and it is handled differently in higher order logic like crashloop detection and handling
			status.State.Terminated = &v1.ContainerStateTerminated{
				Reason:   "ContainerStatusUnknown",
				Message:  "The container could not be located when the pod was terminated",
				ExitCode: 137, // this code indicates an error
			}
			// the restart count normally comes from the CRI (see near the top of this method), but since this is being added explicitly
			// for the case where the CRI did not return a status, we need to manually increment the restart count to be accurate.
			status.RestartCount = oldStatus.RestartCount + 1

		default:
			// this collapses any unknown state to container waiting.  If any container is waiting, then the pod status moves to pending even if it is running.
			// if I'm reading this correctly, then any failure to read status on any container results in the entire pod going pending even if the containers
			// are actually running.
			// see https://github.com/kubernetes/kubernetes/blob/5d1b3e26af73dde33ecb6a3e69fb5876ceab192f/pkg/kubelet/kuberuntime/kuberuntime_container.go#L497 to
			// https://github.com/kubernetes/kubernetes/blob/8976e3620f8963e72084971d9d4decbd026bf49f/pkg/kubelet/kuberuntime/helpers.go#L58-L71
			// and interpreted here https://github.com/kubernetes/kubernetes/blob/b27e78f590a0d43e4a23ca3b2bf1739ca4c6e109/pkg/kubelet/kubelet_pods.go#L1434-L1439
			status.State.Waiting = &v1.ContainerStateWaiting{}
		}
		return status
	}

	convertContainerStatusResources := func(cName string, status *v1.ContainerStatus, cStatus *kubecontainer.Status, oldStatuses map[string]v1.ContainerStatus) *v1.ResourceRequirements {
		var requests, limits v1.ResourceList
		// oldStatus should always exist if container is running
		oldStatus, oldStatusFound := oldStatuses[cName]
		// Initialize limits/requests from container's spec upon transition to Running state
		// For cpu & memory, values queried from runtime via CRI always supercedes spec values
		// For ephemeral-storage, a running container's status.limit/request equals spec.limit/request
		determineResource := func(rName v1.ResourceName, v1ContainerResource, oldStatusResource, resource v1.ResourceList) {
			if oldStatusFound {
				if oldStatus.State.Running == nil || status.ContainerID != oldStatus.ContainerID {
					if r, exists := v1ContainerResource[rName]; exists {
						resource[rName] = r.DeepCopy()
					}
				} else {
					if oldStatusResource != nil {
						if r, exists := oldStatusResource[rName]; exists {
							resource[rName] = r.DeepCopy()
						}
					}
				}
			}
		}
		container := kubecontainer.GetContainerSpec(pod, cName)
		// AllocatedResources values come from checkpoint. It is the source-of-truth.
		found := false
		status.AllocatedResources, found = kl.statusManager.GetContainerResourceAllocation(string(pod.UID), cName)
		if !(container.Resources.Requests == nil && container.Resources.Limits == nil) && !found {
			// Log error and fallback to AllocatedResources in oldStatus if it exists
			klog.ErrorS(nil, "resource allocation not found in checkpoint store", "pod", pod.Name, "container", cName)
			if oldStatusFound {
				status.AllocatedResources = oldStatus.AllocatedResources
			}
		}
		if oldStatus.Resources == nil {
			oldStatus.Resources = &v1.ResourceRequirements{}
		}
		// Convert Limits
		if container.Resources.Limits != nil {
			limits = make(v1.ResourceList)
			if cStatus.Resources != nil && cStatus.Resources.CPULimit != nil {
				limits[v1.ResourceCPU] = cStatus.Resources.CPULimit.DeepCopy()
			} else {
				determineResource(v1.ResourceCPU, container.Resources.Limits, oldStatus.Resources.Limits, limits)
			}
			if cStatus.Resources != nil && cStatus.Resources.MemoryLimit != nil {
				limits[v1.ResourceMemory] = cStatus.Resources.MemoryLimit.DeepCopy()
			} else {
				determineResource(v1.ResourceMemory, container.Resources.Limits, oldStatus.Resources.Limits, limits)
			}
			if ephemeralStorage, found := container.Resources.Limits[v1.ResourceEphemeralStorage]; found {
				limits[v1.ResourceEphemeralStorage] = ephemeralStorage.DeepCopy()
			}
		}
		// Convert Requests
		if status.AllocatedResources != nil {
			requests = make(v1.ResourceList)
			if cStatus.Resources != nil && cStatus.Resources.CPURequest != nil {
				requests[v1.ResourceCPU] = cStatus.Resources.CPURequest.DeepCopy()
			} else {
				determineResource(v1.ResourceCPU, status.AllocatedResources, oldStatus.Resources.Requests, requests)
			}
			if memory, found := status.AllocatedResources[v1.ResourceMemory]; found {
				requests[v1.ResourceMemory] = memory.DeepCopy()
			}
			if ephemeralStorage, found := status.AllocatedResources[v1.ResourceEphemeralStorage]; found {
				requests[v1.ResourceEphemeralStorage] = ephemeralStorage.DeepCopy()
			}
		}
		//TODO(vinaykul,derekwaynecarr,InPlacePodVerticalScaling): Update this to include extended resources in
		// addition to CPU, memory, ephemeral storage. Add test case for extended resources.
		resources := &v1.ResourceRequirements{
			Limits:   limits,
			Requests: requests,
		}
		return resources
	}

	// Fetch old containers statuses from old pod status.
	oldStatuses := make(map[string]v1.ContainerStatus, len(containers))
	for _, status := range previousStatus {
		oldStatuses[status.Name] = status
	}

	// Set all container statuses to default waiting state
	statuses := make(map[string]*v1.ContainerStatus, len(containers))
	defaultWaitingState := v1.ContainerState{Waiting: &v1.ContainerStateWaiting{Reason: ContainerCreating}}
	if hasInitContainers {
		defaultWaitingState = v1.ContainerState{Waiting: &v1.ContainerStateWaiting{Reason: PodInitializing}}
	}

	for _, container := range containers {
		status := &v1.ContainerStatus{
			Name:  container.Name,
			Image: container.Image,
			State: defaultWaitingState,
		}
		oldStatus, found := oldStatuses[container.Name]
		if found {
			if oldStatus.State.Terminated != nil {
				status = &oldStatus
			} else {
				// Apply some values from the old statuses as the default values.
				status.RestartCount = oldStatus.RestartCount
				status.LastTerminationState = oldStatus.LastTerminationState
			}
		}
		statuses[container.Name] = status
	}

	for _, container := range containers {
		found := false
		for _, cStatus := range podStatus.ContainerStatuses {
			if container.Name == cStatus.Name {
				found = true
				break
			}
		}
		if found {
			continue
		}
		// if no container is found, then assuming it should be waiting seems plausible, but the status code requires
		// that a previous termination be present.  If we're offline long enough or something removed the container, then
		// the previous termination may not be present.  This next code block ensures that if the container was previously running
		// then when that container status disappears, we can infer that it terminated even if we don't know the status code.
		// By setting the lasttermination state we are able to leave the container status waiting and present more accurate
		// data via the API.

		oldStatus, ok := oldStatuses[container.Name]
		if !ok {
			continue
		}
		if oldStatus.State.Terminated != nil {
			// if the old container status was terminated, the lasttermination status is correct
			continue
		}
		if oldStatus.State.Running == nil {
			// if the old container status isn't running, then waiting is an appropriate status and we have nothing to do
			continue
		}

		// If we're here, we know the pod was previously running, but doesn't have a terminated status. We will check now to
		// see if it's in a pending state.
		status := statuses[container.Name]
		// If the status we're about to write indicates the default, the Waiting status will force this pod back into Pending.
		// That isn't true, we know the pod was previously running.
		isDefaultWaitingStatus := status.State.Waiting != nil && status.State.Waiting.Reason == ContainerCreating
		if hasInitContainers {
			isDefaultWaitingStatus = status.State.Waiting != nil && status.State.Waiting.Reason == PodInitializing
		}
		if !isDefaultWaitingStatus {
			// the status was written, don't override
			continue
		}
		if status.LastTerminationState.Terminated != nil {
			// if we already have a termination state, nothing to do
			continue
		}

		// setting this value ensures that we show as stopped here, not as waiting:
		// https://github.com/kubernetes/kubernetes/blob/90c9f7b3e198e82a756a68ffeac978a00d606e55/pkg/kubelet/kubelet_pods.go#L1440-L1445
		// This prevents the pod from becoming pending
		status.LastTerminationState.Terminated = &v1.ContainerStateTerminated{
			Reason:   "ContainerStatusUnknown",
			Message:  "The container could not be located when the pod was deleted.  The container used to be Running",
			ExitCode: 137,
		}

		// If the pod was not deleted, then it's been restarted. Increment restart count.
		if pod.DeletionTimestamp == nil {
			status.RestartCount += 1
		}

		statuses[container.Name] = status
	}

	// Copy the slice before sorting it
	containerStatusesCopy := make([]*kubecontainer.Status, len(podStatus.ContainerStatuses))
	copy(containerStatusesCopy, podStatus.ContainerStatuses)

	// Make the latest container status comes first.
	sort.Sort(sort.Reverse(kubecontainer.SortContainerStatusesByCreationTime(containerStatusesCopy)))
	// Set container statuses according to the statuses seen in pod status
	containerSeen := map[string]int{}
	for _, cStatus := range containerStatusesCopy {
		cName := cStatus.Name
		if _, ok := statuses[cName]; !ok {
			// This would also ignore the infra container.
			continue
		}
		if containerSeen[cName] >= 2 {
			continue
		}
		var oldStatusPtr *v1.ContainerStatus
		if oldStatus, ok := oldStatuses[cName]; ok {
			oldStatusPtr = &oldStatus
		}
		status := convertContainerStatus(cStatus, oldStatusPtr)
		if utilfeature.DefaultFeatureGate.Enabled(features.InPlacePodVerticalScaling) {
			if status.State.Running != nil {
				status.Resources = convertContainerStatusResources(cName, status, cStatus, oldStatuses)
			}
		}
		if containerSeen[cName] == 0 {
			statuses[cName] = status
		} else {
			statuses[cName].LastTerminationState = status.State
		}
		containerSeen[cName] = containerSeen[cName] + 1
	}

	// Handle the containers failed to be started, which should be in Waiting state.
	for _, container := range containers {
		if isInitContainer {
			// If the init container is terminated with exit code 0, it won't be restarted.
			// TODO(random-liu): Handle this in a cleaner way.
			s := podStatus.FindContainerStatusByName(container.Name)
			if s != nil && s.State == kubecontainer.ContainerStateExited && s.ExitCode == 0 {
				continue
			}
		}
		// If a container should be restarted in next syncpod, it is *Waiting*.
		if !kubecontainer.ShouldContainerBeRestarted(&container, pod, podStatus) {
			continue
		}
		status := statuses[container.Name]
		reason, ok := kl.reasonCache.Get(pod.UID, container.Name)
		if !ok {
			// In fact, we could also apply Waiting state here, but it is less informative,
			// and the container will be restarted soon, so we prefer the original state here.
			// Note that with the current implementation of ShouldContainerBeRestarted the original state here
			// could be:
			//   * Waiting: There is no associated historical container and start failure reason record.
			//   * Terminated: The container is terminated.
			continue
		}
		if status.State.Terminated != nil {
			status.LastTerminationState = status.State
		}
		status.State = v1.ContainerState{
			Waiting: &v1.ContainerStateWaiting{
				Reason:  reason.Err.Error(),
				Message: reason.Message,
			},
		}
		statuses[container.Name] = status
	}

	// Sort the container statuses since clients of this interface expect the list
	// of containers in a pod has a deterministic order.
	if isInitContainer {
		return kubetypes.SortStatusesOfInitContainers(pod, statuses)
	}
	containerStatuses := make([]v1.ContainerStatus, 0, len(statuses))
	for _, status := range statuses {
		containerStatuses = append(containerStatuses, *status)
	}

	sort.Sort(kubetypes.SortedContainerStatuses(containerStatuses))
	return containerStatuses
}

// ServeLogs returns logs of current machine.
func (kl *Kubelet) ServeLogs(w http.ResponseWriter, req *http.Request) {
	// TODO: allowlist logs we are willing to serve
	kl.logServer.ServeHTTP(w, req)
}

// findContainer finds and returns the container with the given pod ID, full name, and container name.
// It returns nil if not found.
func (kl *Kubelet) findContainer(ctx context.Context, podFullName string, podUID types.UID, containerName string) (*kubecontainer.Container, error) {
	pods, err := kl.containerRuntime.GetPods(ctx, false)
	if err != nil {
		return nil, err
	}
	// Resolve and type convert back again.
	// We need the static pod UID but the kubecontainer API works with types.UID.
	podUID = types.UID(kl.podManager.TranslatePodUID(podUID))
	pod := kubecontainer.Pods(pods).FindPod(podFullName, podUID)
	return pod.FindContainerByName(containerName), nil
}

// RunInContainer runs a command in a container, returns the combined stdout, stderr as an array of bytes
func (kl *Kubelet) RunInContainer(ctx context.Context, podFullName string, podUID types.UID, containerName string, cmd []string) ([]byte, error) {
	container, err := kl.findContainer(ctx, podFullName, podUID, containerName)
	if err != nil {
		return nil, err
	}
	if container == nil {
		return nil, fmt.Errorf("container not found (%q)", containerName)
	}
	// TODO(tallclair): Pass a proper timeout value.
	return kl.runner.RunInContainer(ctx, container.ID, cmd, 0)
}

// GetExec gets the URL the exec will be served from, or nil if the Kubelet will serve it.
func (kl *Kubelet) GetExec(ctx context.Context, podFullName string, podUID types.UID, containerName string, cmd []string, streamOpts remotecommandserver.Options) (*url.URL, error) {
	container, err := kl.findContainer(ctx, podFullName, podUID, containerName)
	if err != nil {
		return nil, err
	}
	if container == nil {
		return nil, fmt.Errorf("container not found (%q)", containerName)
	}
	return kl.streamingRuntime.GetExec(ctx, container.ID, cmd, streamOpts.Stdin, streamOpts.Stdout, streamOpts.Stderr, streamOpts.TTY)
}

// GetAttach gets the URL the attach will be served from, or nil if the Kubelet will serve it.
func (kl *Kubelet) GetAttach(ctx context.Context, podFullName string, podUID types.UID, containerName string, streamOpts remotecommandserver.Options) (*url.URL, error) {
	container, err := kl.findContainer(ctx, podFullName, podUID, containerName)
	if err != nil {
		return nil, err
	}
	if container == nil {
		return nil, fmt.Errorf("container %s not found in pod %s", containerName, podFullName)
	}

	// The TTY setting for attach must match the TTY setting in the initial container configuration,
	// since whether the process is running in a TTY cannot be changed after it has started.  We
	// need the api.Pod to get the TTY status.
	pod, found := kl.GetPodByFullName(podFullName)
	if !found || (string(podUID) != "" && pod.UID != podUID) {
		return nil, fmt.Errorf("pod %s not found", podFullName)
	}
	containerSpec := kubecontainer.GetContainerSpec(pod, containerName)
	if containerSpec == nil {
		return nil, fmt.Errorf("container %s not found in pod %s", containerName, podFullName)
	}
	tty := containerSpec.TTY

	return kl.streamingRuntime.GetAttach(ctx, container.ID, streamOpts.Stdin, streamOpts.Stdout, streamOpts.Stderr, tty)
}

// GetPortForward gets the URL the port-forward will be served from, or nil if the Kubelet will serve it.
func (kl *Kubelet) GetPortForward(ctx context.Context, podName, podNamespace string, podUID types.UID, portForwardOpts portforward.V4Options) (*url.URL, error) {
	pods, err := kl.containerRuntime.GetPods(ctx, false)
	if err != nil {
		return nil, err
	}
	// Resolve and type convert back again.
	// We need the static pod UID but the kubecontainer API works with types.UID.
	podUID = types.UID(kl.podManager.TranslatePodUID(podUID))
	podFullName := kubecontainer.BuildPodFullName(podName, podNamespace)
	pod := kubecontainer.Pods(pods).FindPod(podFullName, podUID)
	if pod.IsEmpty() {
		return nil, fmt.Errorf("pod not found (%q)", podFullName)
	}

	return kl.streamingRuntime.GetPortForward(ctx, podName, podNamespace, podUID, portForwardOpts.Ports)
}

// cleanupOrphanedPodCgroups removes cgroups that should no longer exist.
// it reconciles the cached state of cgroupPods with the specified list of runningPods
func (kl *Kubelet) cleanupOrphanedPodCgroups(pcm cm.PodContainerManager, cgroupPods map[types.UID]cm.CgroupName, possiblyRunningPods map[types.UID]sets.Empty) {
	// Iterate over all the found pods to verify if they should be running
	for uid, val := range cgroupPods {
		// if the pod is in the running set, its not a candidate for cleanup
		if _, ok := possiblyRunningPods[uid]; ok {
			continue
		}

		// If volumes have not been unmounted/detached, do not delete the cgroup
		// so any memory backed volumes don't have their charges propagated to the
		// parent croup.  If the volumes still exist, reduce the cpu shares for any
		// process in the cgroup to the minimum value while we wait.  if the kubelet
		// is configured to keep terminated volumes, we will delete the cgroup and not block.
		if podVolumesExist := kl.podVolumesExist(uid); podVolumesExist && !kl.keepTerminatedPodVolumes {
			klog.V(3).InfoS("Orphaned pod found, but volumes not yet removed.  Reducing cpu to minimum", "podUID", uid)
			if err := pcm.ReduceCPULimits(val); err != nil {
				klog.InfoS("Failed to reduce cpu time for pod pending volume cleanup", "podUID", uid, "err", err)
			}
			continue
		}
		klog.V(3).InfoS("Orphaned pod found, removing pod cgroups", "podUID", uid)
		// Destroy all cgroups of pod that should not be running,
		// by first killing all the attached processes to these cgroups.
		// We ignore errors thrown by the method, as the housekeeping loop would
		// again try to delete these unwanted pod cgroups
		go pcm.Destroy(val)
	}
<<<<<<< HEAD
}

// enableHostUserNamespace determines if the host user namespace should be used by the container runtime.
// Returns true if the pod is using a host pid, pic, or network namespace, the pod is using a non-namespaced
// capability, the pod contains a privileged container, or the pod has a host path volume.
//
// NOTE: when if a container shares any namespace with another container it must also share the user namespace
// or it will not have the correct capabilities in the namespace.  This means that host user namespace
// is enabled per pod, not per container.
func (kl *Kubelet) enableHostUserNamespace(ctx context.Context, pod *v1.Pod) bool {
	if kubecontainer.HasPrivilegedContainer(pod) || hasHostNamespace(pod) ||
		hasHostVolume(pod) || hasNonNamespacedCapability(pod) || kl.hasHostMountPVC(ctx, pod) {
		return true
	}
	return false
}

// hasNonNamespacedCapability returns true if MKNOD, SYS_TIME, or SYS_MODULE is requested for any container.
func hasNonNamespacedCapability(pod *v1.Pod) bool {
	for _, c := range pod.Spec.Containers {
		if c.SecurityContext != nil && c.SecurityContext.Capabilities != nil {
			for _, cap := range c.SecurityContext.Capabilities.Add {
				if cap == "MKNOD" || cap == "SYS_TIME" || cap == "SYS_MODULE" {
					return true
				}
			}
		}
	}

	return false
}

// hasHostVolume returns true if the pod spec has a HostPath volume.
func hasHostVolume(pod *v1.Pod) bool {
	for _, v := range pod.Spec.Volumes {
		if v.HostPath != nil {
			return true
		}
	}
	return false
}

// hasHostNamespace returns true if hostIPC, hostNetwork, or hostPID are set to true.
func hasHostNamespace(pod *v1.Pod) bool {
	if pod.Spec.SecurityContext == nil {
		return false
	}
	return pod.Spec.HostIPC || pod.Spec.HostNetwork || pod.Spec.HostPID
}

// hasHostMountPVC returns true if a PVC is referencing a HostPath volume.
func (kl *Kubelet) hasHostMountPVC(ctx context.Context, pod *v1.Pod) bool {
	for _, volume := range pod.Spec.Volumes {
		pvcName := ""
		switch {
		case volume.PersistentVolumeClaim != nil:
			pvcName = volume.PersistentVolumeClaim.ClaimName
		case volume.Ephemeral != nil:
			pvcName = ephemeral.VolumeClaimName(pod, &volume)
		default:
			continue
		}
		pvc, err := kl.kubeClient.CoreV1().PersistentVolumeClaims(pod.Namespace).Get(ctx, pvcName, metav1.GetOptions{})
		if err != nil {
			klog.InfoS("Unable to retrieve pvc", "pvc", klog.KRef(pod.Namespace, pvcName), "err", err)
			continue
		}
		if pvc != nil {
			referencedVolume, err := kl.kubeClient.CoreV1().PersistentVolumes().Get(ctx, pvc.Spec.VolumeName, metav1.GetOptions{})
			if err != nil {
				klog.InfoS("Unable to retrieve pv", "pvName", pvc.Spec.VolumeName, "err", err)
				continue
			}
			if referencedVolume != nil && referencedVolume.Spec.HostPath != nil {
				return true
			}
		}
	}
	return false
=======
>>>>>>> acfd0dd7
}<|MERGE_RESOLUTION|>--- conflicted
+++ resolved
@@ -344,15 +344,11 @@
 		hostsFileContent = managedHostsFileContent(hostIPs, hostName, hostDomainName, hostAliases)
 	}
 
-<<<<<<< HEAD
-	return os.WriteFile(fileName, hostsFileContent, 0644)
-=======
 	hostsFilePerm := os.FileMode(0644)
 	if err := os.WriteFile(fileName, hostsFileContent, hostsFilePerm); err != nil {
 		return err
 	}
 	return os.Chmod(fileName, hostsFilePerm)
->>>>>>> acfd0dd7
 }
 
 // nodeHostsFileContent reads the content of node's hosts file.
@@ -522,14 +518,6 @@
 		}
 	}
 
-<<<<<<< HEAD
-	// only do this check if the experimental behavior is enabled, otherwise allow it to default to false
-	if kl.experimentalHostUserNamespaceDefaulting {
-		opts.EnableHostUserNamespace = kl.enableHostUserNamespace(ctx, pod)
-	}
-
-=======
->>>>>>> acfd0dd7
 	return opts, cleanupAction, nil
 }
 
@@ -933,29 +921,6 @@
 // PodCouldHaveRunningContainers returns true if the pod with the given UID could still have running
 // containers. This returns false if the pod has not yet been started or the pod is unknown.
 func (kl *Kubelet) PodCouldHaveRunningContainers(pod *v1.Pod) bool {
-<<<<<<< HEAD
-	if kl.podWorkers.CouldHaveRunningContainers(pod.UID) {
-		return true
-	}
-
-	// Check if pod might need to unprepare resources before termination
-	// NOTE: This is a temporary solution. This call is here to avoid changing
-	// status manager and its tests.
-	// TODO: extend PodDeletionSafetyProvider interface and implement it
-	// in a separate Kubelet method.
-	if utilfeature.DefaultFeatureGate.Enabled(features.DynamicResourceAllocation) {
-		if kl.containerManager.PodMightNeedToUnprepareResources(pod.UID) {
-			return true
-		}
-	}
-	return false
-}
-
-// PodResourcesAreReclaimed returns true if all required node-level resources that a pod was consuming have
-// been reclaimed by the kubelet.  Reclaiming resources is a prerequisite to deleting a pod from the API server.
-func (kl *Kubelet) PodResourcesAreReclaimed(pod *v1.Pod, status v1.PodStatus) bool {
-=======
->>>>>>> acfd0dd7
 	if kl.podWorkers.CouldHaveRunningContainers(pod.UID) {
 		return true
 	}
@@ -1041,11 +1006,6 @@
 // HandlePodCleanups performs a series of cleanup work, including terminating
 // pod workers, killing unwanted pods, and removing orphaned volumes/pod
 // directories. No config changes are sent to pod workers while this method
-<<<<<<< HEAD
-// is executing which means no new pods can appear.
-// NOTE: This function is executed by the main sync loop, so it
-// should not contain any blocking calls.
-=======
 // is executing which means no new pods can appear. After this method completes
 // the desired state of the kubelet should be reconciled with the actual state
 // in the pod worker and other pod-related components.
@@ -1056,7 +1016,6 @@
 // of this call is the minimum latency for static pods to be restarted if they
 // are updated with a fixed UID (most should use a dynamic UID), and no config
 // updates are delivered to the pod workers while this method is running.
->>>>>>> acfd0dd7
 func (kl *Kubelet) HandlePodCleanups(ctx context.Context) error {
 	// The kubelet lacks checkpointing, so we need to introspect the set of pods
 	// in the cgroup tree prior to inspecting the set of pods in our pod manager.
@@ -1124,21 +1083,10 @@
 		}
 	}
 
-<<<<<<< HEAD
-	// Stop probing pods that are not running
-	klog.V(3).InfoS("Clean up probes for terminated pods")
-	kl.probeManager.CleanupPods(possiblyRunningPods)
-
-	// Terminate any pods that are observed in the runtime but not
-	// present in the list of known running pods from config.
-	runningRuntimePods, err := kl.runtimeCache.GetPods(ctx)
-	if err != nil {
-=======
 	// Retrieve the list of running containers from the runtime to perform cleanup.
 	// We need the latest state to avoid delaying restarts of static pods that reuse
 	// a UID.
 	if err := kl.runtimeCache.ForceUpdateIfOlder(ctx, kl.clock.Now()); err != nil {
->>>>>>> acfd0dd7
 		klog.ErrorS(err, "Error listing containers")
 		return err
 	}
@@ -1155,18 +1103,6 @@
 	// Remove orphaned pod statuses not in the total list of known config pods
 	klog.V(3).InfoS("Clean up orphaned pod statuses")
 	kl.removeOrphanedPodStatuses(allPods, mirrorPods)
-<<<<<<< HEAD
-	// Note that we just killed the unwanted pods. This may not have reflected
-	// in the cache. We need to bypass the cache to get the latest set of
-	// running pods to clean up the volumes.
-	// TODO: Evaluate the performance impact of bypassing the runtime cache.
-	runningRuntimePods, err = kl.containerRuntime.GetPods(ctx, false)
-	if err != nil {
-		klog.ErrorS(err, "Error listing containers")
-		return err
-	}
-=======
->>>>>>> acfd0dd7
 
 	// Remove orphaned pod user namespace allocations (if any).
 	klog.V(3).InfoS("Clean up orphaned pod user namespace allocations")
@@ -2373,86 +2309,4 @@
 		// again try to delete these unwanted pod cgroups
 		go pcm.Destroy(val)
 	}
-<<<<<<< HEAD
-}
-
-// enableHostUserNamespace determines if the host user namespace should be used by the container runtime.
-// Returns true if the pod is using a host pid, pic, or network namespace, the pod is using a non-namespaced
-// capability, the pod contains a privileged container, or the pod has a host path volume.
-//
-// NOTE: when if a container shares any namespace with another container it must also share the user namespace
-// or it will not have the correct capabilities in the namespace.  This means that host user namespace
-// is enabled per pod, not per container.
-func (kl *Kubelet) enableHostUserNamespace(ctx context.Context, pod *v1.Pod) bool {
-	if kubecontainer.HasPrivilegedContainer(pod) || hasHostNamespace(pod) ||
-		hasHostVolume(pod) || hasNonNamespacedCapability(pod) || kl.hasHostMountPVC(ctx, pod) {
-		return true
-	}
-	return false
-}
-
-// hasNonNamespacedCapability returns true if MKNOD, SYS_TIME, or SYS_MODULE is requested for any container.
-func hasNonNamespacedCapability(pod *v1.Pod) bool {
-	for _, c := range pod.Spec.Containers {
-		if c.SecurityContext != nil && c.SecurityContext.Capabilities != nil {
-			for _, cap := range c.SecurityContext.Capabilities.Add {
-				if cap == "MKNOD" || cap == "SYS_TIME" || cap == "SYS_MODULE" {
-					return true
-				}
-			}
-		}
-	}
-
-	return false
-}
-
-// hasHostVolume returns true if the pod spec has a HostPath volume.
-func hasHostVolume(pod *v1.Pod) bool {
-	for _, v := range pod.Spec.Volumes {
-		if v.HostPath != nil {
-			return true
-		}
-	}
-	return false
-}
-
-// hasHostNamespace returns true if hostIPC, hostNetwork, or hostPID are set to true.
-func hasHostNamespace(pod *v1.Pod) bool {
-	if pod.Spec.SecurityContext == nil {
-		return false
-	}
-	return pod.Spec.HostIPC || pod.Spec.HostNetwork || pod.Spec.HostPID
-}
-
-// hasHostMountPVC returns true if a PVC is referencing a HostPath volume.
-func (kl *Kubelet) hasHostMountPVC(ctx context.Context, pod *v1.Pod) bool {
-	for _, volume := range pod.Spec.Volumes {
-		pvcName := ""
-		switch {
-		case volume.PersistentVolumeClaim != nil:
-			pvcName = volume.PersistentVolumeClaim.ClaimName
-		case volume.Ephemeral != nil:
-			pvcName = ephemeral.VolumeClaimName(pod, &volume)
-		default:
-			continue
-		}
-		pvc, err := kl.kubeClient.CoreV1().PersistentVolumeClaims(pod.Namespace).Get(ctx, pvcName, metav1.GetOptions{})
-		if err != nil {
-			klog.InfoS("Unable to retrieve pvc", "pvc", klog.KRef(pod.Namespace, pvcName), "err", err)
-			continue
-		}
-		if pvc != nil {
-			referencedVolume, err := kl.kubeClient.CoreV1().PersistentVolumes().Get(ctx, pvc.Spec.VolumeName, metav1.GetOptions{})
-			if err != nil {
-				klog.InfoS("Unable to retrieve pv", "pvName", pvc.Spec.VolumeName, "err", err)
-				continue
-			}
-			if referencedVolume != nil && referencedVolume.Spec.HostPath != nil {
-				return true
-			}
-		}
-	}
-	return false
-=======
->>>>>>> acfd0dd7
 }