/*
Copyright 2015 The Kubernetes Authors.

Licensed under the Apache License, Version 2.0 (the "License");
you may not use this file except in compliance with the License.
You may obtain a copy of the License at

    http://www.apache.org/licenses/LICENSE-2.0

Unless required by applicable law or agreed to in writing, software
distributed under the License is distributed on an "AS IS" BASIS,
WITHOUT WARRANTIES OR CONDITIONS OF ANY KIND, either express or implied.
See the License for the specific language governing permissions and
limitations under the License.
*/

package testing

import (
	"context"
	"io"
	"net/url"
	"reflect"
	"sync"
	"testing"
	"time"

	v1 "k8s.io/api/core/v1"
	"k8s.io/apimachinery/pkg/types"
	"k8s.io/client-go/util/flowcontrol"
	runtimeapi "k8s.io/cri-api/pkg/apis/runtime/v1"
	kubecontainer "k8s.io/kubernetes/pkg/kubelet/container"
	"k8s.io/kubernetes/pkg/volume"
)

type FakePod struct {
	Pod       *kubecontainer.Pod
	NetnsPath string
}

// FakeRuntime is a fake container runtime for testing.
type FakeRuntime struct {
	sync.Mutex
	CalledFunctions   []string
	PodList           []*FakePod
	AllPodList        []*FakePod
	ImageList         []kubecontainer.Image
	APIPodStatus      v1.PodStatus
	PodStatus         kubecontainer.PodStatus
	StartedPods       []string
	KilledPods        []string
	StartedContainers []string
	KilledContainers  []string
	RuntimeStatus     *kubecontainer.RuntimeStatus
	VersionInfo       string
	APIVersionInfo    string
	RuntimeType       string
	Err               error
	InspectErr        error
	StatusErr         error
	// If BlockImagePulls is true, then all PullImage() calls will be blocked until
	// UnblockImagePulls() is called. This is used to simulate image pull latency
	// from container runtime.
	BlockImagePulls      bool
	imagePullTokenBucket chan bool
	T                    *testing.T
}

const FakeHost = "localhost:12345"

type FakeStreamingRuntime struct {
	*FakeRuntime
}

var _ kubecontainer.StreamingRuntime = &FakeStreamingRuntime{}

// FakeRuntime should implement Runtime.
var _ kubecontainer.Runtime = &FakeRuntime{}

type FakeVersion struct {
	Version string
}

func (fv *FakeVersion) String() string {
	return fv.Version
}

func (fv *FakeVersion) Compare(other string) (int, error) {
	result := 0
	if fv.Version > other {
		result = 1
	} else if fv.Version < other {
		result = -1
	}
	return result, nil
}

type podsGetter interface {
	GetPods(context.Context, bool) ([]*kubecontainer.Pod, error)
}

type FakeRuntimeCache struct {
	getter podsGetter
}

func NewFakeRuntimeCache(getter podsGetter) kubecontainer.RuntimeCache {
	return &FakeRuntimeCache{getter}
}

func (f *FakeRuntimeCache) GetPods(ctx context.Context) ([]*kubecontainer.Pod, error) {
	return f.getter.GetPods(ctx, false)
}

func (f *FakeRuntimeCache) ForceUpdateIfOlder(context.Context, time.Time) error {
	return nil
}

// UpdatePodCIDR fulfills the cri interface.
func (f *FakeRuntime) UpdatePodCIDR(_ context.Context, c string) error {
	return nil
}

func (f *FakeRuntime) assertList(expect []string, test []string) bool {
	if !reflect.DeepEqual(expect, test) {
		f.T.Errorf("AssertList: expected %#v, got %#v", expect, test)
		return false
	}
	return true
}

// AssertCalls test if the invoked functions are as expected.
func (f *FakeRuntime) AssertCalls(calls []string) bool {
	f.Lock()
	defer f.Unlock()
	return f.assertList(calls, f.CalledFunctions)
}

// AssertCallCounts checks if a certain call is called for a certain of numbers
func (f *FakeRuntime) AssertCallCounts(funcName string, expectedCount int) bool {
	f.Lock()
	defer f.Unlock()
	actualCount := 0
	for _, c := range f.CalledFunctions {
		if funcName == c {
			actualCount += 1
		}
	}
	if expectedCount != actualCount {
		f.T.Errorf("AssertCallCounts: expected %s to be called %d times, but was actually called %d times.", funcName, expectedCount, actualCount)
		return false
	}
	return true
}

func (f *FakeRuntime) AssertStartedPods(pods []string) bool {
	f.Lock()
	defer f.Unlock()
	return f.assertList(pods, f.StartedPods)
}

func (f *FakeRuntime) AssertKilledPods(pods []string) bool {
	f.Lock()
	defer f.Unlock()
	return f.assertList(pods, f.KilledPods)
}

func (f *FakeRuntime) AssertStartedContainers(containers []string) bool {
	f.Lock()
	defer f.Unlock()
	return f.assertList(containers, f.StartedContainers)
}

func (f *FakeRuntime) AssertKilledContainers(containers []string) bool {
	f.Lock()
	defer f.Unlock()
	return f.assertList(containers, f.KilledContainers)
}

func (f *FakeRuntime) Type() string {
	return f.RuntimeType
}

func (f *FakeRuntime) Version(_ context.Context) (kubecontainer.Version, error) {
	f.Lock()
	defer f.Unlock()

	f.CalledFunctions = append(f.CalledFunctions, "Version")
	return &FakeVersion{Version: f.VersionInfo}, f.Err
}

func (f *FakeRuntime) APIVersion() (kubecontainer.Version, error) {
	f.Lock()
	defer f.Unlock()

	f.CalledFunctions = append(f.CalledFunctions, "APIVersion")
	return &FakeVersion{Version: f.APIVersionInfo}, f.Err
}

func (f *FakeRuntime) Status(_ context.Context) (*kubecontainer.RuntimeStatus, error) {
	f.Lock()
	defer f.Unlock()

	f.CalledFunctions = append(f.CalledFunctions, "Status")
	return f.RuntimeStatus, f.StatusErr
}

func (f *FakeRuntime) GetPods(_ context.Context, all bool) ([]*kubecontainer.Pod, error) {
	f.Lock()
	defer f.Unlock()

	var pods []*kubecontainer.Pod

	f.CalledFunctions = append(f.CalledFunctions, "GetPods")
	if all {
		for _, fakePod := range f.AllPodList {
			pods = append(pods, fakePod.Pod)
		}
	} else {
		for _, fakePod := range f.PodList {
			pods = append(pods, fakePod.Pod)
		}
	}
	return pods, f.Err
}

func (f *FakeRuntime) SyncPod(_ context.Context, pod *v1.Pod, _ *kubecontainer.PodStatus, _ []v1.Secret, backOff *flowcontrol.Backoff) (result kubecontainer.PodSyncResult) {
	f.Lock()
	defer f.Unlock()

	f.CalledFunctions = append(f.CalledFunctions, "SyncPod")
	f.StartedPods = append(f.StartedPods, string(pod.UID))
	for _, c := range pod.Spec.Containers {
		f.StartedContainers = append(f.StartedContainers, c.Name)
	}
	// TODO(random-liu): Add SyncResult for starting and killing containers
	if f.Err != nil {
		result.Fail(f.Err)
	}
	return
}

func (f *FakeRuntime) KillPod(_ context.Context, pod *v1.Pod, runningPod kubecontainer.Pod, gracePeriodOverride *int64) error {
	f.Lock()
	defer f.Unlock()

	f.CalledFunctions = append(f.CalledFunctions, "KillPod")
	f.KilledPods = append(f.KilledPods, string(runningPod.ID))
	for _, c := range runningPod.Containers {
		f.KilledContainers = append(f.KilledContainers, c.Name)
	}
	return f.Err
}

func (f *FakeRuntime) RunContainerInPod(container v1.Container, pod *v1.Pod, volumeMap map[string]volume.VolumePlugin) error {
	f.Lock()
	defer f.Unlock()

	f.CalledFunctions = append(f.CalledFunctions, "RunContainerInPod")
	f.StartedContainers = append(f.StartedContainers, container.Name)

	pod.Spec.Containers = append(pod.Spec.Containers, container)
	for _, c := range pod.Spec.Containers {
		if c.Name == container.Name { // Container already in the pod.
			return f.Err
		}
	}
	pod.Spec.Containers = append(pod.Spec.Containers, container)
	return f.Err
}

func (f *FakeRuntime) KillContainerInPod(container v1.Container, pod *v1.Pod) error {
	f.Lock()
	defer f.Unlock()

	f.CalledFunctions = append(f.CalledFunctions, "KillContainerInPod")
	f.KilledContainers = append(f.KilledContainers, container.Name)
	return f.Err
}

func (f *FakeRuntime) GeneratePodStatus(event *runtimeapi.ContainerEventResponse) (*kubecontainer.PodStatus, error) {
	f.Lock()
	defer f.Unlock()

	f.CalledFunctions = append(f.CalledFunctions, "GeneratePodStatus")
	status := f.PodStatus
	return &status, f.Err
}

func (f *FakeRuntime) GetPodStatus(_ context.Context, uid types.UID, name, namespace string) (*kubecontainer.PodStatus, error) {
	f.Lock()
	defer f.Unlock()

	f.CalledFunctions = append(f.CalledFunctions, "GetPodStatus")
	status := f.PodStatus
	return &status, f.Err
}

func (f *FakeRuntime) GetContainerLogs(_ context.Context, pod *v1.Pod, containerID kubecontainer.ContainerID, logOptions *v1.PodLogOptions, stdout, stderr io.Writer) (err error) {
	f.Lock()
	defer f.Unlock()

	f.CalledFunctions = append(f.CalledFunctions, "GetContainerLogs")
	return f.Err
}

<<<<<<< HEAD
func (f *FakeRuntime) PullImage(_ context.Context, image kubecontainer.ImageSpec, pullSecrets []v1.Secret, podSandboxConfig *runtimeapi.PodSandboxConfig) (string, error) {
=======
func (f *FakeRuntime) PullImage(ctx context.Context, image kubecontainer.ImageSpec, pullSecrets []v1.Secret, podSandboxConfig *runtimeapi.PodSandboxConfig) (string, error) {
>>>>>>> acfd0dd7
	f.Lock()
	f.CalledFunctions = append(f.CalledFunctions, "PullImage")
	if f.Err == nil {
		i := kubecontainer.Image{
			ID:   image.Image,
			Spec: image,
		}
		f.ImageList = append(f.ImageList, i)
	}

	if !f.BlockImagePulls {
		f.Unlock()
		return image.Image, f.Err
	}

	retErr := f.Err
	if f.imagePullTokenBucket == nil {
		f.imagePullTokenBucket = make(chan bool, 1)
	}
	// Unlock before waiting for UnblockImagePulls calls, to avoid deadlock.
	f.Unlock()
	select {
	case <-ctx.Done():
	case <-f.imagePullTokenBucket:
	}
	return image.Image, retErr
}

<<<<<<< HEAD
=======
// UnblockImagePulls unblocks a certain number of image pulls, if BlockImagePulls is true.
func (f *FakeRuntime) UnblockImagePulls(count int) {
	if f.imagePullTokenBucket != nil {
		for i := 0; i < count; i++ {
			select {
			case f.imagePullTokenBucket <- true:
			default:
			}
		}
	}
}

>>>>>>> acfd0dd7
func (f *FakeRuntime) GetImageRef(_ context.Context, image kubecontainer.ImageSpec) (string, error) {
	f.Lock()
	defer f.Unlock()

	f.CalledFunctions = append(f.CalledFunctions, "GetImageRef")
	for _, i := range f.ImageList {
		if i.ID == image.Image {
			return i.ID, nil
		}
	}
	return "", f.InspectErr
}

func (f *FakeRuntime) ListImages(_ context.Context) ([]kubecontainer.Image, error) {
	f.Lock()
	defer f.Unlock()

	f.CalledFunctions = append(f.CalledFunctions, "ListImages")
	return f.ImageList, f.Err
}

func (f *FakeRuntime) RemoveImage(_ context.Context, image kubecontainer.ImageSpec) error {
	f.Lock()
	defer f.Unlock()

	f.CalledFunctions = append(f.CalledFunctions, "RemoveImage")
	index := 0
	for i := range f.ImageList {
		if f.ImageList[i].ID == image.Image {
			index = i
			break
		}
	}
	f.ImageList = append(f.ImageList[:index], f.ImageList[index+1:]...)

	return f.Err
}

func (f *FakeRuntime) GarbageCollect(_ context.Context, gcPolicy kubecontainer.GCPolicy, ready bool, evictNonDeletedPods bool) error {
	f.Lock()
	defer f.Unlock()

	f.CalledFunctions = append(f.CalledFunctions, "GarbageCollect")
	return f.Err
}

func (f *FakeRuntime) DeleteContainer(_ context.Context, containerID kubecontainer.ContainerID) error {
	f.Lock()
	defer f.Unlock()

	f.CalledFunctions = append(f.CalledFunctions, "DeleteContainer")
	return f.Err
}

func (f *FakeRuntime) CheckpointContainer(_ context.Context, options *runtimeapi.CheckpointContainerRequest) error {
	f.Lock()
	defer f.Unlock()

	f.CalledFunctions = append(f.CalledFunctions, "CheckpointContainer")
	return f.Err
}

func (f *FakeRuntime) ListMetricDescriptors(_ context.Context) ([]*runtimeapi.MetricDescriptor, error) {
	f.Lock()
	defer f.Unlock()

	f.CalledFunctions = append(f.CalledFunctions, "ListMetricDescriptors")
	return nil, f.Err
}

func (f *FakeRuntime) ListPodSandboxMetrics(_ context.Context) ([]*runtimeapi.PodSandboxMetrics, error) {
	f.Lock()
	defer f.Unlock()

	f.CalledFunctions = append(f.CalledFunctions, "ListPodSandboxMetrics")
	return nil, f.Err
}

func (f *FakeRuntime) ImageStats(_ context.Context) (*kubecontainer.ImageStats, error) {
	f.Lock()
	defer f.Unlock()

	f.CalledFunctions = append(f.CalledFunctions, "ImageStats")
	return nil, f.Err
}

func (f *FakeStreamingRuntime) GetExec(_ context.Context, id kubecontainer.ContainerID, cmd []string, stdin, stdout, stderr, tty bool) (*url.URL, error) {
	f.Lock()
	defer f.Unlock()

	f.CalledFunctions = append(f.CalledFunctions, "GetExec")
	return &url.URL{Host: FakeHost}, f.Err
}

func (f *FakeStreamingRuntime) GetAttach(_ context.Context, id kubecontainer.ContainerID, stdin, stdout, stderr, tty bool) (*url.URL, error) {
	f.Lock()
	defer f.Unlock()

	f.CalledFunctions = append(f.CalledFunctions, "GetAttach")
	return &url.URL{Host: FakeHost}, f.Err
}

func (f *FakeStreamingRuntime) GetPortForward(_ context.Context, podName, podNamespace string, podUID types.UID, ports []int32) (*url.URL, error) {
	f.Lock()
	defer f.Unlock()

	f.CalledFunctions = append(f.CalledFunctions, "GetPortForward")
	return &url.URL{Host: FakeHost}, f.Err
}

type FakeContainerCommandRunner struct {
	// what to return
	Stdout string
	Err    error

	// actual values when invoked
	ContainerID kubecontainer.ContainerID
	Cmd         []string
}

var _ kubecontainer.CommandRunner = &FakeContainerCommandRunner{}

func (f *FakeContainerCommandRunner) RunInContainer(_ context.Context, containerID kubecontainer.ContainerID, cmd []string, timeout time.Duration) ([]byte, error) {
	// record invoked values
	f.ContainerID = containerID
	f.Cmd = cmd

	return []byte(f.Stdout), f.Err
}<|MERGE_RESOLUTION|>--- conflicted
+++ resolved
@@ -303,11 +303,7 @@
 	return f.Err
 }
 
-<<<<<<< HEAD
-func (f *FakeRuntime) PullImage(_ context.Context, image kubecontainer.ImageSpec, pullSecrets []v1.Secret, podSandboxConfig *runtimeapi.PodSandboxConfig) (string, error) {
-=======
 func (f *FakeRuntime) PullImage(ctx context.Context, image kubecontainer.ImageSpec, pullSecrets []v1.Secret, podSandboxConfig *runtimeapi.PodSandboxConfig) (string, error) {
->>>>>>> acfd0dd7
 	f.Lock()
 	f.CalledFunctions = append(f.CalledFunctions, "PullImage")
 	if f.Err == nil {
@@ -336,8 +332,6 @@
 	return image.Image, retErr
 }
 
-<<<<<<< HEAD
-=======
 // UnblockImagePulls unblocks a certain number of image pulls, if BlockImagePulls is true.
 func (f *FakeRuntime) UnblockImagePulls(count int) {
 	if f.imagePullTokenBucket != nil {
@@ -350,7 +344,6 @@
 	}
 }
 
->>>>>>> acfd0dd7
 func (f *FakeRuntime) GetImageRef(_ context.Context, image kubecontainer.ImageSpec) (string, error) {
 	f.Lock()
 	defer f.Unlock()
