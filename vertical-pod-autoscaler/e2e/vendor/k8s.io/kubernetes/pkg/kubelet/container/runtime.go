--- conflicted
+++ resolved
@@ -312,8 +312,6 @@
 	SandboxStatuses []*runtimeapi.PodSandboxStatus
 	// Timestamp at which container and pod statuses were recorded
 	TimeStamp time.Time
-<<<<<<< HEAD
-=======
 }
 
 // ContainerResources represents the Resources allocated to the running container.
@@ -326,7 +324,6 @@
 	MemoryRequest *resource.Quantity
 	// Memory limit enforced on the container
 	MemoryLimit *resource.Quantity
->>>>>>> acfd0dd7
 }
 
 // Status represents the status of a container.
