/*
Copyright 2015 The Kubernetes Authors.

Licensed under the Apache License, Version 2.0 (the "License");
you may not use this file except in compliance with the License.
You may obtain a copy of the License at

    http://www.apache.org/licenses/LICENSE-2.0

Unless required by applicable law or agreed to in writing, software
distributed under the License is distributed on an "AS IS" BASIS,
WITHOUT WARRANTIES OR CONDITIONS OF ANY KIND, either express or implied.
See the License for the specific language governing permissions and
limitations under the License.
*/

//go:generate mockgen -source=runtime_cache.go  -destination=testing/mock_runtime_cache.go -package=testing RuntimeCache
package container

import (
	"context"
	"sync"
	"time"
)

// RuntimeCache is in interface for obtaining cached Pods.
type RuntimeCache interface {
	GetPods(context.Context) ([]*Pod, error)
	ForceUpdateIfOlder(context.Context, time.Time) error
}

type podsGetter interface {
	GetPods(context.Context, bool) ([]*Pod, error)
}

// NewRuntimeCache creates a container runtime cache.
func NewRuntimeCache(getter podsGetter, cachePeriod time.Duration) (RuntimeCache, error) {
	return &runtimeCache{
		getter:      getter,
		cachePeriod: cachePeriod,
	}, nil
}

// runtimeCache caches a list of pods. It records a timestamp (cacheTime) right
// before updating the pods, so the timestamp is at most as new as the pods
// (and can be slightly older). The timestamp always moves forward. Callers are
// expected not to modify the pods returned from GetPods.
type runtimeCache struct {
	sync.Mutex
	// The underlying container runtime used to update the cache.
	getter podsGetter
	// The interval after which the cache should be refreshed.
	cachePeriod time.Duration
	// Last time when cache was updated.
	cacheTime time.Time
	// The content of the cache.
	pods []*Pod
}

// GetPods returns the cached pods if they are not outdated; otherwise, it
// retrieves the latest pods and return them.
func (r *runtimeCache) GetPods(ctx context.Context) ([]*Pod, error) {
	r.Lock()
	defer r.Unlock()
<<<<<<< HEAD
	if time.Since(r.cacheTime) > defaultCachePeriod {
=======
	if time.Since(r.cacheTime) > r.cachePeriod {
>>>>>>> acfd0dd7
		if err := r.updateCache(ctx); err != nil {
			return nil, err
		}
	}
	return r.pods, nil
}

func (r *runtimeCache) ForceUpdateIfOlder(ctx context.Context, minExpectedCacheTime time.Time) error {
	r.Lock()
	defer r.Unlock()
	if r.cacheTime.Before(minExpectedCacheTime) {
		return r.updateCache(ctx)
	}
	return nil
}

func (r *runtimeCache) updateCache(ctx context.Context) error {
	pods, timestamp, err := r.getPodsWithTimestamp(ctx)
	if err != nil {
		return err
	}
	r.pods, r.cacheTime = pods, timestamp
	return nil
}

// getPodsWithTimestamp records a timestamp and retrieves pods from the getter.
func (r *runtimeCache) getPodsWithTimestamp(ctx context.Context) ([]*Pod, time.Time, error) {
	// Always record the timestamp before getting the pods to avoid stale pods.
	timestamp := time.Now()
	pods, err := r.getter.GetPods(ctx, false)
	return pods, timestamp, err
}<|MERGE_RESOLUTION|>--- conflicted
+++ resolved
@@ -62,11 +62,7 @@
 func (r *runtimeCache) GetPods(ctx context.Context) ([]*Pod, error) {
 	r.Lock()
 	defer r.Unlock()
-<<<<<<< HEAD
-	if time.Since(r.cacheTime) > defaultCachePeriod {
-=======
 	if time.Since(r.cacheTime) > r.cachePeriod {
->>>>>>> acfd0dd7
 		if err := r.updateCache(ctx); err != nil {
 			return nil, err
 		}
