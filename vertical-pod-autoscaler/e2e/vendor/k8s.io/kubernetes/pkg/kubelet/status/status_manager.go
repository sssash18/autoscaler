/*
Copyright 2014 The Kubernetes Authors.

Licensed under the Apache License, Version 2.0 (the "License");
you may not use this file except in compliance with the License.
You may obtain a copy of the License at

    http://www.apache.org/licenses/LICENSE-2.0

Unless required by applicable law or agreed to in writing, software
distributed under the License is distributed on an "AS IS" BASIS,
WITHOUT WARRANTIES OR CONDITIONS OF ANY KIND, either express or implied.
See the License for the specific language governing permissions and
limitations under the License.
*/

//go:generate mockgen -source=status_manager.go -destination=testing/mock_pod_status_provider.go -package=testing PodStatusProvider
package status

import (
	"context"
	"fmt"
	"sort"
	"strings"
	"sync"
	"time"

	"github.com/google/go-cmp/cmp"
	clientset "k8s.io/client-go/kubernetes"

	v1 "k8s.io/api/core/v1"
	apiequality "k8s.io/apimachinery/pkg/api/equality"
	"k8s.io/apimachinery/pkg/api/errors"
	metav1 "k8s.io/apimachinery/pkg/apis/meta/v1"
	"k8s.io/apimachinery/pkg/types"
	"k8s.io/apimachinery/pkg/util/wait"
	utilfeature "k8s.io/apiserver/pkg/util/feature"
	"k8s.io/klog/v2"
	podutil "k8s.io/kubernetes/pkg/api/v1/pod"
	"k8s.io/kubernetes/pkg/features"
	kubecontainer "k8s.io/kubernetes/pkg/kubelet/container"
	"k8s.io/kubernetes/pkg/kubelet/metrics"
<<<<<<< HEAD
	kubepod "k8s.io/kubernetes/pkg/kubelet/pod"
=======
	"k8s.io/kubernetes/pkg/kubelet/status/state"
>>>>>>> acfd0dd7
	kubetypes "k8s.io/kubernetes/pkg/kubelet/types"
	kubeutil "k8s.io/kubernetes/pkg/kubelet/util"
	statusutil "k8s.io/kubernetes/pkg/util/pod"
)

// podStatusManagerStateFile is the file name where status manager stores its state
const podStatusManagerStateFile = "pod_status_manager_state"

// A wrapper around v1.PodStatus that includes a version to enforce that stale pod statuses are
// not sent to the API server.
type versionedPodStatus struct {
	// version is a monotonically increasing version number (per pod).
	version uint64
	// Pod name & namespace, for sending updates to API server.
	podName      string
	podNamespace string
	// at is the time at which the most recent status update was detected
	at time.Time

<<<<<<< HEAD
	status v1.PodStatus
}
=======
	// True if the status is generated at the end of SyncTerminatedPod, or after it is completed.
	podIsFinished bool
>>>>>>> acfd0dd7

	status v1.PodStatus
}

// Updates pod statuses in apiserver. Writes only when new status has changed.
// All methods are thread-safe.
type manager struct {
	kubeClient clientset.Interface
	podManager PodManager
	// Map from pod UID to sync status of the corresponding pod.
	podStatuses      map[types.UID]versionedPodStatus
	podStatusesLock  sync.RWMutex
	podStatusChannel chan struct{}
	// Map from (mirror) pod UID to latest status version successfully sent to the API server.
	// apiStatusVersions must only be accessed from the sync thread.
	apiStatusVersions map[kubetypes.MirrorPodUID]uint64
	podDeletionSafety PodDeletionSafetyProvider

	podStartupLatencyHelper PodStartupLatencyStateHelper
<<<<<<< HEAD
=======
	// state allows to save/restore pod resource allocation and tolerate kubelet restarts.
	state state.State
	// stateFileDirectory holds the directory where the state file for checkpoints is held.
	stateFileDirectory string
}

// PodManager is the subset of methods the manager needs to observe the actual state of the kubelet.
// See pkg/k8s.io/kubernetes/pkg/kubelet/pod.Manager for method godoc.
type PodManager interface {
	GetPodByUID(types.UID) (*v1.Pod, bool)
	GetMirrorPodByPod(*v1.Pod) (*v1.Pod, bool)
	TranslatePodUID(uid types.UID) kubetypes.ResolvedPodUID
	GetUIDTranslations() (podToMirror map[kubetypes.ResolvedPodUID]kubetypes.MirrorPodUID, mirrorToPod map[kubetypes.MirrorPodUID]kubetypes.ResolvedPodUID)
>>>>>>> acfd0dd7
}

// PodStatusProvider knows how to provide status for a pod. It is intended to be used by other components
// that need to introspect the authoritative status of a pod.  The PodStatusProvider represents the actual
// status of a running pod as the kubelet sees it.
type PodStatusProvider interface {
	// GetPodStatus returns the cached status for the provided pod UID, as well as whether it
	// was a cache hit.
	GetPodStatus(uid types.UID) (v1.PodStatus, bool)
}

// PodDeletionSafetyProvider provides guarantees that a pod can be safely deleted.
type PodDeletionSafetyProvider interface {
	// PodCouldHaveRunningContainers returns true if the pod could have running containers.
	PodCouldHaveRunningContainers(pod *v1.Pod) bool
}

type PodStartupLatencyStateHelper interface {
	RecordStatusUpdated(pod *v1.Pod)
	DeletePodStartupState(podUID types.UID)
}

// Manager is the Source of truth for kubelet pod status, and should be kept up-to-date with
// the latest v1.PodStatus. It also syncs updates back to the API server.
type Manager interface {
	PodStatusProvider

	// Start the API server status sync loop.
	Start()

	// SetPodStatus caches updates the cached status for the given pod, and triggers a status update.
	SetPodStatus(pod *v1.Pod, status v1.PodStatus)

	// SetContainerReadiness updates the cached container status with the given readiness, and
	// triggers a status update.
	SetContainerReadiness(podUID types.UID, containerID kubecontainer.ContainerID, ready bool)

	// SetContainerStartup updates the cached container status with the given startup, and
	// triggers a status update.
	SetContainerStartup(podUID types.UID, containerID kubecontainer.ContainerID, started bool)

	// TerminatePod resets the container status for the provided pod to terminated and triggers
	// a status update.
	TerminatePod(pod *v1.Pod)

	// RemoveOrphanedStatuses scans the status cache and removes any entries for pods not included in
	// the provided podUIDs.
	RemoveOrphanedStatuses(podUIDs map[types.UID]bool)

	// GetContainerResourceAllocation returns checkpointed AllocatedResources value for the container
	GetContainerResourceAllocation(podUID string, containerName string) (v1.ResourceList, bool)

	// GetPodResizeStatus returns checkpointed PodStatus.Resize value
	GetPodResizeStatus(podUID string) (v1.PodResizeStatus, bool)

	// SetPodAllocation checkpoints the resources allocated to a pod's containers.
	SetPodAllocation(pod *v1.Pod) error

	// SetPodResizeStatus checkpoints the last resizing decision for the pod.
	SetPodResizeStatus(podUID types.UID, resize v1.PodResizeStatus) error
}

const syncPeriod = 10 * time.Second

// NewManager returns a functional Manager.
<<<<<<< HEAD
func NewManager(kubeClient clientset.Interface, podManager kubepod.Manager, podDeletionSafety PodDeletionSafetyProvider, podStartupLatencyHelper PodStartupLatencyStateHelper) Manager {
=======
func NewManager(kubeClient clientset.Interface, podManager PodManager, podDeletionSafety PodDeletionSafetyProvider, podStartupLatencyHelper PodStartupLatencyStateHelper, stateFileDirectory string) Manager {
>>>>>>> acfd0dd7
	return &manager{
		kubeClient:              kubeClient,
		podManager:              podManager,
		podStatuses:             make(map[types.UID]versionedPodStatus),
<<<<<<< HEAD
		podStatusChannel:        make(chan podStatusSyncRequest, 1000), // Buffer up to 1000 statuses
		apiStatusVersions:       make(map[kubetypes.MirrorPodUID]uint64),
		podDeletionSafety:       podDeletionSafety,
		podStartupLatencyHelper: podStartupLatencyHelper,
=======
		podStatusChannel:        make(chan struct{}, 1),
		apiStatusVersions:       make(map[kubetypes.MirrorPodUID]uint64),
		podDeletionSafety:       podDeletionSafety,
		podStartupLatencyHelper: podStartupLatencyHelper,
		stateFileDirectory:      stateFileDirectory,
>>>>>>> acfd0dd7
	}
}

// isPodStatusByKubeletEqual returns true if the given pod statuses are equal when non-kubelet-owned
// pod conditions are excluded.
// This method normalizes the status before comparing so as to make sure that meaningless
// changes will be ignored.
func isPodStatusByKubeletEqual(oldStatus, status *v1.PodStatus) bool {
	oldCopy := oldStatus.DeepCopy()
	for _, c := range status.Conditions {
		// both owned and shared conditions are used for kubelet status equality
		if kubetypes.PodConditionByKubelet(c.Type) || kubetypes.PodConditionSharedByKubelet(c.Type) {
			_, oc := podutil.GetPodCondition(oldCopy, c.Type)
			if oc == nil || oc.Status != c.Status || oc.Message != c.Message || oc.Reason != c.Reason {
				return false
			}
		}
	}
	oldCopy.Conditions = status.Conditions
	return apiequality.Semantic.DeepEqual(oldCopy, status)
}

func (m *manager) Start() {
	// Initialize m.state to no-op state checkpoint manager
	m.state = state.NewNoopStateCheckpoint()

	// Create pod allocation checkpoint manager even if client is nil so as to allow local get/set of AllocatedResources & Resize
	if utilfeature.DefaultFeatureGate.Enabled(features.InPlacePodVerticalScaling) {
		stateImpl, err := state.NewStateCheckpoint(m.stateFileDirectory, podStatusManagerStateFile)
		if err != nil {
			// This is a crictical, non-recoverable failure.
			klog.ErrorS(err, "Could not initialize pod allocation checkpoint manager, please drain node and remove policy state file")
			panic(err)
		}
		m.state = stateImpl
	}

	// Don't start the status manager if we don't have a client. This will happen
	// on the master, where the kubelet is responsible for bootstrapping the pods
	// of the master components.
	if m.kubeClient == nil {
		klog.InfoS("Kubernetes client is nil, not starting status manager")
		return
	}

	klog.InfoS("Starting to sync pod status with apiserver")

	//nolint:staticcheck // SA1015 Ticker can leak since this is only called once and doesn't handle termination.
	syncTicker := time.NewTicker(syncPeriod).C

	// syncPod and syncBatch share the same go routine to avoid sync races.
	go wait.Forever(func() {
		for {
			select {
			case <-m.podStatusChannel:
				klog.V(4).InfoS("Syncing updated statuses")
				m.syncBatch(false)
			case <-syncTicker:
				klog.V(4).InfoS("Syncing all statuses")
				m.syncBatch(true)
			}
		}
	}, 0)
}

// GetContainerResourceAllocation returns the last checkpointed AllocatedResources values
// If checkpoint manager has not been initialized, it returns nil, false
func (m *manager) GetContainerResourceAllocation(podUID string, containerName string) (v1.ResourceList, bool) {
	m.podStatusesLock.RLock()
	defer m.podStatusesLock.RUnlock()
	return m.state.GetContainerResourceAllocation(podUID, containerName)
}

// GetPodResizeStatus returns the last checkpointed ResizeStaus value
// If checkpoint manager has not been initialized, it returns nil, false
func (m *manager) GetPodResizeStatus(podUID string) (v1.PodResizeStatus, bool) {
	m.podStatusesLock.RLock()
	defer m.podStatusesLock.RUnlock()
	return m.state.GetPodResizeStatus(podUID)
}

// SetPodAllocation checkpoints the resources allocated to a pod's containers
func (m *manager) SetPodAllocation(pod *v1.Pod) error {
	m.podStatusesLock.RLock()
	defer m.podStatusesLock.RUnlock()
	for _, container := range pod.Spec.Containers {
		var alloc v1.ResourceList
		if container.Resources.Requests != nil {
			alloc = container.Resources.Requests.DeepCopy()
		}
		if err := m.state.SetContainerResourceAllocation(string(pod.UID), container.Name, alloc); err != nil {
			return err
		}
	}
	return nil
}

// SetPodResizeStatus checkpoints the last resizing decision for the pod.
func (m *manager) SetPodResizeStatus(podUID types.UID, resizeStatus v1.PodResizeStatus) error {
	m.podStatusesLock.RLock()
	defer m.podStatusesLock.RUnlock()
	return m.state.SetPodResizeStatus(string(podUID), resizeStatus)
}

func (m *manager) GetPodStatus(uid types.UID) (v1.PodStatus, bool) {
	m.podStatusesLock.RLock()
	defer m.podStatusesLock.RUnlock()
	status, ok := m.podStatuses[types.UID(m.podManager.TranslatePodUID(uid))]
	return status.status, ok
}

func (m *manager) SetPodStatus(pod *v1.Pod, status v1.PodStatus) {
	m.podStatusesLock.Lock()
	defer m.podStatusesLock.Unlock()

	// Make sure we're caching a deep copy.
	status = *status.DeepCopy()

	// Force a status update if deletion timestamp is set. This is necessary
	// because if the pod is in the non-running state, the pod worker still
	// needs to be able to trigger an update and/or deletion.
	m.updateStatusInternal(pod, status, pod.DeletionTimestamp != nil, false)
}

func (m *manager) SetContainerReadiness(podUID types.UID, containerID kubecontainer.ContainerID, ready bool) {
	m.podStatusesLock.Lock()
	defer m.podStatusesLock.Unlock()

	pod, ok := m.podManager.GetPodByUID(podUID)
	if !ok {
		klog.V(4).InfoS("Pod has been deleted, no need to update readiness", "podUID", string(podUID))
		return
	}

	oldStatus, found := m.podStatuses[pod.UID]
	if !found {
		klog.InfoS("Container readiness changed before pod has synced",
			"pod", klog.KObj(pod),
			"containerID", containerID.String())
		return
	}

	// Find the container to update.
	containerStatus, _, ok := findContainerStatus(&oldStatus.status, containerID.String())
	if !ok {
		klog.InfoS("Container readiness changed for unknown container",
			"pod", klog.KObj(pod),
			"containerID", containerID.String())
		return
	}

	if containerStatus.Ready == ready {
		klog.V(4).InfoS("Container readiness unchanged",
			"ready", ready,
			"pod", klog.KObj(pod),
			"containerID", containerID.String())
		return
	}

	// Make sure we're not updating the cached version.
	status := *oldStatus.status.DeepCopy()
	containerStatus, _, _ = findContainerStatus(&status, containerID.String())
	containerStatus.Ready = ready

	// updateConditionFunc updates the corresponding type of condition
	updateConditionFunc := func(conditionType v1.PodConditionType, condition v1.PodCondition) {
		conditionIndex := -1
		for i, condition := range status.Conditions {
			if condition.Type == conditionType {
				conditionIndex = i
				break
			}
		}
		if conditionIndex != -1 {
			status.Conditions[conditionIndex] = condition
		} else {
			klog.InfoS("PodStatus missing condition type", "conditionType", conditionType, "status", status)
			status.Conditions = append(status.Conditions, condition)
		}
	}
	allContainerStatuses := append(status.InitContainerStatuses, status.ContainerStatuses...)
	updateConditionFunc(v1.PodReady, GeneratePodReadyCondition(&pod.Spec, status.Conditions, allContainerStatuses, status.Phase))
	updateConditionFunc(v1.ContainersReady, GenerateContainersReadyCondition(&pod.Spec, allContainerStatuses, status.Phase))
	m.updateStatusInternal(pod, status, false, false)
}

func (m *manager) SetContainerStartup(podUID types.UID, containerID kubecontainer.ContainerID, started bool) {
	m.podStatusesLock.Lock()
	defer m.podStatusesLock.Unlock()

	pod, ok := m.podManager.GetPodByUID(podUID)
	if !ok {
		klog.V(4).InfoS("Pod has been deleted, no need to update startup", "podUID", string(podUID))
		return
	}

	oldStatus, found := m.podStatuses[pod.UID]
	if !found {
		klog.InfoS("Container startup changed before pod has synced",
			"pod", klog.KObj(pod),
			"containerID", containerID.String())
		return
	}

	// Find the container to update.
	containerStatus, _, ok := findContainerStatus(&oldStatus.status, containerID.String())
	if !ok {
		klog.InfoS("Container startup changed for unknown container",
			"pod", klog.KObj(pod),
			"containerID", containerID.String())
		return
	}

	if containerStatus.Started != nil && *containerStatus.Started == started {
		klog.V(4).InfoS("Container startup unchanged",
			"pod", klog.KObj(pod),
			"containerID", containerID.String())
		return
	}

	// Make sure we're not updating the cached version.
	status := *oldStatus.status.DeepCopy()
	containerStatus, _, _ = findContainerStatus(&status, containerID.String())
	containerStatus.Started = &started

	m.updateStatusInternal(pod, status, false, false)
}

func findContainerStatus(status *v1.PodStatus, containerID string) (containerStatus *v1.ContainerStatus, init bool, ok bool) {
	// Find the container to update.
	for i, c := range status.ContainerStatuses {
		if c.ContainerID == containerID {
			return &status.ContainerStatuses[i], false, true
		}
	}

	for i, c := range status.InitContainerStatuses {
		if c.ContainerID == containerID {
			return &status.InitContainerStatuses[i], true, true
		}
	}

	return nil, false, false

}

// TerminatePod ensures that the status of containers is properly defaulted at the end of the pod
// lifecycle. As the Kubelet must reconcile with the container runtime to observe container status
// there is always the possibility we are unable to retrieve one or more container statuses due to
// garbage collection, admin action, or loss of temporary data on a restart. This method ensures
// that any absent container status is treated as a failure so that we do not incorrectly describe
// the pod as successful. If we have not yet initialized the pod in the presence of init containers,
// the init container failure status is sufficient to describe the pod as failing, and we do not need
// to override waiting containers (unless there is evidence the pod previously started those containers).
// It also makes sure that pods are transitioned to a terminal phase (Failed or Succeeded) before
// their deletion.
func (m *manager) TerminatePod(pod *v1.Pod) {
	m.podStatusesLock.Lock()
	defer m.podStatusesLock.Unlock()

	// ensure that all containers have a terminated state - because we do not know whether the container
	// was successful, always report an error
	oldStatus := &pod.Status
	cachedStatus, isCached := m.podStatuses[pod.UID]
	if isCached {
		oldStatus = &cachedStatus.status
	}
	status := *oldStatus.DeepCopy()

	// once a pod has initialized, any missing status is treated as a failure
	if hasPodInitialized(pod) {
		for i := range status.ContainerStatuses {
			if status.ContainerStatuses[i].State.Terminated != nil {
				continue
			}
			status.ContainerStatuses[i].State = v1.ContainerState{
				Terminated: &v1.ContainerStateTerminated{
					Reason:   "ContainerStatusUnknown",
					Message:  "The container could not be located when the pod was terminated",
					ExitCode: 137,
				},
			}
		}
	}

	// all but the final suffix of init containers which have no evidence of a container start are
	// marked as failed containers
	for i := range initializedContainers(status.InitContainerStatuses) {
		if status.InitContainerStatuses[i].State.Terminated != nil {
			continue
		}
		status.InitContainerStatuses[i].State = v1.ContainerState{
			Terminated: &v1.ContainerStateTerminated{
				Reason:   "ContainerStatusUnknown",
				Message:  "The container could not be located when the pod was terminated",
				ExitCode: 137,
			},
		}
	}

	// Make sure all pods are transitioned to a terminal phase.
	// TODO(#116484): Also assign terminal phase to static an pods.
	if !kubetypes.IsStaticPod(pod) {
		switch status.Phase {
		case v1.PodSucceeded, v1.PodFailed:
			// do nothing, already terminal
		case v1.PodPending, v1.PodRunning:
			if status.Phase == v1.PodRunning && isCached {
				klog.InfoS("Terminal running pod should have already been marked as failed, programmer error", "pod", klog.KObj(pod), "podUID", pod.UID)
			}
			klog.V(3).InfoS("Marking terminal pod as failed", "oldPhase", status.Phase, "pod", klog.KObj(pod), "podUID", pod.UID)
			status.Phase = v1.PodFailed
		default:
			klog.ErrorS(fmt.Errorf("unknown phase: %v", status.Phase), "Unknown phase, programmer error", "pod", klog.KObj(pod), "podUID", pod.UID)
			status.Phase = v1.PodFailed
		}
	}

	klog.V(5).InfoS("TerminatePod calling updateStatusInternal", "pod", klog.KObj(pod), "podUID", pod.UID)
	m.updateStatusInternal(pod, status, true, true)
}

// hasPodInitialized returns true if the pod has no evidence of ever starting a regular container, which
// implies those containers should not be transitioned to terminated status.
func hasPodInitialized(pod *v1.Pod) bool {
	// a pod without init containers is always initialized
	if len(pod.Spec.InitContainers) == 0 {
		return true
	}
	// if any container has ever moved out of waiting state, the pod has initialized
	for _, status := range pod.Status.ContainerStatuses {
		if status.LastTerminationState.Terminated != nil || status.State.Waiting == nil {
			return true
		}
	}
	// if the last init container has ever completed with a zero exit code, the pod is initialized
	if l := len(pod.Status.InitContainerStatuses); l > 0 {
		container, ok := kubeutil.GetContainerByIndex(pod.Spec.InitContainers, pod.Status.InitContainerStatuses, l-1)
		if !ok {
			klog.V(4).InfoS("Mismatch between pod spec and status, likely programmer error", "pod", klog.KObj(pod), "containerName", container.Name)
			return false
		}

		containerStatus := pod.Status.InitContainerStatuses[l-1]
		if kubetypes.IsRestartableInitContainer(&container) {
			if containerStatus.State.Running != nil &&
				containerStatus.Started != nil && *containerStatus.Started {
				return true
			}
		} else { // regular init container
			if state := containerStatus.LastTerminationState; state.Terminated != nil && state.Terminated.ExitCode == 0 {
				return true
			}
			if state := containerStatus.State; state.Terminated != nil && state.Terminated.ExitCode == 0 {
				return true
			}
		}
	}
	// otherwise the pod has no record of being initialized
	return false
}

// initializedContainers returns all status except for suffix of containers that are in Waiting
// state, which is the set of containers that have attempted to start at least once. If all containers
// are Watiing, the first container is always returned.
func initializedContainers(containers []v1.ContainerStatus) []v1.ContainerStatus {
	for i := len(containers) - 1; i >= 0; i-- {
		if containers[i].State.Waiting == nil || containers[i].LastTerminationState.Terminated != nil {
			return containers[0 : i+1]
		}
	}
	// always return at least one container
	if len(containers) > 0 {
		return containers[0:1]
	}
	return nil
}

// checkContainerStateTransition ensures that no container is trying to transition
// from a terminated to non-terminated state, which is illegal and indicates a
// logical error in the kubelet.
func checkContainerStateTransition(oldStatuses, newStatuses *v1.PodStatus, podSpec *v1.PodSpec) error {
	// If we should always restart, containers are allowed to leave the terminated state
	if podSpec.RestartPolicy == v1.RestartPolicyAlways {
		return nil
	}
	for _, oldStatus := range oldStatuses.ContainerStatuses {
		// Skip any container that wasn't terminated
		if oldStatus.State.Terminated == nil {
			continue
		}
		// Skip any container that failed but is allowed to restart
		if oldStatus.State.Terminated.ExitCode != 0 && podSpec.RestartPolicy == v1.RestartPolicyOnFailure {
			continue
		}
		for _, newStatus := range newStatuses.ContainerStatuses {
			if oldStatus.Name == newStatus.Name && newStatus.State.Terminated == nil {
				return fmt.Errorf("terminated container %v attempted illegal transition to non-terminated state", newStatus.Name)
			}
		}
	}

	for i, oldStatus := range oldStatuses.InitContainerStatuses {
		initContainer, ok := kubeutil.GetContainerByIndex(podSpec.InitContainers, oldStatuses.InitContainerStatuses, i)
		if !ok {
			return fmt.Errorf("found mismatch between pod spec and status, container: %v", oldStatus.Name)
		}
		// Skip any restartable init container as it always is allowed to restart
		if kubetypes.IsRestartableInitContainer(&initContainer) {
			continue
		}
		// Skip any container that wasn't terminated
		if oldStatus.State.Terminated == nil {
			continue
		}
		// Skip any container that failed but is allowed to restart
		if oldStatus.State.Terminated.ExitCode != 0 && podSpec.RestartPolicy == v1.RestartPolicyOnFailure {
			continue
		}
		for _, newStatus := range newStatuses.InitContainerStatuses {
			if oldStatus.Name == newStatus.Name && newStatus.State.Terminated == nil {
				return fmt.Errorf("terminated init container %v attempted illegal transition to non-terminated state", newStatus.Name)
			}
		}
	}
	return nil
}

// updateStatusInternal updates the internal status cache, and queues an update to the api server if
// necessary.
// This method IS NOT THREAD SAFE and must be called from a locked function.
func (m *manager) updateStatusInternal(pod *v1.Pod, status v1.PodStatus, forceUpdate, podIsFinished bool) {
	var oldStatus v1.PodStatus
	cachedStatus, isCached := m.podStatuses[pod.UID]
	if isCached {
		oldStatus = cachedStatus.status
		// TODO(#116484): Also assign terminal phase to static pods.
		if !kubetypes.IsStaticPod(pod) {
			if cachedStatus.podIsFinished && !podIsFinished {
				klog.InfoS("Got unexpected podIsFinished=false, while podIsFinished=true in status cache, programmer error.", "pod", klog.KObj(pod))
				podIsFinished = true
			}
		}
	} else if mirrorPod, ok := m.podManager.GetMirrorPodByPod(pod); ok {
		oldStatus = mirrorPod.Status
	} else {
		oldStatus = pod.Status
	}

	// Check for illegal state transition in containers
	if err := checkContainerStateTransition(&oldStatus, &status, &pod.Spec); err != nil {
		klog.ErrorS(err, "Status update on pod aborted", "pod", klog.KObj(pod))
		return
	}

	// Set ContainersReadyCondition.LastTransitionTime.
	updateLastTransitionTime(&status, &oldStatus, v1.ContainersReady)

	// Set ReadyCondition.LastTransitionTime.
	updateLastTransitionTime(&status, &oldStatus, v1.PodReady)

	// Set InitializedCondition.LastTransitionTime.
	updateLastTransitionTime(&status, &oldStatus, v1.PodInitialized)

	// Set PodReadyToStartContainersCondition.LastTransitionTime.
	updateLastTransitionTime(&status, &oldStatus, kubetypes.PodReadyToStartContainers)

	// Set PodScheduledCondition.LastTransitionTime.
	updateLastTransitionTime(&status, &oldStatus, v1.PodScheduled)

	if utilfeature.DefaultFeatureGate.Enabled(features.PodDisruptionConditions) {
		// Set DisruptionTarget.LastTransitionTime.
		updateLastTransitionTime(&status, &oldStatus, v1.DisruptionTarget)
	}

	// ensure that the start time does not change across updates.
	if oldStatus.StartTime != nil && !oldStatus.StartTime.IsZero() {
		status.StartTime = oldStatus.StartTime
	} else if status.StartTime.IsZero() {
		// if the status has no start time, we need to set an initial time
		now := metav1.Now()
		status.StartTime = &now
	}

	normalizeStatus(pod, &status)

	// Perform some more extensive logging of container termination state to assist in
	// debugging production races (generally not needed).
	if klogV := klog.V(5); klogV.Enabled() {
		var containers []string
		for _, s := range append(append([]v1.ContainerStatus(nil), status.InitContainerStatuses...), status.ContainerStatuses...) {
			var current, previous string
			switch {
			case s.State.Running != nil:
				current = "running"
			case s.State.Waiting != nil:
				current = "waiting"
			case s.State.Terminated != nil:
				current = fmt.Sprintf("terminated=%d", s.State.Terminated.ExitCode)
			default:
				current = "unknown"
			}
			switch {
			case s.LastTerminationState.Running != nil:
				previous = "running"
			case s.LastTerminationState.Waiting != nil:
				previous = "waiting"
			case s.LastTerminationState.Terminated != nil:
				previous = fmt.Sprintf("terminated=%d", s.LastTerminationState.Terminated.ExitCode)
			default:
				previous = "<none>"
			}
			containers = append(containers, fmt.Sprintf("(%s state=%s previous=%s)", s.Name, current, previous))
		}
		sort.Strings(containers)
		klogV.InfoS("updateStatusInternal", "version", cachedStatus.version+1, "podIsFinished", podIsFinished, "pod", klog.KObj(pod), "podUID", pod.UID, "containers", strings.Join(containers, " "))
	}

	// The intent here is to prevent concurrent updates to a pod's status from
	// clobbering each other so the phase of a pod progresses monotonically.
	if isCached && isPodStatusByKubeletEqual(&cachedStatus.status, &status) && !forceUpdate {
		klog.V(3).InfoS("Ignoring same status for pod", "pod", klog.KObj(pod), "status", status)
		return
	}

	newStatus := versionedPodStatus{
		status:        status,
		version:       cachedStatus.version + 1,
		podName:       pod.Name,
		podNamespace:  pod.Namespace,
		podIsFinished: podIsFinished,
	}

	// Multiple status updates can be generated before we update the API server,
	// so we track the time from the first status update until we retire it to
	// the API.
	if cachedStatus.at.IsZero() {
		newStatus.at = time.Now()
	} else {
		newStatus.at = cachedStatus.at
	}

	m.podStatuses[pod.UID] = newStatus

	select {
	case m.podStatusChannel <- struct{}{}:
	default:
		// there's already a status update pending
	}
}

// updateLastTransitionTime updates the LastTransitionTime of a pod condition.
func updateLastTransitionTime(status, oldStatus *v1.PodStatus, conditionType v1.PodConditionType) {
	_, condition := podutil.GetPodCondition(status, conditionType)
	if condition == nil {
		return
	}
	// Need to set LastTransitionTime.
	lastTransitionTime := metav1.Now()
	_, oldCondition := podutil.GetPodCondition(oldStatus, conditionType)
	if oldCondition != nil && condition.Status == oldCondition.Status {
		lastTransitionTime = oldCondition.LastTransitionTime
	}
	condition.LastTransitionTime = lastTransitionTime
}

// deletePodStatus simply removes the given pod from the status cache.
func (m *manager) deletePodStatus(uid types.UID) {
	m.podStatusesLock.Lock()
	defer m.podStatusesLock.Unlock()
	delete(m.podStatuses, uid)
	m.podStartupLatencyHelper.DeletePodStartupState(uid)
<<<<<<< HEAD
=======
	if utilfeature.DefaultFeatureGate.Enabled(features.InPlacePodVerticalScaling) {
		m.state.Delete(string(uid), "")
	}
>>>>>>> acfd0dd7
}

// TODO(filipg): It'd be cleaner if we can do this without signal from user.
func (m *manager) RemoveOrphanedStatuses(podUIDs map[types.UID]bool) {
	m.podStatusesLock.Lock()
	defer m.podStatusesLock.Unlock()
	for key := range m.podStatuses {
		if _, ok := podUIDs[key]; !ok {
			klog.V(5).InfoS("Removing pod from status map.", "podUID", key)
			delete(m.podStatuses, key)
			if utilfeature.DefaultFeatureGate.Enabled(features.InPlacePodVerticalScaling) {
				m.state.Delete(string(key), "")
			}
		}
	}
}

// syncBatch syncs pods statuses with the apiserver. Returns the number of syncs
// attempted for testing.
func (m *manager) syncBatch(all bool) int {
	type podSync struct {
		podUID    types.UID
		statusUID kubetypes.MirrorPodUID
		status    versionedPodStatus
	}

	var updatedStatuses []podSync
	podToMirror, mirrorToPod := m.podManager.GetUIDTranslations()
	func() { // Critical section
		m.podStatusesLock.RLock()
		defer m.podStatusesLock.RUnlock()

		// Clean up orphaned versions.
		if all {
			for uid := range m.apiStatusVersions {
				_, hasPod := m.podStatuses[types.UID(uid)]
				_, hasMirror := mirrorToPod[uid]
				if !hasPod && !hasMirror {
					delete(m.apiStatusVersions, uid)
				}
			}
		}

		// Decide which pods need status updates.
		for uid, status := range m.podStatuses {
			// translate the pod UID (source) to the status UID (API pod) -
			// static pods are identified in source by pod UID but tracked in the
			// API via the uid of the mirror pod
			uidOfStatus := kubetypes.MirrorPodUID(uid)
			if mirrorUID, ok := podToMirror[kubetypes.ResolvedPodUID(uid)]; ok {
				if mirrorUID == "" {
					klog.V(5).InfoS("Static pod does not have a corresponding mirror pod; skipping",
						"podUID", uid,
						"pod", klog.KRef(status.podNamespace, status.podName))
					continue
				}
				uidOfStatus = mirrorUID
			}

			// if a new status update has been delivered, trigger an update, otherwise the
			// pod can wait for the next bulk check (which performs reconciliation as well)
			if !all {
				if m.apiStatusVersions[uidOfStatus] >= status.version {
					continue
				}
				updatedStatuses = append(updatedStatuses, podSync{uid, uidOfStatus, status})
				continue
			}

			// Ensure that any new status, or mismatched status, or pod that is ready for
			// deletion gets updated. If a status update fails we retry the next time any
			// other pod is updated.
			if m.needsUpdate(types.UID(uidOfStatus), status) {
				updatedStatuses = append(updatedStatuses, podSync{uid, uidOfStatus, status})
			} else if m.needsReconcile(uid, status.status) {
				// Delete the apiStatusVersions here to force an update on the pod status
				// In most cases the deleted apiStatusVersions here should be filled
				// soon after the following syncPod() [If the syncPod() sync an update
				// successfully].
				delete(m.apiStatusVersions, uidOfStatus)
				updatedStatuses = append(updatedStatuses, podSync{uid, uidOfStatus, status})
			}
		}
	}()

	for _, update := range updatedStatuses {
		klog.V(5).InfoS("Sync pod status", "podUID", update.podUID, "statusUID", update.statusUID, "version", update.status.version)
		m.syncPod(update.podUID, update.status)
	}

	return len(updatedStatuses)
}

// syncPod syncs the given status with the API server. The caller must not hold the status lock.
func (m *manager) syncPod(uid types.UID, status versionedPodStatus) {
	// TODO: make me easier to express from client code
	pod, err := m.kubeClient.CoreV1().Pods(status.podNamespace).Get(context.TODO(), status.podName, metav1.GetOptions{})
	if errors.IsNotFound(err) {
		klog.V(3).InfoS("Pod does not exist on the server",
			"podUID", uid,
			"pod", klog.KRef(status.podNamespace, status.podName))
		// If the Pod is deleted the status will be cleared in
		// RemoveOrphanedStatuses, so we just ignore the update here.
		return
	}
	if err != nil {
		klog.InfoS("Failed to get status for pod",
			"podUID", uid,
			"pod", klog.KRef(status.podNamespace, status.podName),
			"err", err)
		return
	}

	translatedUID := m.podManager.TranslatePodUID(pod.UID)
	// Type convert original uid just for the purpose of comparison.
	if len(translatedUID) > 0 && translatedUID != kubetypes.ResolvedPodUID(uid) {
		klog.V(2).InfoS("Pod was deleted and then recreated, skipping status update",
			"pod", klog.KObj(pod),
			"oldPodUID", uid,
			"podUID", translatedUID)
		m.deletePodStatus(uid)
		return
	}

	mergedStatus := mergePodStatus(pod.Status, status.status, m.podDeletionSafety.PodCouldHaveRunningContainers(pod))

	newPod, patchBytes, unchanged, err := statusutil.PatchPodStatus(context.TODO(), m.kubeClient, pod.Namespace, pod.Name, pod.UID, pod.Status, mergedStatus)
	klog.V(3).InfoS("Patch status for pod", "pod", klog.KObj(pod), "podUID", uid, "patch", string(patchBytes))

	if err != nil {
		klog.InfoS("Failed to update status for pod", "pod", klog.KObj(pod), "err", err)
		return
	}
	if unchanged {
		klog.V(3).InfoS("Status for pod is up-to-date", "pod", klog.KObj(pod), "statusVersion", status.version)
	} else {
		klog.V(3).InfoS("Status for pod updated successfully", "pod", klog.KObj(pod), "statusVersion", status.version, "status", mergedStatus)
		pod = newPod
		// We pass a new object (result of API call which contains updated ResourceVersion)
		m.podStartupLatencyHelper.RecordStatusUpdated(pod)
	}

	// measure how long the status update took to propagate from generation to update on the server
	if status.at.IsZero() {
		klog.V(3).InfoS("Pod had no status time set", "pod", klog.KObj(pod), "podUID", uid, "version", status.version)
	} else {
<<<<<<< HEAD
		duration := time.Now().Sub(status.at).Truncate(time.Millisecond)
=======
		duration := time.Since(status.at).Truncate(time.Millisecond)
>>>>>>> acfd0dd7
		metrics.PodStatusSyncDuration.Observe(duration.Seconds())
	}

	m.apiStatusVersions[kubetypes.MirrorPodUID(pod.UID)] = status.version

	// We don't handle graceful deletion of mirror pods.
	if m.canBeDeleted(pod, status.status, status.podIsFinished) {
		deleteOptions := metav1.DeleteOptions{
			GracePeriodSeconds: new(int64),
			// Use the pod UID as the precondition for deletion to prevent deleting a
			// newly created pod with the same name and namespace.
			Preconditions: metav1.NewUIDPreconditions(string(pod.UID)),
		}
		err = m.kubeClient.CoreV1().Pods(pod.Namespace).Delete(context.TODO(), pod.Name, deleteOptions)
		if err != nil {
			klog.InfoS("Failed to delete status for pod", "pod", klog.KObj(pod), "err", err)
			return
		}
		klog.V(3).InfoS("Pod fully terminated and removed from etcd", "pod", klog.KObj(pod))
		m.deletePodStatus(uid)
	}
}

// needsUpdate returns whether the status is stale for the given pod UID.
// This method is not thread safe, and must only be accessed by the sync thread.
func (m *manager) needsUpdate(uid types.UID, status versionedPodStatus) bool {
	latest, ok := m.apiStatusVersions[kubetypes.MirrorPodUID(uid)]
	if !ok || latest < status.version {
		return true
	}
	pod, ok := m.podManager.GetPodByUID(uid)
	if !ok {
		return false
	}
	return m.canBeDeleted(pod, status.status, status.podIsFinished)
}

func (m *manager) canBeDeleted(pod *v1.Pod, status v1.PodStatus, podIsFinished bool) bool {
	if pod.DeletionTimestamp == nil || kubetypes.IsMirrorPod(pod) {
		return false
	}
	// Delay deletion of pods until the phase is terminal, based on pod.Status
	// which comes from pod manager.
	if !podutil.IsPodPhaseTerminal(pod.Status.Phase) {
		// For debugging purposes we also log the kubelet's local phase, when the deletion is delayed.
		klog.V(3).InfoS("Delaying pod deletion as the phase is non-terminal", "phase", pod.Status.Phase, "localPhase", status.Phase, "pod", klog.KObj(pod), "podUID", pod.UID)
		return false
	}
	// If this is an update completing pod termination then we know the pod termination is finished.
	if podIsFinished {
		klog.V(3).InfoS("The pod termination is finished as SyncTerminatedPod completes its execution", "phase", pod.Status.Phase, "localPhase", status.Phase, "pod", klog.KObj(pod), "podUID", pod.UID)
		return true
	}
	return false
}

// needsReconcile compares the given status with the status in the pod manager (which
// in fact comes from apiserver), returns whether the status needs to be reconciled with
// the apiserver. Now when pod status is inconsistent between apiserver and kubelet,
// kubelet should forcibly send an update to reconcile the inconsistence, because kubelet
// should be the source of truth of pod status.
// NOTE(random-liu): It's simpler to pass in mirror pod uid and get mirror pod by uid, but
// now the pod manager only supports getting mirror pod by static pod, so we have to pass
// static pod uid here.
// TODO(random-liu): Simplify the logic when mirror pod manager is added.
func (m *manager) needsReconcile(uid types.UID, status v1.PodStatus) bool {
	// The pod could be a static pod, so we should translate first.
	pod, ok := m.podManager.GetPodByUID(uid)
	if !ok {
		klog.V(4).InfoS("Pod has been deleted, no need to reconcile", "podUID", string(uid))
		return false
	}
	// If the pod is a static pod, we should check its mirror pod, because only status in mirror pod is meaningful to us.
	if kubetypes.IsStaticPod(pod) {
		mirrorPod, ok := m.podManager.GetMirrorPodByPod(pod)
		if !ok {
			klog.V(4).InfoS("Static pod has no corresponding mirror pod, no need to reconcile", "pod", klog.KObj(pod))
			return false
		}
		pod = mirrorPod
	}

	podStatus := pod.Status.DeepCopy()
	normalizeStatus(pod, podStatus)

	if isPodStatusByKubeletEqual(podStatus, &status) {
		// If the status from the source is the same with the cached status,
		// reconcile is not needed. Just return.
		return false
	}
	klog.V(3).InfoS("Pod status is inconsistent with cached status for pod, a reconciliation should be triggered",
		"pod", klog.KObj(pod),
		"statusDiff", cmp.Diff(podStatus, &status))

	return true
}

// normalizeStatus normalizes nanosecond precision timestamps in podStatus
// down to second precision (*RFC339NANO* -> *RFC3339*). This must be done
// before comparing podStatus to the status returned by apiserver because
// apiserver does not support RFC339NANO.
// Related issue #15262/PR #15263 to move apiserver to RFC339NANO is closed.
func normalizeStatus(pod *v1.Pod, status *v1.PodStatus) *v1.PodStatus {
	bytesPerStatus := kubecontainer.MaxPodTerminationMessageLogLength
	if containers := len(pod.Spec.Containers) + len(pod.Spec.InitContainers); containers > 0 {
		bytesPerStatus = bytesPerStatus / containers
	}
	normalizeTimeStamp := func(t *metav1.Time) {
		*t = t.Rfc3339Copy()
	}
	normalizeContainerState := func(c *v1.ContainerState) {
		if c.Running != nil {
			normalizeTimeStamp(&c.Running.StartedAt)
		}
		if c.Terminated != nil {
			normalizeTimeStamp(&c.Terminated.StartedAt)
			normalizeTimeStamp(&c.Terminated.FinishedAt)
			if len(c.Terminated.Message) > bytesPerStatus {
				c.Terminated.Message = c.Terminated.Message[:bytesPerStatus]
			}
		}
	}

	if status.StartTime != nil {
		normalizeTimeStamp(status.StartTime)
	}
	for i := range status.Conditions {
		condition := &status.Conditions[i]
		normalizeTimeStamp(&condition.LastProbeTime)
		normalizeTimeStamp(&condition.LastTransitionTime)
	}

	// update container statuses
	for i := range status.ContainerStatuses {
		cstatus := &status.ContainerStatuses[i]
		normalizeContainerState(&cstatus.State)
		normalizeContainerState(&cstatus.LastTerminationState)
	}
	// Sort the container statuses, so that the order won't affect the result of comparison
	sort.Sort(kubetypes.SortedContainerStatuses(status.ContainerStatuses))

	// update init container statuses
	for i := range status.InitContainerStatuses {
		cstatus := &status.InitContainerStatuses[i]
		normalizeContainerState(&cstatus.State)
		normalizeContainerState(&cstatus.LastTerminationState)
	}
	// Sort the container statuses, so that the order won't affect the result of comparison
	kubetypes.SortInitContainerStatuses(pod, status.InitContainerStatuses)
	return status
}

// mergePodStatus merges oldPodStatus and newPodStatus to preserve where pod conditions
// not owned by kubelet and to ensure terminal phase transition only happens after all
// running containers have terminated. This method does not modify the old status.
func mergePodStatus(oldPodStatus, newPodStatus v1.PodStatus, couldHaveRunningContainers bool) v1.PodStatus {
	podConditions := make([]v1.PodCondition, 0, len(oldPodStatus.Conditions)+len(newPodStatus.Conditions))

	for _, c := range oldPodStatus.Conditions {
		if !kubetypes.PodConditionByKubelet(c.Type) {
			podConditions = append(podConditions, c)
		}
	}

	transitioningToTerminalPhase := !podutil.IsPodPhaseTerminal(oldPodStatus.Phase) && podutil.IsPodPhaseTerminal(newPodStatus.Phase)

	for _, c := range newPodStatus.Conditions {
		if kubetypes.PodConditionByKubelet(c.Type) {
			podConditions = append(podConditions, c)
		} else if kubetypes.PodConditionSharedByKubelet(c.Type) {
			// we replace or append all the "shared by kubelet" conditions
			if c.Type == v1.DisruptionTarget {
				// guard the update of the DisruptionTarget condition with a check to ensure
				// it will only be sent once all containers have terminated and the phase
				// is terminal. This avoids sending an unnecessary patch request to add
				// the condition if the actual status phase transition is delayed.
				if transitioningToTerminalPhase && !couldHaveRunningContainers {
					// update the LastTransitionTime again here because the older transition
					// time set in updateStatusInternal is likely stale as sending of
					// the condition was delayed until all pod's containers have terminated.
					updateLastTransitionTime(&newPodStatus, &oldPodStatus, c.Type)
					if _, c := podutil.GetPodConditionFromList(newPodStatus.Conditions, c.Type); c != nil {
						// for shared conditions we update or append in podConditions
						podConditions = statusutil.ReplaceOrAppendPodCondition(podConditions, c)
					}
				}
			}
		}
	}
	newPodStatus.Conditions = podConditions

	// ResourceClaimStatuses is not owned and not modified by kubelet.
	newPodStatus.ResourceClaimStatuses = oldPodStatus.ResourceClaimStatuses

	// Delay transitioning a pod to a terminal status unless the pod is actually terminal.
	// The Kubelet should never transition a pod to terminal status that could have running
	// containers and thus actively be leveraging exclusive resources. Note that resources
	// like volumes are reconciled by a subsystem in the Kubelet and will converge if a new
	// pod reuses an exclusive resource (unmount -> free -> mount), which means we do not
	// need wait for those resources to be detached by the Kubelet. In general, resources
	// the Kubelet exclusively owns must be released prior to a pod being reported terminal,
	// while resources that have participanting components above the API use the pod's
	// transition to a terminal phase (or full deletion) to release those resources.
	if transitioningToTerminalPhase {
		if couldHaveRunningContainers {
			newPodStatus.Phase = oldPodStatus.Phase
			newPodStatus.Reason = oldPodStatus.Reason
			newPodStatus.Message = oldPodStatus.Message
		}
	}

	// If the new phase is terminal, explicitly set the ready condition to false for v1.PodReady and v1.ContainersReady.
	// It may take some time for kubelet to reconcile the ready condition, so explicitly set ready conditions to false if the phase is terminal.
	// This is done to ensure kubelet does not report a status update with terminal pod phase and ready=true.
	// See https://issues.k8s.io/108594 for more details.
	if podutil.IsPodPhaseTerminal(newPodStatus.Phase) {
		if podutil.IsPodReadyConditionTrue(newPodStatus) || podutil.IsContainersReadyConditionTrue(newPodStatus) {
			containersReadyCondition := generateContainersReadyConditionForTerminalPhase(newPodStatus.Phase)
			podutil.UpdatePodCondition(&newPodStatus, &containersReadyCondition)

			podReadyCondition := generatePodReadyConditionForTerminalPhase(newPodStatus.Phase)
			podutil.UpdatePodCondition(&newPodStatus, &podReadyCondition)
		}
	}

	return newPodStatus
}

// NeedToReconcilePodReadiness returns if the pod "Ready" condition need to be reconcile
func NeedToReconcilePodReadiness(pod *v1.Pod) bool {
	if len(pod.Spec.ReadinessGates) == 0 {
		return false
	}
	podReadyCondition := GeneratePodReadyCondition(&pod.Spec, pod.Status.Conditions, pod.Status.ContainerStatuses, pod.Status.Phase)
	i, curCondition := podutil.GetPodConditionFromList(pod.Status.Conditions, v1.PodReady)
	// Only reconcile if "Ready" condition is present and Status or Message is not expected
	if i >= 0 && (curCondition.Status != podReadyCondition.Status || curCondition.Message != podReadyCondition.Message) {
		return true
	}
	return false
}<|MERGE_RESOLUTION|>--- conflicted
+++ resolved
@@ -40,11 +40,7 @@
 	"k8s.io/kubernetes/pkg/features"
 	kubecontainer "k8s.io/kubernetes/pkg/kubelet/container"
 	"k8s.io/kubernetes/pkg/kubelet/metrics"
-<<<<<<< HEAD
-	kubepod "k8s.io/kubernetes/pkg/kubelet/pod"
-=======
 	"k8s.io/kubernetes/pkg/kubelet/status/state"
->>>>>>> acfd0dd7
 	kubetypes "k8s.io/kubernetes/pkg/kubelet/types"
 	kubeutil "k8s.io/kubernetes/pkg/kubelet/util"
 	statusutil "k8s.io/kubernetes/pkg/util/pod"
@@ -64,13 +60,8 @@
 	// at is the time at which the most recent status update was detected
 	at time.Time
 
-<<<<<<< HEAD
-	status v1.PodStatus
-}
-=======
 	// True if the status is generated at the end of SyncTerminatedPod, or after it is completed.
 	podIsFinished bool
->>>>>>> acfd0dd7
 
 	status v1.PodStatus
 }
@@ -90,8 +81,6 @@
 	podDeletionSafety PodDeletionSafetyProvider
 
 	podStartupLatencyHelper PodStartupLatencyStateHelper
-<<<<<<< HEAD
-=======
 	// state allows to save/restore pod resource allocation and tolerate kubelet restarts.
 	state state.State
 	// stateFileDirectory holds the directory where the state file for checkpoints is held.
@@ -105,7 +94,6 @@
 	GetMirrorPodByPod(*v1.Pod) (*v1.Pod, bool)
 	TranslatePodUID(uid types.UID) kubetypes.ResolvedPodUID
 	GetUIDTranslations() (podToMirror map[kubetypes.ResolvedPodUID]kubetypes.MirrorPodUID, mirrorToPod map[kubetypes.MirrorPodUID]kubetypes.ResolvedPodUID)
->>>>>>> acfd0dd7
 }
 
 // PodStatusProvider knows how to provide status for a pod. It is intended to be used by other components
@@ -171,27 +159,16 @@
 const syncPeriod = 10 * time.Second
 
 // NewManager returns a functional Manager.
-<<<<<<< HEAD
-func NewManager(kubeClient clientset.Interface, podManager kubepod.Manager, podDeletionSafety PodDeletionSafetyProvider, podStartupLatencyHelper PodStartupLatencyStateHelper) Manager {
-=======
 func NewManager(kubeClient clientset.Interface, podManager PodManager, podDeletionSafety PodDeletionSafetyProvider, podStartupLatencyHelper PodStartupLatencyStateHelper, stateFileDirectory string) Manager {
->>>>>>> acfd0dd7
 	return &manager{
 		kubeClient:              kubeClient,
 		podManager:              podManager,
 		podStatuses:             make(map[types.UID]versionedPodStatus),
-<<<<<<< HEAD
-		podStatusChannel:        make(chan podStatusSyncRequest, 1000), // Buffer up to 1000 statuses
-		apiStatusVersions:       make(map[kubetypes.MirrorPodUID]uint64),
-		podDeletionSafety:       podDeletionSafety,
-		podStartupLatencyHelper: podStartupLatencyHelper,
-=======
 		podStatusChannel:        make(chan struct{}, 1),
 		apiStatusVersions:       make(map[kubetypes.MirrorPodUID]uint64),
 		podDeletionSafety:       podDeletionSafety,
 		podStartupLatencyHelper: podStartupLatencyHelper,
 		stateFileDirectory:      stateFileDirectory,
->>>>>>> acfd0dd7
 	}
 }
 
@@ -764,12 +741,9 @@
 	defer m.podStatusesLock.Unlock()
 	delete(m.podStatuses, uid)
 	m.podStartupLatencyHelper.DeletePodStartupState(uid)
-<<<<<<< HEAD
-=======
 	if utilfeature.DefaultFeatureGate.Enabled(features.InPlacePodVerticalScaling) {
 		m.state.Delete(string(uid), "")
 	}
->>>>>>> acfd0dd7
 }
 
 // TODO(filipg): It'd be cleaner if we can do this without signal from user.
@@ -916,11 +890,7 @@
 	if status.at.IsZero() {
 		klog.V(3).InfoS("Pod had no status time set", "pod", klog.KObj(pod), "podUID", uid, "version", status.version)
 	} else {
-<<<<<<< HEAD
-		duration := time.Now().Sub(status.at).Truncate(time.Millisecond)
-=======
 		duration := time.Since(status.at).Truncate(time.Millisecond)
->>>>>>> acfd0dd7
 		metrics.PodStatusSyncDuration.Observe(duration.Seconds())
 	}
 
