--- conflicted
+++ resolved
@@ -133,20 +133,6 @@
 
 // NewManager creates a new TopologyManager based on provided policy and scope
 func NewManager(topology []cadvisorapi.Node, topologyPolicyName string, topologyScopeName string, topologyPolicyOptions map[string]string) (Manager, error) {
-<<<<<<< HEAD
-	klog.InfoS("Creating topology manager with policy per scope", "topologyPolicyName", topologyPolicyName, "topologyScopeName", topologyScopeName)
-
-	opts, err := NewPolicyOptions(topologyPolicyOptions)
-	if err != nil {
-		return nil, err
-	}
-
-	numaInfo, err := NewNUMAInfo(topology, opts)
-	if err != nil {
-		return nil, fmt.Errorf("cannot discover NUMA topology: %w", err)
-	}
-
-=======
 	// When policy is none, the scope is not relevant, so we can short circuit here.
 	if topologyPolicyName == PolicyNone {
 		klog.InfoS("Creating topology manager with none policy")
@@ -165,7 +151,6 @@
 		return nil, fmt.Errorf("cannot discover NUMA topology: %w", err)
 	}
 
->>>>>>> acfd0dd7
 	if topologyPolicyName != PolicyNone && len(numaInfo.Nodes) > maxAllowableNUMANodes {
 		return nil, fmt.Errorf("unsupported on machines with more than %v NUMA Nodes", maxAllowableNUMANodes)
 	}
