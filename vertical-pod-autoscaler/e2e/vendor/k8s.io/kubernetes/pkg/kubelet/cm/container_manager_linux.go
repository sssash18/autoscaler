--- conflicted
+++ resolved
@@ -287,26 +287,12 @@
 		qosContainerManager: qosContainerManager,
 	}
 
-<<<<<<< HEAD
-	if utilfeature.DefaultFeatureGate.Enabled(kubefeatures.TopologyManager) {
-		cm.topologyManager, err = topologymanager.NewManager(
-			machineInfo.Topology,
-			nodeConfig.ExperimentalTopologyManagerPolicy,
-			nodeConfig.ExperimentalTopologyManagerScope,
-			nodeConfig.ExperimentalTopologyManagerPolicyOptions,
-		)
-
-		if err != nil {
-			return nil, err
-		}
-=======
 	cm.topologyManager, err = topologymanager.NewManager(
 		machineInfo.Topology,
 		nodeConfig.TopologyManagerPolicy,
 		nodeConfig.TopologyManagerScope,
 		nodeConfig.TopologyManagerPolicyOptions,
 	)
->>>>>>> acfd0dd7
 
 	if err != nil {
 		return nil, err
@@ -322,11 +308,7 @@
 	// initialize DRA manager
 	if utilfeature.DefaultFeatureGate.Enabled(kubefeatures.DynamicResourceAllocation) {
 		klog.InfoS("Creating Dynamic Resource Allocation (DRA) manager")
-<<<<<<< HEAD
-		cm.draManager, err = dra.NewManagerImpl(kubeClient)
-=======
 		cm.draManager, err = dra.NewManagerImpl(kubeClient, nodeConfig.KubeletRootDir)
->>>>>>> acfd0dd7
 		if err != nil {
 			return nil, err
 		}
@@ -579,16 +561,10 @@
 	runtimeService internalapi.RuntimeService,
 	localStorageCapacityIsolation bool) error {
 	ctx := context.Background()
-<<<<<<< HEAD
+
+	containerMap, containerRunningSet := buildContainerMapAndRunningSetFromRuntime(ctx, runtimeService)
 
 	// Initialize CPU manager
-	containerMap := buildContainerMapFromRuntime(ctx, runtimeService)
-=======
-
-	containerMap, containerRunningSet := buildContainerMapAndRunningSetFromRuntime(ctx, runtimeService)
-
-	// Initialize CPU manager
->>>>>>> acfd0dd7
 	err := cm.cpuManager.Start(cpumanager.ActivePodsFunc(activePods), sourcesReady, podStatusProvider, runtimeService, containerMap)
 	if err != nil {
 		return fmt.Errorf("start cpu manager error: %v", err)
@@ -596,11 +572,7 @@
 
 	// Initialize memory manager
 	if utilfeature.DefaultFeatureGate.Enabled(kubefeatures.MemoryManager) {
-<<<<<<< HEAD
-		containerMap := buildContainerMapFromRuntime(ctx, runtimeService)
-=======
 		containerMap, _ := buildContainerMapAndRunningSetFromRuntime(ctx, runtimeService)
->>>>>>> acfd0dd7
 		err := cm.memoryManager.Start(memorymanager.ActivePodsFunc(activePods), sourcesReady, podStatusProvider, runtimeService, containerMap)
 		if err != nil {
 			return fmt.Errorf("start memory manager error: %v", err)
@@ -678,14 +650,6 @@
 // TODO: move the GetResources logic to PodContainerManager.
 func (cm *containerManagerImpl) GetResources(pod *v1.Pod, container *v1.Container) (*kubecontainer.RunContainerOptions, error) {
 	opts := &kubecontainer.RunContainerOptions{}
-<<<<<<< HEAD
-	if cm.draManager != nil {
-		resOpts, err := cm.PrepareResources(pod, container)
-		if err != nil {
-			return nil, err
-		}
-		opts.Annotations = append(opts.Annotations, resOpts.Annotations...)
-=======
 	if utilfeature.DefaultFeatureGate.Enabled(kubefeatures.DynamicResourceAllocation) {
 		resOpts, err := cm.draManager.GetResources(pod, container)
 		if err != nil {
@@ -696,7 +660,6 @@
 		// to get CDI device names from the ContainerConfig.CDIDevices field
 		opts.Annotations = append(opts.Annotations, resOpts.Annotations...)
 		opts.CDIDevices = append(opts.CDIDevices, resOpts.CDIDevices...)
->>>>>>> acfd0dd7
 	}
 	// Allocate should already be called during predicateAdmitHandler.Admit(),
 	// just try to fetch device runtime information from cached state here
@@ -719,54 +682,7 @@
 }
 
 func (cm *containerManagerImpl) GetAllocateResourcesPodAdmitHandler() lifecycle.PodAdmitHandler {
-<<<<<<< HEAD
-	if utilfeature.DefaultFeatureGate.Enabled(kubefeatures.TopologyManager) {
-		return cm.topologyManager
-	}
-	// TODO: we need to think about a better way to do this. This will work for
-	// now so long as we have only the cpuManager and deviceManager relying on
-	// allocations here. However, going forward it is not generalized enough to
-	// work as we add more and more hint providers that the TopologyManager
-	// needs to call Allocate() on (that may not be directly intstantiated
-	// inside this component).
-	return &resourceAllocator{cm.cpuManager, cm.memoryManager, cm.deviceManager, cm.draManager}
-}
-
-type resourceAllocator struct {
-	cpuManager    cpumanager.Manager
-	memoryManager memorymanager.Manager
-	deviceManager devicemanager.Manager
-	draManager    dra.Manager
-}
-
-func (m *resourceAllocator) Admit(attrs *lifecycle.PodAdmitAttributes) lifecycle.PodAdmitResult {
-	pod := attrs.Pod
-
-	for _, container := range append(pod.Spec.InitContainers, pod.Spec.Containers...) {
-		err := m.deviceManager.Allocate(pod, &container)
-		if err != nil {
-			return admission.GetPodAdmitResult(err)
-		}
-
-		if m.cpuManager != nil {
-			err = m.cpuManager.Allocate(pod, &container)
-			if err != nil {
-				return admission.GetPodAdmitResult(err)
-			}
-		}
-
-		if m.memoryManager != nil {
-			err = m.memoryManager.Allocate(pod, &container)
-			if err != nil {
-				return admission.GetPodAdmitResult(err)
-			}
-		}
-	}
-
-	return admission.GetPodAdmitResult(nil)
-=======
 	return cm.topologyManager
->>>>>>> acfd0dd7
 }
 
 func (cm *containerManagerImpl) SystemCgroupsLimit() v1.ResourceList {
@@ -784,29 +700,6 @@
 	}
 }
 
-<<<<<<< HEAD
-func buildContainerMapFromRuntime(ctx context.Context, runtimeService internalapi.RuntimeService) containermap.ContainerMap {
-	podSandboxMap := make(map[string]string)
-	podSandboxList, _ := runtimeService.ListPodSandbox(ctx, nil)
-	for _, p := range podSandboxList {
-		podSandboxMap[p.Id] = p.Metadata.Uid
-	}
-
-	containerMap := containermap.NewContainerMap()
-	containerList, _ := runtimeService.ListContainers(ctx, nil)
-	for _, c := range containerList {
-		if _, exists := podSandboxMap[c.PodSandboxId]; !exists {
-			klog.InfoS("no PodSandBox found for the container", "podSandboxId", c.PodSandboxId, "containerName", c.Metadata.Name, "containerId", c.Id)
-			continue
-		}
-		containerMap.Add(podSandboxMap[c.PodSandboxId], c.Metadata.Name, c.Id)
-	}
-
-	return containerMap
-}
-
-=======
->>>>>>> acfd0dd7
 func isProcessRunningInHost(pid int) (bool, error) {
 	// Get init pid namespace.
 	initPidNs, err := os.Readlink("/proc/1/ns/pid")
@@ -1120,30 +1013,14 @@
 	return containerMemories
 }
 
-<<<<<<< HEAD
-func (cm *containerManagerImpl) PrepareResources(pod *v1.Pod, container *v1.Container) (*dra.ContainerInfo, error) {
-	return cm.draManager.PrepareResources(pod, container)
-}
-
-func (cm *containerManagerImpl) UnprepareResources(pod *v1.Pod) error {
-=======
 func (cm *containerManagerImpl) PrepareDynamicResources(pod *v1.Pod) error {
 	return cm.draManager.PrepareResources(pod)
 }
 
 func (cm *containerManagerImpl) UnprepareDynamicResources(pod *v1.Pod) error {
->>>>>>> acfd0dd7
 	return cm.draManager.UnprepareResources(pod)
 }
 
 func (cm *containerManagerImpl) PodMightNeedToUnprepareResources(UID types.UID) bool {
-<<<<<<< HEAD
-	if cm.draManager != nil {
-		return cm.draManager.PodMightNeedToUnprepareResources(UID)
-	}
-
-	return false
-=======
 	return cm.draManager.PodMightNeedToUnprepareResources(UID)
->>>>>>> acfd0dd7
 }