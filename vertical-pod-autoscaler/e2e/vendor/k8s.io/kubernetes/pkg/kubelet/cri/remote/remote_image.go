--- conflicted
+++ resolved
@@ -56,11 +56,7 @@
 	ctx, cancel := context.WithTimeout(context.Background(), connectionTimeout)
 	defer cancel()
 
-<<<<<<< HEAD
-	dialOpts := []grpc.DialOption{}
-=======
 	var dialOpts []grpc.DialOption
->>>>>>> acfd0dd7
 	dialOpts = append(dialOpts,
 		grpc.WithTransportCredentials(insecure.NewCredentials()),
 		grpc.WithContextDialer(dialer),
@@ -77,8 +73,6 @@
 			grpc.WithStreamInterceptor(otelgrpc.StreamClientInterceptor(tracingOpts...)))
 	}
 
-<<<<<<< HEAD
-=======
 	connParams := grpc.ConnectParams{
 		Backoff: backoff.DefaultConfig,
 	}
@@ -89,7 +83,6 @@
 		grpc.WithConnectParams(connParams),
 	)
 
->>>>>>> acfd0dd7
 	conn, err := grpc.DialContext(ctx, addr, dialOpts...)
 	if err != nil {
 		klog.ErrorS(err, "Connect remote image service failed", "address", addr)
@@ -111,16 +104,8 @@
 	klog.V(4).InfoS("Validating the CRI v1 API image version")
 	r.imageClient = runtimeapi.NewImageServiceClient(conn)
 
-<<<<<<< HEAD
-	if _, err := r.imageClient.ImageFsInfo(ctx, &runtimeapi.ImageFsInfoRequest{}); err == nil {
-		klog.V(2).InfoS("Validated CRI v1 image API")
-
-	} else if status.Code(err) == codes.Unimplemented {
-		return fmt.Errorf("CRI v1 image API is not implemented for endpoint %q: %w", endpoint, err)
-=======
 	if _, err := r.imageClient.ImageFsInfo(ctx, &runtimeapi.ImageFsInfoRequest{}); err != nil {
 		return fmt.Errorf("validate CRI v1 image API for endpoint %q: %w", endpoint, err)
->>>>>>> acfd0dd7
 	}
 
 	klog.V(2).InfoS("Validated CRI v1 image API")
