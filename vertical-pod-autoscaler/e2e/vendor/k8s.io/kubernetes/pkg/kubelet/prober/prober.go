/*
Copyright 2014 The Kubernetes Authors.

Licensed under the Apache License, Version 2.0 (the "License");
you may not use this file except in compliance with the License.
You may obtain a copy of the License at

    http://www.apache.org/licenses/LICENSE-2.0

Unless required by applicable law or agreed to in writing, software
distributed under the License is distributed on an "AS IS" BASIS,
WITHOUT WARRANTIES OR CONDITIONS OF ANY KIND, either express or implied.
See the License for the specific language governing permissions and
limitations under the License.
*/

package prober

import (
	"context"
	"fmt"
	"io"
	"time"

	v1 "k8s.io/api/core/v1"
<<<<<<< HEAD
	utilfeature "k8s.io/apiserver/pkg/util/feature"
=======
>>>>>>> acfd0dd7
	"k8s.io/client-go/tools/record"
	kubecontainer "k8s.io/kubernetes/pkg/kubelet/container"
	"k8s.io/kubernetes/pkg/kubelet/events"
	"k8s.io/kubernetes/pkg/kubelet/prober/results"
	"k8s.io/kubernetes/pkg/kubelet/util/format"
	"k8s.io/kubernetes/pkg/probe"
	execprobe "k8s.io/kubernetes/pkg/probe/exec"
	grpcprobe "k8s.io/kubernetes/pkg/probe/grpc"
	httpprobe "k8s.io/kubernetes/pkg/probe/http"
	tcpprobe "k8s.io/kubernetes/pkg/probe/tcp"
	"k8s.io/utils/exec"

	"k8s.io/klog/v2"
)

const maxProbeRetries = 3

// Prober helps to check the liveness/readiness/startup of a container.
type prober struct {
	exec   execprobe.Prober
	http   httpprobe.Prober
	tcp    tcpprobe.Prober
	grpc   grpcprobe.Prober
	runner kubecontainer.CommandRunner

	recorder record.EventRecorder
}

// NewProber creates a Prober, it takes a command runner and
// several container info managers.
func newProber(
	runner kubecontainer.CommandRunner,
	recorder record.EventRecorder) *prober {

	const followNonLocalRedirects = false
	return &prober{
		exec:     execprobe.New(),
		http:     httpprobe.New(followNonLocalRedirects),
		tcp:      tcpprobe.New(),
		grpc:     grpcprobe.New(),
		runner:   runner,
		recorder: recorder,
	}
}

// recordContainerEvent should be used by the prober for all container related events.
func (pb *prober) recordContainerEvent(pod *v1.Pod, container *v1.Container, eventType, reason, message string, args ...interface{}) {
	ref, err := kubecontainer.GenerateContainerRef(pod, container)
	if err != nil {
		klog.ErrorS(err, "Can't make a ref to pod and container", "pod", klog.KObj(pod), "containerName", container.Name)
		return
	}
	pb.recorder.Eventf(ref, eventType, reason, message, args...)
}

// probe probes the container.
func (pb *prober) probe(ctx context.Context, probeType probeType, pod *v1.Pod, status v1.PodStatus, container v1.Container, containerID kubecontainer.ContainerID) (results.Result, error) {
	var probeSpec *v1.Probe
	switch probeType {
	case readiness:
		probeSpec = container.ReadinessProbe
	case liveness:
		probeSpec = container.LivenessProbe
	case startup:
		probeSpec = container.StartupProbe
	default:
		return results.Failure, fmt.Errorf("unknown probe type: %q", probeType)
	}

	if probeSpec == nil {
		klog.InfoS("Probe is nil", "probeType", probeType, "pod", klog.KObj(pod), "podUID", pod.UID, "containerName", container.Name)
		return results.Success, nil
	}

	result, output, err := pb.runProbeWithRetries(ctx, probeType, probeSpec, pod, status, container, containerID, maxProbeRetries)
	if err != nil || (result != probe.Success && result != probe.Warning) {
		// Probe failed in one way or another.
		if err != nil {
			klog.V(1).ErrorS(err, "Probe errored", "probeType", probeType, "pod", klog.KObj(pod), "podUID", pod.UID, "containerName", container.Name)
			pb.recordContainerEvent(pod, &container, v1.EventTypeWarning, events.ContainerUnhealthy, "%s probe errored: %v", probeType, err)
		} else { // result != probe.Success
			klog.V(1).InfoS("Probe failed", "probeType", probeType, "pod", klog.KObj(pod), "podUID", pod.UID, "containerName", container.Name, "probeResult", result, "output", output)
			pb.recordContainerEvent(pod, &container, v1.EventTypeWarning, events.ContainerUnhealthy, "%s probe failed: %s", probeType, output)
		}
		return results.Failure, err
	}
	if result == probe.Warning {
		pb.recordContainerEvent(pod, &container, v1.EventTypeWarning, events.ContainerProbeWarning, "%s probe warning: %s", probeType, output)
		klog.V(3).InfoS("Probe succeeded with a warning", "probeType", probeType, "pod", klog.KObj(pod), "podUID", pod.UID, "containerName", container.Name, "output", output)
	} else {
		klog.V(3).InfoS("Probe succeeded", "probeType", probeType, "pod", klog.KObj(pod), "podUID", pod.UID, "containerName", container.Name)
	}
	return results.Success, nil
}

// runProbeWithRetries tries to probe the container in a finite loop, it returns the last result
// if it never succeeds.
func (pb *prober) runProbeWithRetries(ctx context.Context, probeType probeType, p *v1.Probe, pod *v1.Pod, status v1.PodStatus, container v1.Container, containerID kubecontainer.ContainerID, retries int) (probe.Result, string, error) {
	var err error
	var result probe.Result
	var output string
	for i := 0; i < retries; i++ {
		result, output, err = pb.runProbe(ctx, probeType, p, pod, status, container, containerID)
		if err == nil {
			return result, output, nil
		}
	}
	return result, output, err
}

func (pb *prober) runProbe(ctx context.Context, probeType probeType, p *v1.Probe, pod *v1.Pod, status v1.PodStatus, container v1.Container, containerID kubecontainer.ContainerID) (probe.Result, string, error) {
	timeout := time.Duration(p.TimeoutSeconds) * time.Second
	if p.Exec != nil {
		klog.V(4).InfoS("Exec-Probe runProbe", "pod", klog.KObj(pod), "containerName", container.Name, "execCommand", p.Exec.Command)
		command := kubecontainer.ExpandContainerCommandOnlyStatic(p.Exec.Command, container.Env)
		return pb.exec.Probe(pb.newExecInContainer(ctx, container, containerID, command, timeout))
	}
	if p.HTTPGet != nil {
		req, err := httpprobe.NewRequestForHTTPGetAction(p.HTTPGet, &container, status.PodIP, "probe")
		if err != nil {
			return probe.Unknown, "", err
		}
		if klogV4 := klog.V(4); klogV4.Enabled() {
			port := req.URL.Port()
			host := req.URL.Hostname()
			path := req.URL.Path
			scheme := req.URL.Scheme
			headers := p.HTTPGet.HTTPHeaders
			klogV4.InfoS("HTTP-Probe", "scheme", scheme, "host", host, "port", port, "path", path, "timeout", timeout, "headers", headers)
		}
		return pb.http.Probe(req, timeout)
	}
	if p.TCPSocket != nil {
		port, err := probe.ResolveContainerPort(p.TCPSocket.Port, &container)
		if err != nil {
			return probe.Unknown, "", err
		}
		host := p.TCPSocket.Host
		if host == "" {
			host = status.PodIP
		}
		klog.V(4).InfoS("TCP-Probe", "host", host, "port", port, "timeout", timeout)
		return pb.tcp.Probe(host, port, timeout)
	}

<<<<<<< HEAD
	if utilfeature.DefaultFeatureGate.Enabled(kubefeatures.GRPCContainerProbe) && p.GRPC != nil {
=======
	if p.GRPC != nil {
>>>>>>> acfd0dd7
		host := status.PodIP
		service := ""
		if p.GRPC.Service != nil {
			service = *p.GRPC.Service
		}
		klog.V(4).InfoS("GRPC-Probe", "host", host, "service", service, "port", p.GRPC.Port, "timeout", timeout)
		return pb.grpc.Probe(host, service, int(p.GRPC.Port), timeout)
	}

	klog.InfoS("Failed to find probe builder for container", "containerName", container.Name)
	return probe.Unknown, "", fmt.Errorf("missing probe handler for %s:%s", format.Pod(pod), container.Name)
}

type execInContainer struct {
	// run executes a command in a container. Combined stdout and stderr output is always returned. An
	// error is returned if one occurred.
	run    func() ([]byte, error)
	writer io.Writer
}

func (pb *prober) newExecInContainer(ctx context.Context, container v1.Container, containerID kubecontainer.ContainerID, cmd []string, timeout time.Duration) exec.Cmd {
	return &execInContainer{run: func() ([]byte, error) {
		return pb.runner.RunInContainer(ctx, containerID, cmd, timeout)
	}}
}

func (eic *execInContainer) Run() error {
	return nil
}

func (eic *execInContainer) CombinedOutput() ([]byte, error) {
	return eic.run()
}

func (eic *execInContainer) Output() ([]byte, error) {
	return nil, fmt.Errorf("unimplemented")
}

func (eic *execInContainer) SetDir(dir string) {
	// unimplemented
}

func (eic *execInContainer) SetStdin(in io.Reader) {
	// unimplemented
}

func (eic *execInContainer) SetStdout(out io.Writer) {
	eic.writer = out
}

func (eic *execInContainer) SetStderr(out io.Writer) {
	eic.writer = out
}

func (eic *execInContainer) SetEnv(env []string) {
	// unimplemented
}

func (eic *execInContainer) Stop() {
	// unimplemented
}

func (eic *execInContainer) Start() error {
	data, err := eic.run()
	if eic.writer != nil {
		// only record the write error, do not cover the command run error
		if p, err := eic.writer.Write(data); err != nil {
			klog.ErrorS(err, "Unable to write all bytes from execInContainer", "expectedBytes", len(data), "actualBytes", p)
		}
	}
	return err
}

func (eic *execInContainer) Wait() error {
	return nil
}

func (eic *execInContainer) StdoutPipe() (io.ReadCloser, error) {
	return nil, fmt.Errorf("unimplemented")
}

func (eic *execInContainer) StderrPipe() (io.ReadCloser, error) {
	return nil, fmt.Errorf("unimplemented")
}<|MERGE_RESOLUTION|>--- conflicted
+++ resolved
@@ -23,10 +23,6 @@
 	"time"
 
 	v1 "k8s.io/api/core/v1"
-<<<<<<< HEAD
-	utilfeature "k8s.io/apiserver/pkg/util/feature"
-=======
->>>>>>> acfd0dd7
 	"k8s.io/client-go/tools/record"
 	kubecontainer "k8s.io/kubernetes/pkg/kubelet/container"
 	"k8s.io/kubernetes/pkg/kubelet/events"
@@ -172,11 +168,7 @@
 		return pb.tcp.Probe(host, port, timeout)
 	}
 
-<<<<<<< HEAD
-	if utilfeature.DefaultFeatureGate.Enabled(kubefeatures.GRPCContainerProbe) && p.GRPC != nil {
-=======
 	if p.GRPC != nil {
->>>>>>> acfd0dd7
 		host := status.PodIP
 		service := ""
 		if p.GRPC.Service != nil {
