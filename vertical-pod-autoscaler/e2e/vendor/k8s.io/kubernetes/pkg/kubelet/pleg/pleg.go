/*
Copyright 2015 The Kubernetes Authors.

Licensed under the Apache License, Version 2.0 (the "License");
you may not use this file except in compliance with the License.
You may obtain a copy of the License at

    http://www.apache.org/licenses/LICENSE-2.0

Unless required by applicable law or agreed to in writing, software
distributed under the License is distributed on an "AS IS" BASIS,
WITHOUT WARRANTIES OR CONDITIONS OF ANY KIND, either express or implied.
See the License for the specific language governing permissions and
limitations under the License.
*/

package pleg

import (
	"time"

	"k8s.io/apimachinery/pkg/types"
	kubecontainer "k8s.io/kubernetes/pkg/kubelet/container"
)

// PodLifeCycleEventType define the event type of pod life cycle events.
type PodLifeCycleEventType string

type RelistDuration struct {
	// The period for relisting.
	RelistPeriod time.Duration
	// The relisting threshold needs to be greater than the relisting period +
	// the relisting time, which can vary significantly. Set a conservative
	// threshold to avoid flipping between healthy and unhealthy.
	RelistThreshold time.Duration
}

const (
	// ContainerStarted - event type when the new state of container is running.
	ContainerStarted PodLifeCycleEventType = "ContainerStarted"
	// ContainerDied - event type when the new state of container is exited.
	ContainerDied PodLifeCycleEventType = "ContainerDied"
	// ContainerRemoved - event type when the old state of container is exited.
	ContainerRemoved PodLifeCycleEventType = "ContainerRemoved"
	// PodSync is used to trigger syncing of a pod when the observed change of
	// the state of the pod cannot be captured by any single event above.
	PodSync PodLifeCycleEventType = "PodSync"
	// ContainerChanged - event type when the new state of container is unknown.
	ContainerChanged PodLifeCycleEventType = "ContainerChanged"
)

// PodLifecycleEvent is an event that reflects the change of the pod state.
type PodLifecycleEvent struct {
	// The pod ID.
	ID types.UID
	// The type of the event.
	Type PodLifeCycleEventType
	// The accompanied data which varies based on the event type.
	//   - ContainerStarted/ContainerStopped: the container name (string).
	//   - All other event types: unused.
	Data interface{}
}

// PodLifecycleEventGenerator contains functions for generating pod life cycle events.
type PodLifecycleEventGenerator interface {
	Start()
	Stop()
	Update(relistDuration *RelistDuration)
	Watch() chan *PodLifecycleEvent
	Healthy() (bool, error)
	Relist()
<<<<<<< HEAD
=======
	UpdateCache(*kubecontainer.Pod, types.UID) (error, bool)
>>>>>>> acfd0dd7
}<|MERGE_RESOLUTION|>--- conflicted
+++ resolved
@@ -69,8 +69,5 @@
 	Watch() chan *PodLifecycleEvent
 	Healthy() (bool, error)
 	Relist()
-<<<<<<< HEAD
-=======
 	UpdateCache(*kubecontainer.Pod, types.UID) (error, bool)
->>>>>>> acfd0dd7
 }