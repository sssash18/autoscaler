--- conflicted
+++ resolved
@@ -22,18 +22,6 @@
 	api "k8s.io/kubernetes/pkg/apis/core"
 )
 
-<<<<<<< HEAD
-// JobTrackingFinalizer is a finalizer for Job's pods. It prevents them from
-// being deleted before being accounted in the Job status.
-//
-// Additionally, the apiserver and job controller use this string as a Job
-// annotation, to mark Jobs that are being tracked using pod finalizers.
-// However, this behavior is deprecated in kubernetes 1.26. This means that, in
-// 1.27+, one release after JobTrackingWithFinalizers graduates to GA, the
-// apiserver and job controller will ignore this annotation and they will
-// always track jobs using finalizers.
-const JobTrackingFinalizer = "batch.kubernetes.io/job-tracking"
-=======
 const (
 	// Unprefixed labels are reserved for end-users
 	// so we will add a batch.kubernetes.io to designate these labels as official Kubernetes labels.
@@ -64,7 +52,6 @@
 	// pod failure policy. When the annotation is absent zero is implied.
 	JobIndexIgnoredFailureCountAnnotation = labelPrefix + "job-index-ignored-failure-count"
 )
->>>>>>> acfd0dd7
 
 // +k8s:deepcopy-gen:interfaces=k8s.io/apimachinery/pkg/runtime.Object
 
