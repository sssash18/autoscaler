--- conflicted
+++ resolved
@@ -159,14 +159,6 @@
 // to the pods matched by a NetworkPolicySpec's podSelector. The except entry describes CIDRs
 // that should not be included within this rule.
 type IPBlock struct {
-<<<<<<< HEAD
-	// CIDR is a string representing the IP Block
-	// Valid examples are "192.168.1.0/24" or "2001:db8::/64"
-	CIDR string
-	// Except is a slice of CIDRs that should not be included within an IP Block
-	// Valid examples are "192.168.1.0/24" or "2001:db8::/64"
-	// Except values will be rejected if they are outside the CIDR range
-=======
 	// cidr is a string representing the IPBlock
 	// Valid examples are "192.168.1.0/24" or "2001:db8::/64"
 	CIDR string
@@ -174,7 +166,6 @@
 	// except is a list of CIDRs that should not be included within the IPBlock
 	// Valid examples are "192.168.1.0/24" or "2001:db8::/64"
 	// Except values will be rejected if they are outside the cidr range
->>>>>>> acfd0dd7
 	// +optional
 	Except []string
 }
@@ -409,53 +400,28 @@
 
 // IngressLoadBalancerStatus represents the status of a load-balancer
 type IngressLoadBalancerStatus struct {
-<<<<<<< HEAD
-	// Ingress is a list containing ingress points for the load-balancer.
-=======
 	// ingress is a list containing ingress points for the load-balancer.
->>>>>>> acfd0dd7
 	// +optional
 	Ingress []IngressLoadBalancerIngress
 }
 
 // IngressLoadBalancerIngress represents the status of a load-balancer ingress point.
 type IngressLoadBalancerIngress struct {
-<<<<<<< HEAD
-	// IP is set for load-balancer ingress points that are IP based.
+	// ip is set for load-balancer ingress points that are IP based.
 	// +optional
 	IP string
 
-	// Hostname is set for load-balancer ingress points that are DNS based.
+	// hostname is set for load-balancer ingress points that are DNS based.
 	// +optional
 	Hostname string
 
-	// Ports provides information about the ports exposed by this LoadBalancer.
-=======
-	// ip is set for load-balancer ingress points that are IP based.
-	// +optional
-	IP string
-
-	// hostname is set for load-balancer ingress points that are DNS based.
-	// +optional
-	Hostname string
-
 	// ports provides information about the ports exposed by this LoadBalancer.
->>>>>>> acfd0dd7
 	// +optional
 	Ports []IngressPortStatus
 }
 
 // IngressPortStatus represents the error condition of an ingress port
 type IngressPortStatus struct {
-<<<<<<< HEAD
-	// Port is the port number of the ingress port.
-	Port int32
-
-	// Protocol is the protocol of the ingress port.
-	Protocol api.Protocol
-
-	// Error indicates a problem on this port.
-=======
 	// port is the port number of the ingress port.
 	Port int32
 
@@ -463,7 +429,6 @@
 	Protocol api.Protocol
 
 	// error indicates a problem on this port.
->>>>>>> acfd0dd7
 	// The format of the error must comply with the following rules:
 	// - Kubernetes-defined error values use CamelCase names
 	// - Provider-specific error values must follow label-name style (e.g.
@@ -675,13 +640,8 @@
 	// +optional
 	IPv4 string
 
-<<<<<<< HEAD
-	// IPv6 defines an IPv6 IP block in CIDR notation(e.g. "2001:db8::/64").
-	// At least one of IPv4 and IPv6 must be specified.
-=======
 	// ipv6 defines an IPv6 IP block in CIDR notation(e.g. "2001:db8::/64").
 	// At least one of ipv4 and ipv6 must be specified.
->>>>>>> acfd0dd7
 	// This field is immutable.
 	// +optional
 	IPv6 string
