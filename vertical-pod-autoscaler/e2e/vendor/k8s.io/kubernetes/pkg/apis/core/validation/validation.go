--- conflicted
+++ resolved
@@ -2020,27 +2020,15 @@
 	AllowReadWriteOncePod bool
 	// Allow users to recover from previously failing expansion operation
 	EnableRecoverFromExpansionFailure bool
-<<<<<<< HEAD
-	// Allow assigning StorageClass to unbound PVCs retroactively
-	EnableRetroactiveDefaultStorageClass bool
-=======
->>>>>>> acfd0dd7
 	// Allow to validate the label value of the label selector
 	AllowInvalidLabelValueInSelector bool
 }
 
 func ValidationOptionsForPersistentVolumeClaim(pvc, oldPvc *core.PersistentVolumeClaim) PersistentVolumeClaimSpecValidationOptions {
 	opts := PersistentVolumeClaimSpecValidationOptions{
-<<<<<<< HEAD
-		AllowReadWriteOncePod:                utilfeature.DefaultFeatureGate.Enabled(features.ReadWriteOncePod),
-		EnableRecoverFromExpansionFailure:    utilfeature.DefaultFeatureGate.Enabled(features.RecoverVolumeExpansionFailure),
-		EnableRetroactiveDefaultStorageClass: utilfeature.DefaultFeatureGate.Enabled(features.RetroactiveDefaultStorageClass),
-		AllowInvalidLabelValueInSelector:     false,
-=======
 		AllowReadWriteOncePod:             utilfeature.DefaultFeatureGate.Enabled(features.ReadWriteOncePod),
 		EnableRecoverFromExpansionFailure: utilfeature.DefaultFeatureGate.Enabled(features.RecoverVolumeExpansionFailure),
 		AllowInvalidLabelValueInSelector:  false,
->>>>>>> acfd0dd7
 	}
 	if oldPvc == nil {
 		// If there's no old PVC, use the options based solely on feature enablement
@@ -2805,19 +2793,11 @@
 	return allErrs
 }
 
-<<<<<<< HEAD
-func validatePodResourceClaims(claims []core.PodResourceClaim, fldPath *field.Path) field.ErrorList {
-	var allErrs field.ErrorList
-	podClaimNames := sets.NewString()
-	for i, claim := range claims {
-		allErrs = append(allErrs, validatePodResourceClaim(claim, &podClaimNames, fldPath.Index(i))...)
-=======
 func validatePodResourceClaims(podMeta *metav1.ObjectMeta, claims []core.PodResourceClaim, fldPath *field.Path) field.ErrorList {
 	var allErrs field.ErrorList
 	podClaimNames := sets.NewString()
 	for i, claim := range claims {
 		allErrs = append(allErrs, validatePodResourceClaim(podMeta, claim, &podClaimNames, fldPath.Index(i))...)
->>>>>>> acfd0dd7
 	}
 	return allErrs
 }
@@ -2835,20 +2815,13 @@
 	return podClaimNames
 }
 
-<<<<<<< HEAD
-func validatePodResourceClaim(claim core.PodResourceClaim, podClaimNames *sets.String, fldPath *field.Path) field.ErrorList {
-=======
 func validatePodResourceClaim(podMeta *metav1.ObjectMeta, claim core.PodResourceClaim, podClaimNames *sets.String, fldPath *field.Path) field.ErrorList {
->>>>>>> acfd0dd7
 	var allErrs field.ErrorList
 	if claim.Name == "" {
 		allErrs = append(allErrs, field.Required(fldPath.Child("name"), ""))
 	} else if podClaimNames.Has(claim.Name) {
 		allErrs = append(allErrs, field.Duplicate(fldPath.Child("name"), claim.Name))
 	} else {
-<<<<<<< HEAD
-		allErrs = append(allErrs, ValidateDNS1123Label(claim.Name, fldPath.Child("name"))...)
-=======
 		nameErrs := ValidateDNS1123Label(claim.Name, fldPath.Child("name"))
 		if len(nameErrs) > 0 {
 			allErrs = append(allErrs, nameErrs...)
@@ -2858,7 +2831,6 @@
 				allErrs = append(allErrs, field.Invalid(fldPath.Child("name"), claimName, "final ResourceClaim name: "+detail))
 			}
 		}
->>>>>>> acfd0dd7
 		podClaimNames.Insert(claim.Name)
 	}
 	allErrs = append(allErrs, validatePodResourceClaimSource(claim.Source, fldPath.Child("source"))...)
@@ -2874,8 +2846,6 @@
 	if claimSource.ResourceClaimName == nil && claimSource.ResourceClaimTemplateName == nil {
 		allErrs = append(allErrs, field.Invalid(fldPath, claimSource, "must specify one of: `resourceClaimName`, `resourceClaimTemplateName`"))
 	}
-<<<<<<< HEAD
-=======
 	if claimSource.ResourceClaimName != nil {
 		for _, detail := range ValidateResourceClaimName(*claimSource.ResourceClaimName, false) {
 			allErrs = append(allErrs, field.Invalid(fldPath.Child("resourceClaimName"), *claimSource.ResourceClaimName, detail))
@@ -2925,7 +2895,6 @@
 	if probe.SuccessThreshold != 1 {
 		allErrs = append(allErrs, field.Invalid(fldPath.Child("successThreshold"), probe.SuccessThreshold, "must be 1"))
 	}
->>>>>>> acfd0dd7
 	return allErrs
 }
 
@@ -3294,8 +3263,6 @@
 
 		// Apply the validation common to all container types
 		allErrs = append(allErrs, validateContainerCommon(&ctr, volumes, podClaimNames, idxPath, opts)...)
-<<<<<<< HEAD
-=======
 
 		restartAlways := false
 		// Apply the validation specific to init containers
@@ -3303,7 +3270,6 @@
 			allErrs = append(allErrs, validateInitContainerRestartPolicy(ctr.RestartPolicy, idxPath.Child("restartPolicy"))...)
 			restartAlways = *ctr.RestartPolicy == core.ContainerRestartPolicyAlways
 		}
->>>>>>> acfd0dd7
 
 		// Names must be unique within regular and init containers. Collisions with ephemeral containers
 		// will be detected by validateEphemeralContainers().
@@ -3389,10 +3355,7 @@
 	allErrs = append(allErrs, ValidateVolumeDevices(ctr.VolumeDevices, volMounts, volumes, path.Child("volumeDevices"))...)
 	allErrs = append(allErrs, validatePullPolicy(ctr.ImagePullPolicy, path.Child("imagePullPolicy"))...)
 	allErrs = append(allErrs, ValidateResourceRequirements(&ctr.Resources, podClaimNames, path.Child("resources"), opts)...)
-<<<<<<< HEAD
-=======
 	allErrs = append(allErrs, validateResizePolicy(ctr.ResizePolicy, path.Child("resizePolicy"))...)
->>>>>>> acfd0dd7
 	allErrs = append(allErrs, ValidateSecurityContext(ctr.SecurityContext, path.Child("securityContext"))...)
 	return allErrs
 }
@@ -3547,13 +3510,7 @@
 	// There should be no duplicates in the list of scheduling gates.
 	seen := sets.String{}
 	for i, schedulingGate := range schedulingGates {
-<<<<<<< HEAD
-		if schedulingGate.Name == "" {
-			allErrs = append(allErrs, field.Required(fldPath.Index(i), "must not be empty"))
-		}
-=======
 		allErrs = append(allErrs, ValidateQualifiedName(schedulingGate.Name, fldPath.Index(i))...)
->>>>>>> acfd0dd7
 		if seen.Has(schedulingGate.Name) {
 			allErrs = append(allErrs, field.Duplicate(fldPath.Index(i), schedulingGate.Name))
 		}
@@ -3835,10 +3792,6 @@
 	AllowInvalidLabelValueInSelector bool
 	// Allow pod spec to use non-integer multiple of huge page unit size
 	AllowIndivisibleHugePagesValues bool
-<<<<<<< HEAD
-	// Allow more DNSSearchPaths and longer DNSSearchListChars
-	AllowExpandedDNSConfig bool
-=======
 	// Allow pod spec to use status.hostIPs in downward API if feature is enabled
 	AllowHostIPsField bool
 	// Allow invalid topologySpreadConstraint labelSelector for backward compatibility
@@ -3848,7 +3801,6 @@
 	// The top-level resource being validated is a Pod, not just a PodSpec
 	// embedded in some other resource.
 	ResourceIsPod bool
->>>>>>> acfd0dd7
 }
 
 // validatePodMetadataAndSpec tests if required fields in the pod.metadata and pod.spec are set,
@@ -3994,18 +3946,11 @@
 	vols, vErrs := ValidateVolumes(spec.Volumes, podMeta, fldPath.Child("volumes"), opts)
 	allErrs = append(allErrs, vErrs...)
 	podClaimNames := gatherPodResourceClaimNames(spec.ResourceClaims)
-<<<<<<< HEAD
-	allErrs = append(allErrs, validatePodResourceClaims(spec.ResourceClaims, fldPath.Child("resourceClaims"))...)
-	allErrs = append(allErrs, validateContainers(spec.Containers, vols, podClaimNames, fldPath.Child("containers"), opts)...)
-	allErrs = append(allErrs, validateInitContainers(spec.InitContainers, spec.Containers, vols, podClaimNames, fldPath.Child("initContainers"), opts)...)
-	allErrs = append(allErrs, validateEphemeralContainers(spec.EphemeralContainers, spec.Containers, spec.InitContainers, vols, podClaimNames, fldPath.Child("ephemeralContainers"), opts)...)
-=======
 	allErrs = append(allErrs, validatePodResourceClaims(podMeta, spec.ResourceClaims, fldPath.Child("resourceClaims"))...)
 	allErrs = append(allErrs, validateContainers(spec.Containers, vols, podClaimNames, fldPath.Child("containers"), opts)...)
 	allErrs = append(allErrs, validateInitContainers(spec.InitContainers, spec.Containers, vols, podClaimNames, fldPath.Child("initContainers"), opts)...)
 	allErrs = append(allErrs, validateEphemeralContainers(spec.EphemeralContainers, spec.Containers, spec.InitContainers, vols, podClaimNames, fldPath.Child("ephemeralContainers"), opts)...)
 	allErrs = append(allErrs, validatePodHostNetworkDeps(spec, fldPath, opts)...)
->>>>>>> acfd0dd7
 	allErrs = append(allErrs, validateRestartPolicy(&spec.RestartPolicy, fldPath.Child("restartPolicy"))...)
 	allErrs = append(allErrs, validateDNSPolicy(&spec.DNSPolicy, fldPath.Child("dnsPolicy"))...)
 	allErrs = append(allErrs, unversionedvalidation.ValidateLabels(spec.NodeSelector, fldPath.Child("nodeSelector"))...)
@@ -4015,11 +3960,7 @@
 	allErrs = append(allErrs, validatePodDNSConfig(spec.DNSConfig, &spec.DNSPolicy, fldPath.Child("dnsConfig"), opts)...)
 	allErrs = append(allErrs, validateReadinessGates(spec.ReadinessGates, fldPath.Child("readinessGates"))...)
 	allErrs = append(allErrs, validateSchedulingGates(spec.SchedulingGates, fldPath.Child("schedulingGates"))...)
-<<<<<<< HEAD
-	allErrs = append(allErrs, validateTopologySpreadConstraints(spec.TopologySpreadConstraints, fldPath.Child("topologySpreadConstraints"))...)
-=======
 	allErrs = append(allErrs, validateTopologySpreadConstraints(spec.TopologySpreadConstraints, fldPath.Child("topologySpreadConstraints"), opts)...)
->>>>>>> acfd0dd7
 	allErrs = append(allErrs, validateWindowsHostProcessPod(spec, fldPath)...)
 	allErrs = append(allErrs, validateHostUsers(spec, fldPath)...)
 	if len(spec.ServiceAccountName) > 0 {
@@ -4693,12 +4634,7 @@
 		allErrs = append(allErrs, field.Forbidden(fldPath.Child("ephemeralContainers"), "cannot be set on create"))
 	}
 	// A Pod cannot be assigned a Node if there are remaining scheduling gates.
-<<<<<<< HEAD
-	if utilfeature.DefaultFeatureGate.Enabled(features.PodSchedulingReadiness) &&
-		pod.Spec.NodeName != "" && len(pod.Spec.SchedulingGates) != 0 {
-=======
 	if pod.Spec.NodeName != "" && len(pod.Spec.SchedulingGates) != 0 {
->>>>>>> acfd0dd7
 		allErrs = append(allErrs, field.Forbidden(fldPath.Child("nodeName"), "cannot be set until all schedulingGates have been cleared"))
 	}
 	allErrs = append(allErrs, validateSeccompAnnotationsAndFields(pod.ObjectMeta, &pod.Spec, fldPath)...)
@@ -7624,8 +7560,6 @@
 	allErrs = append(allErrs, unversionedvalidation.ValidateLabelSelector(podAffinityTerm.LabelSelector, labelSelectorValidationOptions, fldPath.Child("labelSelector"))...)
 	allErrs = append(allErrs, unversionedvalidation.ValidateLabelSelector(podAffinityTerm.NamespaceSelector, labelSelectorValidationOptions, fldPath.Child("namespaceSelector"))...)
 	return allErrs
-<<<<<<< HEAD
-=======
 }
 
 var betaToGALabel = map[string]string{
@@ -7738,5 +7672,4 @@
 		}
 	}
 	return true
->>>>>>> acfd0dd7
 }