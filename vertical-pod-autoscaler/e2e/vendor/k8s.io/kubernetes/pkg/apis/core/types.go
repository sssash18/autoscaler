--- conflicted
+++ resolved
@@ -2275,11 +2275,7 @@
 	// This is an alpha field and requires enabling the
 	// DynamicResourceAllocation feature gate.
 	//
-<<<<<<< HEAD
-	// This field is immutable.
-=======
 	// This field is immutable. It can only be set for containers.
->>>>>>> acfd0dd7
 	//
 	// +featureGate=DynamicResourceAllocation
 	// +optional
@@ -3219,11 +3215,6 @@
 	OS *PodOS
 
 	// SchedulingGates is an opaque list of values that if specified will block scheduling the pod.
-<<<<<<< HEAD
-	// More info:  https://git.k8s.io/enhancements/keps/sig-scheduling/3521-pod-scheduling-readiness.
-	//
-	// This is an alpha-level feature enabled by PodSchedulingReadiness feature gate.
-=======
 	// If schedulingGates is not empty, the pod will stay in the SchedulingGated state and the
 	// scheduler will not attempt to schedule the pod.
 	//
@@ -3232,7 +3223,6 @@
 	// This is a beta feature enabled by the PodSchedulingReadiness feature gate.
 	//
 	// +featureGate=PodSchedulingReadiness
->>>>>>> acfd0dd7
 	// +optional
 	SchedulingGates []PodSchedulingGate
 	// ResourceClaims defines which ResourceClaims must be allocated
@@ -3276,28 +3266,14 @@
 	//
 	// The template will be used to create a new ResourceClaim, which will
 	// be bound to this pod. When this pod is deleted, the ResourceClaim
-<<<<<<< HEAD
-	// will also be deleted. The name of the ResourceClaim will be <pod
-	// name>-<resource name>, where <resource name> is the
-	// PodResourceClaim.Name. Pod validation will reject the pod if the
-	// concatenated name is not valid for a ResourceClaim (e.g. too long).
-	//
-	// An existing ResourceClaim with that name that is not owned by the
-	// pod will not be used for the pod to avoid using an unrelated
-	// resource by mistake. Scheduling and pod startup are then blocked
-	// until the unrelated ResourceClaim is removed.
-=======
 	// will also be deleted. The pod name and resource name, along with a
 	// generated component, will be used to form a unique name for the
 	// ResourceClaim, which will be recorded in pod.status.resourceClaimStatuses.
->>>>>>> acfd0dd7
 	//
 	// This field is immutable and no changes will be made to the
 	// corresponding ResourceClaim by the control plane after creating the
 	// ResourceClaim.
 	ResourceClaimTemplateName *string
-<<<<<<< HEAD
-=======
 }
 
 // PodResourceClaimStatus is stored in the PodStatus for each PodResourceClaim
@@ -3314,7 +3290,6 @@
 	// unset, then generating a ResourceClaim was not necessary. The
 	// pod.spec.resourceClaims entry can be ignored in this case.
 	ResourceClaimName *string
->>>>>>> acfd0dd7
 }
 
 // OSName is the set of OS'es that can be used in OS.
