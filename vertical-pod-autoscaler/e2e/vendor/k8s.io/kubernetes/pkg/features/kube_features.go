--- conflicted
+++ resolved
@@ -53,11 +53,8 @@
 
 	// owner: @nabokihms
 	// alpha: v1.26
-<<<<<<< HEAD
-=======
 	// beta: v1.27
 	// GA: v1.28
->>>>>>> acfd0dd7
 	//
 	// Enables API to get self subject attributes after authentication.
 	APISelfSubjectReview featuregate.Feature = "APISelfSubjectReview"
@@ -134,21 +131,11 @@
 	// Enables the Azure File in-tree driver to Azure File Driver migration feature.
 	CSIMigrationAzureFile featuregate.Feature = "CSIMigrationAzureFile"
 
-<<<<<<< HEAD
-	// owner: @davidz627
-	// alpha: v1.14
-	// beta: v1.17
-	// GA: 1.25
-	//
-	// Enables the GCE PD in-tree driver to GCE CSI Driver migration feature.
-	CSIMigrationGCE featuregate.Feature = "CSIMigrationGCE"
-=======
 	// owner: @mfordjody
 	// alpha: v1.26
 	//
 	// Skip validation Enable in next version
 	SkipReadOnlyValidationGCE featuregate.Feature = "SkipReadOnlyValidationGCE"
->>>>>>> acfd0dd7
 
 	// owner: @trierra
 	// alpha: v1.23
@@ -183,15 +170,12 @@
 	// Enables kubelet to detect CSI volume condition and send the event of the abnormal volume to the corresponding pod that is using it.
 	CSIVolumeHealth featuregate.Feature = "CSIVolumeHealth"
 
-<<<<<<< HEAD
-=======
 	// owner: @nckturner
 	// kep:  http://kep.k8s.io/2699
 	// alpha: v1.27
 	// Enable webhooks in cloud controller manager
 	CloudControllerManagerWebhook featuregate.Feature = "CloudControllerManagerWebhook"
 
->>>>>>> acfd0dd7
 	// owner: @adrianreber
 	// kep: https://kep.k8s.io/2008
 	// alpha: v1.25
@@ -201,17 +185,6 @@
 
 	// owner: @bhcleek @wzshiming
 	// GA: v1.25
-<<<<<<< HEAD
-	//
-	// Normalize HttpGet URL and Header passing for lifecycle handlers with probers.
-	ConsistentHTTPGetHandlers featuregate.Feature = "ConsistentHTTPGetHandlers"
-
-	// owner: @jiahuif
-	// alpha: v1.21
-	// beta:  v1.22
-	// GA:    v1.24
-=======
->>>>>>> acfd0dd7
 	//
 	// Normalize HttpGet URL and Header passing for lifecycle handlers with probers.
 	ConsistentHTTPGetHandlers featuregate.Feature = "ConsistentHTTPGetHandlers"
@@ -230,28 +203,6 @@
 	// Enables support for time zones in CronJobs.
 	CronJobTimeZone featuregate.Feature = "CronJobTimeZone"
 
-<<<<<<< HEAD
-	// owner: @smarterclayton
-	// alpha: v1.21
-	// beta: v1.22
-	// GA: v1.25
-	// DaemonSets allow workloads to maintain availability during update per node
-	DaemonSetUpdateSurge featuregate.Feature = "DaemonSetUpdateSurge"
-
-	// owner: @gnufied, @verult, @bertinatto
-	// alpha: v1.22
-	// beta: v1.23
-	// GA: v1.26
-	// If supported by the CSI driver, delegates the role of applying FSGroup to
-	// the driver by passing FSGroup through the NodeStageVolume and
-	// NodePublishVolume calls.
-	DelegateFSGroupToCSIDriver featuregate.Feature = "DelegateFSGroupToCSIDriver"
-
-	// owner: @jiayingz, @swatisehgal (for GA graduation)
-	// alpha: v1.8
-	// beta: v1.10
-	// GA: v1.26
-=======
 	// owner: @thockin
 	// deprecated: v1.28
 	//
@@ -264,7 +215,6 @@
 	// owner: @elezar
 	// kep: http://kep.k8s.io/4009
 	// alpha: v1.28
->>>>>>> acfd0dd7
 	//
 	// Add support for CDI Device IDs in the Device Plugin API.
 	DevicePluginCDIDevices featuregate.Feature = "DevicePluginCDIDevices"
@@ -292,36 +242,15 @@
 	// owner: @pohly
 	// kep: http://kep.k8s.io/3063
 	// alpha: v1.26
-<<<<<<< HEAD
 	//
 	// Enables support for resources with custom parameters and a lifecycle
 	// that is independent of a Pod.
 	DynamicResourceAllocation featuregate.Feature = "DynamicResourceAllocation"
 
-	// owner: @andrewsykim
-	// kep: https://kep.k8s.io/1672
-	// alpha: v1.20
-	// beta: v1.22
-	// GA: v1.26
-=======
->>>>>>> acfd0dd7
-	//
-	// Enables support for resources with custom parameters and a lifecycle
-	// that is independent of a Pod.
-	DynamicResourceAllocation featuregate.Feature = "DynamicResourceAllocation"
-
 	// owner: @harche
 	// kep: http://kep.k8s.io/3386
 	// alpha: v1.25
 	// beta: v1.27
-	//
-	// Allows using event-driven PLEG (pod lifecycle event generator) through kubelet
-	// which avoids frequent relisting of containers which helps optimize performance.
-	EventedPLEG featuregate.Feature = "EventedPLEG"
-
-	// owner: @harche
-	// kep: http://kep.k8s.io/3386
-	// alpha: v1.25
 	//
 	// Allows using event-driven PLEG (pod lifecycle event generator) through kubelet
 	// which avoids frequent relisting of containers which helps optimize performance.
@@ -339,10 +268,7 @@
 	// kep: https://kep.k8s.io/2595
 	// alpha: v1.22
 	// beta: v1.26
-<<<<<<< HEAD
-=======
 	// GA: v1.28
->>>>>>> acfd0dd7
 	//
 	// Enables apiserver and kubelet to allow up to 32 DNSSearchPaths and up to 2048 DNSSearchListChars.
 	ExpandedDNSConfig featuregate.Feature = "ExpandedDNSConfig"
@@ -457,14 +383,8 @@
 	IPTablesOwnershipCleanup featuregate.Feature = "IPTablesOwnershipCleanup"
 
 	// owner: @mimowo
-<<<<<<< HEAD
-	// kep: https://kep.k8s.io/3329
-	// alpha: v1.25
-	// beta: v1.26
-=======
 	// kep: https://kep.k8s.io/3850
 	// alpha: v1.28
->>>>>>> acfd0dd7
 	//
 	// Allows users to specify counting of failed pods per index.
 	JobBackoffLimitPerIndex featuregate.Feature = "JobBackoffLimitPerIndex"
@@ -512,16 +432,9 @@
 	// yet.
 	JobTrackingWithFinalizers featuregate.Feature = "JobTrackingWithFinalizers"
 
-<<<<<<< HEAD
-	// owner: @andrewsykim @adisky @ndixita
-	// alpha: v1.20
-	// beta: v1.24
-	// GA: v1.26
-=======
 	// owner: @marquiz
 	// kep: http://kep.k8s.io/4033
 	// alpha: v1.28
->>>>>>> acfd0dd7
 	//
 	// Enable detection of the kubelet cgroup driver configuration option from
 	// the CRI.  The CRI runtime also needs to support this feature in which
@@ -591,25 +504,15 @@
 
 	// owner: @zshihang
 	// kep: http://kep.k8s.io/2800
-<<<<<<< HEAD
-	// alpha: v1.25
-=======
-	// alpha: v1.26
-	// beta: v1.27
->>>>>>> acfd0dd7
+	// alpha: v1.26
+	// beta: v1.27
 	//
 	// Enables tracking of secret-based service account tokens usage.
 	LegacyServiceAccountTokenTracking featuregate.Feature = "LegacyServiceAccountTokenTracking"
 
-<<<<<<< HEAD
-	// owner: @jinxu
-	// beta: v1.10
-	// stable: v1.25
-=======
 	// owner: @yt2985
 	// kep: http://kep.k8s.io/2800
 	// alpha: v1.28
->>>>>>> acfd0dd7
 	//
 	// Enables cleaning up of secret-based service account tokens.
 	LegacyServiceAccountTokenCleanUp featuregate.Feature = "LegacyServiceAccountTokenCleanUp"
@@ -666,23 +569,11 @@
 	// owner: @danwinship
 	// kep: http://kep.k8s.io/3453
 	// alpha: v1.26
-<<<<<<< HEAD
+	// beta: v1.27
 	//
 	// Enables new performance-improving code in kube-proxy iptables mode
 	MinimizeIPTablesRestore featuregate.Feature = "MinimizeIPTablesRestore"
 
-	// owner: @janosi @bridgetkromhout
-	// kep: https://kep.k8s.io/1435
-	// alpha: v1.20
-	// beta: v1.24
-	// ga: v1.26
-=======
-	// beta: v1.27
->>>>>>> acfd0dd7
-	//
-	// Enables new performance-improving code in kube-proxy iptables mode
-	MinimizeIPTablesRestore featuregate.Feature = "MinimizeIPTablesRestore"
-
 	// owner: @sarveshr7
 	// kep: https://kep.k8s.io/2593
 	// alpha: v1.25
@@ -690,26 +581,13 @@
 	// Enables the MultiCIDR Range allocator.
 	MultiCIDRRangeAllocator featuregate.Feature = "MultiCIDRRangeAllocator"
 
-<<<<<<< HEAD
-	// owner: @rikatz
-	// kep: https://kep.k8s.io/2079
-	// alpha: v1.21
-	// beta:  v1.22
-	// ga: v1.25
-=======
 	// owner: @aojea
 	// kep: https://kep.k8s.io/1880
 	// alpha: v1.27
->>>>>>> acfd0dd7
 	//
 	// Enables the dynamic configuration of Service IP ranges
 	MultiCIDRServiceAllocator featuregate.Feature = "MultiCIDRServiceAllocator"
 
-<<<<<<< HEAD
-	// owner: @rikatz
-	// kep: https://kep.k8s.io/2943
-	// alpha: v1.24
-=======
 	// owner: @jsafrane
 	// kep: https://kep.k8s.io/3756
 	// alpha: v1.25 (as part of SELinuxMountReadWriteOncePod)
@@ -720,7 +598,6 @@
 	// owner: @aravindhp @LorbusChris
 	// kep: http://kep.k8s.io/2271
 	// alpha: v1.27
->>>>>>> acfd0dd7
 	//
 	// Enables querying logs of node services using the /logs endpoint
 	NodeLogQuery featuregate.Feature = "NodeLogQuery"
@@ -729,10 +606,7 @@
 	// kep: https://kep.k8s.io/2268
 	// alpha: v1.24
 	// beta: v1.26
-<<<<<<< HEAD
-=======
 	// GA: v1.28
->>>>>>> acfd0dd7
 	//
 	// Allow pods to failover to a different node in case of non graceful node shutdown
 	NodeOutOfServiceVolumeDetach featuregate.Feature = "NodeOutOfServiceVolumeDetach"
@@ -747,11 +621,6 @@
 	// owner: @mortent, @atiratree, @ravig
 	// kep: http://kep.k8s.io/3018
 	// alpha: v1.26
-<<<<<<< HEAD
-	//
-	// Enables PDBUnhealthyPodEvictionPolicy for PodDisruptionBudgets
-	PDBUnhealthyPodEvictionPolicy featuregate.Feature = "PDBUnhealthyPodEvictionPolicy"
-=======
 	// beta: v1.27
 	//
 	// Enables PDBUnhealthyPodEvictionPolicy for PodDisruptionBudgets
@@ -763,7 +632,6 @@
 	//
 	// Adds a new field to persistent volumes which holds a timestamp of when the volume last transitioned its phase.
 	PersistentVolumeLastPhaseTransitionTime featuregate.Feature = "PersistentVolumeLastPhaseTransitionTime"
->>>>>>> acfd0dd7
 
 	// owner: @haircommander
 	// kep: https://kep.k8s.io/2364
@@ -803,30 +671,13 @@
 	// sandbox creation and network configuration completes successfully
 	PodReadyToStartContainersCondition featuregate.Feature = "PodReadyToStartContainersCondition"
 
-<<<<<<< HEAD
-	// owner: @Huang-Wei
-	// kep: https://kep.k8s.io/3521
-	// alpha: v1.26
-	//
-	// Enable users to specify when a Pod is ready for scheduling.
-	PodSchedulingReadiness featuregate.Feature = "PodSchedulingReadiness"
-
-	// owner: @liggitt, @tallclair, sig-auth
-	// alpha: v1.22
-	// beta: v1.23
-	// ga: v1.25
-=======
 	// owner: @wzshiming
 	// kep: http://kep.k8s.io/2681
 	// alpha: v1.28
->>>>>>> acfd0dd7
 	//
 	// Adds pod.status.hostIPs and downward API
 	PodHostIPs featuregate.Feature = "PodHostIPs"
 
-<<<<<<< HEAD
-	// owner: @ehashman
-=======
 	// owner: @Huang-Wei
 	// kep: https://kep.k8s.io/3521
 	// alpha: v1.26
@@ -836,7 +687,6 @@
 	PodSchedulingReadiness featuregate.Feature = "PodSchedulingReadiness"
 
 	// owner: @rphillips
->>>>>>> acfd0dd7
 	// alpha: v1.21
 	// beta: v1.22
 	// ga: v1.28
@@ -854,10 +704,7 @@
 	// kep: https://kep.k8s.io/1669
 	// alpha: v1.22
 	// beta: v1.26
-<<<<<<< HEAD
-=======
 	// GA: v1.28
->>>>>>> acfd0dd7
 	//
 	// Enable kube-proxy to handle terminating ednpoints when externalTrafficPolicy=Local
 	ProxyTerminatingEndpoints featuregate.Feature = "ProxyTerminatingEndpoints"
@@ -923,48 +770,27 @@
 	// kep: https://kep.k8s.io/2413
 	// alpha: v1.22
 	// beta: v1.25
-<<<<<<< HEAD
-=======
 	// ga: v1.27
->>>>>>> acfd0dd7
 	//
 	// Enables the use of `RuntimeDefault` as the default seccomp profile for all workloads.
 	SeccompDefault featuregate.Feature = "SeccompDefault"
 
-<<<<<<< HEAD
-	// owner: @maplain @andrewsykim
-	// kep: https://kep.k8s.io/2086
-	// alpha: v1.21
-	// beta: v1.22
-	// GA: v1.26
-=======
 	// owner: @mtardy
 	// alpha: v1.0
->>>>>>> acfd0dd7
 	//
 	// Putting this admission plugin behind a feature gate is part of the
 	// deprecation process. For details about the removal see:
 	// https://github.com/kubernetes/kubernetes/issues/111516
 	SecurityContextDeny featuregate.Feature = "SecurityContextDeny"
 
-<<<<<<< HEAD
-	// owner: @aojea
-	// kep: https://kep.k8s.io/3070
-	// alpha: v1.24
-	// beta: v1.25
-	// ga: v1.26
-=======
 	// owner: @xuzhenglun
 	// kep: http://kep.k8s.io/3682
 	// alpha: v1.27
 	// beta: v1.28
->>>>>>> acfd0dd7
 	//
 	// Subdivide the NodePort range for dynamic and static port allocation.
 	ServiceNodePortStaticSubrange featuregate.Feature = "ServiceNodePortStaticSubrange"
 
-<<<<<<< HEAD
-=======
 	// owner: @gjkim42 @SergeyKanzhelev @matthyx @tzneal
 	// kep: http://kep.k8s.io/753
 	// alpha: v1.28
@@ -974,7 +800,6 @@
 	// pod's lifecycle and will not block pod termination.
 	SidecarContainers featuregate.Feature = "SidecarContainers"
 
->>>>>>> acfd0dd7
 	// owner: @derekwaynecarr
 	// alpha: v1.20
 	// beta: v1.22
@@ -997,22 +822,9 @@
 	// Enables policies controlling deletion of PVCs created by a StatefulSet.
 	StatefulSetAutoDeletePVC featuregate.Feature = "StatefulSetAutoDeletePVC"
 
-<<<<<<< HEAD
-	// owner: @ravig
-	// kep: https://kep.k8s.io/2607
-	// alpha: v1.22
-	// beta: v1.23
-	// GA: v1.25
-	// StatefulSetMinReadySeconds allows minReadySeconds to be respected by StatefulSet controller
-	StatefulSetMinReadySeconds featuregate.Feature = "StatefulSetMinReadySeconds"
-
 	// owner: @psch
 	// alpha: v1.26
-=======
-	// owner: @psch
-	// alpha: v1.26
-	// beta: v1.27
->>>>>>> acfd0dd7
+	// beta: v1.27
 	//
 	// Enables a StatefulSet to start from an arbitrary non zero ordinal
 	StatefulSetStartOrdinal featuregate.Feature = "StatefulSetStartOrdinal"
@@ -1061,15 +873,12 @@
 	// Allow the usage of options to fine-tune the topology manager policies.
 	TopologyManagerPolicyOptions featuregate.Feature = "TopologyManagerPolicyOptions"
 
-<<<<<<< HEAD
-=======
 	// owner: @richabanker
 	// alpha: v1.28
 	//
 	// Proxies client to an apiserver capable of serving the request in the event of version skew.
 	UnknownVersionInteroperabilityProxy featuregate.Feature = "UnknownVersionInteroperabilityProxy"
 
->>>>>>> acfd0dd7
 	// owner: @rata, @giuseppe
 	// kep: https://kep.k8s.io/127
 	// alpha: v1.25
@@ -1097,17 +906,6 @@
 	// owner: @marosset
 	// kep: https://kep.k8s.io/3503
 	// alpha: v1.26
-<<<<<<< HEAD
-	//
-	// Enables support for joining Windows containers to a hosts' network namespace.
-	WindowsHostNetwork featuregate.Feature = "WindowsHostNetwork"
-
-	// owner: @marosset
-	// alpha: v1.22
-	// beta: v1.23
-	// GA: v1.26
-=======
->>>>>>> acfd0dd7
 	//
 	// Enables support for joining Windows containers to a hosts' network namespace.
 	WindowsHostNetwork featuregate.Feature = "WindowsHostNetwork"
@@ -1153,11 +951,7 @@
 
 	AnyVolumeDataSource: {Default: true, PreRelease: featuregate.Beta}, // on by default in 1.24
 
-<<<<<<< HEAD
-	APISelfSubjectReview: {Default: false, PreRelease: featuregate.Alpha},
-=======
 	APISelfSubjectReview: {Default: true, PreRelease: featuregate.GA, LockToDefault: true}, // GA in 1.28; remove in 1.30
->>>>>>> acfd0dd7
 
 	AppArmor: {Default: true, PreRelease: featuregate.Beta},
 
@@ -1175,31 +969,11 @@
 
 	CPUManagerPolicyOptions: {Default: true, PreRelease: featuregate.Beta},
 
-<<<<<<< HEAD
-	CSIInlineVolume: {Default: true, PreRelease: featuregate.GA, LockToDefault: true}, // remove in 1.27
-
-	CSIMigration: {Default: true, PreRelease: featuregate.GA, LockToDefault: true}, // remove in 1.27
-
-	CSIMigrationAWS: {Default: true, PreRelease: featuregate.GA, LockToDefault: true}, // remove in 1.27
-
-	CSIMigrationAzureDisk: {Default: true, PreRelease: featuregate.GA, LockToDefault: true}, // remove in 1.26
-
-	CSIMigrationAzureFile: {Default: true, PreRelease: featuregate.GA}, // remove in 1.28
-
-	CSIMigrationGCE: {Default: true, PreRelease: featuregate.GA, LockToDefault: true}, // remove in 1.27
+	CSIMigrationAzureFile: {Default: true, PreRelease: featuregate.GA, LockToDefault: true}, // remove in 1.28
 
 	CSIMigrationPortworx: {Default: false, PreRelease: featuregate.Beta}, // Off by default (requires Portworx CSI driver)
 
-	CSIMigrationRBD: {Default: false, PreRelease: featuregate.Alpha}, // Off by default (requires RBD CSI driver)
-
-	CSIMigrationvSphere: {Default: true, PreRelease: featuregate.GA, LockToDefault: true}, // remove in 1.28
-=======
-	CSIMigrationAzureFile: {Default: true, PreRelease: featuregate.GA, LockToDefault: true}, // remove in 1.28
-
-	CSIMigrationPortworx: {Default: false, PreRelease: featuregate.Beta}, // Off by default (requires Portworx CSI driver)
-
 	CSIMigrationRBD: {Default: false, PreRelease: featuregate.Deprecated}, //  deprecated in 1.28, remove in 1.31
->>>>>>> acfd0dd7
 
 	CSIMigrationvSphere: {Default: true, PreRelease: featuregate.GA, LockToDefault: true}, // remove in 1.29
 
@@ -1207,31 +981,17 @@
 
 	CSIVolumeHealth: {Default: false, PreRelease: featuregate.Alpha},
 
-<<<<<<< HEAD
+	SkipReadOnlyValidationGCE: {Default: false, PreRelease: featuregate.Alpha},
+
+	CloudControllerManagerWebhook: {Default: false, PreRelease: featuregate.Alpha},
+
 	ContainerCheckpoint: {Default: false, PreRelease: featuregate.Alpha},
 
 	ConsistentHTTPGetHandlers: {Default: true, PreRelease: featuregate.GA},
 
-	ControllerManagerLeaderMigration: {Default: true, PreRelease: featuregate.GA, LockToDefault: true}, // remove in 1.26
-=======
-	SkipReadOnlyValidationGCE: {Default: false, PreRelease: featuregate.Alpha},
->>>>>>> acfd0dd7
-
-	CloudControllerManagerWebhook: {Default: false, PreRelease: featuregate.Alpha},
-
-	ContainerCheckpoint: {Default: false, PreRelease: featuregate.Alpha},
-
-<<<<<<< HEAD
-	DelegateFSGroupToCSIDriver: {Default: true, PreRelease: featuregate.GA, LockToDefault: true}, // remove in 1.28
-
-	DevicePlugins: {Default: true, PreRelease: featuregate.GA, LockToDefault: true}, // GA in 1.26
-=======
-	ConsistentHTTPGetHandlers: {Default: true, PreRelease: featuregate.GA},
-
 	CronJobsScheduledAnnotation: {Default: true, PreRelease: featuregate.Beta},
 
 	CronJobTimeZone: {Default: true, PreRelease: featuregate.GA, LockToDefault: true}, // remove in 1.29
->>>>>>> acfd0dd7
 
 	DefaultHostNetworkHostPortsInPodTemplates: {Default: false, PreRelease: featuregate.Deprecated},
 
@@ -1241,31 +1001,15 @@
 
 	DevicePluginCDIDevices: {Default: false, PreRelease: featuregate.Alpha},
 
-<<<<<<< HEAD
-	EndpointSliceTerminatingCondition: {Default: true, PreRelease: featuregate.GA, LockToDefault: true}, // remove in v1.28
-=======
 	DownwardAPIHugePages: {Default: true, PreRelease: featuregate.GA, LockToDefault: true}, // remove in v1.29
->>>>>>> acfd0dd7
 
 	DynamicResourceAllocation: {Default: false, PreRelease: featuregate.Alpha},
 
 	EventedPLEG: {Default: false, PreRelease: featuregate.Beta}, // off by default, requires CRI Runtime support
 
-	EventedPLEG: {Default: false, PreRelease: featuregate.Alpha},
-
 	ExecProbeTimeout: {Default: true, PreRelease: featuregate.GA}, // lock to default and remove after v1.22 based on KEP #1972 update
 
-<<<<<<< HEAD
-	ExpandCSIVolumes: {Default: true, PreRelease: featuregate.GA}, // remove in 1.26
-
-	ExpandInUsePersistentVolumes: {Default: true, PreRelease: featuregate.GA}, // remove in 1.26
-
-	ExpandPersistentVolumes: {Default: true, PreRelease: featuregate.GA}, // remove in 1.26
-
-	ExpandedDNSConfig: {Default: true, PreRelease: featuregate.Beta},
-=======
 	ExpandedDNSConfig: {Default: true, PreRelease: featuregate.GA, LockToDefault: true}, // remove in 1.30
->>>>>>> acfd0dd7
 
 	ExperimentalHostUserNamespaceDefaultingGate: {Default: false, PreRelease: featuregate.Deprecated, LockToDefault: true}, // remove in 1.30
 
@@ -1295,15 +1039,11 @@
 
 	InTreePluginvSphereUnregister: {Default: false, PreRelease: featuregate.Alpha},
 
-<<<<<<< HEAD
-	IPTablesOwnershipCleanup: {Default: false, PreRelease: featuregate.Alpha},
-=======
 	IPTablesOwnershipCleanup: {Default: true, PreRelease: featuregate.GA, LockToDefault: true}, // remove in 1.30
 
 	JobBackoffLimitPerIndex: {Default: false, PreRelease: featuregate.Alpha},
 
 	JobMutableNodeSchedulingDirectives: {Default: true, PreRelease: featuregate.GA, LockToDefault: true}, // remove in 1.29
->>>>>>> acfd0dd7
 
 	JobPodFailurePolicy: {Default: true, PreRelease: featuregate.Beta},
 
@@ -1313,11 +1053,7 @@
 
 	JobTrackingWithFinalizers: {Default: true, PreRelease: featuregate.GA, LockToDefault: true}, // remove in 1.28
 
-<<<<<<< HEAD
-	KubeletCredentialProviders: {Default: true, PreRelease: featuregate.GA, LockToDefault: true}, // remove in 1.28
-=======
 	KubeletCgroupDriverFromCRI: {Default: false, PreRelease: featuregate.Alpha},
->>>>>>> acfd0dd7
 
 	KubeletInUserNamespace: {Default: false, PreRelease: featuregate.Alpha},
 
@@ -1329,25 +1065,16 @@
 
 	KubeletPodResourcesGetAllocatable: {Default: true, PreRelease: featuregate.GA, LockToDefault: true}, // GA in 1.28, remove in 1.30
 
-<<<<<<< HEAD
-	LegacyServiceAccountTokenNoAutoGeneration: {Default: true, PreRelease: featuregate.GA},
-
-	LegacyServiceAccountTokenTracking: {Default: false, PreRelease: featuregate.Alpha},
-=======
 	KubeletTracing: {Default: true, PreRelease: featuregate.Beta},
->>>>>>> acfd0dd7
 
 	KubeProxyDrainingTerminatingNodes: {Default: false, PreRelease: featuregate.Alpha},
 
-<<<<<<< HEAD
-=======
 	LegacyServiceAccountTokenNoAutoGeneration: {Default: true, PreRelease: featuregate.GA, LockToDefault: true}, // remove in 1.29
 
 	LegacyServiceAccountTokenTracking: {Default: true, PreRelease: featuregate.GA, LockToDefault: true}, // remove in 1.30
 
 	LegacyServiceAccountTokenCleanUp: {Default: false, PreRelease: featuregate.Alpha},
 
->>>>>>> acfd0dd7
 	LocalStorageCapacityIsolationFSQuotaMonitoring: {Default: false, PreRelease: featuregate.Alpha},
 
 	LogarithmicScaleDown: {Default: true, PreRelease: featuregate.Beta},
@@ -1362,13 +1089,7 @@
 
 	MinDomainsInPodTopologySpread: {Default: true, PreRelease: featuregate.Beta},
 
-<<<<<<< HEAD
-	MinimizeIPTablesRestore: {Default: false, PreRelease: featuregate.Alpha},
-
-	MixedProtocolLBService: {Default: true, PreRelease: featuregate.GA, LockToDefault: true}, // remove in 1.28
-=======
 	MinimizeIPTablesRestore: {Default: true, PreRelease: featuregate.GA, LockToDefault: true}, // remove in 1.30
->>>>>>> acfd0dd7
 
 	MultiCIDRRangeAllocator: {Default: false, PreRelease: featuregate.Alpha},
 
@@ -1376,56 +1097,33 @@
 
 	NewVolumeManagerReconstruction: {Default: true, PreRelease: featuregate.Beta},
 
-<<<<<<< HEAD
-	NodeOutOfServiceVolumeDetach: {Default: true, PreRelease: featuregate.Beta},
-=======
 	NodeLogQuery: {Default: false, PreRelease: featuregate.Alpha},
->>>>>>> acfd0dd7
 
 	NodeOutOfServiceVolumeDetach: {Default: true, PreRelease: featuregate.GA, LockToDefault: true}, // remove in 1.31
 
-<<<<<<< HEAD
-	PDBUnhealthyPodEvictionPolicy: {Default: false, PreRelease: featuregate.Alpha},
-=======
 	NodeSwap: {Default: false, PreRelease: featuregate.Beta},
 
 	PDBUnhealthyPodEvictionPolicy: {Default: true, PreRelease: featuregate.Beta},
 
 	PersistentVolumeLastPhaseTransitionTime: {Default: false, PreRelease: featuregate.Alpha},
->>>>>>> acfd0dd7
 
 	PodAndContainerStatsFromCRI: {Default: false, PreRelease: featuregate.Alpha},
 
 	PodDeletionCost: {Default: true, PreRelease: featuregate.Beta},
 
 	PodDisruptionConditions: {Default: true, PreRelease: featuregate.Beta},
-<<<<<<< HEAD
-
-	PodHasNetworkCondition: {Default: false, PreRelease: featuregate.Alpha},
-
-	PodSchedulingReadiness: {Default: false, PreRelease: featuregate.Alpha},
-=======
 
 	PodReadyToStartContainersCondition: {Default: false, PreRelease: featuregate.Alpha},
->>>>>>> acfd0dd7
 
 	PodHostIPs: {Default: false, PreRelease: featuregate.Alpha},
 
-<<<<<<< HEAD
-	ProbeTerminationGracePeriod: {Default: true, PreRelease: featuregate.Beta}, // Default to true in beta 1.25
+	PodSchedulingReadiness: {Default: true, PreRelease: featuregate.Beta},
+
+	ProbeTerminationGracePeriod: {Default: true, PreRelease: featuregate.GA, LockToDefault: true}, // remove in 1.29
 
 	ProcMountType: {Default: false, PreRelease: featuregate.Alpha},
 
-	ProxyTerminatingEndpoints: {Default: true, PreRelease: featuregate.Beta},
-=======
-	PodSchedulingReadiness: {Default: true, PreRelease: featuregate.Beta},
-
-	ProbeTerminationGracePeriod: {Default: true, PreRelease: featuregate.GA, LockToDefault: true}, // remove in 1.29
-
-	ProcMountType: {Default: false, PreRelease: featuregate.Alpha},
-
 	ProxyTerminatingEndpoints: {Default: true, PreRelease: featuregate.GA, LockToDefault: true}, // remove in 1.30
->>>>>>> acfd0dd7
 
 	QOSReserved: {Default: false, PreRelease: featuregate.Alpha},
 
@@ -1433,11 +1131,7 @@
 
 	RecoverVolumeExpansionFailure: {Default: false, PreRelease: featuregate.Alpha},
 
-<<<<<<< HEAD
-	RetroactiveDefaultStorageClass: {Default: true, PreRelease: featuregate.Beta},
-=======
 	RetroactiveDefaultStorageClass: {Default: true, PreRelease: featuregate.GA, LockToDefault: true}, // remove in 1.29
->>>>>>> acfd0dd7
 
 	RotateKubeletServerCertificate: {Default: true, PreRelease: featuregate.Beta},
 
@@ -1445,11 +1139,6 @@
 
 	SchedulerQueueingHints: {Default: true, PreRelease: featuregate.Beta},
 
-<<<<<<< HEAD
-	ServiceIPStaticSubrange: {Default: true, PreRelease: featuregate.GA, LockToDefault: true}, // remove in 1.28
-
-	ServiceInternalTrafficPolicy: {Default: true, PreRelease: featuregate.GA, LockToDefault: true}, // remove in 1.28
-=======
 	SeccompDefault: {Default: true, PreRelease: featuregate.GA, LockToDefault: true}, // remove in 1.29
 
 	SecurityContextDeny: {Default: false, PreRelease: featuregate.Alpha},
@@ -1457,7 +1146,6 @@
 	ServiceNodePortStaticSubrange: {Default: true, PreRelease: featuregate.Beta},
 
 	SidecarContainers: {Default: false, PreRelease: featuregate.Alpha},
->>>>>>> acfd0dd7
 
 	SizeMemoryBackedVolumes: {Default: true, PreRelease: featuregate.Beta},
 
@@ -1465,11 +1153,7 @@
 
 	StatefulSetAutoDeletePVC: {Default: true, PreRelease: featuregate.Beta},
 
-<<<<<<< HEAD
-	StatefulSetStartOrdinal: {Default: false, PreRelease: featuregate.Alpha},
-=======
 	StatefulSetStartOrdinal: {Default: true, PreRelease: featuregate.Beta},
->>>>>>> acfd0dd7
 
 	TopologyAwareHints: {Default: true, PreRelease: featuregate.Beta},
 
@@ -1483,12 +1167,6 @@
 
 	UnknownVersionInteroperabilityProxy: {Default: false, PreRelease: featuregate.Alpha},
 
-	TopologyManagerPolicyAlphaOptions: {Default: false, PreRelease: featuregate.Alpha},
-
-	TopologyManagerPolicyBetaOptions: {Default: false, PreRelease: featuregate.Beta},
-
-	TopologyManagerPolicyOptions: {Default: false, PreRelease: featuregate.Alpha},
-
 	VolumeCapacityPriority: {Default: false, PreRelease: featuregate.Alpha},
 
 	UserNamespacesSupport: {Default: false, PreRelease: featuregate.Alpha},
@@ -1499,11 +1177,6 @@
 
 	WindowsHostNetwork: {Default: true, PreRelease: featuregate.Alpha},
 
-<<<<<<< HEAD
-	WindowsHostProcessContainers: {Default: true, PreRelease: featuregate.GA, LockToDefault: true}, // remove in 1.28
-
-=======
->>>>>>> acfd0dd7
 	NodeInclusionPolicyInPodTopologySpread: {Default: true, PreRelease: featuregate.Beta},
 
 	SELinuxMountReadWriteOncePod: {Default: true, PreRelease: featuregate.Beta},
@@ -1515,13 +1188,9 @@
 	// inherited features from generic apiserver, relisted here to get a conflict if it is changed
 	// unintentionally on either side:
 
-<<<<<<< HEAD
-	genericfeatures.AggregatedDiscoveryEndpoint: {Default: false, PreRelease: featuregate.Alpha},
-=======
 	genericfeatures.AdmissionWebhookMatchConditions: {Default: true, PreRelease: featuregate.Beta},
 
 	genericfeatures.AggregatedDiscoveryEndpoint: {Default: true, PreRelease: featuregate.Beta},
->>>>>>> acfd0dd7
 
 	genericfeatures.APIListChunking: {Default: true, PreRelease: featuregate.Beta},
 
@@ -1531,31 +1200,20 @@
 
 	genericfeatures.ValidatingAdmissionPolicy: {Default: false, PreRelease: featuregate.Beta},
 
-	genericfeatures.ValidatingAdmissionPolicy: {Default: false, PreRelease: featuregate.Alpha},
-
 	genericfeatures.CustomResourceValidationExpressions: {Default: true, PreRelease: featuregate.Beta},
 
-<<<<<<< HEAD
-	genericfeatures.DryRun: {Default: true, PreRelease: featuregate.GA, LockToDefault: true}, // remove in 1.28
-
-=======
->>>>>>> acfd0dd7
 	genericfeatures.OpenAPIEnums: {Default: true, PreRelease: featuregate.Beta},
 
 	genericfeatures.OpenAPIV3: {Default: true, PreRelease: featuregate.GA, LockToDefault: true}, // remove in 1.29
 
 	genericfeatures.ServerSideApply: {Default: true, PreRelease: featuregate.GA, LockToDefault: true}, // remove in 1.29
 
-<<<<<<< HEAD
-	genericfeatures.ServerSideApply: {Default: true, PreRelease: featuregate.GA, LockToDefault: true}, // remove in 1.29
-=======
 	genericfeatures.ServerSideFieldValidation: {Default: true, PreRelease: featuregate.GA, LockToDefault: true}, // remove in 1.29
 
 	genericfeatures.UnauthenticatedHTTP2DOSMitigation: {Default: false, PreRelease: featuregate.Beta},
 
 	// inherited features from apiextensions-apiserver, relisted here to get a conflict if it is changed
 	// unintentionally on either side:
->>>>>>> acfd0dd7
 
 	apiextensionsfeatures.CRDValidationRatcheting: {Default: false, PreRelease: featuregate.Alpha},
 
