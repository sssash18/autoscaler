--- conflicted
+++ resolved
@@ -120,10 +120,6 @@
 // GetSELinuxMountContext returns value of -o context=XYZ mount option on
 // given mount point.
 func (hu *FakeHostUtil) GetSELinuxMountContext(pathname string) (string, error) {
-<<<<<<< HEAD
-	return "", errors.New("not implemented")
-=======
 	// This pretends the OS does not support SELinux.
 	return "", nil
->>>>>>> acfd0dd7
 }