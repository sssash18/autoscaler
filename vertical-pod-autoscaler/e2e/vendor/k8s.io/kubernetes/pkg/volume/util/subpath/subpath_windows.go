//go:build windows
// +build windows

/*
Copyright 2017 The Kubernetes Authors.

Licensed under the Apache License, Version 2.0 (the "License");
you may not use this file except in compliance with the License.
You may obtain a copy of the License at

    http://www.apache.org/licenses/LICENSE-2.0

Unless required by applicable law or agreed to in writing, software
distributed under the License is distributed on an "AS IS" BASIS,
WITHOUT WARRANTIES OR CONDITIONS OF ANY KIND, either express or implied.
See the License for the specific language governing permissions and
limitations under the License.
*/

package subpath

import (
	"fmt"
	"os"
	"os/exec"
	"path/filepath"
	"strings"
	"syscall"

	"k8s.io/klog/v2"
	"k8s.io/mount-utils"
	"k8s.io/utils/nsenter"
)

// MaxPathLength is the maximum length of Windows path. Normally, it is 260, but if long path is enable,
// the max number is 32,767
const MaxPathLength = 32767

type subpath struct{}

// New returns a subpath.Interface for the current system
func New(mount.Interface) Interface {
	return &subpath{}
}

// NewNSEnter is to satisfy the compiler for having NewSubpathNSEnter exist for all
// OS choices. however, NSEnter is only valid on Linux
func NewNSEnter(mounter mount.Interface, ne *nsenter.Nsenter, rootDir string) Interface {
	return nil
}

// isDriveLetterPath returns true if the given path is empty or it ends with ":" or ":\" or ":\\"
func isDriveLetterorEmptyPath(path string) bool {
	if path == "" || strings.HasSuffix(path, ":\\\\") || strings.HasSuffix(path, ":") || strings.HasSuffix(path, ":\\") {
		return true
	}
	return false
}

// isVolumePrefix returns true if the given path name starts with "Volume" or volume prefix including
// "\\.\", "\\?\" for device path or "UNC" or "\\" for UNC path. Otherwise, it returns false.
func isDeviceOrUncPath(path string) bool {
	if strings.HasPrefix(path, "Volume") || strings.HasPrefix(path, "\\\\?\\") || strings.HasPrefix(path, "\\\\.\\") || strings.HasPrefix(path, "UNC") {
		return true
	}
	return false
}

// getUpperPath removes the last level of directory.
func getUpperPath(path string) string {
	sep := fmt.Sprintf("%c", filepath.Separator)
	upperpath := strings.TrimSuffix(path, sep)
	return filepath.Dir(upperpath)
}

// Check whether a directory/file is a link type or not
// LinkType could be SymbolicLink, Junction, or HardLink
func isLinkPath(path string) (bool, error) {
	cmd := exec.Command("powershell", "/c", "$ErrorActionPreference = 'Stop'; (Get-Item -Force -LiteralPath $env:linkpath).LinkType")
	cmd.Env = append(os.Environ(), fmt.Sprintf("linkpath=%s", path))
	klog.V(8).Infof("Executing command: %q", cmd.String())
	output, err := cmd.CombinedOutput()
	if err != nil {
		return false, err
	}
	if strings.TrimSpace(string(output)) != "" {
		return true, nil
	}
	return false, nil
}

// evalSymlink returns the path name after the evaluation of any symbolic links.
// If the path after evaluation is a device path or network connection, the original path is returned
func evalSymlink(path string) (string, error) {
	path = mount.NormalizeWindowsPath(path)
	if isDeviceOrUncPath(path) || isDriveLetterorEmptyPath(path) {
		klog.V(4).Infof("Path '%s' is not a symlink, return its original form.", path)
		return path, nil
	}
	upperpath := path
	base := ""
	for i := 0; i < MaxPathLength; i++ {
		isLink, err := isLinkPath(upperpath)
		if err != nil {
			return "", err
		}
		if isLink {
			break
		}
		// continue to check next layer
		base = filepath.Join(filepath.Base(upperpath), base)
		upperpath = getUpperPath(upperpath)
		if isDriveLetterorEmptyPath(upperpath) {
			klog.V(4).Infof("Path '%s' is not a symlink, return its original form.", path)
			return path, nil
		}
	}
	// This command will give the target path of a given symlink
	// The -Force parameter will allow Get-Item to also evaluate hidden folders, like AppData.
<<<<<<< HEAD
	cmd := fmt.Sprintf("(Get-Item -Force -LiteralPath %q).Target", upperpath)
	output, err := exec.Command("powershell", "/c", cmd).CombinedOutput()
=======
	cmd := exec.Command("powershell", "/c", "$ErrorActionPreference = 'Stop'; (Get-Item -Force -LiteralPath $env:linkpath).Target")
	cmd.Env = append(os.Environ(), fmt.Sprintf("linkpath=%s", upperpath))
	klog.V(8).Infof("Executing command: %q", cmd.String())
	output, err := cmd.CombinedOutput()
>>>>>>> acfd0dd7
	if err != nil {
		return "", err
	}
	klog.V(4).Infof("evaluate path %s: symlink from %s to %s", path, upperpath, string(output))
	linkedPath := strings.TrimSpace(string(output))
	if linkedPath == "" || isDeviceOrUncPath(linkedPath) {
		klog.V(4).Infof("Path '%s' has a target %s. Return its original form.", path, linkedPath)
		return path, nil
	}
	// If the target is not an absolute path, join iit with the current upperpath
	if !filepath.IsAbs(linkedPath) {
		linkedPath = filepath.Join(getUpperPath(upperpath), linkedPath)
	}
	nextLink, err := evalSymlink(linkedPath)
	if err != nil {
		return path, err
	}
	return filepath.Join(nextLink, base), nil
}

// check whether hostPath is within volume path
// this func will lock all intermediate subpath directories, need to close handle outside of this func after container started
func lockAndCheckSubPath(volumePath, hostPath string) ([]uintptr, error) {
	if len(volumePath) == 0 || len(hostPath) == 0 {
		return []uintptr{}, nil
	}

	finalSubPath, err := evalSymlink(hostPath)
	if err != nil {
		return []uintptr{}, fmt.Errorf("cannot evaluate link %s: %s", hostPath, err)
	}

	finalVolumePath, err := evalSymlink(volumePath)
	if err != nil {
		return []uintptr{}, fmt.Errorf("cannot read link %s: %s", volumePath, err)
	}

	return lockAndCheckSubPathWithoutSymlink(finalVolumePath, finalSubPath)
}

// lock all intermediate subPath directories and check they are all within volumePath
// volumePath & subPath should not contain any symlink, otherwise it will return error
func lockAndCheckSubPathWithoutSymlink(volumePath, subPath string) ([]uintptr, error) {
	if len(volumePath) == 0 || len(subPath) == 0 {
		return []uintptr{}, nil
	}

	// get relative path to volumePath
	relSubPath, err := filepath.Rel(volumePath, subPath)
	if err != nil {
		return []uintptr{}, fmt.Errorf("Rel(%s, %s) error: %v", volumePath, subPath, err)
	}
	if mount.StartsWithBackstep(relSubPath) {
		return []uintptr{}, fmt.Errorf("SubPath %q not within volume path %q", subPath, volumePath)
	}

	if relSubPath == "." {
		// volumePath and subPath are equal
		return []uintptr{}, nil
	}

	fileHandles := []uintptr{}
	var errorResult error

	currentFullPath := volumePath
	dirs := strings.Split(relSubPath, string(os.PathSeparator))
	for _, dir := range dirs {
		// lock intermediate subPath directory first
		currentFullPath = filepath.Join(currentFullPath, dir)
		handle, err := lockPath(currentFullPath)
		if err != nil {
			errorResult = fmt.Errorf("cannot lock path %s: %s", currentFullPath, err)
			break
		}
		fileHandles = append(fileHandles, handle)

		// make sure intermediate subPath directory does not contain symlink any more
		stat, err := os.Lstat(currentFullPath)
		if err != nil {
			errorResult = fmt.Errorf("Lstat(%q) error: %v", currentFullPath, err)
			break
		}
		if stat.Mode()&os.ModeSymlink != 0 {
			errorResult = fmt.Errorf("subpath %q is an unexpected symlink after EvalSymlinks", currentFullPath)
			break
		}

		if !mount.PathWithinBase(currentFullPath, volumePath) {
			errorResult = fmt.Errorf("SubPath %q not within volume path %q", currentFullPath, volumePath)
			break
		}
	}

	return fileHandles, errorResult
}

// unlockPath unlock directories
func unlockPath(fileHandles []uintptr) {
	if fileHandles != nil {
		for _, handle := range fileHandles {
			syscall.CloseHandle(syscall.Handle(handle))
		}
	}
}

// lockPath locks a directory or symlink, return handle, exec "syscall.CloseHandle(handle)" to unlock the path
func lockPath(path string) (uintptr, error) {
	if len(path) == 0 {
		return uintptr(syscall.InvalidHandle), syscall.ERROR_FILE_NOT_FOUND
	}
	pathp, err := syscall.UTF16PtrFromString(path)
	if err != nil {
		return uintptr(syscall.InvalidHandle), err
	}
	access := uint32(syscall.GENERIC_READ)
	sharemode := uint32(syscall.FILE_SHARE_READ)
	createmode := uint32(syscall.OPEN_EXISTING)
	flags := uint32(syscall.FILE_FLAG_BACKUP_SEMANTICS | syscall.FILE_FLAG_OPEN_REPARSE_POINT)
	fd, err := syscall.CreateFile(pathp, access, sharemode, nil, createmode, flags, 0)
	return uintptr(fd), err
}

// Lock all directories in subPath and check they're not symlinks.
func (sp *subpath) PrepareSafeSubpath(subPath Subpath) (newHostPath string, cleanupAction func(), err error) {
	handles, err := lockAndCheckSubPath(subPath.VolumePath, subPath.Path)

	// Unlock the directories when the container starts
	cleanupAction = func() {
		unlockPath(handles)
	}
	return subPath.Path, cleanupAction, err
}

// No bind-mounts for subpaths are necessary on Windows
func (sp *subpath) CleanSubPaths(podDir string, volumeName string) error {
	return nil
}

// SafeMakeDir makes sure that the created directory does not escape given base directory mis-using symlinks.
func (sp *subpath) SafeMakeDir(subdir string, base string, perm os.FileMode) error {
	realBase, err := evalSymlink(base)
	if err != nil {
		return fmt.Errorf("error resolving symlinks in %s: %s", base, err)
	}

	realFullPath := filepath.Join(realBase, subdir)
	return doSafeMakeDir(realFullPath, realBase, perm)
}

func doSafeMakeDir(pathname string, base string, perm os.FileMode) error {
	klog.V(4).Infof("Creating directory %q within base %q", pathname, base)

	if !mount.PathWithinBase(pathname, base) {
		return fmt.Errorf("path %s is outside of allowed base %s", pathname, base)
	}

	// Quick check if the directory already exists
	s, err := os.Stat(pathname)
	if err == nil {
		// Path exists
		if s.IsDir() {
			// The directory already exists. It can be outside of the parent,
			// but there is no race-proof check.
			klog.V(4).Infof("Directory %s already exists", pathname)
			return nil
		}
		return &os.PathError{Op: "mkdir", Path: pathname, Err: syscall.ENOTDIR}
	}

	// Find all existing directories
	existingPath, toCreate, err := findExistingPrefix(base, pathname)
	if err != nil {
		return fmt.Errorf("error opening directory %s: %s", pathname, err)
	}
	if len(toCreate) == 0 {
		return nil
	}

	// Ensure the existing directory is inside allowed base
	fullExistingPath, err := evalSymlink(existingPath)
	if err != nil {
		return fmt.Errorf("error opening existing directory %s: %s", existingPath, err)
	}
	fullBasePath, err := evalSymlink(base)
	if err != nil {
		return fmt.Errorf("cannot read link %s: %s", base, err)
	}
	if !mount.PathWithinBase(fullExistingPath, fullBasePath) {
		return fmt.Errorf("path %s is outside of allowed base %s", fullExistingPath, err)
	}

	// lock all intermediate directories from fullBasePath to fullExistingPath (top to bottom)
	fileHandles, err := lockAndCheckSubPathWithoutSymlink(fullBasePath, fullExistingPath)
	defer unlockPath(fileHandles)
	if err != nil {
		return err
	}

	klog.V(4).Infof("%q already exists, %q to create", fullExistingPath, filepath.Join(toCreate...))
	currentPath := fullExistingPath
	// create the directories one by one, making sure nobody can change
	// created directory into symlink by lock that directory immediately
	for _, dir := range toCreate {
		currentPath = filepath.Join(currentPath, dir)
		klog.V(4).Infof("Creating %s", dir)
		if err := os.Mkdir(currentPath, perm); err != nil {
			return fmt.Errorf("cannot create directory %s: %s", currentPath, err)
		}
		handle, err := lockPath(currentPath)
		if err != nil {
			return fmt.Errorf("cannot lock path %s: %s", currentPath, err)
		}
		defer syscall.CloseHandle(syscall.Handle(handle))
		// make sure newly created directory does not contain symlink after lock
		stat, err := os.Lstat(currentPath)
		if err != nil {
			return fmt.Errorf("Lstat(%q) error: %v", currentPath, err)
		}
		if stat.Mode()&os.ModeSymlink != 0 {
			return fmt.Errorf("subpath %q is an unexpected symlink after Mkdir", currentPath)
		}
	}

	return nil
}

// findExistingPrefix finds prefix of pathname that exists. In addition, it
// returns list of remaining directories that don't exist yet.
func findExistingPrefix(base, pathname string) (string, []string, error) {
	rel, err := filepath.Rel(base, pathname)
	if err != nil {
		return base, nil, err
	}

	if mount.StartsWithBackstep(rel) {
		return base, nil, fmt.Errorf("pathname(%s) is not within base(%s)", pathname, base)
	}

	if rel == "." {
		// base and pathname are equal
		return pathname, []string{}, nil
	}

	dirs := strings.Split(rel, string(filepath.Separator))

	var parent string
	currentPath := base
	for i, dir := range dirs {
		parent = currentPath
		currentPath = filepath.Join(parent, dir)
		if _, err := os.Lstat(currentPath); err != nil {
			if os.IsNotExist(err) {
				return parent, dirs[i:], nil
			}
			return base, nil, err
		}
	}

	return pathname, []string{}, nil
}<|MERGE_RESOLUTION|>--- conflicted
+++ resolved
@@ -117,15 +117,10 @@
 	}
 	// This command will give the target path of a given symlink
 	// The -Force parameter will allow Get-Item to also evaluate hidden folders, like AppData.
-<<<<<<< HEAD
-	cmd := fmt.Sprintf("(Get-Item -Force -LiteralPath %q).Target", upperpath)
-	output, err := exec.Command("powershell", "/c", cmd).CombinedOutput()
-=======
 	cmd := exec.Command("powershell", "/c", "$ErrorActionPreference = 'Stop'; (Get-Item -Force -LiteralPath $env:linkpath).Target")
 	cmd.Env = append(os.Environ(), fmt.Sprintf("linkpath=%s", upperpath))
 	klog.V(8).Infof("Executing command: %q", cmd.String())
 	output, err := cmd.CombinedOutput()
->>>>>>> acfd0dd7
 	if err != nil {
 		return "", err
 	}
