/*
Copyright 2016 The Kubernetes Authors.

Licensed under the Apache License, Version 2.0 (the "License");
you may not use this file except in compliance with the License.
You may obtain a copy of the License at

    http://www.apache.org/licenses/LICENSE-2.0

Unless required by applicable law or agreed to in writing, software
distributed under the License is distributed on an "AS IS" BASIS,
WITHOUT WARRANTIES OR CONDITIONS OF ANY KIND, either express or implied.
See the License for the specific language governing permissions and
limitations under the License.
*/

// Package operationexecutor implements interfaces that enable execution of
// attach, detach, mount, and unmount operations with a
// nestedpendingoperations so that more than one operation is never triggered
// on the same volume for the same pod.
package operationexecutor

import (
	"errors"
	"fmt"
	"time"

	"github.com/go-logr/logr"

	"k8s.io/klog/v2"

	v1 "k8s.io/api/core/v1"
	"k8s.io/apimachinery/pkg/api/resource"
	"k8s.io/apimachinery/pkg/types"
	"k8s.io/kubernetes/pkg/volume"
	"k8s.io/kubernetes/pkg/volume/util"
	"k8s.io/kubernetes/pkg/volume/util/hostutil"
	"k8s.io/kubernetes/pkg/volume/util/nestedpendingoperations"
	volumetypes "k8s.io/kubernetes/pkg/volume/util/types"
)

// OperationExecutor defines a set of operations for attaching, detaching,
// mounting, or unmounting a volume that are executed with a NewNestedPendingOperations which
// prevents more than one operation from being triggered on the same volume.
//
// These operations should be idempotent (for example, AttachVolume should
// still succeed if the volume is already attached to the node, etc.). However,
// they depend on the volume plugins to implement this behavior.
//
// Once an operation completes successfully, the actualStateOfWorld is updated
// to indicate the volume is attached/detached/mounted/unmounted.
//
// If the OperationExecutor fails to start the operation because, for example,
// an operation with the same UniqueVolumeName is already pending, a non-nil
// error is returned.
//
// Once the operation is started, since it is executed asynchronously,
// errors are simply logged and the goroutine is terminated without updating
// actualStateOfWorld (callers are responsible for retrying as needed).
//
// Some of these operations may result in calls to the API server; callers are
// responsible for rate limiting on errors.
type OperationExecutor interface {
	// AttachVolume attaches the volume to the node specified in volumeToAttach.
	// It then updates the actual state of the world to reflect that.
	AttachVolume(logger klog.Logger, volumeToAttach VolumeToAttach, actualStateOfWorld ActualStateOfWorldAttacherUpdater) error

	// VerifyVolumesAreAttachedPerNode verifies the given list of volumes to see whether they are still attached to the node.
	// If any volume is not attached right now, it will update the actual state of the world to reflect that.
	// Note that this operation could be operated concurrently with other attach/detach operations.
	// In theory (but very unlikely in practise), race condition among these operations might mark volume as detached
	// even if it is attached. But reconciler can correct this in a short period of time.
	VerifyVolumesAreAttachedPerNode(AttachedVolumes []AttachedVolume, nodeName types.NodeName, actualStateOfWorld ActualStateOfWorldAttacherUpdater) error

	// VerifyVolumesAreAttached verifies volumes being used in entire cluster and if they are still attached to the node
	// If any volume is not attached right now, it will update actual state of world to reflect that.
	VerifyVolumesAreAttached(volumesToVerify map[types.NodeName][]AttachedVolume, actualStateOfWorld ActualStateOfWorldAttacherUpdater)

	// DetachVolume detaches the volume from the node specified in
	// volumeToDetach, and updates the actual state of the world to reflect
	// that. If verifySafeToDetach is set, a call is made to the fetch the node
	// object and it is used to verify that the volume does not exist in Node's
	// Status.VolumesInUse list (operation fails with error if it is).
	DetachVolume(logger klog.Logger, volumeToDetach AttachedVolume, verifySafeToDetach bool, actualStateOfWorld ActualStateOfWorldAttacherUpdater) error

	// If a volume has 'Filesystem' volumeMode, MountVolume mounts the
	// volume to the pod specified in volumeToMount.
	// Specifically it will:
	// * Wait for the device to finish attaching (for attachable volumes only).
	// * Mount device to global mount path (for attachable volumes only).
	// * Update actual state of world to reflect volume is globally mounted (for
	//   attachable volumes only).
	// * Mount the volume to the pod specific path.
	// * Update actual state of world to reflect volume is mounted to the pod
	//   path.
	// The parameter "isRemount" is informational and used to adjust logging
	// verbosity. An initial mount is more log-worthy than a remount, for
	// example.
	//
	// For 'Block' volumeMode, this method creates a symbolic link to
	// the volume from both the pod specified in volumeToMount and global map path.
	// Specifically it will:
	// * Wait for the device to finish attaching (for attachable volumes only).
	// * Update actual state of world to reflect volume is globally mounted/mapped.
	// * Map volume to global map path using symbolic link.
	// * Map the volume to the pod device map path using symbolic link.
	// * Update actual state of world to reflect volume is mounted/mapped to the pod path.
	MountVolume(waitForAttachTimeout time.Duration, volumeToMount VolumeToMount, actualStateOfWorld ActualStateOfWorldMounterUpdater, isRemount bool) error

	// If a volume has 'Filesystem' volumeMode, UnmountVolume unmounts the
	// volume from the pod specified in volumeToUnmount and updates the actual
	// state of the world to reflect that.
	//
	// For 'Block' volumeMode, this method unmaps symbolic link to the volume
	// from both the pod device map path in volumeToUnmount and global map path.
	// And then, updates the actual state of the world to reflect that.
	UnmountVolume(volumeToUnmount MountedVolume, actualStateOfWorld ActualStateOfWorldMounterUpdater, podsDir string) error

	// If a volume has 'Filesystem' volumeMode, UnmountDevice unmounts the
	// volumes global mount path from the device (for attachable volumes only,
	// freeing it for detach. It then updates the actual state of the world to
	// reflect that.
	//
	// For 'Block' volumeMode, this method checks number of symbolic links under
	// global map path. If number of reference is zero, remove global map path
	// directory and free a volume for detach.
	// It then updates the actual state of the world to reflect that.
	UnmountDevice(deviceToDetach AttachedVolume, actualStateOfWorld ActualStateOfWorldMounterUpdater, hostutil hostutil.HostUtils) error

	// VerifyControllerAttachedVolume checks if the specified volume is present
	// in the specified nodes AttachedVolumes Status field. It uses kubeClient
	// to fetch the node object.
	// If the volume is found, the actual state of the world is updated to mark
	// the volume as attached.
	// If the volume does not implement the attacher interface, it is assumed to
	// be attached and the actual state of the world is updated accordingly.
	// If the volume is not found or there is an error (fetching the node
	// object, for example) then an error is returned which triggers exponential
	// back off on retries.
	VerifyControllerAttachedVolume(logger klog.Logger, volumeToMount VolumeToMount, nodeName types.NodeName, actualStateOfWorld ActualStateOfWorldAttacherUpdater) error

	// IsOperationPending returns true if an operation for the given volumeName
	// and one of podName or nodeName is pending, otherwise it returns false
	IsOperationPending(volumeName v1.UniqueVolumeName, podName volumetypes.UniquePodName, nodeName types.NodeName) bool
	// IsOperationSafeToRetry returns false if an operation for the given volumeName
	// and one of podName or nodeName is pending or in exponential backoff, otherwise it returns true
	IsOperationSafeToRetry(volumeName v1.UniqueVolumeName, podName volumetypes.UniquePodName, nodeName types.NodeName, operationName string) bool
	// ExpandInUseVolume will resize volume's file system to expected size without unmounting the volume.
	ExpandInUseVolume(volumeToMount VolumeToMount, actualStateOfWorld ActualStateOfWorldMounterUpdater, currentSize resource.Quantity) error
	// ReconstructVolumeOperation construct a new volumeSpec and returns it created by plugin
	ReconstructVolumeOperation(volumeMode v1.PersistentVolumeMode, plugin volume.VolumePlugin, mapperPlugin volume.BlockVolumePlugin, uid types.UID, podName volumetypes.UniquePodName, volumeSpecName string, volumePath string, pluginName string) (volume.ReconstructedVolume, error)
<<<<<<< HEAD
	// CheckVolumeExistenceOperation checks volume existence
	CheckVolumeExistenceOperation(volumeSpec *volume.Spec, mountPath, volumeName string, mounter mount.Interface, uniqueVolumeName v1.UniqueVolumeName, podName volumetypes.UniquePodName, podUID types.UID, attachable volume.AttachableVolumePlugin) (bool, error)
=======
>>>>>>> acfd0dd7
}

// NewOperationExecutor returns a new instance of OperationExecutor.
func NewOperationExecutor(
	operationGenerator OperationGenerator) OperationExecutor {

	return &operationExecutor{
		pendingOperations: nestedpendingoperations.NewNestedPendingOperations(
			true /* exponentialBackOffOnError */),
		operationGenerator: operationGenerator,
	}
}

// MarkVolumeOpts is a struct to pass arguments to MountVolume functions
type MarkVolumeOpts struct {
	PodName             volumetypes.UniquePodName
	PodUID              types.UID
	VolumeName          v1.UniqueVolumeName
	Mounter             volume.Mounter
	BlockVolumeMapper   volume.BlockVolumeMapper
	OuterVolumeSpecName string
	VolumeGidVolume     string
	VolumeSpec          *volume.Spec
	VolumeMountState    VolumeMountState
	SELinuxMountContext string
}

// ActualStateOfWorldMounterUpdater defines a set of operations updating the actual
// state of the world cache after successful mount/unmount.
type ActualStateOfWorldMounterUpdater interface {
	// Marks the specified volume as mounted to the specified pod
	MarkVolumeAsMounted(markVolumeOpts MarkVolumeOpts) error

	// Marks the specified volume as unmounted from the specified pod
	MarkVolumeAsUnmounted(podName volumetypes.UniquePodName, volumeName v1.UniqueVolumeName) error

	// MarkVolumeMountAsUncertain marks state of volume mount for the pod uncertain
	MarkVolumeMountAsUncertain(markVolumeOpts MarkVolumeOpts) error

	// Marks the specified volume as having been globally mounted.
	MarkDeviceAsMounted(volumeName v1.UniqueVolumeName, devicePath, deviceMountPath, seLinuxMountContext string) error

	// MarkDeviceAsUncertain marks device state in global mount path as uncertain
	MarkDeviceAsUncertain(volumeName v1.UniqueVolumeName, devicePath, deviceMountPath, seLinuxMountContext string) error

	// Marks the specified volume as having its global mount unmounted.
	MarkDeviceAsUnmounted(volumeName v1.UniqueVolumeName) error

	// Marks the specified volume's file system resize request is finished.
	MarkVolumeAsResized(volumeName v1.UniqueVolumeName, claimSize *resource.Quantity) bool

	// GetDeviceMountState returns mount state of the device in global path
	GetDeviceMountState(volumeName v1.UniqueVolumeName) DeviceMountState

	// GetVolumeMountState returns mount state of the volume for the Pod
	GetVolumeMountState(volumName v1.UniqueVolumeName, podName volumetypes.UniquePodName) VolumeMountState

	// IsVolumeMountedElsewhere returns whether the supplied volume is mounted in a Pod other than the supplied one
	IsVolumeMountedElsewhere(volumeName v1.UniqueVolumeName, podName volumetypes.UniquePodName) bool

	// MarkForInUseExpansionError marks the volume to have in-use error during expansion.
	// volume expansion must not be retried for this volume
	MarkForInUseExpansionError(volumeName v1.UniqueVolumeName)

	// CheckAndMarkVolumeAsUncertainViaReconstruction only adds volume to actual state of the world
	// if volume was not already there. This avoid overwriting in any previously stored
	// state. It returns error if there was an error adding the volume to ASOW.
	// It returns true, if this operation resulted in volume being added to ASOW
	// otherwise it returns false.
	CheckAndMarkVolumeAsUncertainViaReconstruction(opts MarkVolumeOpts) (bool, error)

	// CheckAndMarkDeviceUncertainViaReconstruction only adds device to actual state of the world
	// if device was not already there. This avoids overwriting in any previously stored
	// state. We only supply deviceMountPath because devicePath is already determined from
	// VerifyControllerAttachedVolume function.
	CheckAndMarkDeviceUncertainViaReconstruction(volumeName v1.UniqueVolumeName, deviceMountPath string) bool

	// IsVolumeReconstructed returns true if volume currently added to actual state of the world
	// was found during reconstruction.
	IsVolumeReconstructed(volumeName v1.UniqueVolumeName, podName volumetypes.UniquePodName) bool
}

// ActualStateOfWorldAttacherUpdater defines a set of operations updating the
// actual state of the world cache after successful attach/detach/mount/unmount.
type ActualStateOfWorldAttacherUpdater interface {
	// Marks the specified volume as attached to the specified node.  If the
	// volume name is supplied, that volume name will be used.  If not, the
	// volume name is computed using the result from querying the plugin.
	//
	// TODO: in the future, we should be able to remove the volumeName
	// argument to this method -- since it is used only for attachable
	// volumes.  See issue 29695.
	MarkVolumeAsAttached(logger klog.Logger, volumeName v1.UniqueVolumeName, volumeSpec *volume.Spec, nodeName types.NodeName, devicePath string) error

	// Marks the specified volume as *possibly* attached to the specified node.
	// If an attach operation fails, the attach/detach controller does not know for certain if the volume is attached or not.
	// If the volume name is supplied, that volume name will be used.  If not, the
	// volume name is computed using the result from querying the plugin.
	MarkVolumeAsUncertain(logger klog.Logger, volumeName v1.UniqueVolumeName, volumeSpec *volume.Spec, nodeName types.NodeName) error

	// Marks the specified volume as detached from the specified node
	MarkVolumeAsDetached(volumeName v1.UniqueVolumeName, nodeName types.NodeName)

	// Marks desire to detach the specified volume (remove the volume from the node's
	// volumesToReportAsAttached list)
	RemoveVolumeFromReportAsAttached(volumeName v1.UniqueVolumeName, nodeName types.NodeName) error

	// Unmarks the desire to detach for the specified volume (add the volume back to
	// the node's volumesToReportAsAttached list)
	AddVolumeToReportAsAttached(logger klog.Logger, volumeName v1.UniqueVolumeName, nodeName types.NodeName)

	// InitializeClaimSize sets pvc claim size by reading pvc.Status.Capacity
	InitializeClaimSize(logger klog.Logger, volumeName v1.UniqueVolumeName, claimSize *resource.Quantity)

	GetClaimSize(volumeName v1.UniqueVolumeName) *resource.Quantity
}

// VolumeLogger defines a set of operations for generating volume-related logging and error msgs
type VolumeLogger interface {
	// Creates a detailed msg that can be used in logs
	// The msg format follows the pattern "<prefixMsg> <volume details> <suffixMsg>",
	// where each implementation provides the volume details
	GenerateMsgDetailed(prefixMsg, suffixMsg string) (detailedMsg string)

	// Creates a detailed error that can be used in logs.
	// The msg format follows the pattern "<prefixMsg> <volume details>: <err> ",
	GenerateErrorDetailed(prefixMsg string, err error) (detailedErr error)

	// Creates a simple msg that is user friendly and a detailed msg that can be used in logs
	// The msg format follows the pattern "<prefixMsg> <volume details> <suffixMsg>",
	// where each implementation provides the volume details
	GenerateMsg(prefixMsg, suffixMsg string) (simpleMsg, detailedMsg string)

	// Creates a simple error that is user friendly and a detailed error that can be used in logs.
	// The msg format follows the pattern "<prefixMsg> <volume details>: <err> ",
	GenerateError(prefixMsg string, err error) (simpleErr, detailedErr error)
}

// Generates an error string with the format ": <err>" if err exists
func errSuffix(err error) string {
	errStr := ""
	if err != nil {
		errStr = fmt.Sprintf(": %v", err)
	}
	return errStr
}

// Generate a detailed error msg for logs
func generateVolumeMsgDetailed(prefixMsg, suffixMsg, volumeName, details string) (detailedMsg string) {
	return fmt.Sprintf("%v for volume %q %v %v", prefixMsg, volumeName, details, suffixMsg)
}

// Generate a simplified error msg for events and a detailed error msg for logs
func generateVolumeMsg(prefixMsg, suffixMsg, volumeName, details string) (simpleMsg, detailedMsg string) {
	simpleMsg = fmt.Sprintf("%v for volume %q %v", prefixMsg, volumeName, suffixMsg)
	return simpleMsg, generateVolumeMsgDetailed(prefixMsg, suffixMsg, volumeName, details)
}

// VolumeToAttach represents a volume that should be attached to a node.
type VolumeToAttach struct {
	// MultiAttachErrorReported indicates whether the multi-attach error has been reported for the given volume.
	// It is used to prevent reporting the error from being reported more than once for a given volume.
	MultiAttachErrorReported bool

	// VolumeName is the unique identifier for the volume that should be
	// attached.
	VolumeName v1.UniqueVolumeName

	// VolumeSpec is a volume spec containing the specification for the volume
	// that should be attached.
	VolumeSpec *volume.Spec

	// NodeName is the identifier for the node that the volume should be
	// attached to.
	NodeName types.NodeName

	// scheduledPods is a map containing the set of pods that reference this
	// volume and are scheduled to the underlying node. The key in the map is
	// the name of the pod and the value is a pod object containing more
	// information about the pod.
	ScheduledPods []*v1.Pod
}

// GenerateMsgDetailed returns detailed msgs for volumes to attach
func (volume *VolumeToAttach) GenerateMsgDetailed(prefixMsg, suffixMsg string) (detailedMsg string) {
	detailedStr := fmt.Sprintf("(UniqueName: %q) from node %q", volume.VolumeName, volume.NodeName)
	volumeSpecName := "nil"
	if volume.VolumeSpec != nil {
		volumeSpecName = volume.VolumeSpec.Name()
	}
	return generateVolumeMsgDetailed(prefixMsg, suffixMsg, volumeSpecName, detailedStr)
}

// GenerateMsg returns simple and detailed msgs for volumes to attach
func (volume *VolumeToAttach) GenerateMsg(prefixMsg, suffixMsg string) (simpleMsg, detailedMsg string) {
	detailedStr := fmt.Sprintf("(UniqueName: %q) from node %q", volume.VolumeName, volume.NodeName)
	volumeSpecName := "nil"
	if volume.VolumeSpec != nil {
		volumeSpecName = volume.VolumeSpec.Name()
	}
	return generateVolumeMsg(prefixMsg, suffixMsg, volumeSpecName, detailedStr)
}

// GenerateErrorDetailed returns detailed errors for volumes to attach
func (volume *VolumeToAttach) GenerateErrorDetailed(prefixMsg string, err error) (detailedErr error) {
	return fmt.Errorf(volume.GenerateMsgDetailed(prefixMsg, errSuffix(err)))
}

// GenerateError returns simple and detailed errors for volumes to attach
func (volume *VolumeToAttach) GenerateError(prefixMsg string, err error) (simpleErr, detailedErr error) {
	simpleMsg, detailedMsg := volume.GenerateMsg(prefixMsg, errSuffix(err))
	return fmt.Errorf(simpleMsg), fmt.Errorf(detailedMsg)
}

// String combines key fields of the volume for logging in text format.
func (volume *VolumeToAttach) String() string {
	volumeSpecName := "nil"
	if volume.VolumeSpec != nil {
		volumeSpecName = volume.VolumeSpec.Name()
	}
	return fmt.Sprintf("%s (UniqueName: %s) from node %s", volumeSpecName, volume.VolumeName, volume.NodeName)
}

// MarshalLog combines key fields of the volume for logging in a structured format.
func (volume *VolumeToAttach) MarshalLog() interface{} {
	volumeSpecName := "nil"
	if volume.VolumeSpec != nil {
		volumeSpecName = volume.VolumeSpec.Name()
	}
	return struct {
		VolumeName, UniqueName, NodeName string
	}{
		VolumeName: volumeSpecName,
		UniqueName: string(volume.VolumeName),
		NodeName:   string(volume.NodeName),
	}
}

var _ fmt.Stringer = &VolumeToAttach{}
var _ logr.Marshaler = &VolumeToAttach{}

// VolumeToMount represents a volume that should be attached to this node and
// mounted to the PodName.
type VolumeToMount struct {
	// VolumeName is the unique identifier for the volume that should be
	// mounted.
	VolumeName v1.UniqueVolumeName

	// PodName is the unique identifier for the pod that the volume should be
	// mounted to after it is attached.
	PodName volumetypes.UniquePodName

	// VolumeSpec is a volume spec containing the specification for the volume
	// that should be mounted. Used to create NewMounter. Used to generate
	// InnerVolumeSpecName.
	VolumeSpec *volume.Spec

	// outerVolumeSpecName is the podSpec.Volume[x].Name of the volume. If the
	// volume was referenced through a persistent volume claim, this contains
	// the podSpec.Volume[x].Name of the persistent volume claim.
	OuterVolumeSpecName string

	// Pod to mount the volume to. Used to create NewMounter.
	Pod *v1.Pod

	// PluginIsAttachable indicates that the plugin for this volume implements
	// the volume.Attacher interface
	PluginIsAttachable bool

	// PluginIsDeviceMountable indicates that the plugin for this volume implements
	// the volume.DeviceMounter interface
	PluginIsDeviceMountable bool

	// VolumeGidValue contains the value of the GID annotation, if present.
	VolumeGidValue string

	// DevicePath contains the path on the node where the volume is attached.
	// For non-attachable volumes this is empty.
	DevicePath string

	// ReportedInUse indicates that the volume was successfully added to the
	// VolumesInUse field in the node's status.
	ReportedInUse bool

	// DesiredSizeLimit indicates the desired upper bound on the size of the volume
	// (if so implemented)
	DesiredSizeLimit *resource.Quantity

	// time at which volume was requested to be mounted
	MountRequestTime time.Time

	// DesiredPersistentVolumeSize stores desired size of the volume.
	// usually this is the size if pv.Spec.Capacity
	DesiredPersistentVolumeSize resource.Quantity

	// SELinux label that should be used to mount.
	SELinuxLabel string
}

// DeviceMountState represents device mount state in a global path.
type DeviceMountState string

const (
	// DeviceGloballyMounted means device has been globally mounted successfully
	DeviceGloballyMounted DeviceMountState = "DeviceGloballyMounted"

	// DeviceMountUncertain means device may not be mounted but a mount operation may be
	// in-progress which can cause device mount to succeed.
	DeviceMountUncertain DeviceMountState = "DeviceMountUncertain"

	// DeviceNotMounted means device has not been mounted globally.
	DeviceNotMounted DeviceMountState = "DeviceNotMounted"
)

// VolumeMountState represents volume mount state in a path local to the pod.
type VolumeMountState string

const (
	// VolumeMounted means volume has been mounted in pod's local path
	VolumeMounted VolumeMountState = "VolumeMounted"

	// VolumeMountUncertain means volume may or may not be mounted in pods' local path
	VolumeMountUncertain VolumeMountState = "VolumeMountUncertain"

	// VolumeNotMounted means volume has not be mounted in pod's local path
	VolumeNotMounted VolumeMountState = "VolumeNotMounted"
)

type MountPreConditionFailed struct {
	msg string
}

func (err *MountPreConditionFailed) Error() string {
	return err.msg
}

func NewMountPreConditionFailedError(msg string) *MountPreConditionFailed {
	return &MountPreConditionFailed{msg: msg}
}

func IsMountFailedPreconditionError(err error) bool {
	var failedPreconditionError *MountPreConditionFailed
	return errors.As(err, &failedPreconditionError)
}

// GenerateMsgDetailed returns detailed msgs for volumes to mount
func (volume *VolumeToMount) GenerateMsgDetailed(prefixMsg, suffixMsg string) (detailedMsg string) {
	detailedStr := fmt.Sprintf("(UniqueName: %q) pod %q (UID: %q)", volume.VolumeName, volume.Pod.Name, volume.Pod.UID)
	volumeSpecName := "nil"
	if volume.VolumeSpec != nil {
		volumeSpecName = volume.VolumeSpec.Name()
	}
	return generateVolumeMsgDetailed(prefixMsg, suffixMsg, volumeSpecName, detailedStr)
}

// GenerateMsg returns simple and detailed msgs for volumes to mount
func (volume *VolumeToMount) GenerateMsg(prefixMsg, suffixMsg string) (simpleMsg, detailedMsg string) {
	detailedStr := fmt.Sprintf("(UniqueName: %q) pod %q (UID: %q)", volume.VolumeName, volume.Pod.Name, volume.Pod.UID)
	volumeSpecName := "nil"
	if volume.VolumeSpec != nil {
		volumeSpecName = volume.VolumeSpec.Name()
	}
	return generateVolumeMsg(prefixMsg, suffixMsg, volumeSpecName, detailedStr)
}

// GenerateErrorDetailed returns detailed errors for volumes to mount
func (volume *VolumeToMount) GenerateErrorDetailed(prefixMsg string, err error) (detailedErr error) {
	return fmt.Errorf(volume.GenerateMsgDetailed(prefixMsg, errSuffix(err)))
}

// GenerateError returns simple and detailed errors for volumes to mount
func (volume *VolumeToMount) GenerateError(prefixMsg string, err error) (simpleErr, detailedErr error) {
	simpleMsg, detailedMsg := volume.GenerateMsg(prefixMsg, errSuffix(err))
	return fmt.Errorf(simpleMsg), fmt.Errorf(detailedMsg)
}

// AttachedVolume represents a volume that is attached to a node.
type AttachedVolume struct {
	// VolumeName is the unique identifier for the volume that is attached.
	VolumeName v1.UniqueVolumeName

	// VolumeSpec is the volume spec containing the specification for the
	// volume that is attached.
	VolumeSpec *volume.Spec

	// NodeName is the identifier for the node that the volume is attached to.
	NodeName types.NodeName

	// PluginIsAttachable indicates that the plugin for this volume implements
	// the volume.Attacher interface
	PluginIsAttachable bool

	// DevicePath contains the path on the node where the volume is attached.
	// For non-attachable volumes this is empty.
	DevicePath string

	// DeviceMountPath contains the path on the node where the device should
	// be mounted after it is attached.
	DeviceMountPath string

	// PluginName is the Unescaped Qualified name of the volume plugin used to
	// attach and mount this volume.
	PluginName string

	SELinuxMountContext string
}

// GenerateMsgDetailed returns detailed msgs for attached volumes
func (volume *AttachedVolume) GenerateMsgDetailed(prefixMsg, suffixMsg string) (detailedMsg string) {
	detailedStr := fmt.Sprintf("(UniqueName: %q) on node %q", volume.VolumeName, volume.NodeName)
	volumeSpecName := "nil"
	if volume.VolumeSpec != nil {
		volumeSpecName = volume.VolumeSpec.Name()
	}
	return generateVolumeMsgDetailed(prefixMsg, suffixMsg, volumeSpecName, detailedStr)
}

// GenerateMsg returns simple and detailed msgs for attached volumes
func (volume *AttachedVolume) GenerateMsg(prefixMsg, suffixMsg string) (simpleMsg, detailedMsg string) {
	detailedStr := fmt.Sprintf("(UniqueName: %q) on node %q", volume.VolumeName, volume.NodeName)
	volumeSpecName := "nil"
	if volume.VolumeSpec != nil {
		volumeSpecName = volume.VolumeSpec.Name()
	}
	return generateVolumeMsg(prefixMsg, suffixMsg, volumeSpecName, detailedStr)
}

// GenerateErrorDetailed returns detailed errors for attached volumes
func (volume *AttachedVolume) GenerateErrorDetailed(prefixMsg string, err error) (detailedErr error) {
	return fmt.Errorf(volume.GenerateMsgDetailed(prefixMsg, errSuffix(err)))
}

// GenerateError returns simple and detailed errors for attached volumes
func (volume *AttachedVolume) GenerateError(prefixMsg string, err error) (simpleErr, detailedErr error) {
	simpleMsg, detailedMsg := volume.GenerateMsg(prefixMsg, errSuffix(err))
	return fmt.Errorf(simpleMsg), fmt.Errorf(detailedMsg)
}

// String combines key fields of the volume for logging in text format.
func (volume *AttachedVolume) String() string {
	volumeSpecName := "nil"
	if volume.VolumeSpec != nil {
		volumeSpecName = volume.VolumeSpec.Name()
	}
	return fmt.Sprintf("%s (UniqueName: %s) from node %s", volumeSpecName, volume.VolumeName, volume.NodeName)
}

// MarshalLog combines key fields of the volume for logging in a structured format.
func (volume *AttachedVolume) MarshalLog() interface{} {
	volumeSpecName := "nil"
	if volume.VolumeSpec != nil {
		volumeSpecName = volume.VolumeSpec.Name()
	}
	return struct {
		VolumeName, UniqueName, NodeName string
	}{
		VolumeName: volumeSpecName,
		UniqueName: string(volume.VolumeName),
		NodeName:   string(volume.NodeName),
	}
}

var _ fmt.Stringer = &AttachedVolume{}
var _ logr.Marshaler = &AttachedVolume{}

// MountedVolume represents a volume that has successfully been mounted to a pod.
type MountedVolume struct {
	// PodName is the unique identifier of the pod mounted to.
	PodName volumetypes.UniquePodName

	// VolumeName is the unique identifier of the volume mounted to the pod.
	VolumeName v1.UniqueVolumeName

	// InnerVolumeSpecName is the volume.Spec.Name() of the volume. If the
	// volume was referenced through a persistent volume claims, this contains
	// the name of the bound persistent volume object.
	// It is the name that plugins use in their pod mount path, i.e.
	// /var/lib/kubelet/pods/{podUID}/volumes/{escapeQualifiedPluginName}/{innerVolumeSpecName}/
	// PVC example,
	//   apiVersion: v1
	//   kind: PersistentVolume
	//   metadata:
	//     name: pv0003				<- InnerVolumeSpecName
	//   spec:
	//     capacity:
	//       storage: 5Gi
	//     accessModes:
	//       - ReadWriteOnce
	//     persistentVolumeReclaimPolicy: Recycle
	//     nfs:
	//       path: /tmp
	//       server: 172.17.0.2
	// Non-PVC example:
	//   apiVersion: v1
	//   kind: Pod
	//   metadata:
	//     name: test-pd
	//   spec:
	//     containers:
	//     - image: registry.k8s.io/test-webserver
	//     	 name: test-container
	//     	 volumeMounts:
	//     	 - mountPath: /test-pd
	//     	   name: test-volume
	//     volumes:
	//     - name: test-volume			<- InnerVolumeSpecName
	//     	 gcePersistentDisk:
	//     	   pdName: my-data-disk
	//     	   fsType: ext4
	InnerVolumeSpecName string

	// outerVolumeSpecName is the podSpec.Volume[x].Name of the volume. If the
	// volume was referenced through a persistent volume claim, this contains
	// the podSpec.Volume[x].Name of the persistent volume claim.
	// PVC example:
	//   kind: Pod
	//   apiVersion: v1
	//   metadata:
	//     name: mypod
	//   spec:
	//     containers:
	//       - name: myfrontend
	//         image: dockerfile/nginx
	//         volumeMounts:
	//         - mountPath: "/var/www/html"
	//           name: mypd
	//     volumes:
	//       - name: mypd				<- OuterVolumeSpecName
	//         persistentVolumeClaim:
	//           claimName: myclaim
	// Non-PVC example:
	//   apiVersion: v1
	//   kind: Pod
	//   metadata:
	//     name: test-pd
	//   spec:
	//     containers:
	//     - image: registry.k8s.io/test-webserver
	//     	 name: test-container
	//     	 volumeMounts:
	//     	 - mountPath: /test-pd
	//     	   name: test-volume
	//     volumes:
	//     - name: test-volume			<- OuterVolumeSpecName
	//     	 gcePersistentDisk:
	//     	   pdName: my-data-disk
	//     	   fsType: ext4
	OuterVolumeSpecName string

	// PluginName is the "Unescaped Qualified" name of the volume plugin used to
	// mount and unmount this volume. It can be used to fetch the volume plugin
	// to unmount with, on demand. It is also the name that plugins use, though
	// escaped, in their pod mount path, i.e.
	// /var/lib/kubelet/pods/{podUID}/volumes/{escapeQualifiedPluginName}/{outerVolumeSpecName}/
	PluginName string

	// PodUID is the UID of the pod mounted to. It is also the string used by
	// plugins in their pod mount path, i.e.
	// /var/lib/kubelet/pods/{podUID}/volumes/{escapeQualifiedPluginName}/{outerVolumeSpecName}/
	PodUID types.UID

	// Mounter is the volume mounter used to mount this volume. It is required
	// by kubelet to create container.VolumeMap.
	// Mounter is only required for file system volumes and not required for block volumes.
	Mounter volume.Mounter

	// BlockVolumeMapper is the volume mapper used to map this volume. It is required
	// by kubelet to create container.VolumeMap.
	// BlockVolumeMapper is only required for block volumes and not required for file system volumes.
	BlockVolumeMapper volume.BlockVolumeMapper

	// VolumeGidValue contains the value of the GID annotation, if present.
	VolumeGidValue string

	// VolumeSpec is a volume spec containing the specification for the volume
	// that should be mounted.
	VolumeSpec *volume.Spec

	// DeviceMountPath contains the path on the node where the device should
	// be mounted after it is attached.
	DeviceMountPath string

	// SELinuxMountContext is value of mount option 'mount -o context=XYZ'.
	// If empty, no such mount option was used.
	SELinuxMountContext string
}

// GenerateMsgDetailed returns detailed msgs for mounted volumes
func (volume *MountedVolume) GenerateMsgDetailed(prefixMsg, suffixMsg string) (detailedMsg string) {
	detailedStr := fmt.Sprintf("(UniqueName: %q) pod %q (UID: %q)", volume.VolumeName, volume.PodName, volume.PodUID)
	return generateVolumeMsgDetailed(prefixMsg, suffixMsg, volume.OuterVolumeSpecName, detailedStr)
}

// GenerateMsg returns simple and detailed msgs for mounted volumes
func (volume *MountedVolume) GenerateMsg(prefixMsg, suffixMsg string) (simpleMsg, detailedMsg string) {
	detailedStr := fmt.Sprintf("(UniqueName: %q) pod %q (UID: %q)", volume.VolumeName, volume.PodName, volume.PodUID)
	return generateVolumeMsg(prefixMsg, suffixMsg, volume.OuterVolumeSpecName, detailedStr)
}

// GenerateErrorDetailed returns simple and detailed errors for mounted volumes
func (volume *MountedVolume) GenerateErrorDetailed(prefixMsg string, err error) (detailedErr error) {
	return fmt.Errorf(volume.GenerateMsgDetailed(prefixMsg, errSuffix(err)))
}

// GenerateError returns simple and detailed errors for mounted volumes
func (volume *MountedVolume) GenerateError(prefixMsg string, err error) (simpleErr, detailedErr error) {
	simpleMsg, detailedMsg := volume.GenerateMsg(prefixMsg, errSuffix(err))
	return fmt.Errorf(simpleMsg), fmt.Errorf(detailedMsg)
}

type operationExecutor struct {
	// pendingOperations keeps track of pending attach and detach operations so
	// multiple operations are not started on the same volume
	pendingOperations nestedpendingoperations.NestedPendingOperations

	// operationGenerator is an interface that provides implementations for
	// generating volume function
	operationGenerator OperationGenerator
}

func (oe *operationExecutor) IsOperationPending(
	volumeName v1.UniqueVolumeName,
	podName volumetypes.UniquePodName,
	nodeName types.NodeName) bool {
	return oe.pendingOperations.IsOperationPending(volumeName, podName, nodeName)
}

func (oe *operationExecutor) IsOperationSafeToRetry(
	volumeName v1.UniqueVolumeName,
	podName volumetypes.UniquePodName,
	nodeName types.NodeName,
	operationName string) bool {
	return oe.pendingOperations.IsOperationSafeToRetry(volumeName, podName, nodeName, operationName)
}

func (oe *operationExecutor) AttachVolume(
	logger klog.Logger,
	volumeToAttach VolumeToAttach,
	actualStateOfWorld ActualStateOfWorldAttacherUpdater) error {
	generatedOperations :=
		oe.operationGenerator.GenerateAttachVolumeFunc(logger, volumeToAttach, actualStateOfWorld)

	if util.IsMultiAttachAllowed(volumeToAttach.VolumeSpec) {
		return oe.pendingOperations.Run(
			volumeToAttach.VolumeName, "" /* podName */, volumeToAttach.NodeName, generatedOperations)
	}

	return oe.pendingOperations.Run(
		volumeToAttach.VolumeName, "" /* podName */, "" /* nodeName */, generatedOperations)
}

func (oe *operationExecutor) DetachVolume(
	logger klog.Logger,
	volumeToDetach AttachedVolume,
	verifySafeToDetach bool,
	actualStateOfWorld ActualStateOfWorldAttacherUpdater) error {
	generatedOperations, err :=
		oe.operationGenerator.GenerateDetachVolumeFunc(logger, volumeToDetach, verifySafeToDetach, actualStateOfWorld)
	if err != nil {
		return err
	}

	if util.IsMultiAttachAllowed(volumeToDetach.VolumeSpec) {
		return oe.pendingOperations.Run(
			volumeToDetach.VolumeName, "" /* podName */, volumeToDetach.NodeName, generatedOperations)
	}
	return oe.pendingOperations.Run(
		volumeToDetach.VolumeName, "" /* podName */, "" /* nodeName */, generatedOperations)

}

func (oe *operationExecutor) VerifyVolumesAreAttached(
	attachedVolumes map[types.NodeName][]AttachedVolume,
	actualStateOfWorld ActualStateOfWorldAttacherUpdater) {

	// A map of plugin names and nodes on which they exist with volumes they manage
	bulkVerifyPluginsByNode := make(map[string]map[types.NodeName][]*volume.Spec)
	volumeSpecMapByPlugin := make(map[string]map[*volume.Spec]v1.UniqueVolumeName)

	for node, nodeAttachedVolumes := range attachedVolumes {
		needIndividualVerifyVolumes := []AttachedVolume{}
		for _, volumeAttached := range nodeAttachedVolumes {
			if volumeAttached.VolumeSpec == nil {
				klog.Errorf("VerifyVolumesAreAttached: nil spec for volume %s", volumeAttached.VolumeName)
				continue
			}

			volumePlugin, err :=
				oe.operationGenerator.GetVolumePluginMgr().FindPluginBySpec(volumeAttached.VolumeSpec)
			if err != nil {
				klog.Errorf(
					"VolumesAreAttached.FindPluginBySpec failed for volume %q (spec.Name: %q) on node %q with error: %v",
					volumeAttached.VolumeName,
					volumeAttached.VolumeSpec.Name(),
					volumeAttached.NodeName,
					err)
				continue
			}
			if volumePlugin == nil {
				// should never happen since FindPluginBySpec always returns error if volumePlugin = nil
				klog.Errorf(
					"Failed to find volume plugin for volume %q (spec.Name: %q) on node %q",
					volumeAttached.VolumeName,
					volumeAttached.VolumeSpec.Name(),
					volumeAttached.NodeName)
				continue
			}

			pluginName := volumePlugin.GetPluginName()

			if volumePlugin.SupportsBulkVolumeVerification() {
				pluginNodes, pluginNodesExist := bulkVerifyPluginsByNode[pluginName]

				if !pluginNodesExist {
					pluginNodes = make(map[types.NodeName][]*volume.Spec)
				}

				volumeSpecList, nodeExists := pluginNodes[node]
				if !nodeExists {
					volumeSpecList = []*volume.Spec{}
				}
				volumeSpecList = append(volumeSpecList, volumeAttached.VolumeSpec)
				pluginNodes[node] = volumeSpecList

				bulkVerifyPluginsByNode[pluginName] = pluginNodes
				volumeSpecMap, mapExists := volumeSpecMapByPlugin[pluginName]

				if !mapExists {
					volumeSpecMap = make(map[*volume.Spec]v1.UniqueVolumeName)
				}
				volumeSpecMap[volumeAttached.VolumeSpec] = volumeAttached.VolumeName
				volumeSpecMapByPlugin[pluginName] = volumeSpecMap
				continue
			}
			// If node doesn't support Bulk volume polling it is best to poll individually
			needIndividualVerifyVolumes = append(needIndividualVerifyVolumes, volumeAttached)
		}
		nodeError := oe.VerifyVolumesAreAttachedPerNode(needIndividualVerifyVolumes, node, actualStateOfWorld)
		if nodeError != nil {
			klog.Errorf("VerifyVolumesAreAttached failed for volumes %v, node %q with error %v", needIndividualVerifyVolumes, node, nodeError)
		}
	}

	for pluginName, pluginNodeVolumes := range bulkVerifyPluginsByNode {
		generatedOperations, err := oe.operationGenerator.GenerateBulkVolumeVerifyFunc(
			pluginNodeVolumes,
			pluginName,
			volumeSpecMapByPlugin[pluginName],
			actualStateOfWorld)
		if err != nil {
			klog.Errorf("BulkVerifyVolumes.GenerateBulkVolumeVerifyFunc error bulk verifying volumes for plugin %q with  %v", pluginName, err)
		}

		// Ugly hack to ensure - we don't do parallel bulk polling of same volume plugin
		uniquePluginName := v1.UniqueVolumeName(pluginName)
		err = oe.pendingOperations.Run(uniquePluginName, "" /* Pod Name */, "" /* nodeName */, generatedOperations)
		if err != nil {
			klog.Errorf("BulkVerifyVolumes.Run Error bulk volume verification for plugin %q  with %v", pluginName, err)
		}
	}
}

func (oe *operationExecutor) VerifyVolumesAreAttachedPerNode(
	attachedVolumes []AttachedVolume,
	nodeName types.NodeName,
	actualStateOfWorld ActualStateOfWorldAttacherUpdater) error {
	generatedOperations, err :=
		oe.operationGenerator.GenerateVolumesAreAttachedFunc(attachedVolumes, nodeName, actualStateOfWorld)
	if err != nil {
		return err
	}

	// Give an empty UniqueVolumeName so that this operation could be executed concurrently.
	return oe.pendingOperations.Run("" /* volumeName */, "" /* podName */, "" /* nodeName */, generatedOperations)
}

func (oe *operationExecutor) MountVolume(
	waitForAttachTimeout time.Duration,
	volumeToMount VolumeToMount,
	actualStateOfWorld ActualStateOfWorldMounterUpdater,
	isRemount bool) error {
	fsVolume, err := util.CheckVolumeModeFilesystem(volumeToMount.VolumeSpec)
	if err != nil {
		return err
	}
	var generatedOperations volumetypes.GeneratedOperations
	if fsVolume {
		// Filesystem volume case
		// Mount/remount a volume when a volume is attached
		generatedOperations = oe.operationGenerator.GenerateMountVolumeFunc(
			waitForAttachTimeout, volumeToMount, actualStateOfWorld, isRemount)

	} else {
		// Block volume case
		// Creates a map to device if a volume is attached
		generatedOperations, err = oe.operationGenerator.GenerateMapVolumeFunc(
			waitForAttachTimeout, volumeToMount, actualStateOfWorld)
	}
	if err != nil {
		return err
	}
	// Avoid executing mount/map from multiple pods referencing the
	// same volume in parallel
	podName := nestedpendingoperations.EmptyUniquePodName

	// TODO: remove this -- not necessary
	if !volumeToMount.PluginIsAttachable && !volumeToMount.PluginIsDeviceMountable {
		// volume plugins which are Non-attachable and Non-deviceMountable can execute mount for multiple pods
		// referencing the same volume in parallel
		podName = util.GetUniquePodName(volumeToMount.Pod)
	}

	// TODO mount_device
	return oe.pendingOperations.Run(
		volumeToMount.VolumeName, podName, "" /* nodeName */, generatedOperations)
}

func (oe *operationExecutor) UnmountVolume(
	volumeToUnmount MountedVolume,
	actualStateOfWorld ActualStateOfWorldMounterUpdater,
	podsDir string) error {
	fsVolume, err := util.CheckVolumeModeFilesystem(volumeToUnmount.VolumeSpec)
	if err != nil {
		return err
	}
	var generatedOperations volumetypes.GeneratedOperations
	if fsVolume {
		// Filesystem volume case
		// Unmount a volume if a volume is mounted
		generatedOperations, err = oe.operationGenerator.GenerateUnmountVolumeFunc(
			volumeToUnmount, actualStateOfWorld, podsDir)
	} else {
		// Block volume case
		// Unmap a volume if a volume is mapped
		generatedOperations, err = oe.operationGenerator.GenerateUnmapVolumeFunc(
			volumeToUnmount, actualStateOfWorld)
	}
	if err != nil {
		return err
	}
	// All volume plugins can execute unmount/unmap for multiple pods referencing the
	// same volume in parallel
	podName := volumetypes.UniquePodName(volumeToUnmount.PodUID)

	return oe.pendingOperations.Run(
		volumeToUnmount.VolumeName, podName, "" /* nodeName */, generatedOperations)
}

func (oe *operationExecutor) UnmountDevice(
	deviceToDetach AttachedVolume,
	actualStateOfWorld ActualStateOfWorldMounterUpdater,
	hostutil hostutil.HostUtils) error {
	fsVolume, err := util.CheckVolumeModeFilesystem(deviceToDetach.VolumeSpec)
	if err != nil {
		return err
	}
	var generatedOperations volumetypes.GeneratedOperations
	if fsVolume {
		// Filesystem volume case
		// Unmount and detach a device if a volume isn't referenced
		generatedOperations, err = oe.operationGenerator.GenerateUnmountDeviceFunc(
			deviceToDetach, actualStateOfWorld, hostutil)
	} else {
		// Block volume case
		// Detach a device and remove loopback if a volume isn't referenced
		generatedOperations, err = oe.operationGenerator.GenerateUnmapDeviceFunc(
			deviceToDetach, actualStateOfWorld, hostutil)
	}
	if err != nil {
		return err
	}
	// Avoid executing unmount/unmap device from multiple pods referencing
	// the same volume in parallel
	podName := nestedpendingoperations.EmptyUniquePodName

	return oe.pendingOperations.Run(
		deviceToDetach.VolumeName, podName, "" /* nodeName */, generatedOperations)
}

func (oe *operationExecutor) ExpandInUseVolume(volumeToMount VolumeToMount, actualStateOfWorld ActualStateOfWorldMounterUpdater, currentSize resource.Quantity) error {
	generatedOperations, err := oe.operationGenerator.GenerateExpandInUseVolumeFunc(volumeToMount, actualStateOfWorld, currentSize)
	if err != nil {
		return err
	}
	return oe.pendingOperations.Run(volumeToMount.VolumeName, "", "" /* nodeName */, generatedOperations)
}

func (oe *operationExecutor) VerifyControllerAttachedVolume(
	logger klog.Logger,
	volumeToMount VolumeToMount,
	nodeName types.NodeName,
	actualStateOfWorld ActualStateOfWorldAttacherUpdater) error {
	generatedOperations, err :=
		oe.operationGenerator.GenerateVerifyControllerAttachedVolumeFunc(logger, volumeToMount, nodeName, actualStateOfWorld)
	if err != nil {
		return err
	}

	return oe.pendingOperations.Run(
		volumeToMount.VolumeName, "" /* podName */, "" /* nodeName */, generatedOperations)
}

// ReconstructVolumeOperation return a func to create volumeSpec from mount path
func (oe *operationExecutor) ReconstructVolumeOperation(
	volumeMode v1.PersistentVolumeMode,
	plugin volume.VolumePlugin,
	mapperPlugin volume.BlockVolumePlugin,
	uid types.UID,
	podName volumetypes.UniquePodName,
	volumeSpecName string,
	volumePath string,
	pluginName string) (volume.ReconstructedVolume, error) {

	// Filesystem Volume case
	if volumeMode == v1.PersistentVolumeFilesystem {
		// Create volumeSpec from mount path
		klog.V(5).Infof("Starting operationExecutor.ReconstructVolume for file volume on pod %q", podName)
		reconstructed, err := plugin.ConstructVolumeSpec(volumeSpecName, volumePath)
		if err != nil {
			return volume.ReconstructedVolume{}, err
		}
		return reconstructed, nil
	}

	// Block Volume case
	// Create volumeSpec from mount path
	klog.V(5).Infof("Starting operationExecutor.ReconstructVolume for block volume on pod %q", podName)

	// volumePath contains volumeName on the path. In the case of block volume, {volumeName} is symbolic link
	// corresponding to raw block device.
	// ex. volumePath: pods/{podUid}}/{DefaultKubeletVolumeDevicesDirName}/{escapeQualifiedPluginName}/{volumeName}
	volumeSpec, err := mapperPlugin.ConstructBlockVolumeSpec(uid, volumeSpecName, volumePath)
	if err != nil {
		return volume.ReconstructedVolume{}, err
	}
	return volume.ReconstructedVolume{
		Spec: volumeSpec,
	}, nil
<<<<<<< HEAD
}

// CheckVolumeExistenceOperation checks mount path directory if volume still exists
func (oe *operationExecutor) CheckVolumeExistenceOperation(
	volumeSpec *volume.Spec,
	mountPath, volumeName string,
	mounter mount.Interface,
	uniqueVolumeName v1.UniqueVolumeName,
	podName volumetypes.UniquePodName,
	podUID types.UID,
	attachable volume.AttachableVolumePlugin) (bool, error) {
	fsVolume, err := util.CheckVolumeModeFilesystem(volumeSpec)
	if err != nil {
		return false, err
	}

	// Filesystem Volume case
	// For attachable volume case, check mount path directory if volume is still existing and mounted.
	// Return true if volume is mounted.
	if fsVolume {
		if attachable != nil {
			var isNotMount bool
			var mountCheckErr error
			if mounter == nil {
				return false, fmt.Errorf("mounter was not set for a filesystem volume")
			}
			if isNotMount, mountCheckErr = mount.IsNotMountPoint(mounter, mountPath); mountCheckErr != nil {
				return false, fmt.Errorf("could not check whether the volume %q (spec.Name: %q) pod %q (UID: %q) is mounted with: %v",
					uniqueVolumeName,
					volumeName,
					podName,
					podUID,
					mountCheckErr)
			}
			return !isNotMount, nil
		}
		// For non-attachable volume case, skip check and return true without mount point check
		// since plugins may not have volume mount point.
		return true, nil
	}

	// Block Volume case
	// Check mount path directory if volume still exists, then return true if volume
	// is there. Either plugin is attachable or non-attachable, the plugin should
	// have symbolic link associated to raw block device under pod device map
	// if volume exists.
	blkutil := volumepathhandler.NewBlockVolumePathHandler()
	var islinkExist bool
	var checkErr error
	if islinkExist, checkErr = blkutil.IsSymlinkExist(mountPath); checkErr != nil {
		return false, fmt.Errorf("could not check whether the block volume %q (spec.Name: %q) pod %q (UID: %q) is mapped to: %v",
			uniqueVolumeName,
			volumeName,
			podName,
			podUID,
			checkErr)
	}
	return islinkExist, nil
=======
>>>>>>> acfd0dd7
}<|MERGE_RESOLUTION|>--- conflicted
+++ resolved
@@ -149,11 +149,6 @@
 	ExpandInUseVolume(volumeToMount VolumeToMount, actualStateOfWorld ActualStateOfWorldMounterUpdater, currentSize resource.Quantity) error
 	// ReconstructVolumeOperation construct a new volumeSpec and returns it created by plugin
 	ReconstructVolumeOperation(volumeMode v1.PersistentVolumeMode, plugin volume.VolumePlugin, mapperPlugin volume.BlockVolumePlugin, uid types.UID, podName volumetypes.UniquePodName, volumeSpecName string, volumePath string, pluginName string) (volume.ReconstructedVolume, error)
-<<<<<<< HEAD
-	// CheckVolumeExistenceOperation checks volume existence
-	CheckVolumeExistenceOperation(volumeSpec *volume.Spec, mountPath, volumeName string, mounter mount.Interface, uniqueVolumeName v1.UniqueVolumeName, podName volumetypes.UniquePodName, podUID types.UID, attachable volume.AttachableVolumePlugin) (bool, error)
-=======
->>>>>>> acfd0dd7
 }
 
 // NewOperationExecutor returns a new instance of OperationExecutor.
@@ -1092,65 +1087,4 @@
 	return volume.ReconstructedVolume{
 		Spec: volumeSpec,
 	}, nil
-<<<<<<< HEAD
-}
-
-// CheckVolumeExistenceOperation checks mount path directory if volume still exists
-func (oe *operationExecutor) CheckVolumeExistenceOperation(
-	volumeSpec *volume.Spec,
-	mountPath, volumeName string,
-	mounter mount.Interface,
-	uniqueVolumeName v1.UniqueVolumeName,
-	podName volumetypes.UniquePodName,
-	podUID types.UID,
-	attachable volume.AttachableVolumePlugin) (bool, error) {
-	fsVolume, err := util.CheckVolumeModeFilesystem(volumeSpec)
-	if err != nil {
-		return false, err
-	}
-
-	// Filesystem Volume case
-	// For attachable volume case, check mount path directory if volume is still existing and mounted.
-	// Return true if volume is mounted.
-	if fsVolume {
-		if attachable != nil {
-			var isNotMount bool
-			var mountCheckErr error
-			if mounter == nil {
-				return false, fmt.Errorf("mounter was not set for a filesystem volume")
-			}
-			if isNotMount, mountCheckErr = mount.IsNotMountPoint(mounter, mountPath); mountCheckErr != nil {
-				return false, fmt.Errorf("could not check whether the volume %q (spec.Name: %q) pod %q (UID: %q) is mounted with: %v",
-					uniqueVolumeName,
-					volumeName,
-					podName,
-					podUID,
-					mountCheckErr)
-			}
-			return !isNotMount, nil
-		}
-		// For non-attachable volume case, skip check and return true without mount point check
-		// since plugins may not have volume mount point.
-		return true, nil
-	}
-
-	// Block Volume case
-	// Check mount path directory if volume still exists, then return true if volume
-	// is there. Either plugin is attachable or non-attachable, the plugin should
-	// have symbolic link associated to raw block device under pod device map
-	// if volume exists.
-	blkutil := volumepathhandler.NewBlockVolumePathHandler()
-	var islinkExist bool
-	var checkErr error
-	if islinkExist, checkErr = blkutil.IsSymlinkExist(mountPath); checkErr != nil {
-		return false, fmt.Errorf("could not check whether the block volume %q (spec.Name: %q) pod %q (UID: %q) is mapped to: %v",
-			uniqueVolumeName,
-			volumeName,
-			podName,
-			podUID,
-			checkErr)
-	}
-	return islinkExist, nil
-=======
->>>>>>> acfd0dd7
 }