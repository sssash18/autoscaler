# All of the individual sidecar RBAC roles get bound
# to this account.
kind: ServiceAccount
apiVersion: v1
metadata:
  name: csi-hostpathplugin-sa
  namespace: default
  labels:
    app.kubernetes.io/instance: hostpath.csi.k8s.io
    app.kubernetes.io/part-of: csi-driver-host-path
    app.kubernetes.io/name: csi-hostpathplugin
    app.kubernetes.io/component: serviceaccount
---
apiVersion: rbac.authorization.k8s.io/v1
kind: ClusterRoleBinding
metadata:
  labels:
    app.kubernetes.io/instance: hostpath.csi.k8s.io
    app.kubernetes.io/part-of: csi-driver-host-path
    app.kubernetes.io/name: csi-hostpathplugin
    app.kubernetes.io/component: attacher-cluster-role
  name: csi-hostpathplugin-attacher-cluster-role
roleRef:
  apiGroup: rbac.authorization.k8s.io
  kind: ClusterRole
  name: external-attacher-runner
subjects:
- kind: ServiceAccount
  name: csi-hostpathplugin-sa
  namespace: default
---
apiVersion: rbac.authorization.k8s.io/v1
kind: ClusterRoleBinding
metadata:
  labels:
    app.kubernetes.io/instance: hostpath.csi.k8s.io
    app.kubernetes.io/part-of: csi-driver-host-path
    app.kubernetes.io/name: csi-hostpathplugin
    app.kubernetes.io/component: health-monitor-controller-cluster-role
  name: csi-hostpathplugin-health-monitor-controller-cluster-role
roleRef:
  apiGroup: rbac.authorization.k8s.io
  kind: ClusterRole
  name: external-health-monitor-controller-runner
subjects:
- kind: ServiceAccount
  name: csi-hostpathplugin-sa
  namespace: default
---
apiVersion: rbac.authorization.k8s.io/v1
kind: ClusterRoleBinding
metadata:
  labels:
    app.kubernetes.io/instance: hostpath.csi.k8s.io
    app.kubernetes.io/part-of: csi-driver-host-path
    app.kubernetes.io/name: csi-hostpathplugin
    app.kubernetes.io/component: provisioner-cluster-role
  name: csi-hostpathplugin-provisioner-cluster-role
roleRef:
  apiGroup: rbac.authorization.k8s.io
  kind: ClusterRole
  name: external-provisioner-runner
subjects:
- kind: ServiceAccount
  name: csi-hostpathplugin-sa
  namespace: default
---
apiVersion: rbac.authorization.k8s.io/v1
kind: ClusterRoleBinding
metadata:
  labels:
    app.kubernetes.io/instance: hostpath.csi.k8s.io
    app.kubernetes.io/part-of: csi-driver-host-path
    app.kubernetes.io/name: csi-hostpathplugin
    app.kubernetes.io/component: resizer-cluster-role
  name: csi-hostpathplugin-resizer-cluster-role
roleRef:
  apiGroup: rbac.authorization.k8s.io
  kind: ClusterRole
  name: external-resizer-runner
subjects:
- kind: ServiceAccount
  name: csi-hostpathplugin-sa
  namespace: default
---
apiVersion: rbac.authorization.k8s.io/v1
kind: ClusterRoleBinding
metadata:
  labels:
    app.kubernetes.io/instance: hostpath.csi.k8s.io
    app.kubernetes.io/part-of: csi-driver-host-path
    app.kubernetes.io/name: csi-hostpathplugin
    app.kubernetes.io/component: snapshotter-cluster-role
  name: csi-hostpathplugin-snapshotter-cluster-role
roleRef:
  apiGroup: rbac.authorization.k8s.io
  kind: ClusterRole
  name: external-snapshotter-runner
subjects:
- kind: ServiceAccount
  name: csi-hostpathplugin-sa
  namespace: default
---
apiVersion: rbac.authorization.k8s.io/v1
kind: RoleBinding
metadata:
  labels:
    app.kubernetes.io/instance: hostpath.csi.k8s.io
    app.kubernetes.io/part-of: csi-driver-host-path
    app.kubernetes.io/name: csi-hostpathplugin
    app.kubernetes.io/component: attacher-role
  name: csi-hostpathplugin-attacher-role
roleRef:
  apiGroup: rbac.authorization.k8s.io
  kind: Role
  name: external-attacher-cfg
subjects:
- kind: ServiceAccount
  name: csi-hostpathplugin-sa
---
apiVersion: rbac.authorization.k8s.io/v1
kind: RoleBinding
metadata:
  labels:
    app.kubernetes.io/instance: hostpath.csi.k8s.io
    app.kubernetes.io/part-of: csi-driver-host-path
    app.kubernetes.io/name: csi-hostpathplugin
    app.kubernetes.io/component: health-monitor-controller-role
  name: csi-hostpathplugin-health-monitor-controller-role
roleRef:
  apiGroup: rbac.authorization.k8s.io
  kind: Role
  name: external-health-monitor-controller-cfg
subjects:
- kind: ServiceAccount
  name: csi-hostpathplugin-sa
---
apiVersion: rbac.authorization.k8s.io/v1
kind: RoleBinding
metadata:
  labels:
    app.kubernetes.io/instance: hostpath.csi.k8s.io
    app.kubernetes.io/part-of: csi-driver-host-path
    app.kubernetes.io/name: csi-hostpathplugin
    app.kubernetes.io/component: provisioner-role
  name: csi-hostpathplugin-provisioner-role
roleRef:
  apiGroup: rbac.authorization.k8s.io
  kind: Role
  name: external-provisioner-cfg
subjects:
- kind: ServiceAccount
  name: csi-hostpathplugin-sa
---
apiVersion: rbac.authorization.k8s.io/v1
kind: RoleBinding
metadata:
  labels:
    app.kubernetes.io/instance: hostpath.csi.k8s.io
    app.kubernetes.io/part-of: csi-driver-host-path
    app.kubernetes.io/name: csi-hostpathplugin
    app.kubernetes.io/component: resizer-role
  name: csi-hostpathplugin-resizer-role
roleRef:
  apiGroup: rbac.authorization.k8s.io
  kind: Role
  name: external-resizer-cfg
subjects:
- kind: ServiceAccount
  name: csi-hostpathplugin-sa
---
apiVersion: rbac.authorization.k8s.io/v1
kind: RoleBinding
metadata:
  labels:
    app.kubernetes.io/instance: hostpath.csi.k8s.io
    app.kubernetes.io/part-of: csi-driver-host-path
    app.kubernetes.io/name: csi-hostpathplugin
    app.kubernetes.io/component: snapshotter-role
  name: csi-hostpathplugin-snapshotter-role
roleRef:
  apiGroup: rbac.authorization.k8s.io
  kind: Role
  name: external-snapshotter-leaderelection
subjects:
- kind: ServiceAccount
  name: csi-hostpathplugin-sa
---
kind: StatefulSet
apiVersion: apps/v1
metadata:
  name: csi-hostpathplugin
  labels:
    app.kubernetes.io/instance: hostpath.csi.k8s.io
    app.kubernetes.io/part-of: csi-driver-host-path
    app.kubernetes.io/name: csi-hostpathplugin
    app.kubernetes.io/component: plugin
spec:
  serviceName: "csi-hostpathplugin"
  # One replica only:
  # Host path driver only works when everything runs
  # on a single node.
  replicas: 1
  selector:
    matchLabels:
      app.kubernetes.io/instance: hostpath.csi.k8s.io
      app.kubernetes.io/part-of: csi-driver-host-path
      app.kubernetes.io/name: csi-hostpathplugin
      app.kubernetes.io/component: plugin
  template:
    metadata:
      labels:
        app.kubernetes.io/instance: hostpath.csi.k8s.io
        app.kubernetes.io/part-of: csi-driver-host-path
        app.kubernetes.io/name: csi-hostpathplugin
        app.kubernetes.io/component: plugin
    spec:
      serviceAccountName: csi-hostpathplugin-sa
      containers:
        - name: hostpath
<<<<<<< HEAD
          image: registry.k8s.io/sig-storage/hostpathplugin:v1.9.0
=======
          image: registry.k8s.io/sig-storage/hostpathplugin:v1.11.0
>>>>>>> acfd0dd7
          args:
            - "--drivername=hostpath.csi.k8s.io"
            - "--v=5"
            - "--endpoint=$(CSI_ENDPOINT)"
            - "--nodeid=$(KUBE_NODE_NAME)"
          env:
            - name: CSI_ENDPOINT
              value: unix:///csi/csi.sock
            - name: KUBE_NODE_NAME
              valueFrom:
                fieldRef:
                  apiVersion: v1
                  fieldPath: spec.nodeName
          securityContext:
            privileged: true
          ports:
          - containerPort: 9898
            name: healthz
            protocol: TCP
          livenessProbe:
            failureThreshold: 5
            httpGet:
              path: /healthz
              port: healthz
            initialDelaySeconds: 10
            timeoutSeconds: 3
            periodSeconds: 2
          volumeMounts:
            - mountPath: /csi
              name: socket-dir
            - mountPath: /var/lib/kubelet/pods
              mountPropagation: Bidirectional
              name: mountpoint-dir
            - mountPath: /var/lib/kubelet/plugins
              mountPropagation: Bidirectional
              name: plugins-dir
            - mountPath: /csi-data-dir
              name: csi-data-dir
            - mountPath: /dev
              name: dev-dir

        - name: csi-external-health-monitor-controller
          image: registry.k8s.io/sig-storage/csi-external-health-monitor-controller:v0.7.0
          args:
            - "--v=5"
            - "--csi-address=$(ADDRESS)"
            - "--leader-election"
          env:
            - name: ADDRESS
              value: /csi/csi.sock
          imagePullPolicy: "IfNotPresent"
          volumeMounts:
            - name: socket-dir
              mountPath: /csi

        - name: node-driver-registrar
          image: registry.k8s.io/sig-storage/csi-node-driver-registrar:v2.5.1
          args:
            - --v=5
            - --csi-address=/csi/csi.sock
            - --kubelet-registration-path=/var/lib/kubelet/plugins/csi-hostpath/csi.sock
          securityContext:
            # This is necessary only for systems with SELinux, where
            # non-privileged sidecar containers cannot access unix domain socket
            # created by privileged CSI driver container.
            privileged: true
          env:
            - name: KUBE_NODE_NAME
              valueFrom:
                fieldRef:
                  apiVersion: v1
                  fieldPath: spec.nodeName
          volumeMounts:
          - mountPath: /csi
            name: socket-dir
          - mountPath: /registration
            name: registration-dir
          - mountPath: /csi-data-dir
            name: csi-data-dir

        - name: liveness-probe
          volumeMounts:
          - mountPath: /csi
            name: socket-dir
          image: registry.k8s.io/sig-storage/livenessprobe:v2.7.0
          args:
          - --csi-address=/csi/csi.sock
          - --health-port=9898

        - name: csi-attacher
          image: registry.k8s.io/sig-storage/csi-attacher:v4.0.0
          args:
            - --v=5
            - --csi-address=/csi/csi.sock
          securityContext:
            # This is necessary only for systems with SELinux, where
            # non-privileged sidecar containers cannot access unix domain socket
            # created by privileged CSI driver container.
            privileged: true
          volumeMounts:
          - mountPath: /csi
            name: socket-dir

        - name: csi-provisioner
<<<<<<< HEAD
          image: registry.k8s.io/sig-storage/csi-provisioner:v3.3.0
=======
          image: registry.k8s.io/sig-storage/csi-provisioner:v3.4.0
>>>>>>> acfd0dd7
          args:
            - -v=5
            - --csi-address=/csi/csi.sock
            - --feature-gates=Topology=true
          securityContext:
            # This is necessary only for systems with SELinux, where
            # non-privileged sidecar containers cannot access unix domain socket
            # created by privileged CSI driver container.
            privileged: true
          volumeMounts:
            - mountPath: /csi
              name: socket-dir

        - name: csi-resizer
          image: registry.k8s.io/sig-storage/csi-resizer:v1.6.0
          args:
            - -v=5
            - -csi-address=/csi/csi.sock
          securityContext:
            # This is necessary only for systems with SELinux, where
            # non-privileged sidecar containers cannot access unix domain socket
            # created by privileged CSI driver container.
            privileged: true
          volumeMounts:
            - mountPath: /csi
              name: socket-dir

        - name: csi-snapshotter
          image: registry.k8s.io/sig-storage/csi-snapshotter:v6.1.0
          args:
            - -v=5
            - --csi-address=/csi/csi.sock
          securityContext:
            # This is necessary only for systems with SELinux, where
            # non-privileged sidecar containers cannot access unix domain socket
            # created by privileged CSI driver container.
            privileged: true
          volumeMounts:
            - mountPath: /csi
              name: socket-dir

      volumes:
        - hostPath:
            path: /var/lib/kubelet/plugins/csi-hostpath
            type: DirectoryOrCreate
          name: socket-dir
        - hostPath:
            path: /var/lib/kubelet/pods
            type: DirectoryOrCreate
          name: mountpoint-dir
        - hostPath:
            path: /var/lib/kubelet/plugins_registry
            type: Directory
          name: registration-dir
        - hostPath:
            path: /var/lib/kubelet/plugins
            type: Directory
          name: plugins-dir
        - hostPath:
            # 'path' is where PV data is persisted on host.
            # using /tmp is also possible while the PVs will not available after plugin container recreation or host reboot
            path: /var/lib/csi-hostpath-data/
            type: DirectoryOrCreate
          name: csi-data-dir
        - hostPath:
            path: /dev
            type: Directory
          name: dev-dir<|MERGE_RESOLUTION|>--- conflicted
+++ resolved
@@ -218,11 +218,7 @@
       serviceAccountName: csi-hostpathplugin-sa
       containers:
         - name: hostpath
-<<<<<<< HEAD
-          image: registry.k8s.io/sig-storage/hostpathplugin:v1.9.0
-=======
           image: registry.k8s.io/sig-storage/hostpathplugin:v1.11.0
->>>>>>> acfd0dd7
           args:
             - "--drivername=hostpath.csi.k8s.io"
             - "--v=5"
@@ -327,11 +323,7 @@
             name: socket-dir
 
         - name: csi-provisioner
-<<<<<<< HEAD
-          image: registry.k8s.io/sig-storage/csi-provisioner:v3.3.0
-=======
           image: registry.k8s.io/sig-storage/csi-provisioner:v3.4.0
->>>>>>> acfd0dd7
           args:
             - -v=5
             - --csi-address=/csi/csi.sock
