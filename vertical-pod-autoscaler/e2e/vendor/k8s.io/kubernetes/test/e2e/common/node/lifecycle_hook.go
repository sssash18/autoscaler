/*
Copyright 2016 The Kubernetes Authors.

Licensed under the Apache License, Version 2.0 (the "License");
you may not use this file except in compliance with the License.
You may obtain a copy of the License at

    http://www.apache.org/licenses/LICENSE-2.0

Unless required by applicable law or agreed to in writing, software
distributed under the License is distributed on an "AS IS" BASIS,
WITHOUT WARRANTIES OR CONDITIONS OF ANY KIND, either express or implied.
See the License for the specific language governing permissions and
limitations under the License.
*/

package node

import (
	"context"
	"fmt"
	"strings"
	"time"

	v1 "k8s.io/api/core/v1"
	metav1 "k8s.io/apimachinery/pkg/apis/meta/v1"
	"k8s.io/apimachinery/pkg/util/intstr"
	"k8s.io/kubernetes/test/e2e/framework"
	e2enode "k8s.io/kubernetes/test/e2e/framework/node"
	e2epod "k8s.io/kubernetes/test/e2e/framework/pod"
	imageutils "k8s.io/kubernetes/test/utils/image"
	admissionapi "k8s.io/pod-security-admission/api"

	"github.com/onsi/ginkgo/v2"
	"github.com/onsi/gomega"
)

var _ = SIGDescribe("Container Lifecycle Hook", func() {
	f := framework.NewDefaultFramework("container-lifecycle-hook")
<<<<<<< HEAD
	f.NamespacePodSecurityEnforceLevel = admissionapi.LevelBaseline
=======
	f.NamespacePodSecurityLevel = admissionapi.LevelBaseline
>>>>>>> acfd0dd7
	var podClient *e2epod.PodClient
	const (
		podCheckInterval     = 1 * time.Second
		postStartWaitTimeout = 2 * time.Minute
		preStopWaitTimeout   = 30 * time.Second
	)
	ginkgo.Context("when create a pod with lifecycle hook", func() {
		var (
			targetIP, targetURL, targetNode string

			httpPorts = []v1.ContainerPort{
				{
					ContainerPort: 8080,
					Protocol:      v1.ProtocolTCP,
				},
			}
			httpsPorts = []v1.ContainerPort{
				{
					ContainerPort: 9090,
					Protocol:      v1.ProtocolTCP,
				},
			}
			httpsArgs = []string{
				"netexec",
				"--http-port", "9090",
				"--udp-port", "9091",
				"--tls-cert-file", "/localhost.crt",
				"--tls-private-key-file", "/localhost.key",
			}
		)

		podHandleHookRequest := e2epod.NewAgnhostPodFromContainers(
			"", "pod-handle-http-request", nil,
			e2epod.NewAgnhostContainer("container-handle-http-request", nil, httpPorts, "netexec"),
			e2epod.NewAgnhostContainer("container-handle-https-request", nil, httpsPorts, httpsArgs...),
		)

<<<<<<< HEAD
		ginkgo.BeforeEach(func() {
			node, err := e2enode.GetRandomReadySchedulableNode(f.ClientSet)
=======
		ginkgo.BeforeEach(func(ctx context.Context) {
			node, err := e2enode.GetRandomReadySchedulableNode(ctx, f.ClientSet)
>>>>>>> acfd0dd7
			framework.ExpectNoError(err)
			targetNode = node.Name
			nodeSelection := e2epod.NodeSelection{}
			e2epod.SetAffinity(&nodeSelection, targetNode)
			e2epod.SetNodeSelection(&podHandleHookRequest.Spec, nodeSelection)

			podClient = e2epod.NewPodClient(f)
			ginkgo.By("create the container to handle the HTTPGet hook request.")
			newPod := podClient.CreateSync(ctx, podHandleHookRequest)
			targetIP = newPod.Status.PodIP
			targetURL = targetIP
			if strings.Contains(targetIP, ":") {
				targetURL = fmt.Sprintf("[%s]", targetIP)
			}
		})
		testPodWithHook := func(ctx context.Context, podWithHook *v1.Pod) {
			ginkgo.By("create the pod with lifecycle hook")
<<<<<<< HEAD
			podClient.CreateSync(podWithHook)
=======
			podClient.CreateSync(ctx, podWithHook)
>>>>>>> acfd0dd7
			const (
				defaultHandler = iota
				httpsHandler
			)
			handlerContainer := defaultHandler
			if podWithHook.Spec.Containers[0].Lifecycle.PostStart != nil {
				ginkgo.By("check poststart hook")
				if podWithHook.Spec.Containers[0].Lifecycle.PostStart.HTTPGet != nil {
					if v1.URISchemeHTTPS == podWithHook.Spec.Containers[0].Lifecycle.PostStart.HTTPGet.Scheme {
						handlerContainer = httpsHandler
					}
				}
<<<<<<< HEAD
				gomega.Eventually(func() error {
					return podClient.MatchContainerOutput(podHandleHookRequest.Name, podHandleHookRequest.Spec.Containers[handlerContainer].Name,
=======
				gomega.Eventually(ctx, func(ctx context.Context) error {
					return podClient.MatchContainerOutput(ctx, podHandleHookRequest.Name, podHandleHookRequest.Spec.Containers[handlerContainer].Name,
>>>>>>> acfd0dd7
						`GET /echo\?msg=poststart`)
				}, postStartWaitTimeout, podCheckInterval).Should(gomega.BeNil())
			}
			ginkgo.By("delete the pod with lifecycle hook")
<<<<<<< HEAD
			podClient.DeleteSync(podWithHook.Name, *metav1.NewDeleteOptions(15), e2epod.DefaultPodDeletionTimeout)
=======
			podClient.DeleteSync(ctx, podWithHook.Name, *metav1.NewDeleteOptions(15), e2epod.DefaultPodDeletionTimeout)
>>>>>>> acfd0dd7
			if podWithHook.Spec.Containers[0].Lifecycle.PreStop != nil {
				ginkgo.By("check prestop hook")
				if podWithHook.Spec.Containers[0].Lifecycle.PreStop.HTTPGet != nil {
					if v1.URISchemeHTTPS == podWithHook.Spec.Containers[0].Lifecycle.PreStop.HTTPGet.Scheme {
						handlerContainer = httpsHandler
					}
				}
<<<<<<< HEAD
				gomega.Eventually(func() error {
					return podClient.MatchContainerOutput(podHandleHookRequest.Name, podHandleHookRequest.Spec.Containers[handlerContainer].Name,
=======
				gomega.Eventually(ctx, func(ctx context.Context) error {
					return podClient.MatchContainerOutput(ctx, podHandleHookRequest.Name, podHandleHookRequest.Spec.Containers[handlerContainer].Name,
>>>>>>> acfd0dd7
						`GET /echo\?msg=prestop`)
				}, preStopWaitTimeout, podCheckInterval).Should(gomega.BeNil())
			}
		}
		/*
			Release: v1.9
			Testname: Pod Lifecycle, post start exec hook
			Description: When a post start handler is specified in the container lifecycle using a 'Exec' action, then the handler MUST be invoked after the start of the container. A server pod is created that will serve http requests, create a second pod with a container lifecycle specifying a post start that invokes the server pod using ExecAction to validate that the post start is executed.
		*/
		framework.ConformanceIt("should execute poststart exec hook properly [NodeConformance]", func(ctx context.Context) {
			lifecycle := &v1.Lifecycle{
				PostStart: &v1.LifecycleHandler{
					Exec: &v1.ExecAction{
						Command: []string{"sh", "-c", "curl http://" + targetURL + ":8080/echo?msg=poststart"},
					},
				},
			}
			podWithHook := getPodWithHook("pod-with-poststart-exec-hook", imageutils.GetE2EImage(imageutils.Agnhost), lifecycle)

			testPodWithHook(ctx, podWithHook)
		})
		/*
			Release: v1.9
			Testname: Pod Lifecycle, prestop exec hook
			Description: When a pre-stop handler is specified in the container lifecycle using a 'Exec' action, then the handler MUST be invoked before the container is terminated. A server pod is created that will serve http requests, create a second pod with a container lifecycle specifying a pre-stop that invokes the server pod using ExecAction to validate that the pre-stop is executed.
		*/
		framework.ConformanceIt("should execute prestop exec hook properly [NodeConformance]", func(ctx context.Context) {
			lifecycle := &v1.Lifecycle{
				PreStop: &v1.LifecycleHandler{
					Exec: &v1.ExecAction{
						Command: []string{"sh", "-c", "curl http://" + targetURL + ":8080/echo?msg=prestop"},
					},
				},
			}
			podWithHook := getPodWithHook("pod-with-prestop-exec-hook", imageutils.GetE2EImage(imageutils.Agnhost), lifecycle)
			testPodWithHook(ctx, podWithHook)
		})
		/*
			Release: v1.9
			Testname: Pod Lifecycle, post start http hook
			Description: When a post start handler is specified in the container lifecycle using a HttpGet action, then the handler MUST be invoked after the start of the container. A server pod is created that will serve http requests, create a second pod on the same node with a container lifecycle specifying a post start that invokes the server pod to validate that the post start is executed.
		*/
		framework.ConformanceIt("should execute poststart http hook properly [NodeConformance]", func(ctx context.Context) {
			lifecycle := &v1.Lifecycle{
				PostStart: &v1.LifecycleHandler{
					HTTPGet: &v1.HTTPGetAction{
						Path: "/echo?msg=poststart",
						Host: targetIP,
						Port: intstr.FromInt(8080),
					},
				},
			}
			podWithHook := getPodWithHook("pod-with-poststart-http-hook", imageutils.GetPauseImageName(), lifecycle)
			// make sure we spawn the test pod on the same node as the webserver.
			nodeSelection := e2epod.NodeSelection{}
			e2epod.SetAffinity(&nodeSelection, targetNode)
			e2epod.SetNodeSelection(&podWithHook.Spec, nodeSelection)
			testPodWithHook(ctx, podWithHook)
		})
		/*
			Release : v1.23
			Testname: Pod Lifecycle, poststart https hook
			Description: When a post-start handler is specified in the container lifecycle using a 'HttpGet' action, then the handler MUST be invoked before the container is terminated. A server pod is created that will serve https requests, create a second pod on the same node with a container lifecycle specifying a post-start that invokes the server pod to validate that the post-start is executed.
		*/
<<<<<<< HEAD
		ginkgo.It("should execute poststart https hook properly [MinimumKubeletVersion:1.23] [NodeConformance]", func() {
=======
		ginkgo.It("should execute poststart https hook properly [MinimumKubeletVersion:1.23] [NodeConformance]", func(ctx context.Context) {
>>>>>>> acfd0dd7
			lifecycle := &v1.Lifecycle{
				PostStart: &v1.LifecycleHandler{
					HTTPGet: &v1.HTTPGetAction{
						Scheme: v1.URISchemeHTTPS,
						Path:   "/echo?msg=poststart",
						Host:   targetIP,
						Port:   intstr.FromInt(9090),
					},
				},
			}
			podWithHook := getPodWithHook("pod-with-poststart-https-hook", imageutils.GetPauseImageName(), lifecycle)
			// make sure we spawn the test pod on the same node as the webserver.
			nodeSelection := e2epod.NodeSelection{}
			e2epod.SetAffinity(&nodeSelection, targetNode)
			e2epod.SetNodeSelection(&podWithHook.Spec, nodeSelection)
<<<<<<< HEAD
			testPodWithHook(podWithHook)
=======
			testPodWithHook(ctx, podWithHook)
>>>>>>> acfd0dd7
		})
		/*
			Release : v1.9
			Testname: Pod Lifecycle, prestop http hook
			Description: When a pre-stop handler is specified in the container lifecycle using a 'HttpGet' action, then the handler MUST be invoked before the container is terminated. A server pod is created that will serve http requests, create a second pod on the same node with a container lifecycle specifying a pre-stop that invokes the server pod to validate that the pre-stop is executed.
		*/
		framework.ConformanceIt("should execute prestop http hook properly [NodeConformance]", func(ctx context.Context) {
			lifecycle := &v1.Lifecycle{
				PreStop: &v1.LifecycleHandler{
					HTTPGet: &v1.HTTPGetAction{
						Path: "/echo?msg=prestop",
						Host: targetIP,
						Port: intstr.FromInt(8080),
					},
				},
			}
			podWithHook := getPodWithHook("pod-with-prestop-http-hook", imageutils.GetPauseImageName(), lifecycle)
			// make sure we spawn the test pod on the same node as the webserver.
			nodeSelection := e2epod.NodeSelection{}
			e2epod.SetAffinity(&nodeSelection, targetNode)
			e2epod.SetNodeSelection(&podWithHook.Spec, nodeSelection)
			testPodWithHook(ctx, podWithHook)
		})
		/*
			Release : v1.23
			Testname: Pod Lifecycle, prestop https hook
			Description: When a pre-stop handler is specified in the container lifecycle using a 'HttpGet' action, then the handler MUST be invoked before the container is terminated. A server pod is created that will serve https requests, create a second pod on the same node with a container lifecycle specifying a pre-stop that invokes the server pod to validate that the pre-stop is executed.
		*/
		ginkgo.It("should execute prestop https hook properly [MinimumKubeletVersion:1.23] [NodeConformance]", func(ctx context.Context) {
			lifecycle := &v1.Lifecycle{
				PreStop: &v1.LifecycleHandler{
					HTTPGet: &v1.HTTPGetAction{
						Scheme: v1.URISchemeHTTPS,
						Path:   "/echo?msg=prestop",
						Host:   targetIP,
						Port:   intstr.FromInt(9090),
					},
				},
			}
			podWithHook := getPodWithHook("pod-with-prestop-https-hook", imageutils.GetPauseImageName(), lifecycle)
			// make sure we spawn the test pod on the same node as the webserver.
			nodeSelection := e2epod.NodeSelection{}
			e2epod.SetAffinity(&nodeSelection, targetNode)
			e2epod.SetNodeSelection(&podWithHook.Spec, nodeSelection)
			testPodWithHook(ctx, podWithHook)
		})
	})
})

var _ = SIGDescribe("[NodeAlphaFeature:SidecarContainers][Feature:SidecarContainers] Restartable Init Container Lifecycle Hook", func() {
	f := framework.NewDefaultFramework("restartable-init-container-lifecycle-hook")
	f.NamespacePodSecurityLevel = admissionapi.LevelBaseline
	var podClient *e2epod.PodClient
	const (
		podCheckInterval     = 1 * time.Second
		postStartWaitTimeout = 2 * time.Minute
		preStopWaitTimeout   = 30 * time.Second
	)
	ginkgo.Context("when create a pod with lifecycle hook", func() {
		var (
			targetIP, targetURL, targetNode string

			httpPorts = []v1.ContainerPort{
				{
					ContainerPort: 8080,
					Protocol:      v1.ProtocolTCP,
				},
			}
			httpsPorts = []v1.ContainerPort{
				{
					ContainerPort: 9090,
					Protocol:      v1.ProtocolTCP,
				},
			}
			httpsArgs = []string{
				"netexec",
				"--http-port", "9090",
				"--udp-port", "9091",
				"--tls-cert-file", "/localhost.crt",
				"--tls-private-key-file", "/localhost.key",
			}
		)

		podHandleHookRequest := e2epod.NewAgnhostPodFromContainers(
			"", "pod-handle-http-request", nil,
			e2epod.NewAgnhostContainer("container-handle-http-request", nil, httpPorts, "netexec"),
			e2epod.NewAgnhostContainer("container-handle-https-request", nil, httpsPorts, httpsArgs...),
		)

		ginkgo.BeforeEach(func(ctx context.Context) {
			node, err := e2enode.GetRandomReadySchedulableNode(ctx, f.ClientSet)
			framework.ExpectNoError(err)
			targetNode = node.Name
			nodeSelection := e2epod.NodeSelection{}
			e2epod.SetAffinity(&nodeSelection, targetNode)
			e2epod.SetNodeSelection(&podHandleHookRequest.Spec, nodeSelection)

			podClient = e2epod.NewPodClient(f)
			ginkgo.By("create the container to handle the HTTPGet hook request.")
			newPod := podClient.CreateSync(ctx, podHandleHookRequest)
			targetIP = newPod.Status.PodIP
			targetURL = targetIP
			if strings.Contains(targetIP, ":") {
				targetURL = fmt.Sprintf("[%s]", targetIP)
			}
		})
		testPodWithHook := func(ctx context.Context, podWithHook *v1.Pod) {
			ginkgo.By("create the pod with lifecycle hook")
			podClient.CreateSync(ctx, podWithHook)
			const (
				defaultHandler = iota
				httpsHandler
			)
			handlerContainer := defaultHandler
			if podWithHook.Spec.InitContainers[0].Lifecycle.PostStart != nil {
				ginkgo.By("check poststart hook")
				if podWithHook.Spec.InitContainers[0].Lifecycle.PostStart.HTTPGet != nil {
					if v1.URISchemeHTTPS == podWithHook.Spec.InitContainers[0].Lifecycle.PostStart.HTTPGet.Scheme {
						handlerContainer = httpsHandler
					}
				}
				gomega.Eventually(ctx, func(ctx context.Context) error {
					return podClient.MatchContainerOutput(ctx, podHandleHookRequest.Name, podHandleHookRequest.Spec.Containers[handlerContainer].Name,
						`GET /echo\?msg=poststart`)
				}, postStartWaitTimeout, podCheckInterval).Should(gomega.BeNil())
			}
			ginkgo.By("delete the pod with lifecycle hook")
			podClient.DeleteSync(ctx, podWithHook.Name, *metav1.NewDeleteOptions(15), e2epod.DefaultPodDeletionTimeout)
			if podWithHook.Spec.InitContainers[0].Lifecycle.PreStop != nil {
				ginkgo.By("check prestop hook")
				if podWithHook.Spec.InitContainers[0].Lifecycle.PreStop.HTTPGet != nil {
					if v1.URISchemeHTTPS == podWithHook.Spec.InitContainers[0].Lifecycle.PreStop.HTTPGet.Scheme {
						handlerContainer = httpsHandler
					}
				}
				gomega.Eventually(ctx, func(ctx context.Context) error {
					return podClient.MatchContainerOutput(ctx, podHandleHookRequest.Name, podHandleHookRequest.Spec.Containers[handlerContainer].Name,
						`GET /echo\?msg=prestop`)
				}, preStopWaitTimeout, podCheckInterval).Should(gomega.BeNil())
			}
		}
		/*
			Release: v1.28
			Testname: Pod Lifecycle with restartable init container, post start exec hook
			Description: When a post start handler is specified in the container
			lifecycle using a 'Exec' action, then the handler MUST be invoked after
			the start of the container. A server pod is created that will serve http
			requests, create a second pod with a container lifecycle specifying a
			post start that invokes the server pod using ExecAction to validate that
			the post start is executed.
		*/
		ginkgo.It("should execute poststart exec hook properly", func(ctx context.Context) {
			lifecycle := &v1.Lifecycle{
				PostStart: &v1.LifecycleHandler{
					Exec: &v1.ExecAction{
						Command: []string{"sh", "-c", "curl http://" + targetURL + ":8080/echo?msg=poststart"},
					},
				},
			}
			podWithHook := getSidecarPodWithHook("pod-with-poststart-exec-hook", imageutils.GetE2EImage(imageutils.Agnhost), lifecycle)

			testPodWithHook(ctx, podWithHook)
		})
		/*
			Release: v1.28
			Testname: Pod Lifecycle with restartable init container, prestop exec hook
			Description: When a pre-stop handler is specified in the container
			lifecycle using a 'Exec' action, then the handler MUST be invoked before
			the container is terminated. A server pod is created that will serve http
			requests, create a second pod with a container lifecycle specifying a
			pre-stop that invokes the server pod using ExecAction to validate that
			the pre-stop is executed.
		*/
		ginkgo.It("should execute prestop exec hook properly", func(ctx context.Context) {
			lifecycle := &v1.Lifecycle{
				PreStop: &v1.LifecycleHandler{
					Exec: &v1.ExecAction{
						Command: []string{"sh", "-c", "curl http://" + targetURL + ":8080/echo?msg=prestop"},
					},
				},
			}
			podWithHook := getSidecarPodWithHook("pod-with-prestop-exec-hook", imageutils.GetE2EImage(imageutils.Agnhost), lifecycle)
			testPodWithHook(ctx, podWithHook)
		})
		/*
			Release: v1.28
			Testname: Pod Lifecycle with restartable init container, post start http hook
			Description: When a post start handler is specified in the container
			lifecycle using a HttpGet action, then the handler MUST be invoked after
			the start of the container. A server pod is created that will serve http
			requests, create a second pod on the same node with a container lifecycle
			specifying a post start that invokes the server pod to validate that the
			post start is executed.
		*/
		ginkgo.It("should execute poststart http hook properly", func(ctx context.Context) {
			lifecycle := &v1.Lifecycle{
				PostStart: &v1.LifecycleHandler{
					HTTPGet: &v1.HTTPGetAction{
						Path: "/echo?msg=poststart",
						Host: targetIP,
						Port: intstr.FromInt(8080),
					},
				},
			}
			podWithHook := getSidecarPodWithHook("pod-with-poststart-http-hook", imageutils.GetPauseImageName(), lifecycle)
			// make sure we spawn the test pod on the same node as the webserver.
			nodeSelection := e2epod.NodeSelection{}
			e2epod.SetAffinity(&nodeSelection, targetNode)
			e2epod.SetNodeSelection(&podWithHook.Spec, nodeSelection)
			testPodWithHook(ctx, podWithHook)
		})
		/*
			Release : v1.28
			Testname: Pod Lifecycle with restartable init container, poststart https hook
			Description: When a post-start handler is specified in the container
			lifecycle using a 'HttpGet' action, then the handler MUST be invoked
			before the container is terminated. A server pod is created that will
			serve https requests, create a second pod on the same node with a
			container lifecycle specifying a post-start that invokes the server pod
			to validate that the post-start is executed.
		*/
		ginkgo.It("should execute poststart https hook properly [MinimumKubeletVersion:1.23]", func(ctx context.Context) {
			lifecycle := &v1.Lifecycle{
				PostStart: &v1.LifecycleHandler{
					HTTPGet: &v1.HTTPGetAction{
						Scheme: v1.URISchemeHTTPS,
						Path:   "/echo?msg=poststart",
						Host:   targetIP,
						Port:   intstr.FromInt(9090),
					},
				},
			}
			podWithHook := getSidecarPodWithHook("pod-with-poststart-https-hook", imageutils.GetPauseImageName(), lifecycle)
			// make sure we spawn the test pod on the same node as the webserver.
			nodeSelection := e2epod.NodeSelection{}
			e2epod.SetAffinity(&nodeSelection, targetNode)
			e2epod.SetNodeSelection(&podWithHook.Spec, nodeSelection)
			testPodWithHook(ctx, podWithHook)
		})
		/*
			Release : v1.28
			Testname: Pod Lifecycle with restartable init container, prestop http hook
			Description: When a pre-stop handler is specified in the container
			lifecycle using a 'HttpGet' action, then the handler MUST be invoked
			before the container is terminated. A server pod is created that will
			serve http requests, create a second pod on the same node with a
			container lifecycle specifying a pre-stop that invokes the server pod to
			validate that the pre-stop is executed.
		*/
		ginkgo.It("should execute prestop http hook properly", func(ctx context.Context) {
			lifecycle := &v1.Lifecycle{
				PreStop: &v1.LifecycleHandler{
					HTTPGet: &v1.HTTPGetAction{
						Path: "/echo?msg=prestop",
						Host: targetIP,
						Port: intstr.FromInt(8080),
					},
				},
			}
			podWithHook := getSidecarPodWithHook("pod-with-prestop-http-hook", imageutils.GetPauseImageName(), lifecycle)
			// make sure we spawn the test pod on the same node as the webserver.
			nodeSelection := e2epod.NodeSelection{}
			e2epod.SetAffinity(&nodeSelection, targetNode)
			e2epod.SetNodeSelection(&podWithHook.Spec, nodeSelection)
			testPodWithHook(ctx, podWithHook)
		})
		/*
			Release : v1.28
			Testname: Pod Lifecycle with restartable init container, prestop https hook
			Description: When a pre-stop handler is specified in the container
			lifecycle using a 'HttpGet' action, then the handler MUST be invoked
			before the container is terminated. A server pod is created that will
			serve https requests, create a second pod on the same node with a
			container lifecycle specifying a pre-stop that invokes the server pod to
			validate that the pre-stop is executed.
		*/
		ginkgo.It("should execute prestop https hook properly [MinimumKubeletVersion:1.23]", func(ctx context.Context) {
			lifecycle := &v1.Lifecycle{
				PreStop: &v1.LifecycleHandler{
					HTTPGet: &v1.HTTPGetAction{
						Scheme: v1.URISchemeHTTPS,
						Path:   "/echo?msg=prestop",
						Host:   targetIP,
						Port:   intstr.FromInt(9090),
					},
				},
			}
			podWithHook := getSidecarPodWithHook("pod-with-prestop-https-hook", imageutils.GetPauseImageName(), lifecycle)
			// make sure we spawn the test pod on the same node as the webserver.
			nodeSelection := e2epod.NodeSelection{}
			e2epod.SetAffinity(&nodeSelection, targetNode)
			e2epod.SetNodeSelection(&podWithHook.Spec, nodeSelection)
			testPodWithHook(ctx, podWithHook)
		})
		/*
			Release : v1.23
			Testname: Pod Lifecycle, prestop https hook
			Description: When a pre-stop handler is specified in the container lifecycle using a 'HttpGet' action, then the handler MUST be invoked before the container is terminated. A server pod is created that will serve https requests, create a second pod on the same node with a container lifecycle specifying a pre-stop that invokes the server pod to validate that the pre-stop is executed.
		*/
		ginkgo.It("should execute prestop https hook properly [MinimumKubeletVersion:1.23] [NodeConformance]", func() {
			lifecycle := &v1.Lifecycle{
				PreStop: &v1.LifecycleHandler{
					HTTPGet: &v1.HTTPGetAction{
						Scheme: v1.URISchemeHTTPS,
						Path:   "/echo?msg=prestop",
						Host:   targetIP,
						Port:   intstr.FromInt(9090),
					},
				},
			}
			podWithHook := getPodWithHook("pod-with-prestop-https-hook", imageutils.GetPauseImageName(), lifecycle)
			// make sure we spawn the test pod on the same node as the webserver.
			nodeSelection := e2epod.NodeSelection{}
			e2epod.SetAffinity(&nodeSelection, targetNode)
			e2epod.SetNodeSelection(&podWithHook.Spec, nodeSelection)
			testPodWithHook(podWithHook)
		})
	})
})

func getPodWithHook(name string, image string, lifecycle *v1.Lifecycle) *v1.Pod {
	return &v1.Pod{
		ObjectMeta: metav1.ObjectMeta{
			Name: name,
		},
		Spec: v1.PodSpec{
			Containers: []v1.Container{
				{
					Name:      name,
					Image:     image,
					Lifecycle: lifecycle,
				},
			},
		},
	}
}

func getSidecarPodWithHook(name string, image string, lifecycle *v1.Lifecycle) *v1.Pod {
	return &v1.Pod{
		ObjectMeta: metav1.ObjectMeta{
			Name: name,
		},
		Spec: v1.PodSpec{
			InitContainers: []v1.Container{
				{
					Name:      name,
					Image:     image,
					Lifecycle: lifecycle,
					RestartPolicy: func() *v1.ContainerRestartPolicy {
						restartPolicy := v1.ContainerRestartPolicyAlways
						return &restartPolicy
					}(),
				},
			},
			Containers: []v1.Container{
				{
					Name:  "main",
					Image: imageutils.GetPauseImageName(),
				},
			},
		},
	}
}<|MERGE_RESOLUTION|>--- conflicted
+++ resolved
@@ -37,11 +37,7 @@
 
 var _ = SIGDescribe("Container Lifecycle Hook", func() {
 	f := framework.NewDefaultFramework("container-lifecycle-hook")
-<<<<<<< HEAD
-	f.NamespacePodSecurityEnforceLevel = admissionapi.LevelBaseline
-=======
 	f.NamespacePodSecurityLevel = admissionapi.LevelBaseline
->>>>>>> acfd0dd7
 	var podClient *e2epod.PodClient
 	const (
 		podCheckInterval     = 1 * time.Second
@@ -79,13 +75,8 @@
 			e2epod.NewAgnhostContainer("container-handle-https-request", nil, httpsPorts, httpsArgs...),
 		)
 
-<<<<<<< HEAD
-		ginkgo.BeforeEach(func() {
-			node, err := e2enode.GetRandomReadySchedulableNode(f.ClientSet)
-=======
 		ginkgo.BeforeEach(func(ctx context.Context) {
 			node, err := e2enode.GetRandomReadySchedulableNode(ctx, f.ClientSet)
->>>>>>> acfd0dd7
 			framework.ExpectNoError(err)
 			targetNode = node.Name
 			nodeSelection := e2epod.NodeSelection{}
@@ -103,11 +94,7 @@
 		})
 		testPodWithHook := func(ctx context.Context, podWithHook *v1.Pod) {
 			ginkgo.By("create the pod with lifecycle hook")
-<<<<<<< HEAD
-			podClient.CreateSync(podWithHook)
-=======
 			podClient.CreateSync(ctx, podWithHook)
->>>>>>> acfd0dd7
 			const (
 				defaultHandler = iota
 				httpsHandler
@@ -120,22 +107,13 @@
 						handlerContainer = httpsHandler
 					}
 				}
-<<<<<<< HEAD
-				gomega.Eventually(func() error {
-					return podClient.MatchContainerOutput(podHandleHookRequest.Name, podHandleHookRequest.Spec.Containers[handlerContainer].Name,
-=======
 				gomega.Eventually(ctx, func(ctx context.Context) error {
 					return podClient.MatchContainerOutput(ctx, podHandleHookRequest.Name, podHandleHookRequest.Spec.Containers[handlerContainer].Name,
->>>>>>> acfd0dd7
 						`GET /echo\?msg=poststart`)
 				}, postStartWaitTimeout, podCheckInterval).Should(gomega.BeNil())
 			}
 			ginkgo.By("delete the pod with lifecycle hook")
-<<<<<<< HEAD
-			podClient.DeleteSync(podWithHook.Name, *metav1.NewDeleteOptions(15), e2epod.DefaultPodDeletionTimeout)
-=======
 			podClient.DeleteSync(ctx, podWithHook.Name, *metav1.NewDeleteOptions(15), e2epod.DefaultPodDeletionTimeout)
->>>>>>> acfd0dd7
 			if podWithHook.Spec.Containers[0].Lifecycle.PreStop != nil {
 				ginkgo.By("check prestop hook")
 				if podWithHook.Spec.Containers[0].Lifecycle.PreStop.HTTPGet != nil {
@@ -143,13 +121,8 @@
 						handlerContainer = httpsHandler
 					}
 				}
-<<<<<<< HEAD
-				gomega.Eventually(func() error {
-					return podClient.MatchContainerOutput(podHandleHookRequest.Name, podHandleHookRequest.Spec.Containers[handlerContainer].Name,
-=======
 				gomega.Eventually(ctx, func(ctx context.Context) error {
 					return podClient.MatchContainerOutput(ctx, podHandleHookRequest.Name, podHandleHookRequest.Spec.Containers[handlerContainer].Name,
->>>>>>> acfd0dd7
 						`GET /echo\?msg=prestop`)
 				}, preStopWaitTimeout, podCheckInterval).Should(gomega.BeNil())
 			}
@@ -214,11 +187,7 @@
 			Testname: Pod Lifecycle, poststart https hook
 			Description: When a post-start handler is specified in the container lifecycle using a 'HttpGet' action, then the handler MUST be invoked before the container is terminated. A server pod is created that will serve https requests, create a second pod on the same node with a container lifecycle specifying a post-start that invokes the server pod to validate that the post-start is executed.
 		*/
-<<<<<<< HEAD
-		ginkgo.It("should execute poststart https hook properly [MinimumKubeletVersion:1.23] [NodeConformance]", func() {
-=======
 		ginkgo.It("should execute poststart https hook properly [MinimumKubeletVersion:1.23] [NodeConformance]", func(ctx context.Context) {
->>>>>>> acfd0dd7
 			lifecycle := &v1.Lifecycle{
 				PostStart: &v1.LifecycleHandler{
 					HTTPGet: &v1.HTTPGetAction{
@@ -234,11 +203,7 @@
 			nodeSelection := e2epod.NodeSelection{}
 			e2epod.SetAffinity(&nodeSelection, targetNode)
 			e2epod.SetNodeSelection(&podWithHook.Spec, nodeSelection)
-<<<<<<< HEAD
-			testPodWithHook(podWithHook)
-=======
-			testPodWithHook(ctx, podWithHook)
->>>>>>> acfd0dd7
+			testPodWithHook(ctx, podWithHook)
 		})
 		/*
 			Release : v1.9
@@ -533,29 +498,6 @@
 			e2epod.SetNodeSelection(&podWithHook.Spec, nodeSelection)
 			testPodWithHook(ctx, podWithHook)
 		})
-		/*
-			Release : v1.23
-			Testname: Pod Lifecycle, prestop https hook
-			Description: When a pre-stop handler is specified in the container lifecycle using a 'HttpGet' action, then the handler MUST be invoked before the container is terminated. A server pod is created that will serve https requests, create a second pod on the same node with a container lifecycle specifying a pre-stop that invokes the server pod to validate that the pre-stop is executed.
-		*/
-		ginkgo.It("should execute prestop https hook properly [MinimumKubeletVersion:1.23] [NodeConformance]", func() {
-			lifecycle := &v1.Lifecycle{
-				PreStop: &v1.LifecycleHandler{
-					HTTPGet: &v1.HTTPGetAction{
-						Scheme: v1.URISchemeHTTPS,
-						Path:   "/echo?msg=prestop",
-						Host:   targetIP,
-						Port:   intstr.FromInt(9090),
-					},
-				},
-			}
-			podWithHook := getPodWithHook("pod-with-prestop-https-hook", imageutils.GetPauseImageName(), lifecycle)
-			// make sure we spawn the test pod on the same node as the webserver.
-			nodeSelection := e2epod.NodeSelection{}
-			e2epod.SetAffinity(&nodeSelection, targetNode)
-			e2epod.SetNodeSelection(&podWithHook.Spec, nodeSelection)
-			testPodWithHook(podWithHook)
-		})
 	})
 })
 
