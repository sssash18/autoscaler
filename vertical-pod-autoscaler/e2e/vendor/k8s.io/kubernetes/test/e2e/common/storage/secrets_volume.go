--- conflicted
+++ resolved
@@ -191,11 +191,7 @@
 		}
 
 		fileModeRegexp := getFileModeRegex("/etc/secret-volume/data-1", nil)
-<<<<<<< HEAD
-		e2epodoutput.TestContainerOutputRegexp(f, "consume secrets", pod, 0, []string{
-=======
 		e2epodoutput.TestContainerOutputRegexp(ctx, f, "consume secrets", pod, 0, []string{
->>>>>>> acfd0dd7
 			"content of file \"/etc/secret-volume/data-1\": value-1",
 			fileModeRegexp,
 		})
@@ -338,11 +334,7 @@
 			},
 		}
 		ginkgo.By("Creating the pod")
-<<<<<<< HEAD
-		e2epod.NewPodClient(f).CreateSync(pod)
-=======
 		e2epod.NewPodClient(f).CreateSync(ctx, pod)
->>>>>>> acfd0dd7
 
 		pollCreateLogs := func() (string, error) {
 			return e2epod.GetPodLogs(ctx, f.ClientSet, f.Namespace.Name, pod.Name, createContainerName)
@@ -545,11 +537,7 @@
 		fileModeRegexp,
 	}
 
-<<<<<<< HEAD
-	e2epodoutput.TestContainerOutputRegexp(f, "consume secrets", pod, 0, expectedOutput)
-=======
 	e2epodoutput.TestContainerOutputRegexp(ctx, f, "consume secrets", pod, 0, expectedOutput)
->>>>>>> acfd0dd7
 }
 
 func doSecretE2EWithMapping(ctx context.Context, f *framework.Framework, mode *int32) {
@@ -617,11 +605,7 @@
 		fileModeRegexp,
 	}
 
-<<<<<<< HEAD
-	e2epodoutput.TestContainerOutputRegexp(f, "consume secrets", pod, 0, expectedOutput)
-=======
 	e2epodoutput.TestContainerOutputRegexp(ctx, f, "consume secrets", pod, 0, expectedOutput)
->>>>>>> acfd0dd7
 }
 
 func createNonOptionalSecretPod(ctx context.Context, f *framework.Framework, volumeMountPath, podName string) *v1.Pod {
@@ -668,13 +652,8 @@
 		},
 	}
 	ginkgo.By("Creating the pod")
-<<<<<<< HEAD
-	pod = e2epod.NewPodClient(f).Create(pod)
-	return e2epod.WaitForPodNameRunningInNamespace(f.ClientSet, pod.Name, f.Namespace.Name)
-=======
 	pod = e2epod.NewPodClient(f).Create(ctx, pod)
 	return pod
->>>>>>> acfd0dd7
 }
 
 func createNonOptionalSecretPodWithSecret(ctx context.Context, f *framework.Framework, volumeMountPath, podName string) *v1.Pod {
@@ -734,11 +713,6 @@
 		},
 	}
 	ginkgo.By("Creating the pod")
-<<<<<<< HEAD
-	pod = e2epod.NewPodClient(f).Create(pod)
-	return e2epod.WaitForPodNameRunningInNamespace(f.ClientSet, pod.Name, f.Namespace.Name)
-=======
 	pod = e2epod.NewPodClient(f).Create(ctx, pod)
 	return pod
->>>>>>> acfd0dd7
 }