--- conflicted
+++ resolved
@@ -89,11 +89,7 @@
 				},
 			},
 		}
-<<<<<<< HEAD
-		e2epodoutput.TestContainerOutput(f, "Check all projections for projected volume plugin", pod, 0, []string{
-=======
 		e2epodoutput.TestContainerOutput(ctx, f, "Check all projections for projected volume plugin", pod, 0, []string{
->>>>>>> acfd0dd7
 			podName,
 			"secret-value-1",
 			"configmap-value-1",
