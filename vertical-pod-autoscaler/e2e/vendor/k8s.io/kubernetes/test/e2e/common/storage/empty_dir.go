/*
Copyright 2016 The Kubernetes Authors.

Licensed under the Apache License, Version 2.0 (the "License");
you may not use this file except in compliance with the License.
You may obtain a copy of the License at

    http://www.apache.org/licenses/LICENSE-2.0

Unless required by applicable law or agreed to in writing, software
distributed under the License is distributed on an "AS IS" BASIS,
WITHOUT WARRANTIES OR CONDITIONS OF ANY KIND, either express or implied.
See the License for the specific language governing permissions and
limitations under the License.
*/

package storage

import (
	"context"
	"fmt"
	"path"

	"github.com/onsi/ginkgo/v2"
	v1 "k8s.io/api/core/v1"
	"k8s.io/apimachinery/pkg/api/resource"
	metav1 "k8s.io/apimachinery/pkg/apis/meta/v1"
	"k8s.io/apimachinery/pkg/util/uuid"
	"k8s.io/kubernetes/test/e2e/framework"
	e2epod "k8s.io/kubernetes/test/e2e/framework/pod"
	e2epodoutput "k8s.io/kubernetes/test/e2e/framework/pod/output"
	e2eskipper "k8s.io/kubernetes/test/e2e/framework/skipper"
	imageutils "k8s.io/kubernetes/test/utils/image"
	admissionapi "k8s.io/pod-security-admission/api"
)

const (
	volumePath = "/test-volume"
)

var (
	nonRootUID = int64(1001)
)

var _ = SIGDescribe("EmptyDir volumes", func() {
	f := framework.NewDefaultFramework("emptydir")
	f.NamespacePodSecurityLevel = admissionapi.LevelBaseline

	ginkgo.Context("when FSGroup is specified [LinuxOnly] [NodeFeature:FSGroup]", func() {

		ginkgo.BeforeEach(func() {
			// Windows does not support the FSGroup SecurityContext option.
			e2eskipper.SkipIfNodeOSDistroIs("windows")
		})

		ginkgo.It("new files should be created with FSGroup ownership when container is root", func(ctx context.Context) {
			doTestSetgidFSGroup(ctx, f, 0, v1.StorageMediumMemory)
		})

		ginkgo.It("new files should be created with FSGroup ownership when container is non-root", func(ctx context.Context) {
			doTestSetgidFSGroup(ctx, f, nonRootUID, v1.StorageMediumMemory)
		})

		ginkgo.It("nonexistent volume subPath should have the correct mode and owner using FSGroup", func(ctx context.Context) {
			doTestSubPathFSGroup(ctx, f, nonRootUID, v1.StorageMediumMemory)
		})

		ginkgo.It("files with FSGroup ownership should support (root,0644,tmpfs)", func(ctx context.Context) {
			doTest0644FSGroup(ctx, f, 0, v1.StorageMediumMemory)
		})

		ginkgo.It("volume on default medium should have the correct mode using FSGroup", func(ctx context.Context) {
			doTestVolumeModeFSGroup(ctx, f, 0, v1.StorageMediumDefault)
		})

		ginkgo.It("volume on tmpfs should have the correct mode using FSGroup", func(ctx context.Context) {
			doTestVolumeModeFSGroup(ctx, f, 0, v1.StorageMediumMemory)
		})
	})

	/*
		Release: v1.9
		Testname: EmptyDir, medium memory, volume mode default
		Description: A Pod created with an 'emptyDir' Volume and 'medium' as 'Memory', the volume MUST have mode set as -rwxrwxrwx and mount type set to tmpfs.
		This test is marked LinuxOnly since Windows does not support setting specific file permissions, or the medium = 'Memory'.
	*/
	framework.ConformanceIt("volume on tmpfs should have the correct mode [LinuxOnly] [NodeConformance]", func(ctx context.Context) {
		doTestVolumeMode(ctx, f, 0, v1.StorageMediumMemory)
	})

	/*
		Release: v1.9
		Testname: EmptyDir, medium memory, volume mode 0644
		Description: A Pod created with an 'emptyDir' Volume and 'medium' as 'Memory', the volume mode set to 0644. The volume MUST have mode -rw-r--r-- and mount type set to tmpfs and the contents MUST be readable.
		This test is marked LinuxOnly since Windows does not support setting specific file permissions, or running as UID / GID, or the medium = 'Memory'.
	*/
	framework.ConformanceIt("should support (root,0644,tmpfs) [LinuxOnly] [NodeConformance]", func(ctx context.Context) {
		doTest0644(ctx, f, 0, v1.StorageMediumMemory)
	})

	/*
		Release: v1.9
		Testname: EmptyDir, medium memory, volume mode 0666
		Description: A Pod created with an 'emptyDir' Volume and 'medium' as 'Memory', the volume mode set to 0666. The volume MUST have mode -rw-rw-rw- and mount type set to tmpfs and the contents MUST be readable.
		This test is marked LinuxOnly since Windows does not support setting specific file permissions, or running as UID / GID, or the medium = 'Memory'.
	*/
	framework.ConformanceIt("should support (root,0666,tmpfs) [LinuxOnly] [NodeConformance]", func(ctx context.Context) {
		doTest0666(ctx, f, 0, v1.StorageMediumMemory)
	})

	/*
		Release: v1.9
		Testname: EmptyDir, medium memory, volume mode 0777
		Description: A Pod created with an 'emptyDir' Volume and 'medium' as 'Memory', the volume mode set to 0777.  The volume MUST have mode set as -rwxrwxrwx and mount type set to tmpfs and the contents MUST be readable.
		This test is marked LinuxOnly since Windows does not support setting specific file permissions, or running as UID / GID, or the medium = 'Memory'.
	*/
	framework.ConformanceIt("should support (root,0777,tmpfs) [LinuxOnly] [NodeConformance]", func(ctx context.Context) {
		doTest0777(ctx, f, 0, v1.StorageMediumMemory)
	})

	/*
		Release: v1.9
		Testname: EmptyDir, medium memory, volume mode 0644, non-root user
		Description: A Pod created with an 'emptyDir' Volume and 'medium' as 'Memory', the volume mode set to 0644. Volume is mounted into the container where container is run as a non-root user. The volume MUST have mode -rw-r--r-- and mount type set to tmpfs and the contents MUST be readable.
		This test is marked LinuxOnly since Windows does not support setting specific file permissions, or running as UID / GID, or the medium = 'Memory'.
	*/
	framework.ConformanceIt("should support (non-root,0644,tmpfs) [LinuxOnly] [NodeConformance]", func(ctx context.Context) {
		doTest0644(ctx, f, nonRootUID, v1.StorageMediumMemory)
	})

	/*
		Release: v1.9
		Testname: EmptyDir, medium memory, volume mode 0666,, non-root user
		Description: A Pod created with an 'emptyDir' Volume and 'medium' as 'Memory', the volume mode set to 0666. Volume is mounted into the container where container is run as a non-root user. The volume MUST have mode -rw-rw-rw- and mount type set to tmpfs and the contents MUST be readable.
		This test is marked LinuxOnly since Windows does not support setting specific file permissions, or running as UID / GID, or the medium = 'Memory'.
	*/
	framework.ConformanceIt("should support (non-root,0666,tmpfs) [LinuxOnly] [NodeConformance]", func(ctx context.Context) {
		doTest0666(ctx, f, nonRootUID, v1.StorageMediumMemory)
	})

	/*
		Release: v1.9
		Testname: EmptyDir, medium memory, volume mode 0777, non-root user
		Description: A Pod created with an 'emptyDir' Volume and 'medium' as 'Memory', the volume mode set to 0777. Volume is mounted into the container where container is run as a non-root user. The volume MUST have mode -rwxrwxrwx and mount type set to tmpfs and the contents MUST be readable.
		This test is marked LinuxOnly since Windows does not support setting specific file permissions, or running as UID / GID, or the medium = 'Memory'.
	*/
	framework.ConformanceIt("should support (non-root,0777,tmpfs) [LinuxOnly] [NodeConformance]", func(ctx context.Context) {
		doTest0777(ctx, f, nonRootUID, v1.StorageMediumMemory)
	})

	/*
		Release: v1.9
		Testname: EmptyDir, medium default, volume mode default
		Description: A Pod created with an 'emptyDir' Volume, the volume MUST have mode set as -rwxrwxrwx and mount type set to tmpfs.
		This test is marked LinuxOnly since Windows does not support setting specific file permissions.
	*/
	framework.ConformanceIt("volume on default medium should have the correct mode [LinuxOnly] [NodeConformance]", func(ctx context.Context) {
		doTestVolumeMode(ctx, f, 0, v1.StorageMediumDefault)
	})

	/*
		Release: v1.9
		Testname: EmptyDir, medium default, volume mode 0644
		Description: A Pod created with an 'emptyDir' Volume, the volume mode set to 0644. The volume MUST have mode -rw-r--r-- and mount type set to tmpfs and the contents MUST be readable.
		This test is marked LinuxOnly since Windows does not support setting specific file permissions, or running as UID / GID.
	*/
	framework.ConformanceIt("should support (root,0644,default) [LinuxOnly] [NodeConformance]", func(ctx context.Context) {
		doTest0644(ctx, f, 0, v1.StorageMediumDefault)
	})

	/*
		Release: v1.9
		Testname: EmptyDir, medium default, volume mode 0666
		Description: A Pod created with an 'emptyDir' Volume, the volume mode set to 0666. The volume MUST have mode -rw-rw-rw- and mount type set to tmpfs and the contents MUST be readable.
		This test is marked LinuxOnly since Windows does not support setting specific file permissions, or running as UID / GID.
	*/
	framework.ConformanceIt("should support (root,0666,default) [LinuxOnly] [NodeConformance]", func(ctx context.Context) {
		doTest0666(ctx, f, 0, v1.StorageMediumDefault)
	})

	/*
		Release: v1.9
		Testname: EmptyDir, medium default, volume mode 0777
		Description: A Pod created with an 'emptyDir' Volume, the volume mode set to 0777.  The volume MUST have mode set as -rwxrwxrwx and mount type set to tmpfs and the contents MUST be readable.
		This test is marked LinuxOnly since Windows does not support setting specific file permissions, or running as UID / GID.
	*/
	framework.ConformanceIt("should support (root,0777,default) [LinuxOnly] [NodeConformance]", func(ctx context.Context) {
		doTest0777(ctx, f, 0, v1.StorageMediumDefault)
	})

	/*
		Release: v1.9
		Testname: EmptyDir, medium default, volume mode 0644
		Description: A Pod created with an 'emptyDir' Volume, the volume mode set to 0644. Volume is mounted into the container where container is run as a non-root user. The volume MUST have mode -rw-r--r-- and mount type set to tmpfs and the contents MUST be readable.
		This test is marked LinuxOnly since Windows does not support setting specific file permissions, or running as UID / GID.
	*/
	framework.ConformanceIt("should support (non-root,0644,default) [LinuxOnly] [NodeConformance]", func(ctx context.Context) {
		doTest0644(ctx, f, nonRootUID, v1.StorageMediumDefault)
	})

	/*
		Release: v1.9
		Testname: EmptyDir, medium default, volume mode 0666
		Description: A Pod created with an 'emptyDir' Volume, the volume mode set to 0666. Volume is mounted into the container where container is run as a non-root user. The volume MUST have mode -rw-rw-rw- and mount type set to tmpfs and the contents MUST be readable.
		This test is marked LinuxOnly since Windows does not support setting specific file permissions, or running as UID / GID.
	*/
	framework.ConformanceIt("should support (non-root,0666,default) [LinuxOnly] [NodeConformance]", func(ctx context.Context) {
		doTest0666(ctx, f, nonRootUID, v1.StorageMediumDefault)
	})

	/*
		Release: v1.9
		Testname: EmptyDir, medium default, volume mode 0777
		Description: A Pod created with an 'emptyDir' Volume, the volume mode set to 0777. Volume is mounted into the container where container is run as a non-root user. The volume MUST have mode -rwxrwxrwx and mount type set to tmpfs and the contents MUST be readable.
		This test is marked LinuxOnly since Windows does not support setting specific file permissions, or running as UID / GID.
	*/
	framework.ConformanceIt("should support (non-root,0777,default) [LinuxOnly] [NodeConformance]", func(ctx context.Context) {
		doTest0777(ctx, f, nonRootUID, v1.StorageMediumDefault)
	})

	/*
		Release: v1.15
		Testname: EmptyDir, Shared volumes between containers
		Description: A Pod created with an 'emptyDir' Volume, should share volumes between the containeres in the pod. The two busybox image containers should share the volumes mounted to the pod.
		The main container should wait until the sub container drops a file, and main container access the shared data.
	*/
	framework.ConformanceIt("pod should support shared volumes between containers", func(ctx context.Context) {
		var (
			volumeName                 = "shared-data"
			busyBoxMainVolumeMountPath = "/usr/share/volumeshare"
			busyBoxSubVolumeMountPath  = "/pod-data"
			busyBoxMainVolumeFilePath  = fmt.Sprintf("%s/shareddata.txt", busyBoxMainVolumeMountPath)
			busyBoxSubVolumeFilePath   = fmt.Sprintf("%s/shareddata.txt", busyBoxSubVolumeMountPath)
			message                    = "Hello from the busy-box sub-container"
			busyBoxMainContainerName   = "busybox-main-container"
			busyBoxSubContainerName    = "busybox-sub-container"
			resultString               = ""
			deletionGracePeriod        = int64(0)
		)

		pod := &v1.Pod{
			ObjectMeta: metav1.ObjectMeta{
				Name: "pod-sharedvolume-" + string(uuid.NewUUID()),
			},
			Spec: v1.PodSpec{
				Volumes: []v1.Volume{
					{
						Name: volumeName,
						VolumeSource: v1.VolumeSource{
							EmptyDir: new(v1.EmptyDirVolumeSource),
						},
					},
				},
				Containers: []v1.Container{
					{
						Name:    busyBoxMainContainerName,
						Image:   imageutils.GetE2EImage(imageutils.BusyBox),
						Command: []string{"/bin/sh"},
						Args:    []string{"-c", "sleep 100000"},
						VolumeMounts: []v1.VolumeMount{
							{
								Name:      volumeName,
								MountPath: busyBoxMainVolumeMountPath,
							},
						},
					},
					{
						Name:    busyBoxSubContainerName,
						Image:   imageutils.GetE2EImage(imageutils.BusyBox),
						Command: []string{"/bin/sh"},
						Args:    []string{"-c", fmt.Sprintf("echo %s > %s", message, busyBoxSubVolumeFilePath)},
						VolumeMounts: []v1.VolumeMount{
							{
								Name:      volumeName,
								MountPath: busyBoxSubVolumeMountPath,
							},
						},
					},
				},
				TerminationGracePeriodSeconds: &deletionGracePeriod,
				RestartPolicy:                 v1.RestartPolicyNever,
			},
		}

		ginkgo.By("Creating Pod")
<<<<<<< HEAD
		e2epod.NewPodClient(f).Create(pod)
		e2epod.WaitForPodNameRunningInNamespace(f.ClientSet, pod.Name, f.Namespace.Name)
=======
		e2epod.NewPodClient(f).Create(ctx, pod)
		framework.ExpectNoError(e2epod.WaitForPodNameRunningInNamespace(ctx, f.ClientSet, pod.Name, f.Namespace.Name))
>>>>>>> acfd0dd7

		ginkgo.By("Reading file content from the nginx-container")
		result := e2epod.ExecShellInContainer(f, pod.Name, busyBoxMainContainerName, fmt.Sprintf("cat %s", busyBoxMainVolumeFilePath))
		framework.ExpectEqual(result, message, "failed to match expected string %s with %s", message, resultString)
	})

	/*
		Release: v1.20
		Testname: EmptyDir, Memory backed volume is sized to specified limit
		Description: A Pod created with an 'emptyDir' Volume backed by memory should be sized to user provided value.
	*/
	ginkgo.It("pod should support memory backed volumes of specified size", func(ctx context.Context) {
		var (
			volumeName                 = "shared-data"
			busyBoxMainVolumeMountPath = "/usr/share/volumeshare"
			busyBoxMainContainerName   = "busybox-main-container"
			expectedResult             = "10240" // equal to 10Mi
			deletionGracePeriod        = int64(0)
			sizeLimit                  = resource.MustParse("10Mi")
		)

		pod := &v1.Pod{
			ObjectMeta: metav1.ObjectMeta{
				Name: "pod-size-memory-volume-" + string(uuid.NewUUID()),
			},
			Spec: v1.PodSpec{
				Volumes: []v1.Volume{
					{
						Name: volumeName,
						VolumeSource: v1.VolumeSource{
							EmptyDir: &v1.EmptyDirVolumeSource{
								Medium:    v1.StorageMediumMemory,
								SizeLimit: &sizeLimit,
							},
						},
					},
				},
				Containers: []v1.Container{
					{
						Name:    busyBoxMainContainerName,
						Image:   imageutils.GetE2EImage(imageutils.BusyBox),
						Command: []string{"/bin/sh"},
						Args:    []string{"-c", "sleep 100000"},
						VolumeMounts: []v1.VolumeMount{
							{
								Name:      volumeName,
								MountPath: busyBoxMainVolumeMountPath,
							},
						},
					},
				},
				TerminationGracePeriodSeconds: &deletionGracePeriod,
				RestartPolicy:                 v1.RestartPolicyNever,
			},
		}

		var err error
		ginkgo.By("Creating Pod")
<<<<<<< HEAD
		pod = e2epod.NewPodClient(f).CreateSync(pod)
=======
		pod = e2epod.NewPodClient(f).CreateSync(ctx, pod)
>>>>>>> acfd0dd7

		ginkgo.By("Waiting for the pod running")
		err = e2epod.WaitForPodNameRunningInNamespace(ctx, f.ClientSet, pod.Name, f.Namespace.Name)
		framework.ExpectNoError(err, "failed to deploy pod %s", pod.Name)

		ginkgo.By("Getting the pod")
<<<<<<< HEAD
		pod, err = e2epod.NewPodClient(f).Get(context.TODO(), pod.Name, metav1.GetOptions{})
=======
		pod, err = e2epod.NewPodClient(f).Get(ctx, pod.Name, metav1.GetOptions{})
>>>>>>> acfd0dd7
		framework.ExpectNoError(err, "failed to get pod %s", pod.Name)

		ginkgo.By("Reading empty dir size")
		result := e2epod.ExecShellInContainer(f, pod.Name, busyBoxMainContainerName, fmt.Sprintf("df | grep %s | awk '{print $2}'", busyBoxMainVolumeMountPath))
		framework.ExpectEqual(result, expectedResult, "failed to match expected string %s with %s", expectedResult, result)
	})
})

const (
	containerName = "test-container"
	volumeName    = "test-volume"
)

func doTestSetgidFSGroup(ctx context.Context, f *framework.Framework, uid int64, medium v1.StorageMedium) {
	var (
		filePath = path.Join(volumePath, "test-file")
		source   = &v1.EmptyDirVolumeSource{Medium: medium}
		pod      = testPodWithVolume(uid, volumePath, source)
	)

	pod.Spec.Containers[0].Args = []string{
		"mounttest",
		fmt.Sprintf("--fs_type=%v", volumePath),
		fmt.Sprintf("--new_file_0660=%v", filePath),
		fmt.Sprintf("--file_perm=%v", filePath),
		fmt.Sprintf("--file_owner=%v", filePath),
	}

	fsGroup := int64(123)
	pod.Spec.SecurityContext.FSGroup = &fsGroup

	msg := fmt.Sprintf("emptydir 0644 on %v", formatMedium(medium))
	out := []string{
		"perms of file \"/test-volume/test-file\": -rw-rw----",
		"content of file \"/test-volume/test-file\": mount-tester new file",
		"owner GID of \"/test-volume/test-file\": 123",
	}
	if medium == v1.StorageMediumMemory {
		out = append(out, "mount type of \"/test-volume\": tmpfs")
	}
<<<<<<< HEAD
	e2epodoutput.TestContainerOutput(f, msg, pod, 0, out)
=======
	e2epodoutput.TestContainerOutput(ctx, f, msg, pod, 0, out)
>>>>>>> acfd0dd7
}

func doTestSubPathFSGroup(ctx context.Context, f *framework.Framework, uid int64, medium v1.StorageMedium) {
	var (
		subPath = "test-sub"
		source  = &v1.EmptyDirVolumeSource{Medium: medium}
		pod     = testPodWithVolume(uid, volumePath, source)
	)

	pod.Spec.Containers[0].Args = []string{
		"mounttest",
		fmt.Sprintf("--fs_type=%v", volumePath),
		fmt.Sprintf("--file_perm=%v", volumePath),
		fmt.Sprintf("--file_owner=%v", volumePath),
		fmt.Sprintf("--file_mode=%v", volumePath),
	}

	pod.Spec.Containers[0].VolumeMounts[0].SubPath = subPath

	fsGroup := int64(123)
	pod.Spec.SecurityContext.FSGroup = &fsGroup

	msg := fmt.Sprintf("emptydir subpath on %v", formatMedium(medium))
	out := []string{
		"perms of file \"/test-volume\": -rwxrwxrwx",
		"owner UID of \"/test-volume\": 0",
		"owner GID of \"/test-volume\": 123",
		"mode of file \"/test-volume\": dgtrwxrwxrwx",
	}
	if medium == v1.StorageMediumMemory {
		out = append(out, "mount type of \"/test-volume\": tmpfs")
	}
<<<<<<< HEAD
	e2epodoutput.TestContainerOutput(f, msg, pod, 0, out)
=======
	e2epodoutput.TestContainerOutput(ctx, f, msg, pod, 0, out)
>>>>>>> acfd0dd7
}

func doTestVolumeModeFSGroup(ctx context.Context, f *framework.Framework, uid int64, medium v1.StorageMedium) {
	var (
		source = &v1.EmptyDirVolumeSource{Medium: medium}
		pod    = testPodWithVolume(uid, volumePath, source)
	)

	pod.Spec.Containers[0].Args = []string{
		"mounttest",
		fmt.Sprintf("--fs_type=%v", volumePath),
		fmt.Sprintf("--file_perm=%v", volumePath),
	}

	fsGroup := int64(1001)
	pod.Spec.SecurityContext.FSGroup = &fsGroup

	msg := fmt.Sprintf("emptydir volume type on %v", formatMedium(medium))
	out := []string{
		"perms of file \"/test-volume\": -rwxrwxrwx",
	}
	if medium == v1.StorageMediumMemory {
		out = append(out, "mount type of \"/test-volume\": tmpfs")
	}
<<<<<<< HEAD
	e2epodoutput.TestContainerOutput(f, msg, pod, 0, out)
=======
	e2epodoutput.TestContainerOutput(ctx, f, msg, pod, 0, out)
>>>>>>> acfd0dd7
}

func doTest0644FSGroup(ctx context.Context, f *framework.Framework, uid int64, medium v1.StorageMedium) {
	var (
		filePath = path.Join(volumePath, "test-file")
		source   = &v1.EmptyDirVolumeSource{Medium: medium}
		pod      = testPodWithVolume(uid, volumePath, source)
	)

	pod.Spec.Containers[0].Args = []string{
		"mounttest",
		fmt.Sprintf("--fs_type=%v", volumePath),
		fmt.Sprintf("--new_file_0644=%v", filePath),
		fmt.Sprintf("--file_perm=%v", filePath),
	}

	fsGroup := int64(123)
	pod.Spec.SecurityContext.FSGroup = &fsGroup

	msg := fmt.Sprintf("emptydir 0644 on %v", formatMedium(medium))
	out := []string{
		"perms of file \"/test-volume/test-file\": -rw-r--r--",
		"content of file \"/test-volume/test-file\": mount-tester new file",
	}
	if medium == v1.StorageMediumMemory {
		out = append(out, "mount type of \"/test-volume\": tmpfs")
	}
<<<<<<< HEAD
	e2epodoutput.TestContainerOutput(f, msg, pod, 0, out)
=======
	e2epodoutput.TestContainerOutput(ctx, f, msg, pod, 0, out)
>>>>>>> acfd0dd7
}

func doTestVolumeMode(ctx context.Context, f *framework.Framework, uid int64, medium v1.StorageMedium) {
	var (
		source = &v1.EmptyDirVolumeSource{Medium: medium}
		pod    = testPodWithVolume(uid, volumePath, source)
	)

	pod.Spec.Containers[0].Args = []string{
		"mounttest",
		fmt.Sprintf("--fs_type=%v", volumePath),
		fmt.Sprintf("--file_perm=%v", volumePath),
	}

	msg := fmt.Sprintf("emptydir volume type on %v", formatMedium(medium))
	out := []string{
		"perms of file \"/test-volume\": -rwxrwxrwx",
	}
	if medium == v1.StorageMediumMemory {
		out = append(out, "mount type of \"/test-volume\": tmpfs")
	}
<<<<<<< HEAD
	e2epodoutput.TestContainerOutput(f, msg, pod, 0, out)
=======
	e2epodoutput.TestContainerOutput(ctx, f, msg, pod, 0, out)
>>>>>>> acfd0dd7
}

func doTest0644(ctx context.Context, f *framework.Framework, uid int64, medium v1.StorageMedium) {
	var (
		filePath = path.Join(volumePath, "test-file")
		source   = &v1.EmptyDirVolumeSource{Medium: medium}
		pod      = testPodWithVolume(uid, volumePath, source)
	)

	pod.Spec.Containers[0].Args = []string{
		"mounttest",
		fmt.Sprintf("--fs_type=%v", volumePath),
		fmt.Sprintf("--new_file_0644=%v", filePath),
		fmt.Sprintf("--file_perm=%v", filePath),
	}

	msg := fmt.Sprintf("emptydir 0644 on %v", formatMedium(medium))
	out := []string{
		"perms of file \"/test-volume/test-file\": -rw-r--r--",
		"content of file \"/test-volume/test-file\": mount-tester new file",
	}
	if medium == v1.StorageMediumMemory {
		out = append(out, "mount type of \"/test-volume\": tmpfs")
	}
<<<<<<< HEAD
	e2epodoutput.TestContainerOutput(f, msg, pod, 0, out)
=======
	e2epodoutput.TestContainerOutput(ctx, f, msg, pod, 0, out)
>>>>>>> acfd0dd7
}

func doTest0666(ctx context.Context, f *framework.Framework, uid int64, medium v1.StorageMedium) {
	var (
		filePath = path.Join(volumePath, "test-file")
		source   = &v1.EmptyDirVolumeSource{Medium: medium}
		pod      = testPodWithVolume(uid, volumePath, source)
	)

	pod.Spec.Containers[0].Args = []string{
		"mounttest",
		fmt.Sprintf("--fs_type=%v", volumePath),
		fmt.Sprintf("--new_file_0666=%v", filePath),
		fmt.Sprintf("--file_perm=%v", filePath),
	}

	msg := fmt.Sprintf("emptydir 0666 on %v", formatMedium(medium))
	out := []string{
		"perms of file \"/test-volume/test-file\": -rw-rw-rw-",
		"content of file \"/test-volume/test-file\": mount-tester new file",
	}
	if medium == v1.StorageMediumMemory {
		out = append(out, "mount type of \"/test-volume\": tmpfs")
	}
<<<<<<< HEAD
	e2epodoutput.TestContainerOutput(f, msg, pod, 0, out)
=======
	e2epodoutput.TestContainerOutput(ctx, f, msg, pod, 0, out)
>>>>>>> acfd0dd7
}

func doTest0777(ctx context.Context, f *framework.Framework, uid int64, medium v1.StorageMedium) {
	var (
		filePath = path.Join(volumePath, "test-file")
		source   = &v1.EmptyDirVolumeSource{Medium: medium}
		pod      = testPodWithVolume(uid, volumePath, source)
	)

	pod.Spec.Containers[0].Args = []string{
		"mounttest",
		fmt.Sprintf("--fs_type=%v", volumePath),
		fmt.Sprintf("--new_file_0777=%v", filePath),
		fmt.Sprintf("--file_perm=%v", filePath),
	}

	msg := fmt.Sprintf("emptydir 0777 on %v", formatMedium(medium))
	out := []string{
		"perms of file \"/test-volume/test-file\": -rwxrwxrwx",
		"content of file \"/test-volume/test-file\": mount-tester new file",
	}
	if medium == v1.StorageMediumMemory {
		out = append(out, "mount type of \"/test-volume\": tmpfs")
	}
<<<<<<< HEAD
	e2epodoutput.TestContainerOutput(f, msg, pod, 0, out)
=======
	e2epodoutput.TestContainerOutput(ctx, f, msg, pod, 0, out)
>>>>>>> acfd0dd7
}

func formatMedium(medium v1.StorageMedium) string {
	if medium == v1.StorageMediumMemory {
		return "tmpfs"
	}

	return "node default medium"
}

// testPodWithVolume creates a Pod that runs as the given UID and with the given empty dir source mounted at the given path.
// If the uid is 0, the Pod will run as its default user (root).
func testPodWithVolume(uid int64, path string, source *v1.EmptyDirVolumeSource) *v1.Pod {
	podName := "pod-" + string(uuid.NewUUID())
	pod := &v1.Pod{
		TypeMeta: metav1.TypeMeta{
			Kind:       "Pod",
			APIVersion: "v1",
		},
		ObjectMeta: metav1.ObjectMeta{
			Name: podName,
		},
		Spec: v1.PodSpec{
			Containers: []v1.Container{
				{
					Name:  containerName,
					Image: imageutils.GetE2EImage(imageutils.Agnhost),
					VolumeMounts: []v1.VolumeMount{
						{
							Name:      volumeName,
							MountPath: path,
						},
					},
				},
			},
			SecurityContext: &v1.PodSecurityContext{
				SELinuxOptions: &v1.SELinuxOptions{
					Level: "s0",
				},
			},
			RestartPolicy: v1.RestartPolicyNever,
			Volumes: []v1.Volume{
				{
					Name: volumeName,
					VolumeSource: v1.VolumeSource{
						EmptyDir: source,
					},
				},
			},
		},
	}

	if uid != 0 {
		pod.Spec.SecurityContext.RunAsUser = &uid
	}

	return pod
}<|MERGE_RESOLUTION|>--- conflicted
+++ resolved
@@ -283,13 +283,8 @@
 		}
 
 		ginkgo.By("Creating Pod")
-<<<<<<< HEAD
-		e2epod.NewPodClient(f).Create(pod)
-		e2epod.WaitForPodNameRunningInNamespace(f.ClientSet, pod.Name, f.Namespace.Name)
-=======
 		e2epod.NewPodClient(f).Create(ctx, pod)
 		framework.ExpectNoError(e2epod.WaitForPodNameRunningInNamespace(ctx, f.ClientSet, pod.Name, f.Namespace.Name))
->>>>>>> acfd0dd7
 
 		ginkgo.By("Reading file content from the nginx-container")
 		result := e2epod.ExecShellInContainer(f, pod.Name, busyBoxMainContainerName, fmt.Sprintf("cat %s", busyBoxMainVolumeFilePath))
@@ -348,22 +343,14 @@
 
 		var err error
 		ginkgo.By("Creating Pod")
-<<<<<<< HEAD
-		pod = e2epod.NewPodClient(f).CreateSync(pod)
-=======
 		pod = e2epod.NewPodClient(f).CreateSync(ctx, pod)
->>>>>>> acfd0dd7
 
 		ginkgo.By("Waiting for the pod running")
 		err = e2epod.WaitForPodNameRunningInNamespace(ctx, f.ClientSet, pod.Name, f.Namespace.Name)
 		framework.ExpectNoError(err, "failed to deploy pod %s", pod.Name)
 
 		ginkgo.By("Getting the pod")
-<<<<<<< HEAD
-		pod, err = e2epod.NewPodClient(f).Get(context.TODO(), pod.Name, metav1.GetOptions{})
-=======
 		pod, err = e2epod.NewPodClient(f).Get(ctx, pod.Name, metav1.GetOptions{})
->>>>>>> acfd0dd7
 		framework.ExpectNoError(err, "failed to get pod %s", pod.Name)
 
 		ginkgo.By("Reading empty dir size")
@@ -404,11 +391,7 @@
 	if medium == v1.StorageMediumMemory {
 		out = append(out, "mount type of \"/test-volume\": tmpfs")
 	}
-<<<<<<< HEAD
-	e2epodoutput.TestContainerOutput(f, msg, pod, 0, out)
-=======
-	e2epodoutput.TestContainerOutput(ctx, f, msg, pod, 0, out)
->>>>>>> acfd0dd7
+	e2epodoutput.TestContainerOutput(ctx, f, msg, pod, 0, out)
 }
 
 func doTestSubPathFSGroup(ctx context.Context, f *framework.Framework, uid int64, medium v1.StorageMedium) {
@@ -441,11 +424,7 @@
 	if medium == v1.StorageMediumMemory {
 		out = append(out, "mount type of \"/test-volume\": tmpfs")
 	}
-<<<<<<< HEAD
-	e2epodoutput.TestContainerOutput(f, msg, pod, 0, out)
-=======
-	e2epodoutput.TestContainerOutput(ctx, f, msg, pod, 0, out)
->>>>>>> acfd0dd7
+	e2epodoutput.TestContainerOutput(ctx, f, msg, pod, 0, out)
 }
 
 func doTestVolumeModeFSGroup(ctx context.Context, f *framework.Framework, uid int64, medium v1.StorageMedium) {
@@ -470,11 +449,7 @@
 	if medium == v1.StorageMediumMemory {
 		out = append(out, "mount type of \"/test-volume\": tmpfs")
 	}
-<<<<<<< HEAD
-	e2epodoutput.TestContainerOutput(f, msg, pod, 0, out)
-=======
-	e2epodoutput.TestContainerOutput(ctx, f, msg, pod, 0, out)
->>>>>>> acfd0dd7
+	e2epodoutput.TestContainerOutput(ctx, f, msg, pod, 0, out)
 }
 
 func doTest0644FSGroup(ctx context.Context, f *framework.Framework, uid int64, medium v1.StorageMedium) {
@@ -502,11 +477,7 @@
 	if medium == v1.StorageMediumMemory {
 		out = append(out, "mount type of \"/test-volume\": tmpfs")
 	}
-<<<<<<< HEAD
-	e2epodoutput.TestContainerOutput(f, msg, pod, 0, out)
-=======
-	e2epodoutput.TestContainerOutput(ctx, f, msg, pod, 0, out)
->>>>>>> acfd0dd7
+	e2epodoutput.TestContainerOutput(ctx, f, msg, pod, 0, out)
 }
 
 func doTestVolumeMode(ctx context.Context, f *framework.Framework, uid int64, medium v1.StorageMedium) {
@@ -528,11 +499,7 @@
 	if medium == v1.StorageMediumMemory {
 		out = append(out, "mount type of \"/test-volume\": tmpfs")
 	}
-<<<<<<< HEAD
-	e2epodoutput.TestContainerOutput(f, msg, pod, 0, out)
-=======
-	e2epodoutput.TestContainerOutput(ctx, f, msg, pod, 0, out)
->>>>>>> acfd0dd7
+	e2epodoutput.TestContainerOutput(ctx, f, msg, pod, 0, out)
 }
 
 func doTest0644(ctx context.Context, f *framework.Framework, uid int64, medium v1.StorageMedium) {
@@ -557,11 +524,7 @@
 	if medium == v1.StorageMediumMemory {
 		out = append(out, "mount type of \"/test-volume\": tmpfs")
 	}
-<<<<<<< HEAD
-	e2epodoutput.TestContainerOutput(f, msg, pod, 0, out)
-=======
-	e2epodoutput.TestContainerOutput(ctx, f, msg, pod, 0, out)
->>>>>>> acfd0dd7
+	e2epodoutput.TestContainerOutput(ctx, f, msg, pod, 0, out)
 }
 
 func doTest0666(ctx context.Context, f *framework.Framework, uid int64, medium v1.StorageMedium) {
@@ -586,11 +549,7 @@
 	if medium == v1.StorageMediumMemory {
 		out = append(out, "mount type of \"/test-volume\": tmpfs")
 	}
-<<<<<<< HEAD
-	e2epodoutput.TestContainerOutput(f, msg, pod, 0, out)
-=======
-	e2epodoutput.TestContainerOutput(ctx, f, msg, pod, 0, out)
->>>>>>> acfd0dd7
+	e2epodoutput.TestContainerOutput(ctx, f, msg, pod, 0, out)
 }
 
 func doTest0777(ctx context.Context, f *framework.Framework, uid int64, medium v1.StorageMedium) {
@@ -615,11 +574,7 @@
 	if medium == v1.StorageMediumMemory {
 		out = append(out, "mount type of \"/test-volume\": tmpfs")
 	}
-<<<<<<< HEAD
-	e2epodoutput.TestContainerOutput(f, msg, pod, 0, out)
-=======
-	e2epodoutput.TestContainerOutput(ctx, f, msg, pod, 0, out)
->>>>>>> acfd0dd7
+	e2epodoutput.TestContainerOutput(ctx, f, msg, pod, 0, out)
 }
 
 func formatMedium(medium v1.StorageMedium) string {
