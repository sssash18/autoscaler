/*
Copyright 2016 The Kubernetes Authors.

Licensed under the Apache License, Version 2.0 (the "License");
you may not use this file except in compliance with the License.
You may obtain a copy of the License at

    http://www.apache.org/licenses/LICENSE-2.0

Unless required by applicable law or agreed to in writing, software
distributed under the License is distributed on an "AS IS" BASIS,
WITHOUT WARRANTIES OR CONDITIONS OF ANY KIND, either express or implied.
See the License for the specific language governing permissions and
limitations under the License.
*/

package node

import (
	"context"

	"github.com/onsi/gomega"

	v1 "k8s.io/api/core/v1"
	"k8s.io/apimachinery/pkg/util/uuid"
	"k8s.io/kubernetes/test/e2e/framework"
	e2epod "k8s.io/kubernetes/test/e2e/framework/pod"
	e2epodoutput "k8s.io/kubernetes/test/e2e/framework/pod/output"
	admissionapi "k8s.io/pod-security-admission/api"
)

var _ = SIGDescribe("Containers", func() {
	f := framework.NewDefaultFramework("containers")
	f.NamespacePodSecurityLevel = admissionapi.LevelBaseline

	/*
		Release: v1.9
		Testname: Containers, without command and arguments
		Description: Default command and arguments from the container image entrypoint MUST be used when Pod does not specify the container command
	*/
	framework.ConformanceIt("should use the image defaults if command and args are blank [NodeConformance]", func(ctx context.Context) {
		pod := entrypointTestPod(f.Namespace.Name)
		pod.Spec.Containers[0].Args = nil
<<<<<<< HEAD
		pod = e2epod.NewPodClient(f).Create(pod)
		err := e2epod.WaitForPodNameRunningInNamespace(f.ClientSet, pod.Name, f.Namespace.Name)
=======
		pod = e2epod.NewPodClient(f).Create(ctx, pod)
		err := e2epod.WaitForPodNameRunningInNamespace(ctx, f.ClientSet, pod.Name, f.Namespace.Name)
>>>>>>> acfd0dd7
		framework.ExpectNoError(err, "Expected pod %q to be running, got error: %v", pod.Name, err)
		pollLogs := func() (string, error) {
			return e2epod.GetPodLogs(ctx, f.ClientSet, f.Namespace.Name, pod.Name, pod.Spec.Containers[0].Name)
		}

		// The agnhost's image default entrypoint / args are: "/agnhost pause"
		// which will print out "Paused".
		gomega.Eventually(ctx, pollLogs, 3, framework.Poll).Should(gomega.ContainSubstring("Paused"))
	})

	/*
		Release: v1.9
		Testname: Containers, with arguments
		Description: Default command and  from the container image entrypoint MUST be used when Pod does not specify the container command but the arguments from Pod spec MUST override when specified.
	*/
	framework.ConformanceIt("should be able to override the image's default arguments (container cmd) [NodeConformance]", func(ctx context.Context) {
		pod := entrypointTestPod(f.Namespace.Name, "entrypoint-tester", "override", "arguments")
<<<<<<< HEAD
		e2epodoutput.TestContainerOutput(f, "override arguments", pod, 0, []string{
=======
		e2epodoutput.TestContainerOutput(ctx, f, "override arguments", pod, 0, []string{
>>>>>>> acfd0dd7
			"[/agnhost entrypoint-tester override arguments]",
		})
	})

	// Note: when you override the entrypoint, the image's arguments (container cmd)
	// are ignored.
	/*
		Release: v1.9
		Testname: Containers, with command
		Description: Default command from the container image entrypoint MUST NOT be used when Pod specifies the container command.  Command from Pod spec MUST override the command in the image.
	*/
	framework.ConformanceIt("should be able to override the image's default command (container entrypoint) [NodeConformance]", func(ctx context.Context) {
		pod := entrypointTestPod(f.Namespace.Name, "entrypoint-tester")
		pod.Spec.Containers[0].Command = []string{"/agnhost-2"}

<<<<<<< HEAD
		e2epodoutput.TestContainerOutput(f, "override command", pod, 0, []string{
=======
		e2epodoutput.TestContainerOutput(ctx, f, "override command", pod, 0, []string{
>>>>>>> acfd0dd7
			"[/agnhost-2 entrypoint-tester]",
		})
	})

	/*
		Release: v1.9
		Testname: Containers, with command and arguments
		Description: Default command and arguments from the container image entrypoint MUST NOT be used when Pod specifies the container command and arguments.  Command and arguments from Pod spec MUST override the command and arguments in the image.
	*/
	framework.ConformanceIt("should be able to override the image's default command and arguments [NodeConformance]", func(ctx context.Context) {
		pod := entrypointTestPod(f.Namespace.Name, "entrypoint-tester", "override", "arguments")
		pod.Spec.Containers[0].Command = []string{"/agnhost-2"}

<<<<<<< HEAD
		e2epodoutput.TestContainerOutput(f, "override all", pod, 0, []string{
=======
		e2epodoutput.TestContainerOutput(ctx, f, "override all", pod, 0, []string{
>>>>>>> acfd0dd7
			"[/agnhost-2 entrypoint-tester override arguments]",
		})
	})
})

// Return a prototypical entrypoint test pod
func entrypointTestPod(namespace string, entrypointArgs ...string) *v1.Pod {
	podName := "client-containers-" + string(uuid.NewUUID())
	pod := e2epod.NewAgnhostPod(namespace, podName, nil, nil, nil, entrypointArgs...)

	one := int64(1)
	pod.Spec.TerminationGracePeriodSeconds = &one
	pod.Spec.RestartPolicy = v1.RestartPolicyNever
	return pod
}<|MERGE_RESOLUTION|>--- conflicted
+++ resolved
@@ -41,13 +41,8 @@
 	framework.ConformanceIt("should use the image defaults if command and args are blank [NodeConformance]", func(ctx context.Context) {
 		pod := entrypointTestPod(f.Namespace.Name)
 		pod.Spec.Containers[0].Args = nil
-<<<<<<< HEAD
-		pod = e2epod.NewPodClient(f).Create(pod)
-		err := e2epod.WaitForPodNameRunningInNamespace(f.ClientSet, pod.Name, f.Namespace.Name)
-=======
 		pod = e2epod.NewPodClient(f).Create(ctx, pod)
 		err := e2epod.WaitForPodNameRunningInNamespace(ctx, f.ClientSet, pod.Name, f.Namespace.Name)
->>>>>>> acfd0dd7
 		framework.ExpectNoError(err, "Expected pod %q to be running, got error: %v", pod.Name, err)
 		pollLogs := func() (string, error) {
 			return e2epod.GetPodLogs(ctx, f.ClientSet, f.Namespace.Name, pod.Name, pod.Spec.Containers[0].Name)
@@ -65,11 +60,7 @@
 	*/
 	framework.ConformanceIt("should be able to override the image's default arguments (container cmd) [NodeConformance]", func(ctx context.Context) {
 		pod := entrypointTestPod(f.Namespace.Name, "entrypoint-tester", "override", "arguments")
-<<<<<<< HEAD
-		e2epodoutput.TestContainerOutput(f, "override arguments", pod, 0, []string{
-=======
 		e2epodoutput.TestContainerOutput(ctx, f, "override arguments", pod, 0, []string{
->>>>>>> acfd0dd7
 			"[/agnhost entrypoint-tester override arguments]",
 		})
 	})
@@ -85,11 +76,7 @@
 		pod := entrypointTestPod(f.Namespace.Name, "entrypoint-tester")
 		pod.Spec.Containers[0].Command = []string{"/agnhost-2"}
 
-<<<<<<< HEAD
-		e2epodoutput.TestContainerOutput(f, "override command", pod, 0, []string{
-=======
 		e2epodoutput.TestContainerOutput(ctx, f, "override command", pod, 0, []string{
->>>>>>> acfd0dd7
 			"[/agnhost-2 entrypoint-tester]",
 		})
 	})
@@ -103,11 +90,7 @@
 		pod := entrypointTestPod(f.Namespace.Name, "entrypoint-tester", "override", "arguments")
 		pod.Spec.Containers[0].Command = []string{"/agnhost-2"}
 
-<<<<<<< HEAD
-		e2epodoutput.TestContainerOutput(f, "override all", pod, 0, []string{
-=======
 		e2epodoutput.TestContainerOutput(ctx, f, "override all", pod, 0, []string{
->>>>>>> acfd0dd7
 			"[/agnhost-2 entrypoint-tester override arguments]",
 		})
 	})
