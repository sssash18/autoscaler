/*
Copyright 2019 The Kubernetes Authors.

Licensed under the Apache License, Version 2.0 (the "License");
you may not use this file except in compliance with the License.
You may obtain a copy of the License at

    http://www.apache.org/licenses/LICENSE-2.0

Unless required by applicable law or agreed to in writing, software
distributed under the License is distributed on an "AS IS" BASIS,
WITHOUT WARRANTIES OR CONDITIONS OF ANY KIND, either express or implied.
See the License for the specific language governing permissions and
limitations under the License.
*/

package node

import (
	"context"

	"github.com/onsi/ginkgo/v2"

	v1 "k8s.io/api/core/v1"
	metav1 "k8s.io/apimachinery/pkg/apis/meta/v1"
	"k8s.io/apimachinery/pkg/labels"
	"k8s.io/kubernetes/test/e2e/framework"
	e2enode "k8s.io/kubernetes/test/e2e/framework/node"
	e2epod "k8s.io/kubernetes/test/e2e/framework/pod"
	e2eskipper "k8s.io/kubernetes/test/e2e/framework/skipper"
	imageutils "k8s.io/kubernetes/test/utils/image"
	admissionapi "k8s.io/pod-security-admission/api"
)

var _ = SIGDescribe("PodOSRejection [NodeConformance]", func() {
	f := framework.NewDefaultFramework("pod-os-rejection")
	f.NamespacePodSecurityLevel = admissionapi.LevelBaseline
	ginkgo.Context("Kubelet", func() {
		ginkgo.It("should reject pod when the node OS doesn't match pod's OS", func(ctx context.Context) {
			linuxNode, err := findLinuxNode(ctx, f)
			framework.ExpectNoError(err)
			pod := &v1.Pod{
				ObjectMeta: metav1.ObjectMeta{
					Name:      "wrong-pod-os",
					Namespace: f.Namespace.Name,
				},
				Spec: v1.PodSpec{
					OS: &v1.PodOS{
						Name: "windows", // explicitly set the pod OS to a wrong but valid value
					},
					Containers: []v1.Container{
						{
							Name:  "wrong-pod-os",
							Image: imageutils.GetPauseImageName(),
						},
					},
					NodeName: linuxNode.Name, // Set the node to an node which doesn't support
				},
			}
<<<<<<< HEAD
			pod = e2epod.NewPodClient(f).Create(pod)
=======
			pod = e2epod.NewPodClient(f).Create(ctx, pod)
>>>>>>> acfd0dd7
			// Check the pod is still not running
			err = e2epod.WaitForPodFailedReason(ctx, f.ClientSet, pod, "PodOSNotSupported", f.Timeouts.PodStartShort)
			framework.ExpectNoError(err)
		})
	})
})

// findLinuxNode finds a Linux node that is Ready and Schedulable
func findLinuxNode(ctx context.Context, f *framework.Framework) (v1.Node, error) {
	selector := labels.Set{"kubernetes.io/os": "linux"}.AsSelector()
	nodeList, err := f.ClientSet.CoreV1().Nodes().List(ctx, metav1.ListOptions{LabelSelector: selector.String()})

	if err != nil {
		return v1.Node{}, err
	}

	var targetNode v1.Node
	foundNode := false
	for _, n := range nodeList.Items {
		if e2enode.IsNodeReady(&n) && e2enode.IsNodeSchedulable(&n) {
			targetNode = n
			foundNode = true
			break
		}
	}

	if !foundNode {
		e2eskipper.Skipf("Could not find and ready and schedulable Linux nodes")
	}

	return targetNode, nil
}<|MERGE_RESOLUTION|>--- conflicted
+++ resolved
@@ -57,11 +57,7 @@
 					NodeName: linuxNode.Name, // Set the node to an node which doesn't support
 				},
 			}
-<<<<<<< HEAD
-			pod = e2epod.NewPodClient(f).Create(pod)
-=======
 			pod = e2epod.NewPodClient(f).Create(ctx, pod)
->>>>>>> acfd0dd7
 			// Check the pod is still not running
 			err = e2epod.WaitForPodFailedReason(ctx, f.ClientSet, pod, "PodOSNotSupported", f.Timeouts.PodStartShort)
 			framework.ExpectNoError(err)
