--- conflicted
+++ resolved
@@ -148,11 +148,7 @@
 			"--break_on_expected_content=false", containerTimeoutArg, "--file_content_in_loop=/etc/projected-configmap-volume/data-1")
 
 		ginkgo.By("Creating the pod")
-<<<<<<< HEAD
-		e2epod.NewPodClient(f).CreateSync(pod)
-=======
 		e2epod.NewPodClient(f).CreateSync(ctx, pod)
->>>>>>> acfd0dd7
 
 		pollLogs := func() (string, error) {
 			return e2epod.GetPodLogs(ctx, f.ClientSet, f.Namespace.Name, pod.Name, pod.Spec.Containers[0].Name)
@@ -331,11 +327,7 @@
 			},
 		}
 		ginkgo.By("Creating the pod")
-<<<<<<< HEAD
-		e2epod.NewPodClient(f).CreateSync(pod)
-=======
 		e2epod.NewPodClient(f).CreateSync(ctx, pod)
->>>>>>> acfd0dd7
 
 		pollCreateLogs := func() (string, error) {
 			return e2epod.GetPodLogs(ctx, f.ClientSet, f.Namespace.Name, pod.Name, createContainerName)
@@ -459,11 +451,7 @@
 			},
 		}
 
-<<<<<<< HEAD
-		e2epodoutput.TestContainerOutput(f, "consume configMaps", pod, 0, []string{
-=======
 		e2epodoutput.TestContainerOutput(ctx, f, "consume configMaps", pod, 0, []string{
->>>>>>> acfd0dd7
 			"content of file \"/etc/projected-configmap-volume/data-1\": value-1",
 		})
 
@@ -527,11 +515,7 @@
 		"content of file \"/etc/projected-configmap-volume/data-1\": value-1",
 		fileModeRegexp,
 	}
-<<<<<<< HEAD
-	e2epodoutput.TestContainerOutputRegexp(f, "consume configMaps", pod, 0, output)
-=======
 	e2epodoutput.TestContainerOutputRegexp(ctx, f, "consume configMaps", pod, 0, output)
->>>>>>> acfd0dd7
 }
 
 func doProjectedConfigMapE2EWithMappings(ctx context.Context, f *framework.Framework, asUser bool, fsGroup int64, itemMode *int32) {
@@ -582,11 +566,7 @@
 		fileModeRegexp := getFileModeRegex("/etc/projected-configmap-volume/path/to/data-2", itemMode)
 		output = append(output, fileModeRegexp)
 	}
-<<<<<<< HEAD
-	e2epodoutput.TestContainerOutputRegexp(f, "consume configMaps", pod, 0, output)
-=======
 	e2epodoutput.TestContainerOutputRegexp(ctx, f, "consume configMaps", pod, 0, output)
->>>>>>> acfd0dd7
 }
 
 func createProjectedConfigMapMounttestPod(namespace, volumeName, referenceName, mountPath string, mounttestArgs ...string) *v1.Pod {
