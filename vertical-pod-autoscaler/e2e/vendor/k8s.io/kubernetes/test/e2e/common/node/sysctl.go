--- conflicted
+++ resolved
@@ -40,11 +40,7 @@
 	})
 
 	f := framework.NewDefaultFramework("sysctl")
-<<<<<<< HEAD
-	f.NamespacePodSecurityEnforceLevel = admissionapi.LevelPrivileged
-=======
 	f.NamespacePodSecurityLevel = admissionapi.LevelPrivileged
->>>>>>> acfd0dd7
 	var podClient *e2epod.PodClient
 
 	testPod := func() *v1.Pod {
@@ -97,11 +93,7 @@
 		// watch for events instead of termination of pod because the kubelet deletes
 		// failed pods without running containers. This would create a race as the pod
 		// might have already been deleted here.
-<<<<<<< HEAD
-		ev, err := e2epod.NewPodClient(f).WaitForErrorEventOrSuccess(pod)
-=======
 		ev, err := e2epod.NewPodClient(f).WaitForErrorEventOrSuccess(ctx, pod)
->>>>>>> acfd0dd7
 		framework.ExpectNoError(err)
 		gomega.Expect(ev).To(gomega.BeNil())
 
@@ -210,11 +202,7 @@
 		// watch for events instead of termination of pod because the kubelet deletes
 		// failed pods without running containers. This would create a race as the pod
 		// might have already been deleted here.
-<<<<<<< HEAD
-		ev, err := e2epod.NewPodClient(f).WaitForErrorEventOrSuccess(pod)
-=======
 		ev, err := e2epod.NewPodClient(f).WaitForErrorEventOrSuccess(ctx, pod)
->>>>>>> acfd0dd7
 		framework.ExpectNoError(err)
 		gomega.Expect(ev).To(gomega.BeNil())
 
