/*
Copyright 2016 The Kubernetes Authors.

Licensed under the Apache License, Version 2.0 (the "License");
you may not use this file except in compliance with the License.
You may obtain a copy of the License at

    http://www.apache.org/licenses/LICENSE-2.0

Unless required by applicable law or agreed to in writing, software
distributed under the License is distributed on an "AS IS" BASIS,
WITHOUT WARRANTIES OR CONDITIONS OF ANY KIND, either express or implied.
See the License for the specific language governing permissions and
limitations under the License.
*/

/*
 * This test checks that various VolumeSources are working.
 *
 * There are two ways, how to test the volumes:
 * 1) With containerized server (NFS, Ceph, iSCSI, ...)
 * The test creates a server pod, exporting simple 'index.html' file.
 * Then it uses appropriate VolumeSource to import this file into a client pod
 * and checks that the pod can see the file. It does so by importing the file
 * into web server root and loading the index.html from it.
 *
 * These tests work only when privileged containers are allowed, exporting
 * various filesystems (ex: NFS) usually needs some mounting or
 * other privileged magic in the server pod.
 *
 * Note that the server containers are for testing purposes only and should not
 * be used in production.
 *
 * 2) With server outside of Kubernetes
 * Appropriate server must exist somewhere outside
 * the tested Kubernetes cluster. The test itself creates a new volume,
 * and checks, that Kubernetes can use it as a volume.
 */

package storage

import (
	v1 "k8s.io/api/core/v1"
	clientset "k8s.io/client-go/kubernetes"
	"k8s.io/kubernetes/test/e2e/framework"
	e2eskipper "k8s.io/kubernetes/test/e2e/framework/skipper"
	e2evolume "k8s.io/kubernetes/test/e2e/framework/volume"

	"github.com/onsi/ginkgo/v2"
	admissionapi "k8s.io/pod-security-admission/api"
)

// TODO(#99468): Check if these tests are still needed.
var _ = SIGDescribe("Volumes", func() {
	f := framework.NewDefaultFramework("volume")
	f.NamespacePodSecurityLevel = admissionapi.LevelPrivileged

	// note that namespace deletion is handled by delete-namespace flag
	// filled in BeforeEach
	var namespace *v1.Namespace
	var c clientset.Interface

	ginkgo.BeforeEach(func() {
		e2eskipper.SkipUnlessNodeOSDistroIs("gci", "ubuntu", "custom")

		namespace = f.Namespace
		c = f.ClientSet
	})

	////////////////////////////////////////////////////////////////////////
	// NFS
	////////////////////////////////////////////////////////////////////////
	ginkgo.Describe("NFSv4", func() {
		ginkgo.It("should be mountable for NFSv4", func(ctx context.Context) {
			config, _, serverHost := e2evolume.NewNFSServer(ctx, c, namespace.Name, []string{})
			ginkgo.DeferCleanup(e2evolume.TestServerCleanup, f, config)

			tests := []e2evolume.Test{
				{
					Volume: v1.VolumeSource{
						NFS: &v1.NFSVolumeSource{
							Server:   serverHost,
							Path:     "/",
							ReadOnly: true,
						},
					},
					File:            "index.html",
					ExpectedContent: "Hello from NFS!",
				},
			}

			// Must match content of test/images/volumes-tester/nfs/index.html
			e2evolume.TestVolumeClient(ctx, f, config, nil, "" /* fsType */, tests)
		})
	})

	ginkgo.Describe("NFSv3", func() {
		ginkgo.It("should be mountable for NFSv3", func(ctx context.Context) {
			config, _, serverHost := e2evolume.NewNFSServer(ctx, c, namespace.Name, []string{})
			ginkgo.DeferCleanup(e2evolume.TestServerCleanup, f, config)

			tests := []e2evolume.Test{
				{
					Volume: v1.VolumeSource{
						NFS: &v1.NFSVolumeSource{
							Server:   serverHost,
							Path:     "/exports",
							ReadOnly: true,
						},
					},
					File:            "index.html",
					ExpectedContent: "Hello from NFS!",
				},
			}
			// Must match content of test/images/volume-tester/nfs/index.html
<<<<<<< HEAD
			e2evolume.TestVolumeClient(f, config, nil, "" /* fsType */, tests)
=======
			e2evolume.TestVolumeClient(ctx, f, config, nil, "" /* fsType */, tests)
>>>>>>> acfd0dd7
		})
	})
})<|MERGE_RESOLUTION|>--- conflicted
+++ resolved
@@ -40,6 +40,8 @@
 package storage
 
 import (
+	"context"
+
 	v1 "k8s.io/api/core/v1"
 	clientset "k8s.io/client-go/kubernetes"
 	"k8s.io/kubernetes/test/e2e/framework"
@@ -113,11 +115,7 @@
 				},
 			}
 			// Must match content of test/images/volume-tester/nfs/index.html
-<<<<<<< HEAD
-			e2evolume.TestVolumeClient(f, config, nil, "" /* fsType */, tests)
-=======
 			e2evolume.TestVolumeClient(ctx, f, config, nil, "" /* fsType */, tests)
->>>>>>> acfd0dd7
 		})
 	})
 })