--- conflicted
+++ resolved
@@ -134,11 +134,6 @@
 	testDownwardAPIUsingPod(ctx, f, pod, env, expectations)
 }
 
-<<<<<<< HEAD
-func testDownwardAPIUsingPod(f *framework.Framework, pod *v1.Pod, env []v1.EnvVar, expectations []string) {
-	e2epodoutput.TestContainerOutputRegexp(f, "downward api env vars", pod, 0, expectations)
-=======
 func testDownwardAPIUsingPod(ctx context.Context, f *framework.Framework, pod *v1.Pod, env []v1.EnvVar, expectations []string) {
 	e2epodoutput.TestContainerOutputRegexp(ctx, f, "downward api env vars", pod, 0, expectations)
->>>>>>> acfd0dd7
 }