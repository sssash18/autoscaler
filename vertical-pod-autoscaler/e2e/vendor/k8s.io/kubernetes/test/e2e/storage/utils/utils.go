--- conflicted
+++ resolved
@@ -95,11 +95,7 @@
 }
 
 // TestKubeletRestartsAndRestoresMount tests that a volume mounted to a pod remains mounted after a kubelet restarts
-<<<<<<< HEAD
-func TestKubeletRestartsAndRestoresMount(c clientset.Interface, f *framework.Framework, clientPod *v1.Pod, volumePath string) {
-=======
 func TestKubeletRestartsAndRestoresMount(ctx context.Context, c clientset.Interface, f *framework.Framework, clientPod *v1.Pod, volumePath string) {
->>>>>>> acfd0dd7
 	byteLen := 64
 	seed := time.Now().UTC().UnixNano()
 
@@ -116,11 +112,7 @@
 }
 
 // TestKubeletRestartsAndRestoresMap tests that a volume mapped to a pod remains mapped after a kubelet restarts
-<<<<<<< HEAD
-func TestKubeletRestartsAndRestoresMap(c clientset.Interface, f *framework.Framework, clientPod *v1.Pod, volumePath string) {
-=======
 func TestKubeletRestartsAndRestoresMap(ctx context.Context, c clientset.Interface, f *framework.Framework, clientPod *v1.Pod, volumePath string) {
->>>>>>> acfd0dd7
 	byteLen := 64
 	seed := time.Now().UTC().UnixNano()
 
@@ -140,13 +132,8 @@
 // forceDelete is true indicating whether the pod is forcefully deleted.
 // checkSubpath is true indicating whether the subpath should be checked.
 // If secondPod is set, it is started when kubelet is down to check that the volume is usable while the old pod is being deleted and the new pod is starting.
-<<<<<<< HEAD
-func TestVolumeUnmountsFromDeletedPodWithForceOption(c clientset.Interface, f *framework.Framework, clientPod *v1.Pod, forceDelete bool, checkSubpath bool, secondPod *v1.Pod, volumePath string) {
-	nodeIP, err := getHostAddress(c, clientPod)
-=======
 func TestVolumeUnmountsFromDeletedPodWithForceOption(ctx context.Context, c clientset.Interface, f *framework.Framework, clientPod *v1.Pod, forceDelete bool, checkSubpath bool, secondPod *v1.Pod, volumePath string) {
 	nodeIP, err := getHostAddress(ctx, c, clientPod)
->>>>>>> acfd0dd7
 	framework.ExpectNoError(err)
 	nodeIP = nodeIP + ":22"
 
@@ -180,12 +167,6 @@
 		framework.ExpectNoError(err, "when starting the second pod")
 	}
 
-	if secondPod != nil {
-		ginkgo.By("Starting the second pod")
-		_, err = c.CoreV1().Pods(clientPod.Namespace).Create(context.TODO(), secondPod, metav1.CreateOptions{})
-		framework.ExpectNoError(err, "when starting the second pod")
-	}
-
 	ginkgo.By(fmt.Sprintf("Deleting Pod %q", clientPod.Name))
 	if forceDelete {
 		err = c.CoreV1().Pods(clientPod.Namespace).Delete(ctx, clientPod.Name, *metav1.NewDeleteOptions(0))
@@ -209,11 +190,7 @@
 
 	if secondPod != nil {
 		ginkgo.By("Waiting for the second pod.")
-<<<<<<< HEAD
-		err = e2epod.WaitForPodRunningInNamespace(c, secondPod)
-=======
 		err = e2epod.WaitForPodRunningInNamespace(ctx, c, secondPod)
->>>>>>> acfd0dd7
 		framework.ExpectNoError(err, "while waiting for the second pod Running")
 
 		ginkgo.By("Getting the second pod uuid.")
@@ -221,11 +198,7 @@
 		framework.ExpectNoError(err, "getting the second UID")
 
 		ginkgo.By("Expecting the volume mount to be found in the second pod.")
-<<<<<<< HEAD
-		result, err := e2essh.SSH(fmt.Sprintf("mount | grep %s | grep -v volume-subpaths", secondPod.UID), nodeIP, framework.TestContext.Provider)
-=======
 		result, err := e2essh.SSH(ctx, fmt.Sprintf("mount | grep %s | grep -v volume-subpaths", secondPod.UID), nodeIP, framework.TestContext.Provider)
->>>>>>> acfd0dd7
 		e2essh.LogResult(result)
 		framework.ExpectNoError(err, "Encountered SSH error when checking the second pod.")
 		framework.ExpectEqual(result.Code, 0, fmt.Sprintf("Expected grep exit code of 0, got %d", result.Code))
@@ -234,11 +207,7 @@
 		CheckReadFromPath(f, secondPod, v1.PersistentVolumeFilesystem, false, volumePath, byteLen, seed)
 		err = c.CoreV1().Pods(secondPod.Namespace).Delete(context.TODO(), secondPod.Name, metav1.DeleteOptions{})
 		framework.ExpectNoError(err, "when deleting the second pod")
-<<<<<<< HEAD
-		err = e2epod.WaitForPodNotFoundInNamespace(f.ClientSet, secondPod.Name, f.Namespace.Name, f.Timeouts.PodDelete)
-=======
 		err = e2epod.WaitForPodNotFoundInNamespace(ctx, f.ClientSet, secondPod.Name, f.Namespace.Name, f.Timeouts.PodDelete)
->>>>>>> acfd0dd7
 		framework.ExpectNoError(err, "when waiting for the second pod to disappear")
 	}
 
@@ -261,15 +230,6 @@
 }
 
 // TestVolumeUnmountsFromDeletedPod tests that a volume unmounts if the client pod was deleted while the kubelet was down.
-<<<<<<< HEAD
-func TestVolumeUnmountsFromDeletedPod(c clientset.Interface, f *framework.Framework, clientPod *v1.Pod, volumePath string) {
-	TestVolumeUnmountsFromDeletedPodWithForceOption(c, f, clientPod, false, false, nil, volumePath)
-}
-
-// TestVolumeUnmountsFromForceDeletedPod tests that a volume unmounts if the client pod was forcefully deleted while the kubelet was down.
-func TestVolumeUnmountsFromForceDeletedPod(c clientset.Interface, f *framework.Framework, clientPod *v1.Pod, volumePath string) {
-	TestVolumeUnmountsFromDeletedPodWithForceOption(c, f, clientPod, true, false, nil, volumePath)
-=======
 func TestVolumeUnmountsFromDeletedPod(ctx context.Context, c clientset.Interface, f *framework.Framework, clientPod *v1.Pod, volumePath string) {
 	TestVolumeUnmountsFromDeletedPodWithForceOption(ctx, c, f, clientPod, false, false, nil, volumePath)
 }
@@ -277,18 +237,12 @@
 // TestVolumeUnmountsFromForceDeletedPod tests that a volume unmounts if the client pod was forcefully deleted while the kubelet was down.
 func TestVolumeUnmountsFromForceDeletedPod(ctx context.Context, c clientset.Interface, f *framework.Framework, clientPod *v1.Pod, volumePath string) {
 	TestVolumeUnmountsFromDeletedPodWithForceOption(ctx, c, f, clientPod, true, false, nil, volumePath)
->>>>>>> acfd0dd7
 }
 
 // TestVolumeUnmapsFromDeletedPodWithForceOption tests that a volume unmaps if the client pod was deleted while the kubelet was down.
 // forceDelete is true indicating whether the pod is forcefully deleted.
-<<<<<<< HEAD
-func TestVolumeUnmapsFromDeletedPodWithForceOption(c clientset.Interface, f *framework.Framework, clientPod *v1.Pod, forceDelete bool, devicePath string) {
-	nodeIP, err := getHostAddress(c, clientPod)
-=======
 func TestVolumeUnmapsFromDeletedPodWithForceOption(ctx context.Context, c clientset.Interface, f *framework.Framework, clientPod *v1.Pod, forceDelete bool, devicePath string) {
 	nodeIP, err := getHostAddress(ctx, c, clientPod)
->>>>>>> acfd0dd7
 	framework.ExpectNoError(err, "Failed to get nodeIP.")
 	nodeIP = nodeIP + ":22"
 
@@ -356,15 +310,6 @@
 }
 
 // TestVolumeUnmapsFromDeletedPod tests that a volume unmaps if the client pod was deleted while the kubelet was down.
-<<<<<<< HEAD
-func TestVolumeUnmapsFromDeletedPod(c clientset.Interface, f *framework.Framework, clientPod *v1.Pod, devicePath string) {
-	TestVolumeUnmapsFromDeletedPodWithForceOption(c, f, clientPod, false, devicePath)
-}
-
-// TestVolumeUnmapsFromForceDeletedPod tests that a volume unmaps if the client pod was forcefully deleted while the kubelet was down.
-func TestVolumeUnmapsFromForceDeletedPod(c clientset.Interface, f *framework.Framework, clientPod *v1.Pod, devicePath string) {
-	TestVolumeUnmapsFromDeletedPodWithForceOption(c, f, clientPod, true, devicePath)
-=======
 func TestVolumeUnmapsFromDeletedPod(ctx context.Context, c clientset.Interface, f *framework.Framework, clientPod *v1.Pod, devicePath string) {
 	TestVolumeUnmapsFromDeletedPodWithForceOption(ctx, c, f, clientPod, false, devicePath)
 }
@@ -372,7 +317,6 @@
 // TestVolumeUnmapsFromForceDeletedPod tests that a volume unmaps if the client pod was forcefully deleted while the kubelet was down.
 func TestVolumeUnmapsFromForceDeletedPod(ctx context.Context, c clientset.Interface, f *framework.Framework, clientPod *v1.Pod, devicePath string) {
 	TestVolumeUnmapsFromDeletedPodWithForceOption(ctx, c, f, clientPod, true, devicePath)
->>>>>>> acfd0dd7
 }
 
 // RunInPodWithVolume runs a command in a pod with given claim mounted to /mnt directory.
