--- conflicted
+++ resolved
@@ -247,11 +247,7 @@
 }
 
 // update updates a statefulset, and it is only used within rest.go
-<<<<<<< HEAD
-func update(c clientset.Interface, ns, name string, update func(ss *appsv1.StatefulSet)) *appsv1.StatefulSet {
-=======
 func update(ctx context.Context, c clientset.Interface, ns, name string, replicas int32) *appsv1.StatefulSet {
->>>>>>> acfd0dd7
 	for i := 0; i < 3; i++ {
 		ss, err := c.AppsV1().StatefulSets(ns).Get(ctx, name, metav1.GetOptions{})
 		if err != nil {
