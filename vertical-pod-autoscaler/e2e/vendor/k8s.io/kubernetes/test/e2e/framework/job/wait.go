--- conflicted
+++ resolved
@@ -31,21 +31,6 @@
 
 // WaitForJobPodsRunning wait for all pods for the Job named JobName in namespace ns to become Running.  Only use
 // when pods will run for a long time, or it will be racy.
-<<<<<<< HEAD
-func WaitForJobPodsRunning(c clientset.Interface, ns, jobName string, expectedCount int32) error {
-	return waitForJobPodsInPhase(c, ns, jobName, expectedCount, v1.PodRunning)
-}
-
-// WaitForJobPodsSucceeded wait for all pods for the Job named JobName in namespace ns to become Succeeded.
-func WaitForJobPodsSucceeded(c clientset.Interface, ns, jobName string, expectedCount int32) error {
-	return waitForJobPodsInPhase(c, ns, jobName, expectedCount, v1.PodSucceeded)
-}
-
-// waitForJobPodsInPhase wait for all pods for the Job named JobName in namespace ns to be in a given phase.
-func waitForJobPodsInPhase(c clientset.Interface, ns, jobName string, expectedCount int32, phase v1.PodPhase) error {
-	return wait.Poll(framework.Poll, JobTimeout, func() (bool, error) {
-		pods, err := GetJobPods(c, ns, jobName)
-=======
 func WaitForJobPodsRunning(ctx context.Context, c clientset.Interface, ns, jobName string, expectedCount int32) error {
 	return waitForJobPodsInPhase(ctx, c, ns, jobName, expectedCount, v1.PodRunning)
 }
@@ -59,7 +44,6 @@
 func waitForJobPodsInPhase(ctx context.Context, c clientset.Interface, ns, jobName string, expectedCount int32, phase v1.PodPhase) error {
 	return wait.PollWithContext(ctx, framework.Poll, JobTimeout, func(ctx context.Context) (bool, error) {
 		pods, err := GetJobPods(ctx, c, ns, jobName)
->>>>>>> acfd0dd7
 		if err != nil {
 			return false, err
 		}
@@ -86,30 +70,6 @@
 
 // WaitForJobFailed uses c to wait for the Job jobName in namespace ns to fail
 func WaitForJobFailed(c clientset.Interface, ns, jobName string) error {
-<<<<<<< HEAD
-	return wait.PollImmediate(framework.Poll, JobTimeout, func() (bool, error) {
-		curr, err := c.BatchV1().Jobs(ns).Get(context.TODO(), jobName, metav1.GetOptions{})
-		if err != nil {
-			return false, err
-		}
-
-		return isJobFailed(curr), nil
-	})
-}
-
-func isJobFailed(j *batchv1.Job) bool {
-	for _, c := range j.Status.Conditions {
-		if (c.Type == batchv1.JobFailed) && c.Status == v1.ConditionTrue {
-			return true
-		}
-	}
-	return false
-}
-
-// WaitForJobFinish uses c to wait for the Job jobName in namespace ns to finish (either Failed or Complete).
-func WaitForJobFinish(c clientset.Interface, ns, jobName string) error {
-=======
->>>>>>> acfd0dd7
 	return wait.PollImmediate(framework.Poll, JobTimeout, func() (bool, error) {
 		curr, err := c.BatchV1().Jobs(ns).Get(context.TODO(), jobName, metav1.GetOptions{})
 		if err != nil {
