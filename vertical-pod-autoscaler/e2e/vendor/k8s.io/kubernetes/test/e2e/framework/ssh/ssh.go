--- conflicted
+++ resolved
@@ -359,11 +359,7 @@
 }
 
 // IssueSSHCommandWithResult tries to execute a SSH command and returns the execution result
-<<<<<<< HEAD
-func IssueSSHCommandWithResult(cmd, provider string, node *v1.Node) (*Result, error) {
-=======
 func IssueSSHCommandWithResult(ctx context.Context, cmd, provider string, node *v1.Node) (*Result, error) {
->>>>>>> acfd0dd7
 	framework.Logf("Getting external IP address for %s", node.Name)
 	host := ""
 	for _, a := range node.Status.Addresses {
@@ -388,11 +384,7 @@
 	}
 
 	framework.Logf("SSH %q on %s(%s)", cmd, node.Name, host)
-<<<<<<< HEAD
-	result, err := SSH(cmd, host, provider)
-=======
 	result, err := SSH(ctx, cmd, host, provider)
->>>>>>> acfd0dd7
 	LogResult(result)
 
 	if result.Code != 0 || err != nil {
