--- conflicted
+++ resolved
@@ -58,15 +58,9 @@
 
 // DeletePodWithWaitByName deletes the named and namespaced pod and waits for the pod to be terminated. Resilient to the pod
 // not existing.
-<<<<<<< HEAD
-func DeletePodWithWaitByName(c clientset.Interface, podName, podNamespace string) error {
-	framework.Logf("Deleting pod %q in namespace %q", podName, podNamespace)
-	err := c.CoreV1().Pods(podNamespace).Delete(context.TODO(), podName, metav1.DeleteOptions{})
-=======
 func DeletePodWithWaitByName(ctx context.Context, c clientset.Interface, podName, podNamespace string) error {
 	framework.Logf("Deleting pod %q in namespace %q", podName, podNamespace)
 	err := c.CoreV1().Pods(podNamespace).Delete(ctx, podName, metav1.DeleteOptions{})
->>>>>>> acfd0dd7
 	if err != nil {
 		if apierrors.IsNotFound(err) {
 			return nil // assume pod was already deleted
@@ -74,11 +68,7 @@
 		return fmt.Errorf("pod Delete API error: %w", err)
 	}
 	framework.Logf("Wait up to %v for pod %q to be fully deleted", PodDeleteTimeout, podName)
-<<<<<<< HEAD
-	err = WaitForPodNotFoundInNamespace(c, podName, podNamespace, PodDeleteTimeout)
-=======
 	err = WaitForPodNotFoundInNamespace(ctx, c, podName, podNamespace, PodDeleteTimeout)
->>>>>>> acfd0dd7
 	if err != nil {
 		return fmt.Errorf("pod %q was not deleted: %w", podName, err)
 	}
@@ -101,15 +91,9 @@
 }
 
 // DeletePodWithGracePeriodByName deletes a pod by name and namespace. Resilient to the pod not existing.
-<<<<<<< HEAD
-func DeletePodWithGracePeriodByName(c clientset.Interface, podName, podNamespace string, grace int64) error {
-	framework.Logf("Deleting pod %q in namespace %q", podName, podNamespace)
-	err := c.CoreV1().Pods(podNamespace).Delete(context.TODO(), podName, *metav1.NewDeleteOptions(grace))
-=======
 func DeletePodWithGracePeriodByName(ctx context.Context, c clientset.Interface, podName, podNamespace string, grace int64) error {
 	framework.Logf("Deleting pod %q in namespace %q", podName, podNamespace)
 	err := c.CoreV1().Pods(podNamespace).Delete(ctx, podName, *metav1.NewDeleteOptions(grace))
->>>>>>> acfd0dd7
 	if err != nil {
 		if apierrors.IsNotFound(err) {
 			return nil // assume pod was already deleted
