--- conflicted
+++ resolved
@@ -219,15 +219,9 @@
 
 // GetSSHExternalIP returns node external IP concatenated with port 22 for ssh
 // e.g. 1.2.3.4:22
-<<<<<<< HEAD
-func GetExternalIP(node *v1.Node) (string, error) {
-	framework.Logf("Getting external IP address for %s", node.Name)
-	host := ""
-=======
 func GetSSHExternalIP(node *v1.Node) (string, error) {
 	framework.Logf("Getting external IP address for %s", node.Name)
 
->>>>>>> acfd0dd7
 	for _, a := range node.Status.Addresses {
 		if a.Type == v1.NodeExternalIP && a.Address != "" {
 			return net.JoinHostPort(a.Address, sshPort), nil
@@ -573,11 +567,7 @@
 	}
 	for i, node := range nodes.Items {
 		framework.Logf("%v/%v : Creating container with label app=%v-pod", i, maxCount, appName)
-<<<<<<< HEAD
-		_, err := c.CoreV1().Pods(namespace).Create(context.TODO(), &v1.Pod{
-=======
 		_, err := c.CoreV1().Pods(namespace).Create(ctx, &v1.Pod{
->>>>>>> acfd0dd7
 			ObjectMeta: metav1.ObjectMeta{
 				Name:   fmt.Sprintf(appName+"-pod-%v", i),
 				Labels: podLabels,
