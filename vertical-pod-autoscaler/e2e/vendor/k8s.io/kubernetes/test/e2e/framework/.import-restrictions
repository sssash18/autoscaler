--- conflicted
+++ resolved
@@ -1,277 +1,4 @@
 rules:
-<<<<<<< HEAD
-  - selectorRegexp: k8s[.]io/kubernetes/pkg/
-    allowedPrefixes:
-      - k8s.io/kubernetes/pkg/api/legacyscheme
-      - k8s.io/kubernetes/pkg/api/service
-      - k8s.io/kubernetes/pkg/api/v1/pod
-      - k8s.io/kubernetes/pkg/api/v1/resource
-      - k8s.io/kubernetes/pkg/api/v1/service
-      - k8s.io/kubernetes/pkg/api/pod
-      - k8s.io/kubernetes/pkg/api/node
-      - k8s.io/kubernetes/pkg/api/persistentvolumeclaim
-      - k8s.io/kubernetes/pkg/apis/apps
-      - k8s.io/kubernetes/pkg/apis/apps/validation
-      - k8s.io/kubernetes/pkg/apis/autoscaling
-      - k8s.io/kubernetes/pkg/apis/batch
-      - k8s.io/kubernetes/pkg/apis/certificates
-      - k8s.io/kubernetes/pkg/apis/certificates/v1
-      - k8s.io/kubernetes/pkg/apis/core
-      - k8s.io/kubernetes/pkg/apis/core/helper
-      - k8s.io/kubernetes/pkg/apis/core/install
-      - k8s.io/kubernetes/pkg/apis/core/pods
-      - k8s.io/kubernetes/pkg/apis/core/v1
-      - k8s.io/kubernetes/pkg/apis/core/v1/helper
-      - k8s.io/kubernetes/pkg/apis/core/v1/helper/qos
-      - k8s.io/kubernetes/pkg/apis/core/validation
-      - k8s.io/kubernetes/pkg/apis/extensions
-      - k8s.io/kubernetes/pkg/apis/networking
-      - k8s.io/kubernetes/pkg/apis/node
-      - k8s.io/kubernetes/pkg/apis/policy
-      - k8s.io/kubernetes/pkg/apis/policy/validation
-      - k8s.io/kubernetes/pkg/apis/scheduling
-      - k8s.io/kubernetes/pkg/apis/storage/v1/util
-      - k8s.io/kubernetes/pkg/capabilities
-      - k8s.io/kubernetes/pkg/client/conditions
-      - k8s.io/kubernetes/pkg/cloudprovider/providers
-      - k8s.io/kubernetes/pkg/controller
-      - k8s.io/kubernetes/pkg/controller/deployment/util
-      - k8s.io/kubernetes/pkg/controller/nodelifecycle
-      - k8s.io/kubernetes/pkg/controller/nodelifecycle/scheduler
-      - k8s.io/kubernetes/pkg/controller/service
-      - k8s.io/kubernetes/pkg/controller/util/node
-      - k8s.io/kubernetes/pkg/controller/volume/persistentvolume/util
-      - k8s.io/kubernetes/pkg/credentialprovider
-      - k8s.io/kubernetes/pkg/credentialprovider/aws
-      - k8s.io/kubernetes/pkg/credentialprovider/azure
-      - k8s.io/kubernetes/pkg/credentialprovider/gcp
-      - k8s.io/kubernetes/pkg/credentialprovider/secrets
-      - k8s.io/kubernetes/pkg/features
-      - k8s.io/kubernetes/pkg/fieldpath
-      - k8s.io/kubernetes/pkg/kubectl
-      - k8s.io/kubernetes/pkg/kubectl/apps
-      - k8s.io/kubernetes/pkg/kubectl/describe
-      - k8s.io/kubernetes/pkg/kubectl/describe/versioned
-      - k8s.io/kubernetes/pkg/kubectl/scheme
-      - k8s.io/kubernetes/pkg/kubectl/util
-      - k8s.io/kubernetes/pkg/kubectl/util/certificate
-      - k8s.io/kubernetes/pkg/kubectl/util/deployment
-      - k8s.io/kubernetes/pkg/kubectl/util/event
-      - k8s.io/kubernetes/pkg/kubectl/util/fieldpath
-      - k8s.io/kubernetes/pkg/kubectl/util/podutils
-      - k8s.io/kubernetes/pkg/kubectl/util/qos
-      - k8s.io/kubernetes/pkg/kubectl/util/rbac
-      - k8s.io/kubernetes/pkg/kubectl/util/resource
-      - k8s.io/kubernetes/pkg/kubectl/util/slice
-      - k8s.io/kubernetes/pkg/kubectl/util/storage
-      - k8s.io/kubernetes/pkg/kubelet
-      - k8s.io/kubernetes/pkg/kubelet/apis
-      - k8s.io/kubernetes/pkg/kubelet/apis/config
-      - k8s.io/kubernetes/pkg/kubelet/apis/stats/v1alpha1
-      - k8s.io/kubernetes/pkg/kubelet/cadvisor
-      - k8s.io/kubernetes/pkg/kubelet/certificate
-      - k8s.io/kubernetes/pkg/kubelet/certificate/bootstrap
-      - k8s.io/kubernetes/pkg/kubelet/checkpoint
-      - k8s.io/kubernetes/pkg/kubelet/checkpointmanager
-      - k8s.io/kubernetes/pkg/kubelet/checkpointmanager/checksum
-      - k8s.io/kubernetes/pkg/kubelet/checkpointmanager/errors
-      - k8s.io/kubernetes/pkg/kubelet/cloudresource
-      - k8s.io/kubernetes/pkg/kubelet/cm
-      - k8s.io/kubernetes/pkg/kubelet/cm/cpumanager
-      - k8s.io/kubernetes/pkg/kubelet/cm/cpumanager/containermap
-      - k8s.io/kubernetes/pkg/kubelet/cm/cpumanager/state
-      - k8s.io/kubernetes/pkg/kubelet/cm/cpumanager/topology
-      - k8s.io/kubernetes/pkg/kubelet/cm/cpuset
-      - k8s.io/kubernetes/pkg/kubelet/cm/devicemanager
-      - k8s.io/kubernetes/pkg/kubelet/cm/devicemanager/checkpoint
-      - k8s.io/kubernetes/pkg/kubelet/cm/topologymanager
-      - k8s.io/kubernetes/pkg/kubelet/cm/topologymanager/bitmask
-      - k8s.io/kubernetes/pkg/kubelet/cm/util
-      - k8s.io/kubernetes/pkg/kubelet/config
-      - k8s.io/kubernetes/pkg/kubelet/configmap
-      - k8s.io/kubernetes/pkg/kubelet/container
-      - k8s.io/kubernetes/pkg/kubelet/envvars
-      - k8s.io/kubernetes/pkg/kubelet/eviction
-      - k8s.io/kubernetes/pkg/kubelet/eviction/api
-      - k8s.io/kubernetes/pkg/kubelet/events
-      - k8s.io/kubernetes/pkg/kubelet/images
-      - k8s.io/kubernetes/pkg/kubelet/kubeletconfig
-      - k8s.io/kubernetes/pkg/kubelet/kubeletconfig/checkpoint
-      - k8s.io/kubernetes/pkg/kubelet/kubeletconfig/checkpoint/store
-      - k8s.io/kubernetes/pkg/kubelet/kubeletconfig/configfiles
-      - k8s.io/kubernetes/pkg/kubelet/kubeletconfig/status
-      - k8s.io/kubernetes/pkg/kubelet/kubeletconfig/util/codec
-      - k8s.io/kubernetes/pkg/kubelet/kubeletconfig/util/files
-      - k8s.io/kubernetes/pkg/kubelet/kubeletconfig/util/log
-      - k8s.io/kubernetes/pkg/kubelet/kubeletconfig/util/panic
-      - k8s.io/kubernetes/pkg/kubelet/kuberuntime
-      - k8s.io/kubernetes/pkg/kubelet/kuberuntime/logs
-      - k8s.io/kubernetes/pkg/kubelet/leaky
-      - k8s.io/kubernetes/pkg/kubelet/lifecycle
-      - k8s.io/kubernetes/pkg/kubelet/logs
-      - k8s.io/kubernetes/pkg/kubelet/metrics
-      - k8s.io/kubernetes/pkg/kubelet/network/dns
-      - k8s.io/kubernetes/pkg/kubelet/nodelease
-      - k8s.io/kubernetes/pkg/kubelet/nodestatus
-      - k8s.io/kubernetes/pkg/kubelet/oom
-      - k8s.io/kubernetes/pkg/kubelet/pleg
-      - k8s.io/kubernetes/pkg/kubelet/pluginmanager
-      - k8s.io/kubernetes/pkg/kubelet/pluginmanager/cache
-      - k8s.io/kubernetes/pkg/kubelet/pluginmanager/metrics
-      - k8s.io/kubernetes/pkg/kubelet/pluginmanager/operationexecutor
-      - k8s.io/kubernetes/pkg/kubelet/pluginmanager/pluginwatcher
-      - k8s.io/kubernetes/pkg/kubelet/pluginmanager/pluginwatcher/example_plugin_apis/v1beta1
-      - k8s.io/kubernetes/pkg/kubelet/pluginmanager/pluginwatcher/example_plugin_apis/v1beta2
-      - k8s.io/kubernetes/pkg/kubelet/pluginmanager/reconciler
-      - k8s.io/kubernetes/pkg/kubelet/pod
-      - k8s.io/kubernetes/pkg/kubelet/preemption
-      - k8s.io/kubernetes/pkg/kubelet/prober
-      - k8s.io/kubernetes/pkg/kubelet/prober/results
-      - k8s.io/kubernetes/pkg/kubelet/qos
-      - k8s.io/kubernetes/pkg/kubelet/remote
-      - k8s.io/kubernetes/pkg/kubelet/runtimeclass
-      - k8s.io/kubernetes/pkg/kubelet/server
-      - k8s.io/kubernetes/pkg/kubelet/server/metrics
-      - k8s.io/kubernetes/pkg/kubelet/server/portforward
-      - k8s.io/kubernetes/pkg/kubelet/server/remotecommand
-      - k8s.io/kubernetes/pkg/kubelet/server/stats
-      - k8s.io/kubernetes/pkg/kubelet/server/streaming
-      - k8s.io/kubernetes/pkg/kubelet/stats
-      - k8s.io/kubernetes/pkg/kubelet/stats/pidlimit
-      - k8s.io/kubernetes/pkg/kubelet/status
-      - k8s.io/kubernetes/pkg/kubelet/secret
-      - k8s.io/kubernetes/pkg/kubelet/sysctl
-      - k8s.io/kubernetes/pkg/kubelet/types
-      - k8s.io/kubernetes/pkg/kubelet/token
-      - k8s.io/kubernetes/pkg/kubelet/util
-      - k8s.io/kubernetes/pkg/kubelet/util/format
-      - k8s.io/kubernetes/pkg/kubelet/util/manager
-      - k8s.io/kubernetes/pkg/kubelet/util/store
-      - k8s.io/kubernetes/pkg/kubelet/volumemanager
-      - k8s.io/kubernetes/pkg/kubelet/volumemanager/cache
-      - k8s.io/kubernetes/pkg/kubelet/volumemanager/metrics
-      - k8s.io/kubernetes/pkg/kubelet/volumemanager/populator
-      - k8s.io/kubernetes/pkg/kubelet/volumemanager/reconciler
-      - k8s.io/kubernetes/pkg/kubemark
-      - k8s.io/kubernetes/pkg/cluster/ports
-      - k8s.io/kubernetes/pkg/probe
-      - k8s.io/kubernetes/pkg/probe/exec
-      - k8s.io/kubernetes/pkg/probe/http
-      - k8s.io/kubernetes/pkg/probe/tcp
-      - k8s.io/kubernetes/pkg/proxy
-      - k8s.io/kubernetes/pkg/proxy/apis
-      - k8s.io/kubernetes/pkg/proxy/apis/config
-      - k8s.io/kubernetes/pkg/proxy/apis/config/scheme
-      - k8s.io/kubernetes/pkg/proxy/apis/config/v1alpha1
-      - k8s.io/kubernetes/pkg/proxy/apis/config/validation
-      - k8s.io/kubernetes/pkg/proxy/config
-      - k8s.io/kubernetes/pkg/proxy/healthcheck
-      - k8s.io/kubernetes/pkg/proxy/iptables
-      - k8s.io/kubernetes/pkg/proxy/ipvs
-      - k8s.io/kubernetes/pkg/proxy/metaproxier
-      - k8s.io/kubernetes/pkg/proxy/metrics
-      - k8s.io/kubernetes/pkg/proxy/util
-      - k8s.io/kubernetes/pkg/registry/core/service/allocator
-      - k8s.io/kubernetes/pkg/registry/core/service/portallocator
-      - k8s.io/kubernetes/pkg/scheduler/api
-      - k8s.io/kubernetes/pkg/scheduler/framework
-      - k8s.io/kubernetes/pkg/scheduler/framework/plugins/helper
-      - k8s.io/kubernetes/pkg/scheduler/framework/plugins/nodeaffinity
-      - k8s.io/kubernetes/pkg/scheduler/framework/plugins/nodename
-      - k8s.io/kubernetes/pkg/scheduler/framework/plugins/nodeports
-      - k8s.io/kubernetes/pkg/scheduler/framework/plugins/noderesources
-      - k8s.io/kubernetes/pkg/scheduler/framework/runtime
-      - k8s.io/kubernetes/pkg/scheduler/internal/heap
-      - k8s.io/kubernetes/pkg/scheduler/internal/parallelize
-      - k8s.io/kubernetes/pkg/scheduler/internal/queue
-      - k8s.io/kubernetes/pkg/scheduler/listers
-      - k8s.io/kubernetes/pkg/scheduler/testing
-      - k8s.io/kubernetes/pkg/scheduler/metrics
-      - k8s.io/kubernetes/pkg/scheduler/nodeinfo
-      - k8s.io/kubernetes/pkg/scheduler/util
-      - k8s.io/kubernetes/pkg/scheduler/volumebinder
-      - k8s.io/kubernetes/pkg/scheduler
-      - k8s.io/kubernetes/pkg/scheduler/profile
-      - k8s.io/kubernetes/pkg/scheduler/testing
-      - k8s.io/kubernetes/pkg/security/apparmor
-      - k8s.io/kubernetes/pkg/security/podsecuritypolicy/seccomp
-      - k8s.io/kubernetes/pkg/security/podsecuritypolicy/sysctl
-      - k8s.io/kubernetes/pkg/security/podsecuritypolicy/util
-      - k8s.io/kubernetes/pkg/securitycontext
-      - k8s.io/kubernetes/pkg/serviceaccount
-      - k8s.io/kubernetes/pkg/util/async
-      - k8s.io/kubernetes/pkg/util/bandwidth
-      - k8s.io/kubernetes/pkg/util/config
-      - k8s.io/kubernetes/pkg/util/configz
-      - k8s.io/kubernetes/pkg/util/conntrack
-      - k8s.io/kubernetes/pkg/util/env
-      - k8s.io/kubernetes/pkg/util/filesystem
-      - k8s.io/kubernetes/pkg/util/flag
-      - k8s.io/kubernetes/pkg/util/flock
-      - k8s.io/kubernetes/pkg/util/goroutinemap
-      - k8s.io/kubernetes/pkg/util/goroutinemap/exponentialbackoff
-      - k8s.io/kubernetes/pkg/util/hash
-      - k8s.io/kubernetes/pkg/util/ipset
-      - k8s.io/kubernetes/pkg/util/iptables
-      - k8s.io/kubernetes/pkg/util/ipvs
-      - k8s.io/kubernetes/pkg/util/labels
-      - k8s.io/kubernetes/pkg/util/node
-      - k8s.io/kubernetes/pkg/util/oom
-      - k8s.io/kubernetes/pkg/util/parsers
-      - k8s.io/kubernetes/pkg/util/pod
-      - k8s.io/kubernetes/pkg/util/procfs
-      - k8s.io/kubernetes/pkg/util/removeall
-      - k8s.io/kubernetes/pkg/util/resizefs
-      - k8s.io/kubernetes/pkg/util/rlimit
-      - k8s.io/kubernetes/pkg/util/selinux
-      - k8s.io/kubernetes/pkg/util/slice
-      - k8s.io/kubernetes/pkg/util/sysctl
-      - k8s.io/kubernetes/pkg/util/system
-      - k8s.io/kubernetes/pkg/util/tail
-      - k8s.io/kubernetes/pkg/util/taints
-      - k8s.io/kubernetes/pkg/volume
-      - k8s.io/kubernetes/pkg/volume/util
-      - k8s.io/kubernetes/pkg/volume/util/fs
-      - k8s.io/kubernetes/pkg/volume/util/fsquota
-      - k8s.io/kubernetes/pkg/volume/util/recyclerclient
-      - k8s.io/kubernetes/pkg/volume/util/subpath
-      - k8s.io/kubernetes/pkg/volume/util/types
-      - k8s.io/kubernetes/pkg/volume/util/volumepathhandler
-      # TODO: I have no idea why import-boss --include-test-files is yelling about these for k8s.io/kubernetes/test/e2e/framework/providers/kubemark
-      - k8s.io/kubernetes/pkg/apis/authentication
-      - k8s.io/kubernetes/pkg/apis/authentication/v1
-      - k8s.io/kubernetes/pkg/apis/certificates/v1beta1
-      - k8s.io/kubernetes/pkg/apis/storage/v1
-      - k8s.io/kubernetes/pkg/scheduler/internal/cache
-  - selectorRegexp: k8s[.]io/kubernetes/test/
-    allowedPrefixes:
-      - k8s.io/kubernetes/test/e2e/common
-      - k8s.io/kubernetes/test/e2e/framework
-      - k8s.io/kubernetes/test/e2e/framework/auth
-      - k8s.io/kubernetes/test/e2e/framework/ginkgowrapper
-      - k8s.io/kubernetes/test/e2e/framework/kubectl
-      - k8s.io/kubernetes/test/e2e/framework/log
-      - k8s.io/kubernetes/test/e2e/framework/metrics
-      - k8s.io/kubernetes/test/e2e/framework/network
-      - k8s.io/kubernetes/test/e2e/framework/node
-      - k8s.io/kubernetes/test/e2e/framework/pod
-      - k8s.io/kubernetes/test/e2e/framework/rc
-      - k8s.io/kubernetes/test/e2e/framework/resource
-      - k8s.io/kubernetes/test/e2e/framework/service
-      - k8s.io/kubernetes/test/e2e/framework/ssh
-      - k8s.io/kubernetes/test/e2e/framework/testfiles
-      - k8s.io/kubernetes/test/e2e/framework/websocket
-      - k8s.io/kubernetes/test/e2e/manifest
-      - k8s.io/kubernetes/test/e2e/perftype
-      - k8s.io/kubernetes/test/e2e/storage/utils
-      - k8s.io/kubernetes/test/e2e/system
-      - k8s.io/kubernetes/test/utils
-      - k8s.io/kubernetes/test/utils/image
-  # TODO: why is this here?
-  - selectorRegexp: k8s[.]io/kubernetes/third_party/
-    allowedPrefixes:
-    - k8s.io/kubernetes/third_party/forked/golang/expansion
-=======
   # The core E2E framework is meant to be a normal Kubernetes client,
   # which means that it shouldn't depend on internal code.
   # The following packages are okay to use:
@@ -297,5 +24,4 @@
   # In particular importing any test/e2e/framework/* package would be a
   # violation (sub-packages get to use the framework, not the other way
   # around).
-  - selectorRegexp: .
->>>>>>> acfd0dd7
+  - selectorRegexp: .