--- conflicted
+++ resolved
@@ -21,11 +21,7 @@
 	"errors"
 	"fmt"
 	"reflect"
-<<<<<<< HEAD
-	"text/tabwriter"
-=======
 	"strings"
->>>>>>> acfd0dd7
 	"time"
 
 	"github.com/onsi/ginkgo/v2"
@@ -71,78 +67,6 @@
 
 type podCondition func(pod *v1.Pod) (bool, error)
 
-<<<<<<< HEAD
-type timeoutError struct {
-	msg             string
-	observedObjects []interface{}
-}
-
-func (e *timeoutError) Error() string {
-	return e.msg
-}
-
-func TimeoutError(msg string, observedObjects ...interface{}) *timeoutError {
-	return &timeoutError{
-		msg:             msg,
-		observedObjects: observedObjects,
-	}
-}
-
-// FinalError constructs an error that indicates to a poll function that
-// polling can be stopped immediately because some permanent error has been
-// encountered that is not going to go away.
-//
-// TODO (@pohly): move this into framework once the refactoring from
-// https://github.com/kubernetes/kubernetes/pull/112043 allows it. Right now it
-// leads to circular dependencies.
-func FinalError(err error) error {
-	return &FinalErr{Err: err}
-}
-
-type FinalErr struct {
-	Err error
-}
-
-func (err *FinalErr) Error() string {
-	if err.Err != nil {
-		return fmt.Sprintf("final error: %s", err.Err.Error())
-	}
-	return "final error, exact problem unknown"
-}
-
-func (err *FinalErr) Unwrap() error {
-	return err.Err
-}
-
-// IsFinal checks whether the error was marked as final by wrapping some error
-// with FinalError.
-func IsFinal(err error) bool {
-	var finalErr *FinalErr
-	return errors.As(err, &finalErr)
-}
-
-// maybeTimeoutError returns a TimeoutError if err is a timeout. Otherwise, wrap err.
-// taskFormat and taskArgs should be the task being performed when the error occurred,
-// e.g. "waiting for pod to be running".
-func maybeTimeoutError(err error, taskFormat string, taskArgs ...interface{}) error {
-	if IsTimeout(err) {
-		return TimeoutError(fmt.Sprintf("timed out while "+taskFormat, taskArgs...))
-	} else if err != nil {
-		return fmt.Errorf("error while %s: %w", fmt.Sprintf(taskFormat, taskArgs...), err)
-	} else {
-		return nil
-	}
-}
-
-func IsTimeout(err error) bool {
-	if err == wait.ErrWaitTimeout {
-		return true
-	}
-	if _, ok := err.(*timeoutError); ok {
-		return true
-	}
-	return false
-=======
 // BeRunningNoRetries verifies that a pod starts running. It's a permanent
 // failure when the pod enters some other permanent phase.
 func BeRunningNoRetries() types.GomegaMatcher {
@@ -158,7 +82,6 @@
 		}),
 		BeInPhase(v1.PodRunning),
 	)
->>>>>>> acfd0dd7
 }
 
 // BeInPhase matches if pod.status.phase is the expected phase.
@@ -191,26 +114,6 @@
 		return nil
 	}
 
-<<<<<<< HEAD
-	ignoreSelector := labels.SelectorFromSet(map[string]string{})
-	start := time.Now()
-	framework.Logf("Waiting up to %v for all pods (need at least %d) in namespace '%s' to be running and ready",
-		timeout, minPods, ns)
-	var ignoreNotReady bool
-	badPods := []v1.Pod{}
-	desiredPods := 0
-	notReady := int32(0)
-	var lastAPIError error
-
-	if wait.PollImmediate(poll, timeout, func() (bool, error) {
-		// We get the new list of pods, replication controllers, and
-		// replica sets in every iteration because more pods come
-		// online during startup and we want to ensure they are also
-		// checked.
-		replicas, replicaOk := int32(0), int32(0)
-		// Clear API error from the last attempt in case the following calls succeed.
-		lastAPIError = nil
-=======
 	// We get the new list of pods, replication controllers, and replica
 	// sets in every iteration because more pods come online during startup
 	// and we want to ensure they are also checked.
@@ -231,7 +134,6 @@
 	err := framework.Gomega().Eventually(ctx, framework.HandleRetry(func(ctx context.Context) (*state, error) {
 		// Reset notReady at the start of a poll attempt.
 		notReady = -1
->>>>>>> acfd0dd7
 
 		rcList, err := c.CoreV1().ReplicationControllers(ns).List(ctx, metav1.ListOptions{})
 		if err != nil {
@@ -272,21 +174,6 @@
 			case res && err == nil:
 				nOk++
 			case pod.Status.Phase == v1.PodSucceeded:
-<<<<<<< HEAD
-				framework.Logf("The status of Pod %s is Succeeded, skipping waiting", pod.ObjectMeta.Name)
-				// it doesn't make sense to wait for this pod
-				continue
-			case pod.Status.Phase != v1.PodFailed:
-				framework.Logf("The status of Pod %s is %s (Ready = false), waiting for it to be either Running (with Ready = true) or Failed", pod.ObjectMeta.Name, pod.Status.Phase)
-				notReady++
-				badPods = append(badPods, pod)
-			default:
-				if metav1.GetControllerOf(&pod) == nil {
-					framework.Logf("Pod %s is Failed, but it's not controlled by a controller", pod.ObjectMeta.Name)
-					badPods = append(badPods, pod)
-				}
-				// ignore failed pods that are controlled by some controller
-=======
 				// it doesn't make sense to wait for this pod
 				succeededPods = append(succeededPods, pod.Name)
 			case pod.Status.Phase == v1.PodFailed:
@@ -297,7 +184,6 @@
 			default:
 				notReady++
 				otherPods = append(otherPods, pod)
->>>>>>> acfd0dd7
 			}
 		}
 		done := replicaOk == replicas && nOk >= minPods && (len(failedPods)+len(otherPods)) == 0
@@ -305,23 +191,6 @@
 			return nil, nil
 		}
 
-<<<<<<< HEAD
-		framework.Logf("%d / %d pods in namespace '%s' are running and ready (%d seconds elapsed)",
-			nOk, len(podList.Items), ns, int(time.Since(start).Seconds()))
-		framework.Logf("expected %d pod replicas in namespace '%s', %d are Running and Ready.", replicas, ns, replicaOk)
-
-		if replicaOk == replicas && nOk >= minPods && len(badPods) == 0 {
-			return true, nil
-		}
-		ignoreNotReady = (notReady <= allowedNotReadyPods)
-		LogPodStates(badPods)
-		return false, nil
-	}) != nil {
-		if !ignoreNotReady {
-			return errorBadPodsStates(badPods, desiredPods, ns, "RUNNING and READY", timeout, lastAPIError)
-		}
-		framework.Logf("Number of not-ready pods (%d) is below the allowed threshold (%d).", notReady, allowedNotReadyPods)
-=======
 		// Delayed formatting of a failure message.
 		return func() string {
 			var buffer strings.Builder
@@ -345,59 +214,11 @@
 	if err != nil && notReady >= 0 && notReady <= allowedNotReadyPods {
 		framework.Logf("Number of not-ready pods (%d) is below the allowed threshold (%d).", notReady, allowedNotReadyPods)
 		return nil
->>>>>>> acfd0dd7
 	}
 	return err
 }
 
 // WaitForPodCondition waits a pods to be matched to the given condition.
-<<<<<<< HEAD
-// If the condition callback returns an error that matches FinalErr (checked with IsFinal),
-// then polling aborts early.
-func WaitForPodCondition(c clientset.Interface, ns, podName, conditionDesc string, timeout time.Duration, condition podCondition) error {
-	framework.Logf("Waiting up to %v for pod %q in namespace %q to be %q", timeout, podName, ns, conditionDesc)
-	var (
-		lastPodError error
-		lastPod      *v1.Pod
-		start        = time.Now()
-	)
-	err := wait.PollImmediate(poll, timeout, func() (bool, error) {
-		pod, err := c.CoreV1().Pods(ns).Get(context.TODO(), podName, metav1.GetOptions{})
-		lastPodError = err
-		if err != nil {
-			return handleWaitingAPIError(err, true, "getting pod %s", podIdentifier(ns, podName))
-		}
-		lastPod = pod // Don't overwrite if an error occurs after successfully retrieving.
-
-		// log now so that current pod info is reported before calling `condition()`
-		framework.Logf("Pod %q: Phase=%q, Reason=%q, readiness=%t. Elapsed: %v",
-			podName, pod.Status.Phase, pod.Status.Reason, podutils.IsPodReady(pod), time.Since(start))
-		if done, err := condition(pod); done {
-			if err == nil {
-				framework.Logf("Pod %q satisfied condition %q", podName, conditionDesc)
-			}
-			return true, err
-		} else if err != nil {
-			framework.Logf("Error evaluating pod condition %s: %v", conditionDesc, err)
-			if IsFinal(err) {
-				return false, err
-			}
-		}
-		return false, nil
-	})
-	if err == nil {
-		return nil
-	}
-	if IsTimeout(err) {
-		if lastPod != nil {
-			return TimeoutError(fmt.Sprintf("timed out while waiting for pod %s to be %s", podIdentifier(ns, podName), conditionDesc),
-				lastPod,
-			)
-		} else if lastPodError != nil {
-			// If the last API call was an error, propagate that instead of the timeout error.
-			err = lastPodError
-		}
-=======
 // The condition callback may use gomega.StopTrying to abort early.
 func WaitForPodCondition(ctx context.Context, c clientset.Interface, ns, podName, conditionDesc string, timeout time.Duration, condition podCondition) error {
 	return framework.Gomega().
@@ -439,27 +260,10 @@
 	min := r.MinMatching
 	if min < r.MinFound {
 		min = r.MinFound
->>>>>>> acfd0dd7
 	}
 	return min
 }
 
-<<<<<<< HEAD
-// WaitForAllPodsCondition waits for the listed pods to match the given condition.
-// To succeed, at least minPods must be listed, and all listed pods must match the condition.
-func WaitForAllPodsCondition(c clientset.Interface, ns string, opts metav1.ListOptions, minPods int, conditionDesc string, timeout time.Duration, condition podCondition) (*v1.PodList, error) {
-	framework.Logf("Waiting up to %v for at least %d pods in namespace %s to be %s", timeout, minPods, ns, conditionDesc)
-	var pods *v1.PodList
-	matched := 0
-	err := wait.PollImmediate(poll, timeout, func() (done bool, err error) {
-		pods, err = c.CoreV1().Pods(ns).List(context.TODO(), opts)
-		if err != nil {
-			return handleWaitingAPIError(err, true, "listing pods")
-		}
-		if len(pods.Items) < minPods {
-			framework.Logf("found %d pods, waiting for at least %d", len(pods.Items), minPods)
-			return false, nil
-=======
 // WaitForPods waits for pods in the given namespace to match the given
 // condition. How many pods must exist and how many must match the condition
 // is determined by the range parameter. The condition callback may use
@@ -475,7 +279,6 @@
 			return func() string {
 				return fmt.Sprintf("expected at least %d pods, only got %d", minPods, len(pods.Items))
 			}, nil
->>>>>>> acfd0dd7
 		}
 
 		var nonMatchingPods, matchingPods []v1.Pod
@@ -486,16 +289,6 @@
 				nonMatchingPods = append(nonMatchingPods, pod)
 			}
 		}
-<<<<<<< HEAD
-		matched = len(pods.Items) - len(nonMatchingPods)
-		if len(nonMatchingPods) <= 0 {
-			return true, nil // All pods match.
-		}
-		framework.Logf("%d pods are not %s: %v", len(nonMatchingPods), conditionDesc, nonMatchingPods)
-		return false, nil
-	})
-	return pods, maybeTimeoutError(err, "waiting for at least %d pods to be %s (matched %d)", minPods, conditionDesc, matched)
-=======
 		matching := len(pods.Items) - len(nonMatchingPods)
 		if matching < r.MinMatching && r.MinMatching > 0 {
 			return func() string {
@@ -573,79 +366,6 @@
 			return reflect.DeepEqual(pod.Spec.SchedulingGates, schedulingGates)
 		})
 	return err
->>>>>>> acfd0dd7
-}
-
-// WaitForPodsRunning waits for a given `timeout` to evaluate if a certain amount of pods in given `ns` are running.
-func WaitForPodsRunning(c clientset.Interface, ns string, num int, timeout time.Duration) error {
-	matched := 0
-	err := wait.PollImmediate(poll, timeout, func() (done bool, err error) {
-		pods, err := c.CoreV1().Pods(ns).List(context.TODO(), metav1.ListOptions{})
-		if err != nil {
-			return handleWaitingAPIError(err, true, "listing pods")
-		}
-		matched = 0
-		for _, pod := range pods.Items {
-			if ready, _ := testutils.PodRunningReady(&pod); ready {
-				matched++
-			}
-		}
-		if matched == num {
-			return true, nil
-		}
-		framework.Logf("expect %d pods are running, but got %v", num, matched)
-		return false, nil
-	})
-	return maybeTimeoutError(err, "waiting for pods to be running (want %v, matched %d)", num, matched)
-}
-
-// WaitForPodsSchedulingGated waits for a given `timeout` to evaluate if a certain amount of pods in given `ns` stay in scheduling gated state.
-func WaitForPodsSchedulingGated(c clientset.Interface, ns string, num int, timeout time.Duration) error {
-	matched := 0
-	err := wait.PollImmediate(poll, timeout, func() (done bool, err error) {
-		pods, err := c.CoreV1().Pods(ns).List(context.TODO(), metav1.ListOptions{})
-		if err != nil {
-			return handleWaitingAPIError(err, true, "listing pods")
-		}
-		matched = 0
-		for _, pod := range pods.Items {
-			for _, condition := range pod.Status.Conditions {
-				if condition.Type == v1.PodScheduled && condition.Reason == v1.PodReasonSchedulingGated {
-					matched++
-				}
-			}
-		}
-		if matched == num {
-			return true, nil
-		}
-		framework.Logf("expect %d pods in scheduling gated state, but got %v", num, matched)
-		return false, nil
-	})
-	return maybeTimeoutError(err, "waiting for pods to be scheduling gated (want %d, matched %d)", num, matched)
-}
-
-// WaitForPodsWithSchedulingGates waits for a given `timeout` to evaluate if a certain amount of pods in given `ns`
-// match the given `schedulingGates`stay in scheduling gated state.
-func WaitForPodsWithSchedulingGates(c clientset.Interface, ns string, num int, timeout time.Duration, schedulingGates []v1.PodSchedulingGate) error {
-	matched := 0
-	err := wait.PollImmediate(poll, timeout, func() (done bool, err error) {
-		pods, err := c.CoreV1().Pods(ns).List(context.TODO(), metav1.ListOptions{})
-		if err != nil {
-			return handleWaitingAPIError(err, true, "listing pods")
-		}
-		matched = 0
-		for _, pod := range pods.Items {
-			if reflect.DeepEqual(pod.Spec.SchedulingGates, schedulingGates) {
-				matched++
-			}
-		}
-		if matched == num {
-			return true, nil
-		}
-		framework.Logf("expect %d pods carry the expected scheduling gates, but got %v", num, matched)
-		return false, nil
-	})
-	return maybeTimeoutError(err, "waiting for pods to carry the expected scheduling gates (want %d, matched %d)", num, matched)
 }
 
 // WaitForPodTerminatedInNamespace returns an error if it takes too long for the pod to terminate,
@@ -668,13 +388,8 @@
 }
 
 // WaitForPodTerminatingInNamespaceTimeout returns if the pod is terminating, or an error if it is not after the timeout.
-<<<<<<< HEAD
-func WaitForPodTerminatingInNamespaceTimeout(c clientset.Interface, podName, namespace string, timeout time.Duration) error {
-	return WaitForPodCondition(c, namespace, podName, "is terminating", timeout, func(pod *v1.Pod) (bool, error) {
-=======
 func WaitForPodTerminatingInNamespaceTimeout(ctx context.Context, c clientset.Interface, podName, namespace string, timeout time.Duration) error {
 	return WaitForPodCondition(ctx, c, namespace, podName, "is terminating", timeout, func(pod *v1.Pod) (bool, error) {
->>>>>>> acfd0dd7
 		if pod.DeletionTimestamp != nil {
 			return true, nil
 		}
@@ -736,27 +451,12 @@
 }
 
 // WaitTimeoutForPodRunningInNamespace waits the given timeout duration for the specified pod to become running.
-<<<<<<< HEAD
-func WaitTimeoutForPodRunningInNamespace(c clientset.Interface, podName, namespace string, timeout time.Duration) error {
-	return WaitForPodCondition(c, namespace, podName, "running", timeout, func(pod *v1.Pod) (bool, error) {
-		switch pod.Status.Phase {
-		case v1.PodRunning:
-			return true, nil
-		case v1.PodFailed:
-			return false, errPodFailed
-		case v1.PodSucceeded:
-			return false, errPodCompleted
-		}
-		return false, nil
-	})
-=======
 // It does not need to exist yet when this function gets called and the pod is not expected to be recreated
 // when it succeeds or fails.
 func WaitTimeoutForPodRunningInNamespace(ctx context.Context, c clientset.Interface, podName, namespace string, timeout time.Duration) error {
 	return framework.Gomega().Eventually(ctx, framework.RetryNotFound(framework.GetObject(c.CoreV1().Pods(namespace).Get, podName, metav1.GetOptions{}))).
 		WithTimeout(timeout).
 		Should(BeRunningNoRetries())
->>>>>>> acfd0dd7
 }
 
 // WaitForPodRunningInNamespace waits default amount of time (podStartTimeout) for the specified pod to become running.
@@ -790,25 +490,11 @@
 func WaitTimeoutForPodReadyInNamespace(ctx context.Context, c clientset.Interface, podName, namespace string, timeout time.Duration) error {
 	return WaitForPodCondition(ctx, c, namespace, podName, "running and ready", timeout, func(pod *v1.Pod) (bool, error) {
 		switch pod.Status.Phase {
-<<<<<<< HEAD
-		case v1.PodFailed:
-			framework.Logf("The phase of Pod %s is %s which is unexpected, pod status: %#v", pod.Name, pod.Status.Phase, pod.Status)
-			return false, errPodFailed
-		case v1.PodSucceeded:
-			framework.Logf("The phase of Pod %s is %s which is unexpected, pod status: %#v", pod.Name, pod.Status.Phase, pod.Status)
-			return false, errPodCompleted
-		case v1.PodRunning:
-			framework.Logf("The phase of Pod %s is %s (Ready = %v)", pod.Name, pod.Status.Phase, podutils.IsPodReady(pod))
-			return podutils.IsPodReady(pod), nil
-		}
-		framework.Logf("The phase of Pod %s is %s, waiting for it to be Running (with Ready = true)", pod.Name, pod.Status.Phase)
-=======
 		case v1.PodFailed, v1.PodSucceeded:
 			return false, gomega.StopTrying(fmt.Sprintf("The phase of Pod %s is %s which is unexpected.", pod.Name, pod.Status.Phase))
 		case v1.PodRunning:
 			return podutils.IsPodReady(pod), nil
 		}
->>>>>>> acfd0dd7
 		return false, nil
 	})
 }
@@ -855,25 +541,6 @@
 	return nil
 }
 
-<<<<<<< HEAD
-// WaitForPodToDisappear waits the given timeout duration for the specified pod to disappear.
-func WaitForPodToDisappear(c clientset.Interface, ns, podName string, label labels.Selector, interval, timeout time.Duration) error {
-	var lastPod *v1.Pod
-	err := wait.PollImmediate(interval, timeout, func() (bool, error) {
-		framework.Logf("Waiting for pod %s to disappear", podName)
-		options := metav1.ListOptions{LabelSelector: label.String()}
-		pods, err := c.CoreV1().Pods(ns).List(context.TODO(), options)
-		if err != nil {
-			return handleWaitingAPIError(err, true, "listing pods")
-		}
-		found := false
-		for i, pod := range pods.Items {
-			if pod.Name == podName {
-				framework.Logf("Pod %s still exists", podName)
-				found = true
-				lastPod = &(pods.Items[i])
-				break
-=======
 // WaitForPodsResponding waits for the pods to response.
 func WaitForPodsResponding(ctx context.Context, c clientset.Interface, ns string, controllerName string, wantName bool, timeout time.Duration, pods *v1.PodList) error {
 	if timeout == 0 {
@@ -899,7 +566,6 @@
 			// Check that the replica list remains unchanged, otherwise we have problems.
 			if !isElementOf(pod.UID, currentPods) {
 				return nil, gomega.StopTrying(fmt.Sprintf("Pod with UID %s is no longer a member of the replica set. Must have been restarted for some reason.\nCurrent replica set:\n%s", pod.UID, format.Object(currentPods, 1)))
->>>>>>> acfd0dd7
 			}
 
 			ctxUntil, cancel := context.WithTimeout(ctx, singleCallTimeout)
@@ -923,11 +589,6 @@
 			}
 			responses = append(responses, response{podName: pod.Name, response: string(body)})
 		}
-<<<<<<< HEAD
-		if !found {
-			framework.Logf("Pod %s no longer exists", podName)
-			return true, nil
-=======
 		return responses, nil
 	}
 
@@ -945,7 +606,6 @@
 					unexpected = append(unexpected, response)
 				}
 			}
->>>>>>> acfd0dd7
 		}
 		if len(unexpected) > 0 {
 			return func() string {
@@ -1008,11 +668,7 @@
 // Return the list of matching pods.
 func WaitForPodsWithLabelRunningReady(ctx context.Context, c clientset.Interface, ns string, label labels.Selector, num int, timeout time.Duration) (pods *v1.PodList, err error) {
 	opts := metav1.ListOptions{LabelSelector: label.String()}
-<<<<<<< HEAD
-	return WaitForAllPodsCondition(c, ns, opts, 1, "running and ready", timeout, testutils.PodRunningReady)
-=======
 	return WaitForPods(ctx, c, ns, opts, Range{MinFound: num, AllMatching: true}, timeout, "be running and ready", RunningReady)
->>>>>>> acfd0dd7
 }
 
 // WaitForNRestartablePods tries to list restarting pods using ps until it finds expect of them,
@@ -1027,15 +683,9 @@
 	match := func(allPods []*v1.Pod) (func() string, error) {
 		pods = FilterNonRestartablePods(allPods)
 		if len(pods) != expect {
-<<<<<<< HEAD
-			errLast = fmt.Errorf("expected to find %d pods but found only %d", expect, len(pods))
-			framework.Logf("Error getting pods: %v", errLast)
-			return false, nil
-=======
 			return func() string {
 				return fmt.Sprintf("expected to find non-restartable %d pods, but found %d:\n%s", expect, len(pods), format.Object(pods, 1))
 			}, nil
->>>>>>> acfd0dd7
 		}
 		return nil, nil
 	}
@@ -1128,42 +778,4 @@
 		}
 		return false, nil
 	})
-<<<<<<< HEAD
-}
-
-// handleWaitingAPIErrror handles an error from an API request in the context of a Wait function.
-// If the error is retryable, sleep the recommended delay and ignore the error.
-// If the error is terminal, return it.
-func handleWaitingAPIError(err error, retryNotFound bool, taskFormat string, taskArgs ...interface{}) (bool, error) {
-	taskDescription := fmt.Sprintf(taskFormat, taskArgs...)
-	if retryNotFound && apierrors.IsNotFound(err) {
-		framework.Logf("Ignoring NotFound error while " + taskDescription)
-		return false, nil
-	}
-	if retry, delay := shouldRetry(err); retry {
-		framework.Logf("Retryable error while %s, retrying after %v: %v", taskDescription, delay, err)
-		if delay > 0 {
-			time.Sleep(delay)
-		}
-		return false, nil
-	}
-	framework.Logf("Encountered non-retryable error while %s: %v", taskDescription, err)
-	return false, err
-}
-
-// Decide whether to retry an API request. Optionally include a delay to retry after.
-func shouldRetry(err error) (retry bool, retryAfter time.Duration) {
-	// if the error sends the Retry-After header, we respect it as an explicit confirmation we should retry.
-	if delay, shouldRetry := apierrors.SuggestsClientDelay(err); shouldRetry {
-		return shouldRetry, time.Duration(delay) * time.Second
-	}
-
-	// these errors indicate a transient error that should be retried.
-	if apierrors.IsTimeout(err) || apierrors.IsTooManyRequests(err) {
-		return true, 0
-	}
-
-	return false, 0
-=======
->>>>>>> acfd0dd7
 }