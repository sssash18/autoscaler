/*
Copyright 2014 The Kubernetes Authors.

Licensed under the Apache License, Version 2.0 (the "License");
you may not use this file except in compliance with the License.
You may obtain a copy of the License at

    http://www.apache.org/licenses/LICENSE-2.0

Unless required by applicable law or agreed to in writing, software
distributed under the License is distributed on an "AS IS" BASIS,
WITHOUT WARRANTIES OR CONDITIONS OF ANY KIND, either express or implied.
See the License for the specific language governing permissions and
limitations under the License.
*/

package skipper

import (
	"context"
	"fmt"

	"github.com/onsi/ginkgo/v2"

	apierrors "k8s.io/apimachinery/pkg/api/errors"
	metav1 "k8s.io/apimachinery/pkg/apis/meta/v1"
	"k8s.io/apimachinery/pkg/labels"
	"k8s.io/apimachinery/pkg/runtime/schema"
	utilversion "k8s.io/apimachinery/pkg/util/version"
	"k8s.io/client-go/discovery"
	"k8s.io/client-go/dynamic"
	clientset "k8s.io/client-go/kubernetes"
	"k8s.io/component-base/featuregate"
	"k8s.io/kubernetes/test/e2e/framework"
	e2enode "k8s.io/kubernetes/test/e2e/framework/node"
	e2essh "k8s.io/kubernetes/test/e2e/framework/ssh"
)

func skipInternalf(caller int, format string, args ...interface{}) {
	msg := fmt.Sprintf(format, args...)
<<<<<<< HEAD
	// Long term this should get replaced with https://github.com/onsi/ginkgo/issues/1069.
	framework.Logf(msg)
=======
>>>>>>> acfd0dd7
	ginkgo.Skip(msg, caller+1)
	panic("unreachable")
}

// Skipf skips with information about why the test is being skipped.
// The direct caller is recorded in the callstack.
func Skipf(format string, args ...interface{}) {
	skipInternalf(1, format, args...)
	panic("unreachable")
}

// SkipUnlessAtLeast skips if the value is less than the minValue.
func SkipUnlessAtLeast(value int, minValue int, message string) {
	if value < minValue {
		skipInternalf(1, message)
	}
}

var featureGate featuregate.FeatureGate

// InitFeatureGates must be called in test suites that have a --feature-gates parameter.
// If not called, SkipUnlessFeatureGateEnabled and SkipIfFeatureGateEnabled will
// record a test failure.
func InitFeatureGates(defaults featuregate.FeatureGate, overrides map[string]bool) error {
	clone := defaults.DeepCopy()
	if err := clone.SetFromMap(overrides); err != nil {
		return err
	}
	featureGate = clone
	return nil
}

// SkipUnlessFeatureGateEnabled skips if the feature is disabled.
//
// Beware that this only works in test suites that have a --feature-gate
// parameter and call InitFeatureGates. In test/e2e, the `Feature: XYZ` tag
// has to be used instead and invocations have to make sure that they
// only run tests that work with the given test cluster.
func SkipUnlessFeatureGateEnabled(gate featuregate.Feature) {
	if featureGate == nil {
		framework.Failf("Feature gate checking is not enabled, don't use SkipUnlessFeatureGateEnabled(%v). Instead use the Feature tag.", gate)
	}
	if !featureGate.Enabled(gate) {
		skipInternalf(1, "Only supported when %v feature is enabled", gate)
	}
}

// SkipIfFeatureGateEnabled skips if the feature is enabled.
//
// Beware that this only works in test suites that have a --feature-gate
// parameter and call InitFeatureGates. In test/e2e, the `Feature: XYZ` tag
// has to be used instead and invocations have to make sure that they
// only run tests that work with the given test cluster.
func SkipIfFeatureGateEnabled(gate featuregate.Feature) {
	if featureGate == nil {
		framework.Failf("Feature gate checking is not enabled, don't use SkipFeatureGateEnabled(%v). Instead use the Feature tag.", gate)
	}
	if featureGate.Enabled(gate) {
		skipInternalf(1, "Only supported when %v feature is disabled", gate)
	}
}

// SkipIfMissingResource skips if the gvr resource is missing.
func SkipIfMissingResource(ctx context.Context, dynamicClient dynamic.Interface, gvr schema.GroupVersionResource, namespace string) {
	resourceClient := dynamicClient.Resource(gvr).Namespace(namespace)
	_, err := resourceClient.List(ctx, metav1.ListOptions{})
	if err != nil {
		// not all resources support list, so we ignore those
		if apierrors.IsMethodNotSupported(err) || apierrors.IsNotFound(err) || apierrors.IsForbidden(err) {
			skipInternalf(1, "Could not find %s resource, skipping test: %#v", gvr, err)
		}
		framework.Failf("Unexpected error getting %v: %v", gvr, err)
	}
}

// SkipUnlessNodeCountIsAtLeast skips if the number of nodes is less than the minNodeCount.
func SkipUnlessNodeCountIsAtLeast(minNodeCount int) {
	if framework.TestContext.CloudConfig.NumNodes < minNodeCount {
		skipInternalf(1, "Requires at least %d nodes (not %d)", minNodeCount, framework.TestContext.CloudConfig.NumNodes)
	}
}

// SkipUnlessNodeCountIsAtMost skips if the number of nodes is greater than the maxNodeCount.
func SkipUnlessNodeCountIsAtMost(maxNodeCount int) {
	if framework.TestContext.CloudConfig.NumNodes > maxNodeCount {
		skipInternalf(1, "Requires at most %d nodes (not %d)", maxNodeCount, framework.TestContext.CloudConfig.NumNodes)
	}
}

// SkipIfProviderIs skips if the provider is included in the unsupportedProviders.
func SkipIfProviderIs(unsupportedProviders ...string) {
	if framework.ProviderIs(unsupportedProviders...) {
		skipInternalf(1, "Not supported for providers %v (found %s)", unsupportedProviders, framework.TestContext.Provider)
	}
}

// SkipUnlessProviderIs skips if the provider is not included in the supportedProviders.
func SkipUnlessProviderIs(supportedProviders ...string) {
	if !framework.ProviderIs(supportedProviders...) {
		skipInternalf(1, "Only supported for providers %v (not %s)", supportedProviders, framework.TestContext.Provider)
	}
}

// SkipUnlessMultizone skips if the cluster does not have multizone.
func SkipUnlessMultizone(ctx context.Context, c clientset.Interface) {
	zones, err := e2enode.GetClusterZones(ctx, c)
	if err != nil {
		skipInternalf(1, "Error listing cluster zones")
	}
	if zones.Len() <= 1 {
		skipInternalf(1, "Requires more than one zone")
	}
}

// SkipIfMultizone skips if the cluster has multizone.
func SkipIfMultizone(ctx context.Context, c clientset.Interface) {
	zones, err := e2enode.GetClusterZones(ctx, c)
	if err != nil {
		skipInternalf(1, "Error listing cluster zones")
	}
	if zones.Len() > 1 {
		skipInternalf(1, "Requires at most one zone")
	}
}

// SkipUnlessMasterOSDistroIs skips if the master OS distro is not included in the supportedMasterOsDistros.
func SkipUnlessMasterOSDistroIs(supportedMasterOsDistros ...string) {
	if !framework.MasterOSDistroIs(supportedMasterOsDistros...) {
		skipInternalf(1, "Only supported for master OS distro %v (not %s)", supportedMasterOsDistros, framework.TestContext.MasterOSDistro)
	}
}

// SkipUnlessNodeOSDistroIs skips if the node OS distro is not included in the supportedNodeOsDistros.
func SkipUnlessNodeOSDistroIs(supportedNodeOsDistros ...string) {
	if !framework.NodeOSDistroIs(supportedNodeOsDistros...) {
		skipInternalf(1, "Only supported for node OS distro %v (not %s)", supportedNodeOsDistros, framework.TestContext.NodeOSDistro)
	}
}

// SkipUnlessNodeOSArchIs skips if the node OS distro is not included in the supportedNodeOsArchs.
func SkipUnlessNodeOSArchIs(supportedNodeOsArchs ...string) {
	if !framework.NodeOSArchIs(supportedNodeOsArchs...) {
		skipInternalf(1, "Only supported for node OS arch %v (not %s)", supportedNodeOsArchs, framework.TestContext.NodeOSArch)
	}
}

// SkipIfNodeOSDistroIs skips if the node OS distro is included in the unsupportedNodeOsDistros.
func SkipIfNodeOSDistroIs(unsupportedNodeOsDistros ...string) {
	if framework.NodeOSDistroIs(unsupportedNodeOsDistros...) {
		skipInternalf(1, "Not supported for node OS distro %v (is %s)", unsupportedNodeOsDistros, framework.TestContext.NodeOSDistro)
	}
}

// SkipUnlessServerVersionGTE skips if the server version is less than v.
func SkipUnlessServerVersionGTE(v *utilversion.Version, c discovery.ServerVersionInterface) {
	gte, err := serverVersionGTE(v, c)
	if err != nil {
		framework.Failf("Failed to get server version: %v", err)
	}
	if !gte {
		skipInternalf(1, "Not supported for server versions before %q", v)
	}
}

// SkipUnlessSSHKeyPresent skips if no SSH key is found.
func SkipUnlessSSHKeyPresent() {
	if _, err := e2essh.GetSigner(framework.TestContext.Provider); err != nil {
		skipInternalf(1, "No SSH Key for provider %s: '%v'", framework.TestContext.Provider, err)
	}
}

// serverVersionGTE returns true if v is greater than or equal to the server version.
func serverVersionGTE(v *utilversion.Version, c discovery.ServerVersionInterface) (bool, error) {
	serverVersion, err := c.ServerVersion()
	if err != nil {
		return false, fmt.Errorf("Unable to get server version: %w", err)
	}
	sv, err := utilversion.ParseSemantic(serverVersion.GitVersion)
	if err != nil {
		return false, fmt.Errorf("Unable to parse server version %q: %w", serverVersion.GitVersion, err)
	}
	return sv.AtLeast(v), nil
}

// AppArmorDistros are distros with AppArmor support
var AppArmorDistros = []string{"gci", "ubuntu"}

// SkipIfAppArmorNotSupported skips if the AppArmor is not supported by the node OS distro.
func SkipIfAppArmorNotSupported() {
	SkipUnlessNodeOSDistroIs(AppArmorDistros...)
}

// RunIfSystemSpecNameIs runs if the system spec name is included in the names.
func RunIfSystemSpecNameIs(names ...string) {
	for _, name := range names {
		if name == framework.TestContext.SystemSpecName {
			return
		}
	}
	skipInternalf(1, "Skipped because system spec name %q is not in %v", framework.TestContext.SystemSpecName, names)
}

// SkipUnlessComponentRunsAsPodsAndClientCanDeleteThem run if the component run as pods and client can delete them
func SkipUnlessComponentRunsAsPodsAndClientCanDeleteThem(ctx context.Context, componentName string, c clientset.Interface, ns string, labelSet labels.Set) {
	// verify if component run as pod
	label := labels.SelectorFromSet(labelSet)
	listOpts := metav1.ListOptions{LabelSelector: label.String()}
	pods, err := c.CoreV1().Pods(ns).List(ctx, listOpts)
	framework.Logf("SkipUnlessComponentRunsAsPodsAndClientCanDeleteThem: %v, %v", pods, err)
	if err != nil {
		skipInternalf(1, "Skipped because client failed to get component:%s pod err:%v", componentName, err)
	}

	if len(pods.Items) == 0 {
		skipInternalf(1, "Skipped because component:%s is not running as pod.", componentName)
	}

	// verify if client can delete pod
	pod := pods.Items[0]
	if err := c.CoreV1().Pods(ns).Delete(ctx, pod.Name, metav1.DeleteOptions{DryRun: []string{metav1.DryRunAll}}); err != nil {
		skipInternalf(1, "Skipped because client failed to delete component:%s pod, err:%v", componentName, err)
	}
}

// SkipIfIPv6 skips if the cluster IP family is IPv6 and the provider is included in the unsupportedProviders.
func SkipIfIPv6(unsupportedProviders ...string) {
	if framework.TestContext.ClusterIsIPv6() && framework.ProviderIs(unsupportedProviders...) {
		skipInternalf(1, "Not supported for IPv6 clusters and providers %v (found %s)", unsupportedProviders, framework.TestContext.Provider)
	}
}<|MERGE_RESOLUTION|>--- conflicted
+++ resolved
@@ -38,11 +38,6 @@
 
 func skipInternalf(caller int, format string, args ...interface{}) {
 	msg := fmt.Sprintf(format, args...)
-<<<<<<< HEAD
-	// Long term this should get replaced with https://github.com/onsi/ginkgo/issues/1069.
-	framework.Logf(msg)
-=======
->>>>>>> acfd0dd7
 	ginkgo.Skip(msg, caller+1)
 	panic("unreachable")
 }
