--- conflicted
+++ resolved
@@ -903,25 +903,24 @@
 	cmd := ""
 	switch protocol {
 	case v1.ProtocolTCP:
-		cmd = fmt.Sprintf("nc -v -z -w 2 %s %v", endpoint, port)
+		cmd = fmt.Sprintf("echo hostName | nc -v -t -w 2 %s %v", endpoint, port)
 	case v1.ProtocolUDP:
-		cmd = fmt.Sprintf("nc -v -z -u -w 2 %s %v", endpoint, port)
+		cmd = fmt.Sprintf("echo hostName | nc -v -u -w 2 %s %v", endpoint, port)
 	default:
 		return fmt.Errorf("service reachability check is not supported for %v", protocol)
 	}
 
-<<<<<<< HEAD
-	err := wait.PollImmediate(1*time.Second, ServiceReachabilityShortPollTimeout, func() (bool, error) {
-		_, err := e2epodoutput.RunHostCmd(execPod.Namespace, execPod.Name, cmd)
-=======
 	err := wait.PollImmediateWithContext(ctx, 1*time.Second, ServiceReachabilityShortPollTimeout, func(ctx context.Context) (bool, error) {
 		stdout, err := e2epodoutput.RunHostCmd(execPod.Namespace, execPod.Name, cmd)
->>>>>>> acfd0dd7
 		if err != nil {
 			framework.Logf("Service reachability failing with error: %v\nRetrying...", err)
 			return false, nil
 		}
-		return true, nil
+		trimmed := strings.TrimSpace(stdout)
+		if trimmed != "" {
+			return true, nil
+		}
+		return false, nil
 	})
 	if err != nil {
 		return fmt.Errorf("service is not reachable within %v timeout on endpoint %s over %s protocol", ServiceReachabilityShortPollTimeout, ep, protocol)
@@ -1007,11 +1006,7 @@
 	svcName := fmt.Sprintf("%s.%s.svc.%s", svc.Name, svc.Namespace, framework.TestContext.ClusterDNSDomain)
 	// Service must resolve to IP
 	cmd := fmt.Sprintf("nslookup %s", svcName)
-<<<<<<< HEAD
-	return wait.PollImmediate(framework.Poll, ServiceReachabilityShortPollTimeout, func() (done bool, err error) {
-=======
 	return wait.PollImmediateWithContext(ctx, framework.Poll, ServiceReachabilityShortPollTimeout, func(ctx context.Context) (done bool, err error) {
->>>>>>> acfd0dd7
 		_, stderr, err := e2epodoutput.RunHostCmdWithFullOutput(pod.Namespace, pod.Name, cmd)
 		// NOTE(claudiub): nslookup may return 0 on Windows, even though the DNS name was not found. In this case,
 		// we can check stderr for the error.
@@ -1038,15 +1033,9 @@
 	case v1.ServiceTypeNodePort:
 		return j.checkNodePortServiceReachability(ctx, svc, pod)
 	case v1.ServiceTypeExternalName:
-<<<<<<< HEAD
-		return j.checkExternalServiceReachability(svc, pod)
-	case v1.ServiceTypeLoadBalancer:
-		return j.checkClusterIPServiceReachability(svc, pod)
-=======
 		return j.checkExternalServiceReachability(ctx, svc, pod)
 	case v1.ServiceTypeLoadBalancer:
 		return j.checkClusterIPServiceReachability(ctx, svc, pod)
->>>>>>> acfd0dd7
 	default:
 		return fmt.Errorf("unsupported service type \"%s\" to verify service reachability for \"%s\" service. This may due to diverse implementation of the service type", svcType, svc.Name)
 	}
@@ -1096,11 +1085,7 @@
 	}
 	result, err := j.Client.CoreV1().Services(j.Namespace).Create(context.TODO(), svc, metav1.CreateOptions{})
 	if err != nil {
-<<<<<<< HEAD
-		return nil, fmt.Errorf("failed to create LoadBalancer Service %q: %v", svc.Name, err)
-=======
 		return nil, fmt.Errorf("failed to create LoadBalancer Service %q: %w", svc.Name, err)
->>>>>>> acfd0dd7
 	}
 
 	return j.sanityCheckService(result, v1.ServiceTypeLoadBalancer)
