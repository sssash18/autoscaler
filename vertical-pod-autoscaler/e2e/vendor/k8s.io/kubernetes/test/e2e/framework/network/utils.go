/*
Copyright 2014 The Kubernetes Authors.

Licensed under the Apache License, Version 2.0 (the "License");
you may not use this file except in compliance with the License.
You may obtain a copy of the License at

    http://www.apache.org/licenses/LICENSE-2.0

Unless required by applicable law or agreed to in writing, software
distributed under the License is distributed on an "AS IS" BASIS,
WITHOUT WARRANTIES OR CONDITIONS OF ANY KIND, either express or implied.
See the License for the specific language governing permissions and
limitations under the License.
*/

package network

import (
	"context"
	"crypto/tls"
	"encoding/json"
	"fmt"
	"io"
	"net"
	"net/http"
	"strconv"
	"strings"
	"time"

	"github.com/onsi/ginkgo/v2"
	v1 "k8s.io/api/core/v1"
	apierrors "k8s.io/apimachinery/pkg/api/errors"
	metav1 "k8s.io/apimachinery/pkg/apis/meta/v1"
	"k8s.io/apimachinery/pkg/util/intstr"
	utilnet "k8s.io/apimachinery/pkg/util/net"
	"k8s.io/apimachinery/pkg/util/sets"
	"k8s.io/apimachinery/pkg/util/uuid"
	"k8s.io/apimachinery/pkg/util/wait"
	clientset "k8s.io/client-go/kubernetes"
	coreclientset "k8s.io/client-go/kubernetes/typed/core/v1"
	"k8s.io/kubernetes/test/e2e/framework"
	e2ekubectl "k8s.io/kubernetes/test/e2e/framework/kubectl"
	e2enode "k8s.io/kubernetes/test/e2e/framework/node"
	e2epod "k8s.io/kubernetes/test/e2e/framework/pod"
	e2epodoutput "k8s.io/kubernetes/test/e2e/framework/pod/output"
	e2eskipper "k8s.io/kubernetes/test/e2e/framework/skipper"
	e2essh "k8s.io/kubernetes/test/e2e/framework/ssh"
	imageutils "k8s.io/kubernetes/test/utils/image"
	netutils "k8s.io/utils/net"
)

const (
	// EndpointHTTPPort is an endpoint HTTP port for testing.
	EndpointHTTPPort = 8083
	// EndpointUDPPort is an endpoint UDP port for testing.
	EndpointUDPPort = 8081
	// EndpointSCTPPort is an endpoint SCTP port for testing.
	EndpointSCTPPort = 8082
	// testContainerHTTPPort is the test container http port.
	testContainerHTTPPort = 9080
	// ClusterHTTPPort is a cluster HTTP port for testing.
	ClusterHTTPPort = 80
	// ClusterUDPPort is a cluster UDP port for testing.
	ClusterUDPPort = 90
	// ClusterSCTPPort is a cluster SCTP port for testing.
	ClusterSCTPPort            = 95
	testPodName                = "test-container-pod"
	hostTestPodName            = "host-test-container-pod"
	nodePortServiceName        = "node-port-service"
	sessionAffinityServiceName = "session-affinity-service"
	// wait time between poll attempts of a Service vip and/or nodePort.
	// coupled with testTries to produce a net timeout value.
	hitEndpointRetryDelay = 2 * time.Second
	// Number of retries to hit a given set of endpoints. Needs to be high
	// because we verify iptables statistical rr loadbalancing.
	testTries = 30
	// Maximum number of pods in a test, to make test work in large clusters.
	maxNetProxyPodsCount = 10
	// SessionAffinityChecks is number of checks to hit a given set of endpoints when enable session affinity.
	SessionAffinityChecks = 10
	// RegexIPv4 is a regex to match IPv4 addresses
	RegexIPv4 = "(?:\\d+)\\.(?:\\d+)\\.(?:\\d+)\\.(?:\\d+)"
	// RegexIPv6 is a regex to match IPv6 addresses
	RegexIPv6                 = "(?:(?:(?:(?:(?:(?:(?:[0-9a-fA-F]{1,4})):){6})(?:(?:(?:(?:(?:[0-9a-fA-F]{1,4})):(?:(?:[0-9a-fA-F]{1,4})))|(?:(?:(?:(?:(?:25[0-5]|(?:[1-9]|1[0-9]|2[0-4])?[0-9]))\\.){3}(?:(?:25[0-5]|(?:[1-9]|1[0-9]|2[0-4])?[0-9])))))))|(?:(?:::(?:(?:(?:[0-9a-fA-F]{1,4})):){5})(?:(?:(?:(?:(?:[0-9a-fA-F]{1,4})):(?:(?:[0-9a-fA-F]{1,4})))|(?:(?:(?:(?:(?:25[0-5]|(?:[1-9]|1[0-9]|2[0-4])?[0-9]))\\.){3}(?:(?:25[0-5]|(?:[1-9]|1[0-9]|2[0-4])?[0-9])))))))|(?:(?:(?:(?:(?:[0-9a-fA-F]{1,4})))?::(?:(?:(?:[0-9a-fA-F]{1,4})):){4})(?:(?:(?:(?:(?:[0-9a-fA-F]{1,4})):(?:(?:[0-9a-fA-F]{1,4})))|(?:(?:(?:(?:(?:25[0-5]|(?:[1-9]|1[0-9]|2[0-4])?[0-9]))\\.){3}(?:(?:25[0-5]|(?:[1-9]|1[0-9]|2[0-4])?[0-9])))))))|(?:(?:(?:(?:(?:(?:[0-9a-fA-F]{1,4})):){0,1}(?:(?:[0-9a-fA-F]{1,4})))?::(?:(?:(?:[0-9a-fA-F]{1,4})):){3})(?:(?:(?:(?:(?:[0-9a-fA-F]{1,4})):(?:(?:[0-9a-fA-F]{1,4})))|(?:(?:(?:(?:(?:25[0-5]|(?:[1-9]|1[0-9]|2[0-4])?[0-9]))\\.){3}(?:(?:25[0-5]|(?:[1-9]|1[0-9]|2[0-4])?[0-9])))))))|(?:(?:(?:(?:(?:(?:[0-9a-fA-F]{1,4})):){0,2}(?:(?:[0-9a-fA-F]{1,4})))?::(?:(?:(?:[0-9a-fA-F]{1,4})):){2})(?:(?:(?:(?:(?:[0-9a-fA-F]{1,4})):(?:(?:[0-9a-fA-F]{1,4})))|(?:(?:(?:(?:(?:25[0-5]|(?:[1-9]|1[0-9]|2[0-4])?[0-9]))\\.){3}(?:(?:25[0-5]|(?:[1-9]|1[0-9]|2[0-4])?[0-9])))))))|(?:(?:(?:(?:(?:(?:[0-9a-fA-F]{1,4})):){0,3}(?:(?:[0-9a-fA-F]{1,4})))?::(?:(?:[0-9a-fA-F]{1,4})):)(?:(?:(?:(?:(?:[0-9a-fA-F]{1,4})):(?:(?:[0-9a-fA-F]{1,4})))|(?:(?:(?:(?:(?:25[0-5]|(?:[1-9]|1[0-9]|2[0-4])?[0-9]))\\.){3}(?:(?:25[0-5]|(?:[1-9]|1[0-9]|2[0-4])?[0-9])))))))|(?:(?:(?:(?:(?:(?:[0-9a-fA-F]{1,4})):){0,4}(?:(?:[0-9a-fA-F]{1,4})))?::)(?:(?:(?:(?:(?:[0-9a-fA-F]{1,4})):(?:(?:[0-9a-fA-F]{1,4})))|(?:(?:(?:(?:(?:25[0-5]|(?:[1-9]|1[0-9]|2[0-4])?[0-9]))\\.){3}(?:(?:25[0-5]|(?:[1-9]|1[0-9]|2[0-4])?[0-9])))))))|(?:(?:(?:(?:(?:(?:[0-9a-fA-F]{1,4})):){0,5}(?:(?:[0-9a-fA-F]{1,4})))?::)(?:(?:[0-9a-fA-F]{1,4})))|(?:(?:(?:(?:(?:(?:[0-9a-fA-F]{1,4})):){0,6}(?:(?:[0-9a-fA-F]{1,4})))?::))))"
	resizeNodeReadyTimeout    = 2 * time.Minute
	resizeNodeNotReadyTimeout = 2 * time.Minute
	// netexec dial commands
	// the destination will echo its hostname.
	echoHostname = "hostname"
)

// NetexecImageName is the image name for agnhost.
var NetexecImageName = imageutils.GetE2EImage(imageutils.Agnhost)

// Option is used to configure the NetworkingTest object
type Option func(*NetworkingTestConfig)

// EnableSCTP listen on SCTP ports on the endpoints
func EnableSCTP(config *NetworkingTestConfig) {
	config.SCTPEnabled = true
}

// EnableDualStack create Dual Stack services
func EnableDualStack(config *NetworkingTestConfig) {
	config.DualStackEnabled = true
}

// UseHostNetwork run the test container with HostNetwork=true.
func UseHostNetwork(config *NetworkingTestConfig) {
	config.HostNetwork = true
}

// EndpointsUseHostNetwork run the endpoints pods with HostNetwork=true.
func EndpointsUseHostNetwork(config *NetworkingTestConfig) {
	config.EndpointsHostNetwork = true
}

// PreferExternalAddresses prefer node External Addresses for the tests
func PreferExternalAddresses(config *NetworkingTestConfig) {
	config.PreferExternalAddresses = true
}

// NewNetworkingTestConfig creates and sets up a new test config helper.
func NewNetworkingTestConfig(ctx context.Context, f *framework.Framework, setters ...Option) *NetworkingTestConfig {
	// default options
	config := &NetworkingTestConfig{
		f:         f,
		Namespace: f.Namespace.Name,
	}
	for _, setter := range setters {
		setter(config)
	}
	ginkgo.By(fmt.Sprintf("Performing setup for networking test in namespace %v", config.Namespace))
	config.setup(ctx, getServiceSelector())
	return config
}

// NewCoreNetworkingTestConfig creates and sets up a new test config helper for Node E2E.
func NewCoreNetworkingTestConfig(ctx context.Context, f *framework.Framework, hostNetwork bool) *NetworkingTestConfig {
	// default options
	config := &NetworkingTestConfig{
		f:           f,
		Namespace:   f.Namespace.Name,
		HostNetwork: hostNetwork,
	}
	ginkgo.By(fmt.Sprintf("Performing setup for networking test in namespace %v", config.Namespace))
	config.setupCore(ctx, getServiceSelector())
	return config
}

func getServiceSelector() map[string]string {
	ginkgo.By("creating a selector")
	selectorName := "selector-" + string(uuid.NewUUID())
	serviceSelector := map[string]string{
		selectorName: "true",
	}
	return serviceSelector
}

// NetworkingTestConfig is a convenience class around some utility methods
// for testing kubeproxy/networking/services/endpoints.
type NetworkingTestConfig struct {
	// TestContainerPod is a test pod running the netexec image. It is capable
	// of executing tcp/udp requests against ip:port.
	TestContainerPod *v1.Pod
	// HostTestContainerPod is a pod running using the hostexec image.
	HostTestContainerPod *v1.Pod
	// if the HostTestContainerPod is running with HostNetwork=true.
	HostNetwork bool
	// if the endpoints Pods are running with HostNetwork=true.
	EndpointsHostNetwork bool
	// if the test pods are listening on sctp port. We need this as sctp tests
	// are marked as disruptive as they may load the sctp module.
	SCTPEnabled bool
	// DualStackEnabled enables dual stack on services
	DualStackEnabled bool
	// EndpointPods are the pods belonging to the Service created by this
	// test config. Each invocation of `setup` creates a service with
	// 1 pod per node running the netexecImage.
	EndpointPods []*v1.Pod
	f            *framework.Framework
	podClient    *e2epod.PodClient
	// NodePortService is a Service with Type=NodePort spanning over all
	// endpointPods.
	NodePortService *v1.Service
	// SessionAffinityService is a Service with SessionAffinity=ClientIP
	// spanning over all endpointPods.
	SessionAffinityService *v1.Service
	// Nodes is a list of nodes in the cluster.
	Nodes []v1.Node
	// MaxTries is the number of retries tolerated for tests run against
	// endpoints and services created by this config.
	MaxTries int
	// The ClusterIP of the Service created by this test config.
	ClusterIP string
	// The SecondaryClusterIP of the Service created by this test config.
	SecondaryClusterIP string
	// NodeIP it's an ExternalIP if the node has one,
	// or an InternalIP if not, for use in nodePort testing.
	NodeIP string
	// SecondaryNodeIP it's an ExternalIP of the secondary IP family if the node has one,
	// or an InternalIP if not, for usein nodePort testing.
	SecondaryNodeIP string
	// The http/udp/sctp nodePorts of the Service.
	NodeHTTPPort int
	NodeUDPPort  int
	NodeSCTPPort int
	// The kubernetes namespace within which all resources for this
	// config are created
	Namespace string
	// Whether to prefer node External Addresses for the tests
	PreferExternalAddresses bool
}

// NetexecDialResponse represents the response returned by the `netexec` subcommand of `agnhost`
type NetexecDialResponse struct {
	Responses []string `json:"responses"`
	Errors    []string `json:"errors"`
}

// DialFromEndpointContainer executes a curl via kubectl exec in an endpoint container.   Returns an error to be handled by the caller.
func (config *NetworkingTestConfig) DialFromEndpointContainer(ctx context.Context, protocol, targetIP string, targetPort, maxTries, minTries int, expectedEps sets.String) error {
	return config.DialFromContainer(ctx, protocol, echoHostname, config.EndpointPods[0].Status.PodIP, targetIP, EndpointHTTPPort, targetPort, maxTries, minTries, expectedEps)
}

// DialFromTestContainer executes a curl via kubectl exec in a test container. Returns an error to be handled by the caller.
func (config *NetworkingTestConfig) DialFromTestContainer(ctx context.Context, protocol, targetIP string, targetPort, maxTries, minTries int, expectedEps sets.String) error {
	return config.DialFromContainer(ctx, protocol, echoHostname, config.TestContainerPod.Status.PodIP, targetIP, testContainerHTTPPort, targetPort, maxTries, minTries, expectedEps)
}

// DialEchoFromTestContainer executes a curl via kubectl exec in a test container. The response is expected to match the echoMessage,  Returns an error to be handled by the caller.
func (config *NetworkingTestConfig) DialEchoFromTestContainer(ctx context.Context, protocol, targetIP string, targetPort, maxTries, minTries int, echoMessage string) error {
	expectedResponse := sets.NewString()
	expectedResponse.Insert(echoMessage)
	var dialCommand string

	// NOTE(claudiub): netexec /dialCommand will send a request to the given targetIP and targetPort as follows:
	// for HTTP: it will send a request to: http://targetIP:targetPort/dialCommand
	// for UDP: it will send targetCommand as a message. The consumer receives the data message and looks for
	// a few starting strings, including echo, and treats it accordingly.
	if protocol == "http" {
		dialCommand = fmt.Sprintf("echo?msg=%s", echoMessage)
	} else {
		dialCommand = fmt.Sprintf("echo%%20%s", echoMessage)
	}
	return config.DialFromContainer(ctx, protocol, dialCommand, config.TestContainerPod.Status.PodIP, targetIP, testContainerHTTPPort, targetPort, maxTries, minTries, expectedResponse)
}

// diagnoseMissingEndpoints prints debug information about the endpoints that
// are NOT in the given list of foundEndpoints. These are the endpoints we
// expected a response from.
func (config *NetworkingTestConfig) diagnoseMissingEndpoints(foundEndpoints sets.String) {
	for _, e := range config.EndpointPods {
		if foundEndpoints.Has(e.Name) {
			continue
		}
		framework.Logf("\nOutput of kubectl describe pod %v/%v:\n", e.Namespace, e.Name)
		desc, _ := e2ekubectl.RunKubectl(
			e.Namespace, "describe", "pod", e.Name, fmt.Sprintf("--namespace=%v", e.Namespace))
		framework.Logf(desc)
	}
}

// EndpointHostnames returns a set of hostnames for existing endpoints.
func (config *NetworkingTestConfig) EndpointHostnames() sets.String {
	expectedEps := sets.NewString()
	for _, p := range config.EndpointPods {
		if config.EndpointsHostNetwork {
			expectedEps.Insert(p.Spec.NodeSelector["kubernetes.io/hostname"])
		} else {
			expectedEps.Insert(p.Name)
		}
	}
	return expectedEps
}

func makeCURLDialCommand(ipPort, dialCmd, protocol, targetIP string, targetPort int) string {
	// The current versions of curl included in CentOS and RHEL distros
	// misinterpret square brackets around IPv6 as globbing, so use the -g
	// argument to disable globbing to handle the IPv6 case.
	return fmt.Sprintf("curl -g -q -s 'http://%s/dial?request=%s&protocol=%s&host=%s&port=%d&tries=1'",
		ipPort,
		dialCmd,
		protocol,
		targetIP,
		targetPort)
}

// DialFromContainer executes a curl via kubectl exec in a test container,
// which might then translate to a tcp or udp request based on the protocol
// argument in the url.
//   - minTries is the minimum number of curl attempts required before declaring
//     success. Set to 0 if you'd like to return as soon as all endpoints respond
//     at least once.
//   - maxTries is the maximum number of curl attempts. If this many attempts pass
//     and we don't see all expected endpoints, the test fails.
//   - targetIP is the source Pod IP that will dial the given dialCommand using the given protocol.
//   - dialCommand is the command that the targetIP will send to the targetIP using the given protocol.
//     the dialCommand should be formatted properly for the protocol (http: URL path+parameters,
//     udp: command%20parameters, where parameters are optional)
//   - expectedResponses is the unordered set of responses to wait for. The responses are based on
//     the dialCommand; for example, for the dialCommand "hostname", the expectedResponses
//     should contain the hostnames reported by each pod in the service through /hostName.
//
// maxTries == minTries will confirm that we see the expected endpoints and no
// more for maxTries. Use this if you want to eg: fail a readiness check on a
// pod and confirm it doesn't show up as an endpoint.
// Returns nil if no error, or error message if failed after trying maxTries.
func (config *NetworkingTestConfig) DialFromContainer(ctx context.Context, protocol, dialCommand, containerIP, targetIP string, containerHTTPPort, targetPort, maxTries, minTries int, expectedResponses sets.String) error {
	ipPort := net.JoinHostPort(containerIP, strconv.Itoa(containerHTTPPort))
	cmd := makeCURLDialCommand(ipPort, dialCommand, protocol, targetIP, targetPort)

	responses := sets.NewString()

	for i := 0; i < maxTries; i++ {
		resp, err := config.GetResponseFromContainer(ctx, protocol, dialCommand, containerIP, targetIP, containerHTTPPort, targetPort)
		if err != nil {
			// A failure to kubectl exec counts as a try, not a hard fail.
			// Also note that we will keep failing for maxTries in tests where
			// we confirm unreachability.
			framework.Logf("GetResponseFromContainer: %s", err)
			continue
		}
		for _, response := range resp.Responses {
			trimmed := strings.TrimSpace(response)
			if trimmed != "" {
				responses.Insert(trimmed)
			}
		}
		framework.Logf("Waiting for responses: %v", expectedResponses.Difference(responses))

		// Check against i+1 so we exit if minTries == maxTries.
		if (responses.Equal(expectedResponses) || responses.Len() == 0 && expectedResponses.Len() == 0) && i+1 >= minTries {
			framework.Logf("reached %v after %v/%v tries", targetIP, i, maxTries)
			return nil
		}
		// TODO: get rid of this delay #36281
		time.Sleep(hitEndpointRetryDelay)
	}
	if dialCommand == echoHostname {
		config.diagnoseMissingEndpoints(responses)
	}
	returnMsg := fmt.Errorf("did not find expected responses... \nTries %d\nCommand %v\nretrieved %v\nexpected %v", maxTries, cmd, responses, expectedResponses)
	framework.Logf("encountered error during dial (%v)", returnMsg)
	return returnMsg

}

// GetEndpointsFromTestContainer executes a curl via kubectl exec in a test container.
func (config *NetworkingTestConfig) GetEndpointsFromTestContainer(ctx context.Context, protocol, targetIP string, targetPort, tries int) (sets.String, error) {
	return config.GetEndpointsFromContainer(ctx, protocol, config.TestContainerPod.Status.PodIP, targetIP, testContainerHTTPPort, targetPort, tries)
}

// GetEndpointsFromContainer executes a curl via kubectl exec in a test container,
// which might then translate to a tcp or udp request based on the protocol argument
// in the url. It returns all different endpoints from multiple retries.
//   - tries is the number of curl attempts. If this many attempts pass and
//     we don't see any endpoints, the test fails.
func (config *NetworkingTestConfig) GetEndpointsFromContainer(ctx context.Context, protocol, containerIP, targetIP string, containerHTTPPort, targetPort, tries int) (sets.String, error) {
	ipPort := net.JoinHostPort(containerIP, strconv.Itoa(containerHTTPPort))
	cmd := makeCURLDialCommand(ipPort, "hostName", protocol, targetIP, targetPort)

	eps := sets.NewString()

	for i := 0; i < tries; i++ {
<<<<<<< HEAD
		stdout, stderr, err := e2epod.ExecShellInPodWithFullOutput(config.f, config.TestContainerPod.Name, cmd)
=======
		stdout, stderr, err := e2epod.ExecShellInPodWithFullOutput(ctx, config.f, config.TestContainerPod.Name, cmd)
>>>>>>> acfd0dd7
		if err != nil {
			// A failure to kubectl exec counts as a try, not a hard fail.
			// Also note that we will keep failing for maxTries in tests where
			// we confirm unreachability.
			framework.Logf("Failed to execute %q: %v, stdout: %q, stderr: %q", cmd, err, stdout, stderr)
		} else {
			podInfo := fmt.Sprintf("name: %v, namespace: %v, hostIp: %v, podIp: %v, conditions: %v", config.TestContainerPod.Name, config.TestContainerPod.Namespace, config.TestContainerPod.Status.HostIP, config.TestContainerPod.Status.PodIP, config.TestContainerPod.Status.Conditions)
			framework.Logf("Tries: %d, in try: %d, stdout: %v, stderr: %v, command run in Pod { %#v }", tries, i, stdout, stderr, podInfo)

			var output NetexecDialResponse
			if err := json.Unmarshal([]byte(stdout), &output); err != nil {
				framework.Logf("WARNING: Failed to unmarshal curl response. Cmd %v run in %v, output: %s, err: %v",
					cmd, config.TestContainerPod.Name, stdout, err)
				continue
			}

			for _, hostName := range output.Responses {
				trimmed := strings.TrimSpace(hostName)
				if trimmed != "" {
					eps.Insert(trimmed)
				}
			}
			// TODO: get rid of this delay #36281
			time.Sleep(hitEndpointRetryDelay)
		}
	}
	return eps, nil
}

// GetResponseFromContainer executes a curl via kubectl exec in a container.
func (config *NetworkingTestConfig) GetResponseFromContainer(ctx context.Context, protocol, dialCommand, containerIP, targetIP string, containerHTTPPort, targetPort int) (NetexecDialResponse, error) {
	ipPort := net.JoinHostPort(containerIP, strconv.Itoa(containerHTTPPort))
	cmd := makeCURLDialCommand(ipPort, dialCommand, protocol, targetIP, targetPort)

<<<<<<< HEAD
	stdout, stderr, err := e2epod.ExecShellInPodWithFullOutput(config.f, config.TestContainerPod.Name, cmd)
=======
	stdout, stderr, err := e2epod.ExecShellInPodWithFullOutput(ctx, config.f, config.TestContainerPod.Name, cmd)
>>>>>>> acfd0dd7
	if err != nil {
		return NetexecDialResponse{}, fmt.Errorf("failed to execute %q: %v, stdout: %q, stderr: %q", cmd, err, stdout, stderr)
	}

	var output NetexecDialResponse
	if err := json.Unmarshal([]byte(stdout), &output); err != nil {
		return NetexecDialResponse{}, fmt.Errorf("failed to unmarshal curl response. Cmd %v run in %v, output: %s, err: %v",
			cmd, config.TestContainerPod.Name, stdout, err)
	}
	return output, nil
}

// GetResponseFromTestContainer executes a curl via kubectl exec in a test container.
func (config *NetworkingTestConfig) GetResponseFromTestContainer(ctx context.Context, protocol, dialCommand, targetIP string, targetPort int) (NetexecDialResponse, error) {
	return config.GetResponseFromContainer(ctx, protocol, dialCommand, config.TestContainerPod.Status.PodIP, targetIP, testContainerHTTPPort, targetPort)
}

// GetHTTPCodeFromTestContainer executes a curl via kubectl exec in a test container and returns the status code.
func (config *NetworkingTestConfig) GetHTTPCodeFromTestContainer(ctx context.Context, path, targetIP string, targetPort int) (int, error) {
	cmd := fmt.Sprintf("curl -g -q -s -o /dev/null -w %%{http_code} http://%s:%d%s",
		targetIP,
		targetPort,
		path)
<<<<<<< HEAD
	stdout, stderr, err := e2epod.ExecShellInPodWithFullOutput(config.f, config.TestContainerPod.Name, cmd)
=======
	stdout, stderr, err := e2epod.ExecShellInPodWithFullOutput(ctx, config.f, config.TestContainerPod.Name, cmd)
>>>>>>> acfd0dd7
	// We only care about the status code reported by curl,
	// and want to return any other errors, such as cannot execute command in the Pod.
	// If curl failed to connect to host, it would exit with code 7, which makes `ExecShellInPodWithFullOutput`
	// return a non-nil error and output "000" to stdout.
	if err != nil && len(stdout) == 0 {
		return 0, fmt.Errorf("failed to execute %q: %v, stderr: %q", cmd, err, stderr)
	}
	code, err := strconv.Atoi(stdout)
	if err != nil {
		return 0, fmt.Errorf("failed to parse status code returned by healthz endpoint: %w, code: %s", err, stdout)
	}
	return code, nil
}

// DialFromNode executes a tcp/udp curl/nc request based on protocol via kubectl exec
// in a test container running with host networking.
//   - minTries is the minimum number of curl/nc attempts required before declaring
//     success. If 0, then we return as soon as all endpoints succeed.
//   - There is no logical change to test results if faillures happen AFTER endpoints have succeeded,
//     hence over-padding minTries will NOT reverse a successful result and is thus not very useful yet
//     (See the TODO about checking probability, which isn't implemented yet).
//   - maxTries is the maximum number of curl/echo attempts before an error is returned.  The
//     smaller this number is, the less 'slack' there is for declaring success.
//   - if maxTries < expectedEps, this test is guaranteed to return an error, because all endpoints won't be hit.
//   - maxTries == minTries will return as soon as all endpoints succeed (or fail once maxTries is reached without
//     success on all endpoints).
//     In general its prudent to have a high enough level of minTries to guarantee that all pods get a fair chance at receiving traffic.
func (config *NetworkingTestConfig) DialFromNode(ctx context.Context, protocol, targetIP string, targetPort, maxTries, minTries int, expectedEps sets.String) error {
	var cmd string
	if protocol == "udp" {
		cmd = fmt.Sprintf("echo hostName | nc -w 1 -u %s %d", targetIP, targetPort)
	} else {
		ipPort := net.JoinHostPort(targetIP, strconv.Itoa(targetPort))
		// The current versions of curl included in CentOS and RHEL distros
		// misinterpret square brackets around IPv6 as globbing, so use the -g
		// argument to disable globbing to handle the IPv6 case.
		cmd = fmt.Sprintf("curl -g -q -s --max-time 15 --connect-timeout 1 http://%s/hostName", ipPort)
	}

	// TODO: This simply tells us that we can reach the endpoints. Check that
	// the probability of hitting a specific endpoint is roughly the same as
	// hitting any other.
	eps := sets.NewString()

	filterCmd := fmt.Sprintf("%s | grep -v '^\\s*$'", cmd)
	framework.Logf("Going to poll %v on port %v at least %v times, with a maximum of %v tries before failing", targetIP, targetPort, minTries, maxTries)
	for i := 0; i < maxTries; i++ {
<<<<<<< HEAD
		stdout, stderr, err := e2epod.ExecShellInPodWithFullOutput(config.f, config.HostTestContainerPod.Name, filterCmd)
=======
		stdout, stderr, err := e2epod.ExecShellInPodWithFullOutput(ctx, config.f, config.HostTestContainerPod.Name, filterCmd)
>>>>>>> acfd0dd7
		if err != nil || len(stderr) > 0 {
			// A failure to exec command counts as a try, not a hard fail.
			// Also note that we will keep failing for maxTries in tests where
			// we confirm unreachability.
			framework.Logf("Failed to execute %q: %v, stdout: %q, stderr: %q", filterCmd, err, stdout, stderr)
		} else {
			trimmed := strings.TrimSpace(stdout)
			if trimmed != "" {
				eps.Insert(trimmed)
			}
		}

		// Check against i+1 so we exit if minTries == maxTries.
		if eps.Equal(expectedEps) && i+1 >= minTries {
			framework.Logf("Found all %d expected endpoints: %+v", eps.Len(), eps.List())
			return nil
		}

		framework.Logf("Waiting for %+v endpoints (expected=%+v, actual=%+v)", expectedEps.Difference(eps).List(), expectedEps.List(), eps.List())

		// TODO: get rid of this delay #36281
		time.Sleep(hitEndpointRetryDelay)
	}

	config.diagnoseMissingEndpoints(eps)
	return fmt.Errorf("failed to find expected endpoints, \ntries %d\nCommand %v\nretrieved %v\nexpected %v", maxTries, cmd, eps, expectedEps)
}

// GetSelfURL executes a curl against the given path via kubectl exec into a
// test container running with host networking, and fails if the output
// doesn't match the expected string.
func (config *NetworkingTestConfig) GetSelfURL(ctx context.Context, port int32, path string, expected string) {
	cmd := fmt.Sprintf("curl -i -q -s --connect-timeout 1 http://localhost:%d%s", port, path)
	ginkgo.By(fmt.Sprintf("Getting kube-proxy self URL %s", path))
	config.executeCurlCmd(ctx, cmd, expected)
}

// GetSelfURLStatusCode executes a curl against the given path via kubectl exec into a
// test container running with host networking, and fails if the returned status
// code doesn't match the expected string.
func (config *NetworkingTestConfig) GetSelfURLStatusCode(ctx context.Context, port int32, path string, expected string) {
	// check status code
	cmd := fmt.Sprintf("curl -o /dev/null -i -q -s -w %%{http_code} --connect-timeout 1 http://localhost:%d%s", port, path)
	ginkgo.By(fmt.Sprintf("Checking status code against http://localhost:%d%s", port, path))
	config.executeCurlCmd(ctx, cmd, expected)
}

func (config *NetworkingTestConfig) executeCurlCmd(ctx context.Context, cmd string, expected string) {
	// These are arbitrary timeouts. The curl command should pass on first try,
	// unless remote server is starved/bootstrapping/restarting etc.
	const retryInterval = 1 * time.Second
	const retryTimeout = 30 * time.Second
	podName := config.HostTestContainerPod.Name
	var msg string
<<<<<<< HEAD
	if pollErr := wait.PollImmediate(retryInterval, retryTimeout, func() (bool, error) {
=======
	if pollErr := wait.PollImmediateWithContext(ctx, retryInterval, retryTimeout, func(ctx context.Context) (bool, error) {
>>>>>>> acfd0dd7
		stdout, err := e2epodoutput.RunHostCmd(config.Namespace, podName, cmd)
		if err != nil {
			msg = fmt.Sprintf("failed executing cmd %v in %v/%v: %v", cmd, config.Namespace, podName, err)
			framework.Logf(msg)
			return false, nil
		}
		if !strings.Contains(stdout, expected) {
			msg = fmt.Sprintf("successfully executed %v in %v/%v, but output '%v' doesn't contain expected string '%v'", cmd, config.Namespace, podName, stdout, expected)
			framework.Logf(msg)
			return false, nil
		}
		return true, nil
	}); pollErr != nil {
		framework.Logf("\nOutput of kubectl describe pod %v/%v:\n", config.Namespace, podName)
		desc, _ := e2ekubectl.RunKubectl(
			config.Namespace, "describe", "pod", podName, fmt.Sprintf("--namespace=%v", config.Namespace))
		framework.Logf("%s", desc)
		framework.Failf("Timed out in %v: %v", retryTimeout, msg)
	}
}

func (config *NetworkingTestConfig) createNetShellPodSpec(podName, hostname string) *v1.Pod {
	netexecArgs := []string{
		"netexec",
		fmt.Sprintf("--http-port=%d", EndpointHTTPPort),
		fmt.Sprintf("--udp-port=%d", EndpointUDPPort),
	}
	// In case of hostnetwork endpoints, we want to bind the udp listener to specific ip addresses.
	// In order to cover legacy AND dualstack, we pass both the host ip and the two pod ips. Agnhost
	// removes duplicates and so this will listen on both addresses (or on the single existing one).
	if config.EndpointsHostNetwork {
		netexecArgs = append(netexecArgs, "--udp-listen-addresses=$(HOST_IP),$(POD_IPS)")
	}

	probe := &v1.Probe{
		InitialDelaySeconds: 10,
		TimeoutSeconds:      30,
		PeriodSeconds:       10,
		SuccessThreshold:    1,
		FailureThreshold:    3,
		ProbeHandler: v1.ProbeHandler{
			HTTPGet: &v1.HTTPGetAction{
				Path: "/healthz",
				Port: intstr.IntOrString{IntVal: EndpointHTTPPort},
			},
		},
	}
	pod := &v1.Pod{
		TypeMeta: metav1.TypeMeta{
			Kind:       "Pod",
			APIVersion: "v1",
		},
		ObjectMeta: metav1.ObjectMeta{
			Name:      podName,
			Namespace: config.Namespace,
		},
		Spec: v1.PodSpec{
			Containers: []v1.Container{
				{
					Name:            "webserver",
					Image:           NetexecImageName,
					ImagePullPolicy: v1.PullIfNotPresent,
					Args:            netexecArgs,
					Ports: []v1.ContainerPort{
						{
							Name:          "http",
							ContainerPort: EndpointHTTPPort,
						},
						{
							Name:          "udp",
							ContainerPort: EndpointUDPPort,
							Protocol:      v1.ProtocolUDP,
						},
					},
					LivenessProbe:  probe,
					ReadinessProbe: probe,
				},
			},
			NodeSelector: map[string]string{
				"kubernetes.io/hostname": hostname,
			},
		},
	}
	// we want sctp to be optional as it will load the sctp kernel module
	if config.SCTPEnabled {
		pod.Spec.Containers[0].Args = append(pod.Spec.Containers[0].Args, fmt.Sprintf("--sctp-port=%d", EndpointSCTPPort))
		pod.Spec.Containers[0].Ports = append(pod.Spec.Containers[0].Ports, v1.ContainerPort{
			Name:          "sctp",
			ContainerPort: EndpointSCTPPort,
			Protocol:      v1.ProtocolSCTP,
		})
	}

	if config.EndpointsHostNetwork {
		pod.Spec.Containers[0].Env = []v1.EnvVar{
			{
				Name: "HOST_IP",
				ValueFrom: &v1.EnvVarSource{
					FieldRef: &v1.ObjectFieldSelector{
						FieldPath: "status.hostIP",
					},
				},
			},
			{
				Name: "POD_IPS",
				ValueFrom: &v1.EnvVarSource{
					FieldRef: &v1.ObjectFieldSelector{
						FieldPath: "status.podIPs",
					},
				},
			},
		}
	}
	return pod
}

func (config *NetworkingTestConfig) createTestPodSpec() *v1.Pod {
	pod := &v1.Pod{
		TypeMeta: metav1.TypeMeta{
			Kind:       "Pod",
			APIVersion: "v1",
		},
		ObjectMeta: metav1.ObjectMeta{
			Name:      testPodName,
			Namespace: config.Namespace,
		},
		Spec: v1.PodSpec{
			Containers: []v1.Container{
				{
					Name:            "webserver",
					Image:           NetexecImageName,
					ImagePullPolicy: v1.PullIfNotPresent,
					Args: []string{
						"netexec",
						fmt.Sprintf("--http-port=%d", testContainerHTTPPort),
					},
					Ports: []v1.ContainerPort{
						{
							Name:          "http",
							ContainerPort: testContainerHTTPPort,
						},
					},
				},
			},
		},
	}
	return pod
}

func (config *NetworkingTestConfig) createNodePortServiceSpec(svcName string, selector map[string]string, enableSessionAffinity bool) *v1.Service {
	sessionAffinity := v1.ServiceAffinityNone
	if enableSessionAffinity {
		sessionAffinity = v1.ServiceAffinityClientIP
	}
	res := &v1.Service{
		ObjectMeta: metav1.ObjectMeta{
			Name: svcName,
		},
		Spec: v1.ServiceSpec{
			Type: v1.ServiceTypeNodePort,
			Ports: []v1.ServicePort{
				{Port: ClusterHTTPPort, Name: "http", Protocol: v1.ProtocolTCP, TargetPort: intstr.FromInt(EndpointHTTPPort)},
				{Port: ClusterUDPPort, Name: "udp", Protocol: v1.ProtocolUDP, TargetPort: intstr.FromInt(EndpointUDPPort)},
			},
			Selector:        selector,
			SessionAffinity: sessionAffinity,
		},
	}

	if config.SCTPEnabled {
		res.Spec.Ports = append(res.Spec.Ports, v1.ServicePort{Port: ClusterSCTPPort, Name: "sctp", Protocol: v1.ProtocolSCTP, TargetPort: intstr.FromInt(EndpointSCTPPort)})
	}
	if config.DualStackEnabled {
		requireDual := v1.IPFamilyPolicyRequireDualStack
		res.Spec.IPFamilyPolicy = &requireDual
	}
	return res
}

func (config *NetworkingTestConfig) createNodePortService(ctx context.Context, selector map[string]string) {
	config.NodePortService = config.CreateService(ctx, config.createNodePortServiceSpec(nodePortServiceName, selector, false))
}

func (config *NetworkingTestConfig) createSessionAffinityService(ctx context.Context, selector map[string]string) {
	config.SessionAffinityService = config.CreateService(ctx, config.createNodePortServiceSpec(sessionAffinityServiceName, selector, true))
}

// DeleteNodePortService deletes NodePort service.
func (config *NetworkingTestConfig) DeleteNodePortService(ctx context.Context) {
	err := config.getServiceClient().Delete(ctx, config.NodePortService.Name, metav1.DeleteOptions{})
	framework.ExpectNoError(err, "error while deleting NodePortService. err:%v)", err)
	time.Sleep(15 * time.Second) // wait for kube-proxy to catch up with the service being deleted.
}

func (config *NetworkingTestConfig) createTestPods(ctx context.Context) {
	testContainerPod := config.createTestPodSpec()
	hostTestContainerPod := e2epod.NewExecPodSpec(config.Namespace, hostTestPodName, config.HostNetwork)

	config.createPod(ctx, testContainerPod)
	if config.HostNetwork {
		config.createPod(ctx, hostTestContainerPod)
	}

	framework.ExpectNoError(e2epod.WaitForPodNameRunningInNamespace(ctx, config.f.ClientSet, testContainerPod.Name, config.f.Namespace.Name))

	var err error
	config.TestContainerPod, err = config.getPodClient().Get(ctx, testContainerPod.Name, metav1.GetOptions{})
	if err != nil {
		framework.Failf("Failed to retrieve %s pod: %v", testContainerPod.Name, err)
	}

	if config.HostNetwork {
		framework.ExpectNoError(e2epod.WaitForPodNameRunningInNamespace(ctx, config.f.ClientSet, hostTestContainerPod.Name, config.f.Namespace.Name))
		config.HostTestContainerPod, err = config.getPodClient().Get(ctx, hostTestContainerPod.Name, metav1.GetOptions{})
		if err != nil {
			framework.Failf("Failed to retrieve %s pod: %v", hostTestContainerPod.Name, err)
		}
	}
}

// CreateService creates the provided service in config.Namespace and returns created service
func (config *NetworkingTestConfig) CreateService(ctx context.Context, serviceSpec *v1.Service) *v1.Service {
	_, err := config.getServiceClient().Create(ctx, serviceSpec, metav1.CreateOptions{})
	framework.ExpectNoError(err, fmt.Sprintf("Failed to create %s service: %v", serviceSpec.Name, err))

	err = WaitForService(ctx, config.f.ClientSet, config.Namespace, serviceSpec.Name, true, 5*time.Second, 45*time.Second)
	framework.ExpectNoError(err, fmt.Sprintf("error while waiting for service:%s err: %v", serviceSpec.Name, err))

	createdService, err := config.getServiceClient().Get(ctx, serviceSpec.Name, metav1.GetOptions{})
	framework.ExpectNoError(err, fmt.Sprintf("Failed to create %s service: %v", serviceSpec.Name, err))

	return createdService
}

// setupCore sets up the pods and core test config
// mainly for simplified node e2e setup
func (config *NetworkingTestConfig) setupCore(ctx context.Context, selector map[string]string) {
	ginkgo.By("Creating the service pods in kubernetes")
	podName := "netserver"
	config.EndpointPods = config.createNetProxyPods(ctx, podName, selector)

	ginkgo.By("Creating test pods")
	config.createTestPods(ctx)

	epCount := len(config.EndpointPods)

	// Note that this is not O(n^2) in practice, because epCount SHOULD be < 10.  In cases that epCount is > 10, this would be prohibitively large.
	// Check maxNetProxyPodsCount for details.
	config.MaxTries = epCount*epCount + testTries
	framework.Logf("Setting MaxTries for pod polling to %v for networking test based on endpoint count %v", config.MaxTries, epCount)
}

// setup includes setupCore and also sets up services
func (config *NetworkingTestConfig) setup(ctx context.Context, selector map[string]string) {
	config.setupCore(ctx, selector)

	ginkgo.By("Getting node addresses")
<<<<<<< HEAD
	framework.ExpectNoError(e2enode.WaitForAllNodesSchedulable(config.f.ClientSet, 10*time.Minute))
	nodeList, err := e2enode.GetReadySchedulableNodes(config.f.ClientSet)
=======
	framework.ExpectNoError(e2enode.WaitForAllNodesSchedulable(ctx, config.f.ClientSet, 10*time.Minute))
	nodeList, err := e2enode.GetReadySchedulableNodes(ctx, config.f.ClientSet)
>>>>>>> acfd0dd7
	framework.ExpectNoError(err)

	e2eskipper.SkipUnlessNodeCountIsAtLeast(2)
	config.Nodes = nodeList.Items

	ginkgo.By("Creating the service on top of the pods in kubernetes")
	config.createNodePortService(ctx, selector)
	config.createSessionAffinityService(ctx, selector)

	for _, p := range config.NodePortService.Spec.Ports {
		switch p.Protocol {
		case v1.ProtocolUDP:
			config.NodeUDPPort = int(p.NodePort)
		case v1.ProtocolTCP:
			config.NodeHTTPPort = int(p.NodePort)
		case v1.ProtocolSCTP:
			config.NodeSCTPPort = int(p.NodePort)
		default:
			continue
		}
	}

	// obtain the ClusterIP
	config.ClusterIP = config.NodePortService.Spec.ClusterIP
	if config.DualStackEnabled {
		config.SecondaryClusterIP = config.NodePortService.Spec.ClusterIPs[1]
	}

	// Obtain the primary IP family of the Cluster based on the first ClusterIP
	// TODO: Eventually we should just be getting these from Spec.IPFamilies
	// but for now that would only if the feature gate is enabled.
	family := v1.IPv4Protocol
	secondaryFamily := v1.IPv6Protocol
	if netutils.IsIPv6String(config.ClusterIP) {
		family = v1.IPv6Protocol
		secondaryFamily = v1.IPv4Protocol
	}
	if config.PreferExternalAddresses {
		// Get Node IPs from the cluster, ExternalIPs take precedence
		config.NodeIP = e2enode.FirstAddressByTypeAndFamily(nodeList, v1.NodeExternalIP, family)
	}
	if config.NodeIP == "" {
		config.NodeIP = e2enode.FirstAddressByTypeAndFamily(nodeList, v1.NodeInternalIP, family)
	}
	if config.DualStackEnabled {
		if config.PreferExternalAddresses {
			config.SecondaryNodeIP = e2enode.FirstAddressByTypeAndFamily(nodeList, v1.NodeExternalIP, secondaryFamily)
		}
		if config.SecondaryNodeIP == "" {
			config.SecondaryNodeIP = e2enode.FirstAddressByTypeAndFamily(nodeList, v1.NodeInternalIP, secondaryFamily)
		}
	}

	ginkgo.By("Waiting for NodePort service to expose endpoint")
	err = framework.WaitForServiceEndpointsNum(ctx, config.f.ClientSet, config.Namespace, nodePortServiceName, len(config.EndpointPods), time.Second, wait.ForeverTestTimeout)
	framework.ExpectNoError(err, "failed to validate endpoints for service %s in namespace: %s", nodePortServiceName, config.Namespace)
	ginkgo.By("Waiting for Session Affinity service to expose endpoint")
	err = framework.WaitForServiceEndpointsNum(ctx, config.f.ClientSet, config.Namespace, sessionAffinityServiceName, len(config.EndpointPods), time.Second, wait.ForeverTestTimeout)
	framework.ExpectNoError(err, "failed to validate endpoints for service %s in namespace: %s", sessionAffinityServiceName, config.Namespace)
}

<<<<<<< HEAD
func (config *NetworkingTestConfig) createNetProxyPods(podName string, selector map[string]string) []*v1.Pod {
	framework.ExpectNoError(e2enode.WaitForAllNodesSchedulable(config.f.ClientSet, 10*time.Minute))
	nodeList, err := e2enode.GetBoundedReadySchedulableNodes(config.f.ClientSet, maxNetProxyPodsCount)
=======
func (config *NetworkingTestConfig) createNetProxyPods(ctx context.Context, podName string, selector map[string]string) []*v1.Pod {
	framework.ExpectNoError(e2enode.WaitForAllNodesSchedulable(ctx, config.f.ClientSet, 10*time.Minute))
	nodeList, err := e2enode.GetBoundedReadySchedulableNodes(ctx, config.f.ClientSet, maxNetProxyPodsCount)
>>>>>>> acfd0dd7
	framework.ExpectNoError(err)
	nodes := nodeList.Items

	// create pods, one for each node
	createdPods := make([]*v1.Pod, 0, len(nodes))
	for i, n := range nodes {
		podName := fmt.Sprintf("%s-%d", podName, i)
		hostname, _ := n.Labels["kubernetes.io/hostname"]
		pod := config.createNetShellPodSpec(podName, hostname)
		pod.ObjectMeta.Labels = selector
		pod.Spec.HostNetwork = config.EndpointsHostNetwork

		// NOTE(claudiub): In order to use HostNetwork on Windows, we need to use Privileged Containers.
		if pod.Spec.HostNetwork && framework.NodeOSDistroIs("windows") {
			e2epod.WithWindowsHostProcess(pod, "")
		}
		createdPod := config.createPod(ctx, pod)
		createdPods = append(createdPods, createdPod)
	}

	// wait that all of them are up
	runningPods := make([]*v1.Pod, 0, len(nodes))
	for _, p := range createdPods {
		framework.ExpectNoError(e2epod.WaitTimeoutForPodReadyInNamespace(ctx, config.f.ClientSet, p.Name, config.f.Namespace.Name, framework.PodStartTimeout))
		rp, err := config.getPodClient().Get(ctx, p.Name, metav1.GetOptions{})
		framework.ExpectNoError(err)
		runningPods = append(runningPods, rp)
	}

	return runningPods
}

// DeleteNetProxyPod deletes the first endpoint pod and waits for it being removed.
func (config *NetworkingTestConfig) DeleteNetProxyPod(ctx context.Context) {
	pod := config.EndpointPods[0]
	framework.ExpectNoError(config.getPodClient().Delete(ctx, pod.Name, *metav1.NewDeleteOptions(0)))
	config.EndpointPods = config.EndpointPods[1:]
	// wait for pod being deleted.
	err := e2epod.WaitForPodNotFoundInNamespace(ctx, config.f.ClientSet, pod.Name, config.Namespace, wait.ForeverTestTimeout)
	if err != nil {
		framework.Failf("Failed to delete %s pod: %v", pod.Name, err)
	}
	// wait for endpoint being removed.
	err = framework.WaitForServiceEndpointsNum(ctx, config.f.ClientSet, config.Namespace, nodePortServiceName, len(config.EndpointPods), time.Second, wait.ForeverTestTimeout)
	if err != nil {
		framework.Failf("Failed to remove endpoint from service: %s", nodePortServiceName)
	}
	// wait for kube-proxy to catch up with the pod being deleted.
	time.Sleep(5 * time.Second)
}

func (config *NetworkingTestConfig) createPod(ctx context.Context, pod *v1.Pod) *v1.Pod {
	return config.getPodClient().Create(ctx, pod)
}

func (config *NetworkingTestConfig) getPodClient() *e2epod.PodClient {
	if config.podClient == nil {
		config.podClient = e2epod.NewPodClient(config.f)
	}
	return config.podClient
}

func (config *NetworkingTestConfig) getServiceClient() coreclientset.ServiceInterface {
	return config.f.ClientSet.CoreV1().Services(config.Namespace)
}

// HTTPPokeParams is a struct for HTTP poke parameters.
type HTTPPokeParams struct {
	Timeout        time.Duration // default = 10 secs
	ExpectCode     int           // default = 200
	BodyContains   string
	RetriableCodes []int
	EnableHTTPS    bool
}

// HTTPPokeResult is a struct for HTTP poke result.
type HTTPPokeResult struct {
	Status HTTPPokeStatus
	Code   int    // HTTP code: 0 if the connection was not made
	Error  error  // if there was any error
	Body   []byte // if code != 0
}

// HTTPPokeStatus is string for representing HTTP poke status.
type HTTPPokeStatus string

const (
	// HTTPSuccess is HTTP poke status which is success.
	HTTPSuccess HTTPPokeStatus = "Success"
	// HTTPError is HTTP poke status which is error.
	HTTPError HTTPPokeStatus = "UnknownError"
	// HTTPTimeout is HTTP poke status which is timeout.
	HTTPTimeout HTTPPokeStatus = "TimedOut"
	// HTTPRefused is HTTP poke status which is connection refused.
	HTTPRefused HTTPPokeStatus = "ConnectionRefused"
	// HTTPRetryCode is HTTP poke status which is retry code.
	HTTPRetryCode HTTPPokeStatus = "RetryCode"
	// HTTPWrongCode is HTTP poke status which is wrong code.
	HTTPWrongCode HTTPPokeStatus = "WrongCode"
	// HTTPBadResponse is HTTP poke status which is bad response.
	HTTPBadResponse HTTPPokeStatus = "BadResponse"
	// Any time we add new errors, we should audit all callers of this.
)

// PokeHTTP tries to connect to a host on a port for a given URL path.  Callers
// can specify additional success parameters, if desired.
//
// The result status will be characterized as precisely as possible, given the
// known users of this.
//
// The result code will be zero in case of any failure to connect, or non-zero
// if the HTTP transaction completed (even if the other test params make this a
// failure).
//
// The result error will be populated for any status other than Success.
//
// The result body will be populated if the HTTP transaction was completed, even
// if the other test params make this a failure).
func PokeHTTP(host string, port int, path string, params *HTTPPokeParams) HTTPPokeResult {
	// Set default params.
	if params == nil {
		params = &HTTPPokeParams{}
	}

	hostPort := net.JoinHostPort(host, strconv.Itoa(port))
	var url string
	if params.EnableHTTPS {
		url = fmt.Sprintf("https://%s%s", hostPort, path)
	} else {
		url = fmt.Sprintf("http://%s%s", hostPort, path)
	}

	ret := HTTPPokeResult{}

	// Sanity check inputs, because it has happened.  These are the only things
	// that should hard fail the test - they are basically ASSERT()s.
	if host == "" {
		framework.Failf("Got empty host for HTTP poke (%s)", url)
		return ret
	}
	if port == 0 {
		framework.Failf("Got port==0 for HTTP poke (%s)", url)
		return ret
	}

	if params.ExpectCode == 0 {
		params.ExpectCode = http.StatusOK
	}

	if params.Timeout == 0 {
		params.Timeout = 10 * time.Second
	}

	framework.Logf("Poking %q", url)

	resp, err := httpGetNoConnectionPoolTimeout(url, params.Timeout)
	if err != nil {
		ret.Error = err
		neterr, ok := err.(net.Error)
		if ok && neterr.Timeout() {
			ret.Status = HTTPTimeout
		} else if strings.Contains(err.Error(), "connection refused") {
			ret.Status = HTTPRefused
		} else {
			ret.Status = HTTPError
		}
		framework.Logf("Poke(%q): %v", url, err)
		return ret
	}

	ret.Code = resp.StatusCode

	defer resp.Body.Close()
	body, err := io.ReadAll(resp.Body)
	if err != nil {
		ret.Status = HTTPError
		ret.Error = fmt.Errorf("error reading HTTP body: %w", err)
		framework.Logf("Poke(%q): %v", url, ret.Error)
		return ret
	}
	ret.Body = make([]byte, len(body))
	copy(ret.Body, body)

	if resp.StatusCode != params.ExpectCode {
		for _, code := range params.RetriableCodes {
			if resp.StatusCode == code {
				ret.Error = fmt.Errorf("retriable status code: %d", resp.StatusCode)
				ret.Status = HTTPRetryCode
				framework.Logf("Poke(%q): %v", url, ret.Error)
				return ret
			}
		}
		ret.Status = HTTPWrongCode
		ret.Error = fmt.Errorf("bad status code: %d", resp.StatusCode)
		framework.Logf("Poke(%q): %v", url, ret.Error)
		return ret
	}

	if params.BodyContains != "" && !strings.Contains(string(body), params.BodyContains) {
		ret.Status = HTTPBadResponse
		ret.Error = fmt.Errorf("response does not contain expected substring: %q", string(body))
		framework.Logf("Poke(%q): %v", url, ret.Error)
		return ret
	}

	ret.Status = HTTPSuccess
	framework.Logf("Poke(%q): success", url)
	return ret
}

// Does an HTTP GET, but does not reuse TCP connections
// This masks problems where the iptables rule has changed, but we don't see it
func httpGetNoConnectionPoolTimeout(url string, timeout time.Duration) (*http.Response, error) {
	tr := utilnet.SetTransportDefaults(&http.Transport{
		DisableKeepAlives: true,
		TLSClientConfig:   &tls.Config{InsecureSkipVerify: true},
	})
	client := &http.Client{
		Transport: tr,
		Timeout:   timeout,
	}

	return client.Get(url)
}

// TestUnderTemporaryNetworkFailure blocks outgoing network traffic on 'node'. Then runs testFunc and returns its status.
// At the end (even in case of errors), the network traffic is brought back to normal.
// This function executes commands on a node so it will work only for some
// environments.
func TestUnderTemporaryNetworkFailure(ctx context.Context, c clientset.Interface, ns string, node *v1.Node, testFunc func(ctx context.Context)) {
	host, err := e2enode.GetSSHExternalIP(node)
	if err != nil {
		framework.Failf("Error getting node external ip : %v", err)
	}
	controlPlaneAddresses := framework.GetControlPlaneAddresses(ctx, c)
	ginkgo.By(fmt.Sprintf("block network traffic from node %s to the control plane", node.Name))
	defer func() {
		// This code will execute even if setting the iptables rule failed.
		// It is on purpose because we may have an error even if the new rule
		// had been inserted. (yes, we could look at the error code and ssh error
		// separately, but I prefer to stay on the safe side).
		ginkgo.By(fmt.Sprintf("Unblock network traffic from node %s to the control plane", node.Name))
		for _, instanceAddress := range controlPlaneAddresses {
			UnblockNetwork(ctx, host, instanceAddress)
		}
	}()

	framework.Logf("Waiting %v to ensure node %s is ready before beginning test...", resizeNodeReadyTimeout, node.Name)
	if !e2enode.WaitConditionToBe(ctx, c, node.Name, v1.NodeReady, true, resizeNodeReadyTimeout) {
		framework.Failf("Node %s did not become ready within %v", node.Name, resizeNodeReadyTimeout)
	}
	for _, instanceAddress := range controlPlaneAddresses {
		BlockNetwork(ctx, host, instanceAddress)
	}

	framework.Logf("Waiting %v for node %s to be not ready after simulated network failure", resizeNodeNotReadyTimeout, node.Name)
	if !e2enode.WaitConditionToBe(ctx, c, node.Name, v1.NodeReady, false, resizeNodeNotReadyTimeout) {
		framework.Failf("Node %s did not become not-ready within %v", node.Name, resizeNodeNotReadyTimeout)
	}

	testFunc(ctx)
	// network traffic is unblocked in a deferred function
}

// BlockNetwork blocks network between the given from value and the given to value.
// The following helper functions can block/unblock network from source
// host to destination host by manipulating iptable rules.
// This function assumes it can ssh to the source host.
//
// Caution:
// Recommend to input IP instead of hostnames. Using hostnames will cause iptables to
// do a DNS lookup to resolve the name to an IP address, which will
// slow down the test and cause it to fail if DNS is absent or broken.
//
// Suggested usage pattern:
//
//	func foo() {
//		...
//		defer UnblockNetwork(from, to)
//		BlockNetwork(from, to)
//		...
//	}
func BlockNetwork(ctx context.Context, from string, to string) {
	framework.Logf("block network traffic from %s to %s", from, to)
	iptablesRule := fmt.Sprintf("OUTPUT --destination %s --jump REJECT", to)
	dropCmd := fmt.Sprintf("sudo iptables --insert %s", iptablesRule)
	if result, err := e2essh.SSH(ctx, dropCmd, from, framework.TestContext.Provider); result.Code != 0 || err != nil {
		e2essh.LogResult(result)
		framework.Failf("Unexpected error: %v", err)
	}
}

// UnblockNetwork unblocks network between the given from value and the given to value.
func UnblockNetwork(ctx context.Context, from string, to string) {
	framework.Logf("Unblock network traffic from %s to %s", from, to)
	iptablesRule := fmt.Sprintf("OUTPUT --destination %s --jump REJECT", to)
	undropCmd := fmt.Sprintf("sudo iptables --delete %s", iptablesRule)
	// Undrop command may fail if the rule has never been created.
	// In such case we just lose 30 seconds, but the cluster is healthy.
	// But if the rule had been created and removing it failed, the node is broken and
	// not coming back. Subsequent tests will run or fewer nodes (some of the tests
	// may fail). Manual intervention is required in such case (recreating the
	// cluster solves the problem too).
	err := wait.PollWithContext(ctx, time.Millisecond*100, time.Second*30, func(ctx context.Context) (bool, error) {
		result, err := e2essh.SSH(ctx, undropCmd, from, framework.TestContext.Provider)
		if result.Code == 0 && err == nil {
			return true, nil
		}
		e2essh.LogResult(result)
		if err != nil {
			framework.Logf("Unexpected error: %v", err)
		}
		return false, nil
	})
	if err != nil {
		framework.Failf("Failed to remove the iptable REJECT rule. Manual intervention is "+
			"required on host %s: remove rule %s, if exists", from, iptablesRule)
	}
}

// WaitForService waits until the service appears (exist == true), or disappears (exist == false)
func WaitForService(ctx context.Context, c clientset.Interface, namespace, name string, exist bool, interval, timeout time.Duration) error {
	err := wait.PollImmediateWithContext(ctx, interval, timeout, func(ctx context.Context) (bool, error) {
		_, err := c.CoreV1().Services(namespace).Get(ctx, name, metav1.GetOptions{})
		switch {
		case err == nil:
			framework.Logf("Service %s in namespace %s found.", name, namespace)
			return exist, nil
		case apierrors.IsNotFound(err):
			framework.Logf("Service %s in namespace %s disappeared.", name, namespace)
			return !exist, nil
		case err != nil:
			framework.Logf("Non-retryable failure while getting service.")
			return false, err
		default:
			framework.Logf("Get service %s in namespace %s failed: %v", name, namespace, err)
			return false, nil
		}
	})
	if err != nil {
		stateMsg := map[bool]string{true: "to appear", false: "to disappear"}
		return fmt.Errorf("error waiting for service %s/%s %s: %w", namespace, name, stateMsg[exist], err)
	}
	return nil
}<|MERGE_RESOLUTION|>--- conflicted
+++ resolved
@@ -364,11 +364,7 @@
 	eps := sets.NewString()
 
 	for i := 0; i < tries; i++ {
-<<<<<<< HEAD
-		stdout, stderr, err := e2epod.ExecShellInPodWithFullOutput(config.f, config.TestContainerPod.Name, cmd)
-=======
 		stdout, stderr, err := e2epod.ExecShellInPodWithFullOutput(ctx, config.f, config.TestContainerPod.Name, cmd)
->>>>>>> acfd0dd7
 		if err != nil {
 			// A failure to kubectl exec counts as a try, not a hard fail.
 			// Also note that we will keep failing for maxTries in tests where
@@ -403,11 +399,7 @@
 	ipPort := net.JoinHostPort(containerIP, strconv.Itoa(containerHTTPPort))
 	cmd := makeCURLDialCommand(ipPort, dialCommand, protocol, targetIP, targetPort)
 
-<<<<<<< HEAD
-	stdout, stderr, err := e2epod.ExecShellInPodWithFullOutput(config.f, config.TestContainerPod.Name, cmd)
-=======
 	stdout, stderr, err := e2epod.ExecShellInPodWithFullOutput(ctx, config.f, config.TestContainerPod.Name, cmd)
->>>>>>> acfd0dd7
 	if err != nil {
 		return NetexecDialResponse{}, fmt.Errorf("failed to execute %q: %v, stdout: %q, stderr: %q", cmd, err, stdout, stderr)
 	}
@@ -431,11 +423,7 @@
 		targetIP,
 		targetPort,
 		path)
-<<<<<<< HEAD
-	stdout, stderr, err := e2epod.ExecShellInPodWithFullOutput(config.f, config.TestContainerPod.Name, cmd)
-=======
 	stdout, stderr, err := e2epod.ExecShellInPodWithFullOutput(ctx, config.f, config.TestContainerPod.Name, cmd)
->>>>>>> acfd0dd7
 	// We only care about the status code reported by curl,
 	// and want to return any other errors, such as cannot execute command in the Pod.
 	// If curl failed to connect to host, it would exit with code 7, which makes `ExecShellInPodWithFullOutput`
@@ -483,11 +471,7 @@
 	filterCmd := fmt.Sprintf("%s | grep -v '^\\s*$'", cmd)
 	framework.Logf("Going to poll %v on port %v at least %v times, with a maximum of %v tries before failing", targetIP, targetPort, minTries, maxTries)
 	for i := 0; i < maxTries; i++ {
-<<<<<<< HEAD
-		stdout, stderr, err := e2epod.ExecShellInPodWithFullOutput(config.f, config.HostTestContainerPod.Name, filterCmd)
-=======
 		stdout, stderr, err := e2epod.ExecShellInPodWithFullOutput(ctx, config.f, config.HostTestContainerPod.Name, filterCmd)
->>>>>>> acfd0dd7
 		if err != nil || len(stderr) > 0 {
 			// A failure to exec command counts as a try, not a hard fail.
 			// Also note that we will keep failing for maxTries in tests where
@@ -542,11 +526,7 @@
 	const retryTimeout = 30 * time.Second
 	podName := config.HostTestContainerPod.Name
 	var msg string
-<<<<<<< HEAD
-	if pollErr := wait.PollImmediate(retryInterval, retryTimeout, func() (bool, error) {
-=======
 	if pollErr := wait.PollImmediateWithContext(ctx, retryInterval, retryTimeout, func(ctx context.Context) (bool, error) {
->>>>>>> acfd0dd7
 		stdout, err := e2epodoutput.RunHostCmd(config.Namespace, podName, cmd)
 		if err != nil {
 			msg = fmt.Sprintf("failed executing cmd %v in %v/%v: %v", cmd, config.Namespace, podName, err)
@@ -804,13 +784,8 @@
 	config.setupCore(ctx, selector)
 
 	ginkgo.By("Getting node addresses")
-<<<<<<< HEAD
-	framework.ExpectNoError(e2enode.WaitForAllNodesSchedulable(config.f.ClientSet, 10*time.Minute))
-	nodeList, err := e2enode.GetReadySchedulableNodes(config.f.ClientSet)
-=======
 	framework.ExpectNoError(e2enode.WaitForAllNodesSchedulable(ctx, config.f.ClientSet, 10*time.Minute))
 	nodeList, err := e2enode.GetReadySchedulableNodes(ctx, config.f.ClientSet)
->>>>>>> acfd0dd7
 	framework.ExpectNoError(err)
 
 	e2eskipper.SkipUnlessNodeCountIsAtLeast(2)
@@ -872,15 +847,9 @@
 	framework.ExpectNoError(err, "failed to validate endpoints for service %s in namespace: %s", sessionAffinityServiceName, config.Namespace)
 }
 
-<<<<<<< HEAD
-func (config *NetworkingTestConfig) createNetProxyPods(podName string, selector map[string]string) []*v1.Pod {
-	framework.ExpectNoError(e2enode.WaitForAllNodesSchedulable(config.f.ClientSet, 10*time.Minute))
-	nodeList, err := e2enode.GetBoundedReadySchedulableNodes(config.f.ClientSet, maxNetProxyPodsCount)
-=======
 func (config *NetworkingTestConfig) createNetProxyPods(ctx context.Context, podName string, selector map[string]string) []*v1.Pod {
 	framework.ExpectNoError(e2enode.WaitForAllNodesSchedulable(ctx, config.f.ClientSet, 10*time.Minute))
 	nodeList, err := e2enode.GetBoundedReadySchedulableNodes(ctx, config.f.ClientSet, maxNetProxyPodsCount)
->>>>>>> acfd0dd7
 	framework.ExpectNoError(err)
 	nodes := nodeList.Items
 
