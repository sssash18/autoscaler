--- conflicted
+++ resolved
@@ -282,20 +282,6 @@
 // DialFromContainer executes a curl via kubectl exec in a test container,
 // which might then translate to a tcp or udp request based on the protocol
 // argument in the url.
-<<<<<<< HEAD
-// - minTries is the minimum number of curl attempts required before declaring
-//   success. Set to 0 if you'd like to return as soon as all endpoints respond
-//   at least once.
-// - maxTries is the maximum number of curl attempts. If this many attempts pass
-//   and we don't see all expected endpoints, the test fails.
-// - targetIP is the source Pod IP that will dial the given dialCommand using the given protocol.
-// - dialCommand is the command that the targetIP will send to the targetIP using the given protocol.
-//   the dialCommand should be formatted properly for the protocol (http: URL path+parameters,
-//   udp: command%20parameters, where parameters are optional)
-// - expectedResponses is the unordered set of responses to wait for. The responses are based on
-//   the dialCommand; for example, for the dialCommand "hostname", the expectedResponses
-//   should contain the hostnames reported by each pod in the service through /hostName.
-=======
 //   - minTries is the minimum number of curl attempts required before declaring
 //     success. Set to 0 if you'd like to return as soon as all endpoints respond
 //     at least once.
@@ -309,7 +295,6 @@
 //     the dialCommand; for example, for the dialCommand "hostname", the expectedResponses
 //     should contain the hostnames reported by each pod in the service through /hostName.
 //
->>>>>>> e8d3e9b1
 // maxTries == minTries will confirm that we see the expected endpoints and no
 // more for maxTries. Use this if you want to eg: fail a readiness check on a
 // pod and confirm it doesn't show up as an endpoint.
@@ -447,19 +432,6 @@
 
 // DialFromNode executes a tcp/udp curl/nc request based on protocol via kubectl exec
 // in a test container running with host networking.
-<<<<<<< HEAD
-// - minTries is the minimum number of curl/nc attempts required before declaring
-//   success. If 0, then we return as soon as all endpoints succeed.
-// - There is no logical change to test results if faillures happen AFTER endpoints have succeeded,
-//   hence over-padding minTries will NOT reverse a successful result and is thus not very useful yet
-//   (See the TODO about checking probability, which isnt implemented yet).
-// - maxTries is the maximum number of curl/echo attempts before an error is returned.  The
-//   smaller this number is, the less 'slack' there is for declaring success.
-// - if maxTries < expectedEps, this test is guaranteed to return an error, because all endpoints won't be hit.
-// - maxTries == minTries will return as soon as all endpoints succeed (or fail once maxTries is reached without
-//   success on all endpoints).
-//   In general its prudent to have a high enough level of minTries to guarantee that all pods get a fair chance at receiving traffic.
-=======
 //   - minTries is the minimum number of curl/nc attempts required before declaring
 //     success. If 0, then we return as soon as all endpoints succeed.
 //   - There is no logical change to test results if faillures happen AFTER endpoints have succeeded,
@@ -471,7 +443,6 @@
 //   - maxTries == minTries will return as soon as all endpoints succeed (or fail once maxTries is reached without
 //     success on all endpoints).
 //     In general its prudent to have a high enough level of minTries to guarantee that all pods get a fair chance at receiving traffic.
->>>>>>> e8d3e9b1
 func (config *NetworkingTestConfig) DialFromNode(protocol, targetIP string, targetPort, maxTries, minTries int, expectedEps sets.String) error {
 	var cmd string
 	if protocol == "udp" {
@@ -833,7 +804,6 @@
 	config.ClusterIP = config.NodePortService.Spec.ClusterIP
 	if config.DualStackEnabled {
 		config.SecondaryClusterIP = config.NodePortService.Spec.ClusterIPs[1]
-<<<<<<< HEAD
 	}
 
 	// Obtain the primary IP family of the Cluster based on the first ClusterIP
@@ -850,24 +820,6 @@
 	if config.NodeIP == "" {
 		config.NodeIP = e2enode.FirstAddressByTypeAndFamily(nodeList, v1.NodeInternalIP, family)
 	}
-=======
-	}
-
-	// Obtain the primary IP family of the Cluster based on the first ClusterIP
-	// TODO: Eventually we should just be getting these from Spec.IPFamilies
-	// but for now that would only if the feature gate is enabled.
-	family := v1.IPv4Protocol
-	secondaryFamily := v1.IPv6Protocol
-	if netutils.IsIPv6String(config.ClusterIP) {
-		family = v1.IPv6Protocol
-		secondaryFamily = v1.IPv4Protocol
-	}
-	// Get Node IPs from the cluster, ExternalIPs take precedence
-	config.NodeIP = e2enode.FirstAddressByTypeAndFamily(nodeList, v1.NodeExternalIP, family)
-	if config.NodeIP == "" {
-		config.NodeIP = e2enode.FirstAddressByTypeAndFamily(nodeList, v1.NodeInternalIP, family)
-	}
->>>>>>> e8d3e9b1
 	if config.DualStackEnabled {
 		config.SecondaryNodeIP = e2enode.FirstAddressByTypeAndFamily(nodeList, v1.NodeExternalIP, secondaryFamily)
 		if config.SecondaryNodeIP == "" {
@@ -897,14 +849,11 @@
 		pod := config.createNetShellPodSpec(podName, hostname)
 		pod.ObjectMeta.Labels = selector
 		pod.Spec.HostNetwork = config.EndpointsHostNetwork
-<<<<<<< HEAD
-=======
 
 		// NOTE(claudiub): In order to use HostNetwork on Windows, we need to use Privileged Containers.
 		if pod.Spec.HostNetwork && framework.NodeOSDistroIs("windows") {
 			e2epod.WithWindowsHostProcess(pod, "")
 		}
->>>>>>> e8d3e9b1
 		createdPod := config.createPod(pod)
 		createdPods = append(createdPods, createdPod)
 	}
@@ -1164,15 +1113,6 @@
 // slow down the test and cause it to fail if DNS is absent or broken.
 //
 // Suggested usage pattern:
-<<<<<<< HEAD
-// func foo() {
-//	...
-//	defer UnblockNetwork(from, to)
-//	BlockNetwork(from, to)
-//	...
-// }
-//
-=======
 //
 //	func foo() {
 //		...
@@ -1180,7 +1120,6 @@
 //		BlockNetwork(from, to)
 //		...
 //	}
->>>>>>> e8d3e9b1
 func BlockNetwork(from string, to string) {
 	framework.Logf("block network traffic from %s to %s", from, to)
 	iptablesRule := fmt.Sprintf("OUTPUT --destination %s --jump REJECT", to)
