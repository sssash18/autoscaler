--- conflicted
+++ resolved
@@ -40,11 +40,7 @@
 
 // IntPtr is a function variable referring to Int.
 //
-<<<<<<< HEAD
-// Deprecated: Use Int instead.
-=======
-// Deprecated: Use ptr.To instead.
->>>>>>> acfd0dd7
+// Deprecated: Use ptr.To instead.
 var IntPtr = Int // for back-compat
 
 // IntDeref dereferences the int ptr and returns it if not nil, or else
@@ -53,11 +49,7 @@
 
 // IntPtrDerefOr is a function variable referring to IntDeref.
 //
-<<<<<<< HEAD
-// Deprecated: Use IntDeref instead.
-=======
-// Deprecated: Use ptr.Deref instead.
->>>>>>> acfd0dd7
+// Deprecated: Use ptr.Deref instead.
 var IntPtrDerefOr = IntDeref // for back-compat
 
 // Int32 returns a pointer to an int32.
@@ -65,11 +57,7 @@
 
 // Int32Ptr is a function variable referring to Int32.
 //
-<<<<<<< HEAD
-// Deprecated: Use Int32 instead.
-=======
-// Deprecated: Use ptr.To instead.
->>>>>>> acfd0dd7
+// Deprecated: Use ptr.To instead.
 var Int32Ptr = Int32 // for back-compat
 
 // Int32Deref dereferences the int32 ptr and returns it if not nil, or else
@@ -78,11 +66,7 @@
 
 // Int32PtrDerefOr is a function variable referring to Int32Deref.
 //
-<<<<<<< HEAD
-// Deprecated: Use Int32Deref instead.
-=======
-// Deprecated: Use ptr.Deref instead.
->>>>>>> acfd0dd7
+// Deprecated: Use ptr.Deref instead.
 var Int32PtrDerefOr = Int32Deref // for back-compat
 
 // Int32Equal returns true if both arguments are nil or both arguments
@@ -127,76 +111,12 @@
 // dereference to the same value.
 var Uint32Equal = ptr.Equal[uint32]
 
-// Uint returns a pointer to an uint
-func Uint(i uint) *uint {
-	return &i
-}
-
-// UintPtr is a function variable referring to Uint.
-//
-// Deprecated: Use Uint instead.
-var UintPtr = Uint // for back-compat
-
-// UintDeref dereferences the uint ptr and returns it if not nil, or else
-// returns def.
-func UintDeref(ptr *uint, def uint) uint {
-	if ptr != nil {
-		return *ptr
-	}
-	return def
-}
-
-// UintPtrDerefOr is a function variable referring to UintDeref.
-//
-// Deprecated: Use UintDeref instead.
-var UintPtrDerefOr = UintDeref // for back-compat
-
-// Uint32 returns a pointer to an uint32.
-func Uint32(i uint32) *uint32 {
-	return &i
-}
-
-// Uint32Ptr is a function variable referring to Uint32.
-//
-// Deprecated: Use Uint32 instead.
-var Uint32Ptr = Uint32 // for back-compat
-
-// Uint32Deref dereferences the uint32 ptr and returns it if not nil, or else
-// returns def.
-func Uint32Deref(ptr *uint32, def uint32) uint32 {
-	if ptr != nil {
-		return *ptr
-	}
-	return def
-}
-
-// Uint32PtrDerefOr is a function variable referring to Uint32Deref.
-//
-// Deprecated: Use Uint32Deref instead.
-var Uint32PtrDerefOr = Uint32Deref // for back-compat
-
-// Uint32Equal returns true if both arguments are nil or both arguments
-// dereference to the same value.
-func Uint32Equal(a, b *uint32) bool {
-	if (a == nil) != (b == nil) {
-		return false
-	}
-	if a == nil {
-		return true
-	}
-	return *a == *b
-}
-
 // Int64 returns a pointer to an int64.
 var Int64 = ptr.To[int64]
 
 // Int64Ptr is a function variable referring to Int64.
 //
-<<<<<<< HEAD
-// Deprecated: Use Int64 instead.
-=======
-// Deprecated: Use ptr.To instead.
->>>>>>> acfd0dd7
+// Deprecated: Use ptr.To instead.
 var Int64Ptr = Int64 // for back-compat
 
 // Int64Deref dereferences the int64 ptr and returns it if not nil, or else
@@ -205,11 +125,7 @@
 
 // Int64PtrDerefOr is a function variable referring to Int64Deref.
 //
-<<<<<<< HEAD
-// Deprecated: Use Int64Deref instead.
-=======
-// Deprecated: Use ptr.Deref instead.
->>>>>>> acfd0dd7
+// Deprecated: Use ptr.Deref instead.
 var Int64PtrDerefOr = Int64Deref // for back-compat
 
 // Int64Equal returns true if both arguments are nil or both arguments
@@ -237,52 +153,12 @@
 // dereference to the same value.
 var Uint64Equal = ptr.Equal[uint64]
 
-// Uint64 returns a pointer to an uint64.
-func Uint64(i uint64) *uint64 {
-	return &i
-}
-
-// Uint64Ptr is a function variable referring to Uint64.
-//
-// Deprecated: Use Uint64 instead.
-var Uint64Ptr = Uint64 // for back-compat
-
-// Uint64Deref dereferences the uint64 ptr and returns it if not nil, or else
-// returns def.
-func Uint64Deref(ptr *uint64, def uint64) uint64 {
-	if ptr != nil {
-		return *ptr
-	}
-	return def
-}
-
-// Uint64PtrDerefOr is a function variable referring to Uint64Deref.
-//
-// Deprecated: Use Uint64Deref instead.
-var Uint64PtrDerefOr = Uint64Deref // for back-compat
-
-// Uint64Equal returns true if both arguments are nil or both arguments
-// dereference to the same value.
-func Uint64Equal(a, b *uint64) bool {
-	if (a == nil) != (b == nil) {
-		return false
-	}
-	if a == nil {
-		return true
-	}
-	return *a == *b
-}
-
 // Bool returns a pointer to a bool.
 var Bool = ptr.To[bool]
 
 // BoolPtr is a function variable referring to Bool.
 //
-<<<<<<< HEAD
-// Deprecated: Use Bool instead.
-=======
-// Deprecated: Use ptr.To instead.
->>>>>>> acfd0dd7
+// Deprecated: Use ptr.To instead.
 var BoolPtr = Bool // for back-compat
 
 // BoolDeref dereferences the bool ptr and returns it if not nil, or else
@@ -291,11 +167,7 @@
 
 // BoolPtrDerefOr is a function variable referring to BoolDeref.
 //
-<<<<<<< HEAD
-// Deprecated: Use BoolDeref instead.
-=======
-// Deprecated: Use ptr.Deref instead.
->>>>>>> acfd0dd7
+// Deprecated: Use ptr.Deref instead.
 var BoolPtrDerefOr = BoolDeref // for back-compat
 
 // BoolEqual returns true if both arguments are nil or both arguments
@@ -307,11 +179,7 @@
 
 // StringPtr is a function variable referring to String.
 //
-<<<<<<< HEAD
-// Deprecated: Use String instead.
-=======
-// Deprecated: Use ptr.To instead.
->>>>>>> acfd0dd7
+// Deprecated: Use ptr.To instead.
 var StringPtr = String // for back-compat
 
 // StringDeref dereferences the string ptr and returns it if not nil, or else
@@ -320,11 +188,7 @@
 
 // StringPtrDerefOr is a function variable referring to StringDeref.
 //
-<<<<<<< HEAD
-// Deprecated: Use StringDeref instead.
-=======
-// Deprecated: Use ptr.Deref instead.
->>>>>>> acfd0dd7
+// Deprecated: Use ptr.Deref instead.
 var StringPtrDerefOr = StringDeref // for back-compat
 
 // StringEqual returns true if both arguments are nil or both arguments
@@ -336,11 +200,7 @@
 
 // Float32Ptr is a function variable referring to Float32.
 //
-<<<<<<< HEAD
-// Deprecated: Use Float32 instead.
-=======
-// Deprecated: Use ptr.To instead.
->>>>>>> acfd0dd7
+// Deprecated: Use ptr.To instead.
 var Float32Ptr = Float32
 
 // Float32Deref dereferences the float32 ptr and returns it if not nil, or else
@@ -349,11 +209,7 @@
 
 // Float32PtrDerefOr is a function variable referring to Float32Deref.
 //
-<<<<<<< HEAD
-// Deprecated: Use Float32Deref instead.
-=======
-// Deprecated: Use ptr.Deref instead.
->>>>>>> acfd0dd7
+// Deprecated: Use ptr.Deref instead.
 var Float32PtrDerefOr = Float32Deref // for back-compat
 
 // Float32Equal returns true if both arguments are nil or both arguments
@@ -365,11 +221,7 @@
 
 // Float64Ptr is a function variable referring to Float64.
 //
-<<<<<<< HEAD
-// Deprecated: Use Float64 instead.
-=======
-// Deprecated: Use ptr.To instead.
->>>>>>> acfd0dd7
+// Deprecated: Use ptr.To instead.
 var Float64Ptr = Float64
 
 // Float64Deref dereferences the float64 ptr and returns it if not nil, or else
@@ -378,11 +230,7 @@
 
 // Float64PtrDerefOr is a function variable referring to Float64Deref.
 //
-<<<<<<< HEAD
-// Deprecated: Use Float64Deref instead.
-=======
-// Deprecated: Use ptr.Deref instead.
->>>>>>> acfd0dd7
+// Deprecated: Use ptr.Deref instead.
 var Float64PtrDerefOr = Float64Deref // for back-compat
 
 // Float64Equal returns true if both arguments are nil or both arguments
