// Copyright 2015 go-swagger maintainers
//
// Licensed under the Apache License, Version 2.0 (the "License");
// you may not use this file except in compliance with the License.
// You may obtain a copy of the License at
//
//    http://www.apache.org/licenses/LICENSE-2.0
//
// Unless required by applicable law or agreed to in writing, software
// distributed under the License is distributed on an "AS IS" BASIS,
// WITHOUT WARRANTIES OR CONDITIONS OF ANY KIND, either express or implied.
// See the License for the specific language governing permissions and
// limitations under the License.

package spec

import (
	"encoding/json"

	"github.com/go-openapi/swag"
	"k8s.io/kube-openapi/pkg/internal"
	jsonv2 "k8s.io/kube-openapi/pkg/internal/third_party/go-json-experiment/json"
)

const (
	jsonArray = "array"
)

// HeaderProps describes a response header
type HeaderProps struct {
	Description string `json:"description,omitempty"`
}

// Header describes a header for a response of the API
//
// For more information: http://goo.gl/8us55a#headerObject
type Header struct {
	CommonValidations
	SimpleSchema
	VendorExtensible
	HeaderProps
}

// MarshalJSON marshal this to JSON
func (h Header) MarshalJSON() ([]byte, error) {
	if internal.UseOptimizedJSONMarshaling {
		return internal.DeterministicMarshal(h)
	}
	b1, err := json.Marshal(h.CommonValidations)
	if err != nil {
		return nil, err
	}
	b2, err := json.Marshal(h.SimpleSchema)
	if err != nil {
		return nil, err
	}
	b3, err := json.Marshal(h.HeaderProps)
	if err != nil {
		return nil, err
	}
	b4, err := json.Marshal(h.VendorExtensible)
	if err != nil {
		return nil, err
	}
	return swag.ConcatJSON(b1, b2, b3, b4), nil
}

func (h Header) MarshalNextJSON(opts jsonv2.MarshalOptions, enc *jsonv2.Encoder) error {
	var x struct {
		CommonValidations commonValidationsOmitZero `json:",inline"`
		SimpleSchema      simpleSchemaOmitZero      `json:",inline"`
		Extensions
		HeaderProps
	}
	x.CommonValidations = commonValidationsOmitZero(h.CommonValidations)
	x.SimpleSchema = simpleSchemaOmitZero(h.SimpleSchema)
	x.Extensions = internal.SanitizeExtensions(h.Extensions)
	x.HeaderProps = h.HeaderProps
	return opts.MarshalNext(enc, x)
}

// UnmarshalJSON unmarshals this header from JSON
func (h *Header) UnmarshalJSON(data []byte) error {
	if internal.UseOptimizedJSONUnmarshaling {
		return jsonv2.Unmarshal(data, h)
	}

	if err := json.Unmarshal(data, &h.CommonValidations); err != nil {
		return err
	}
	if err := json.Unmarshal(data, &h.SimpleSchema); err != nil {
		return err
	}
	if err := json.Unmarshal(data, &h.VendorExtensible); err != nil {
		return err
	}
	return json.Unmarshal(data, &h.HeaderProps)
}

func (h *Header) UnmarshalNextJSON(opts jsonv2.UnmarshalOptions, dec *jsonv2.Decoder) error {
	var x struct {
		CommonValidations
		SimpleSchema
		Extensions
		HeaderProps
	}

	if err := opts.UnmarshalNext(dec, &x); err != nil {
		return err
	}

	h.CommonValidations = x.CommonValidations
	h.SimpleSchema = x.SimpleSchema
<<<<<<< HEAD
	h.Extensions = x.Extensions
	h.HeaderProps = x.HeaderProps

	h.Extensions.sanitize()
	if len(h.Extensions) == 0 {
		h.Extensions = nil
	}
=======
	h.Extensions = internal.SanitizeExtensions(x.Extensions)
	h.HeaderProps = x.HeaderProps

>>>>>>> acfd0dd7
	return nil
}<|MERGE_RESOLUTION|>--- conflicted
+++ resolved
@@ -111,18 +111,8 @@
 
 	h.CommonValidations = x.CommonValidations
 	h.SimpleSchema = x.SimpleSchema
-<<<<<<< HEAD
-	h.Extensions = x.Extensions
-	h.HeaderProps = x.HeaderProps
-
-	h.Extensions.sanitize()
-	if len(h.Extensions) == 0 {
-		h.Extensions = nil
-	}
-=======
 	h.Extensions = internal.SanitizeExtensions(x.Extensions)
 	h.HeaderProps = x.HeaderProps
 
->>>>>>> acfd0dd7
 	return nil
 }