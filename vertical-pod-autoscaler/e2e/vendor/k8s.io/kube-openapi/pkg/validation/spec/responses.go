--- conflicted
+++ resolved
@@ -170,11 +170,7 @@
 				return nil
 			}
 			switch k := tok.String(); {
-<<<<<<< HEAD
-			case isExtensionKey(k):
-=======
 			case internal.IsExtensionKey(k):
->>>>>>> acfd0dd7
 				ext = nil
 				if err := opts.UnmarshalNext(dec, &ext); err != nil {
 					return err
