/*
Copyright The Kubernetes Authors.

Licensed under the Apache License, Version 2.0 (the "License");
you may not use this file except in compliance with the License.
You may obtain a copy of the License at

    http://www.apache.org/licenses/LICENSE-2.0

Unless required by applicable law or agreed to in writing, software
distributed under the License is distributed on an "AS IS" BASIS,
WITHOUT WARRANTIES OR CONDITIONS OF ANY KIND, either express or implied.
See the License for the specific language governing permissions and
limitations under the License.
*/


// This file was autogenerated by go-to-protobuf. Do not edit it manually!

syntax = "proto2";

package k8s.io.api.apps.v1beta2;

import "k8s.io/api/core/v1/generated.proto";
import "k8s.io/apimachinery/pkg/apis/meta/v1/generated.proto";
import "k8s.io/apimachinery/pkg/runtime/generated.proto";
import "k8s.io/apimachinery/pkg/runtime/schema/generated.proto";
import "k8s.io/apimachinery/pkg/util/intstr/generated.proto";

// Package-wide variables from generator "generated".
option go_package = "k8s.io/api/apps/v1beta2";

// DEPRECATED - This group version of ControllerRevision is deprecated by apps/v1/ControllerRevision. See the
// release notes for more information.
// ControllerRevision implements an immutable snapshot of state data. Clients
// are responsible for serializing and deserializing the objects that contain
// their internal state.
// Once a ControllerRevision has been successfully created, it can not be updated.
// The API Server will fail validation of all requests that attempt to mutate
// the Data field. ControllerRevisions may, however, be deleted. Note that, due to its use by both
// the DaemonSet and StatefulSet controllers for update and rollback, this object is beta. However,
// it may be subject to name and representation changes in future releases, and clients should not
// depend on its stability. It is primarily for internal use by controllers.
message ControllerRevision {
  // Standard object's metadata.
  // More info: https://git.k8s.io/community/contributors/devel/sig-architecture/api-conventions.md#metadata
  // +optional
  optional k8s.io.apimachinery.pkg.apis.meta.v1.ObjectMeta metadata = 1;

  // Data is the serialized representation of the state.
  optional k8s.io.apimachinery.pkg.runtime.RawExtension data = 2;

  // Revision indicates the revision of the state represented by Data.
  optional int64 revision = 3;
}

// ControllerRevisionList is a resource containing a list of ControllerRevision objects.
message ControllerRevisionList {
  // More info: https://git.k8s.io/community/contributors/devel/sig-architecture/api-conventions.md#metadata
  // +optional
  optional k8s.io.apimachinery.pkg.apis.meta.v1.ListMeta metadata = 1;

  // Items is the list of ControllerRevisions
  repeated ControllerRevision items = 2;
}

// DEPRECATED - This group version of DaemonSet is deprecated by apps/v1/DaemonSet. See the release notes for
// more information.
// DaemonSet represents the configuration of a daemon set.
message DaemonSet {
  // Standard object's metadata.
  // More info: https://git.k8s.io/community/contributors/devel/sig-architecture/api-conventions.md#metadata
  // +optional
  optional k8s.io.apimachinery.pkg.apis.meta.v1.ObjectMeta metadata = 1;

  // The desired behavior of this daemon set.
  // More info: https://git.k8s.io/community/contributors/devel/sig-architecture/api-conventions.md#spec-and-status
  // +optional
  optional DaemonSetSpec spec = 2;

  // The current status of this daemon set. This data may be
  // out of date by some window of time.
  // Populated by the system.
  // Read-only.
  // More info: https://git.k8s.io/community/contributors/devel/sig-architecture/api-conventions.md#spec-and-status
  // +optional
  optional DaemonSetStatus status = 3;
}

// DaemonSetCondition describes the state of a DaemonSet at a certain point.
message DaemonSetCondition {
  // Type of DaemonSet condition.
  optional string type = 1;

  // Status of the condition, one of True, False, Unknown.
  optional string status = 2;

  // Last time the condition transitioned from one status to another.
  // +optional
  optional k8s.io.apimachinery.pkg.apis.meta.v1.Time lastTransitionTime = 3;

  // The reason for the condition's last transition.
  // +optional
  optional string reason = 4;

  // A human readable message indicating details about the transition.
  // +optional
  optional string message = 5;
}

// DaemonSetList is a collection of daemon sets.
message DaemonSetList {
  // Standard list metadata.
  // More info: https://git.k8s.io/community/contributors/devel/sig-architecture/api-conventions.md#metadata
  // +optional
  optional k8s.io.apimachinery.pkg.apis.meta.v1.ListMeta metadata = 1;

  // A list of daemon sets.
  repeated DaemonSet items = 2;
}

// DaemonSetSpec is the specification of a daemon set.
message DaemonSetSpec {
  // A label query over pods that are managed by the daemon set.
  // Must match in order to be controlled.
  // It must match the pod template's labels.
  // More info: https://kubernetes.io/docs/concepts/overview/working-with-objects/labels/#label-selectors
  optional k8s.io.apimachinery.pkg.apis.meta.v1.LabelSelector selector = 1;

  // An object that describes the pod that will be created.
  // The DaemonSet will create exactly one copy of this pod on every node
  // that matches the template's node selector (or on every node if no node
  // selector is specified).
  // More info: https://kubernetes.io/docs/concepts/workloads/controllers/replicationcontroller#pod-template
  optional k8s.io.api.core.v1.PodTemplateSpec template = 2;

  // An update strategy to replace existing DaemonSet pods with new pods.
  // +optional
  optional DaemonSetUpdateStrategy updateStrategy = 3;

  // The minimum number of seconds for which a newly created DaemonSet pod should
  // be ready without any of its container crashing, for it to be considered
  // available. Defaults to 0 (pod will be considered available as soon as it
  // is ready).
  // +optional
  optional int32 minReadySeconds = 4;

  // The number of old history to retain to allow rollback.
  // This is a pointer to distinguish between explicit zero and not specified.
  // Defaults to 10.
  // +optional
  optional int32 revisionHistoryLimit = 6;
}

// DaemonSetStatus represents the current status of a daemon set.
message DaemonSetStatus {
  // The number of nodes that are running at least 1
  // daemon pod and are supposed to run the daemon pod.
  // More info: https://kubernetes.io/docs/concepts/workloads/controllers/daemonset/
  optional int32 currentNumberScheduled = 1;

  // The number of nodes that are running the daemon pod, but are
  // not supposed to run the daemon pod.
  // More info: https://kubernetes.io/docs/concepts/workloads/controllers/daemonset/
  optional int32 numberMisscheduled = 2;

  // The total number of nodes that should be running the daemon
  // pod (including nodes correctly running the daemon pod).
  // More info: https://kubernetes.io/docs/concepts/workloads/controllers/daemonset/
  optional int32 desiredNumberScheduled = 3;

  // Total number of nodes that should be running the daemon pod and have one
  // or more of the daemon pod running with a Ready Condition by passing the readinessProbe.
  optional int32 numberReady = 4;

  // The most recent generation observed by the daemon set controller.
  // +optional
  optional int64 observedGeneration = 5;

  // The total number of nodes that are running updated daemon pod
  // +optional
  optional int32 updatedNumberScheduled = 6;

  // The number of nodes that should be running the
  // daemon pod and have one or more of the daemon pod running and
  // available (ready for at least spec.minReadySeconds)
  // +optional
  optional int32 numberAvailable = 7;

  // The number of nodes that should be running the
  // daemon pod and have none of the daemon pod running and available
  // (ready for at least spec.minReadySeconds)
  // +optional
  optional int32 numberUnavailable = 8;

  // Count of hash collisions for the DaemonSet. The DaemonSet controller
  // uses this field as a collision avoidance mechanism when it needs to
  // create the name for the newest ControllerRevision.
  // +optional
  optional int32 collisionCount = 9;

  // Represents the latest available observations of a DaemonSet's current state.
  // +optional
  // +patchMergeKey=type
  // +patchStrategy=merge
  repeated DaemonSetCondition conditions = 10;
}

// DaemonSetUpdateStrategy is a struct used to control the update strategy for a DaemonSet.
message DaemonSetUpdateStrategy {
  // Type of daemon set update. Can be "RollingUpdate" or "OnDelete". Default is RollingUpdate.
  // +optional
  optional string type = 1;

  // Rolling update config params. Present only if type = "RollingUpdate".
  // ---
  // TODO: Update this to follow our convention for oneOf, whatever we decide it
  // to be. Same as Deployment `strategy.rollingUpdate`.
  // See https://github.com/kubernetes/kubernetes/issues/35345
  // +optional
  optional RollingUpdateDaemonSet rollingUpdate = 2;
}

// DEPRECATED - This group version of Deployment is deprecated by apps/v1/Deployment. See the release notes for
// more information.
// Deployment enables declarative updates for Pods and ReplicaSets.
message Deployment {
  // Standard object metadata.
  // +optional
  optional k8s.io.apimachinery.pkg.apis.meta.v1.ObjectMeta metadata = 1;

  // Specification of the desired behavior of the Deployment.
  // +optional
  optional DeploymentSpec spec = 2;

  // Most recently observed status of the Deployment.
  // +optional
  optional DeploymentStatus status = 3;
}

// DeploymentCondition describes the state of a deployment at a certain point.
message DeploymentCondition {
  // Type of deployment condition.
  optional string type = 1;

  // Status of the condition, one of True, False, Unknown.
  optional string status = 2;

  // The last time this condition was updated.
  optional k8s.io.apimachinery.pkg.apis.meta.v1.Time lastUpdateTime = 6;

  // Last time the condition transitioned from one status to another.
  optional k8s.io.apimachinery.pkg.apis.meta.v1.Time lastTransitionTime = 7;

  // The reason for the condition's last transition.
  optional string reason = 4;

  // A human readable message indicating details about the transition.
  optional string message = 5;
}

// DeploymentList is a list of Deployments.
message DeploymentList {
  // Standard list metadata.
  // +optional
  optional k8s.io.apimachinery.pkg.apis.meta.v1.ListMeta metadata = 1;

  // Items is the list of Deployments.
  repeated Deployment items = 2;
}

// DeploymentSpec is the specification of the desired behavior of the Deployment.
message DeploymentSpec {
  // Number of desired pods. This is a pointer to distinguish between explicit
  // zero and not specified. Defaults to 1.
  // +optional
  optional int32 replicas = 1;

  // Label selector for pods. Existing ReplicaSets whose pods are
  // selected by this will be the ones affected by this deployment.
  // It must match the pod template's labels.
  optional k8s.io.apimachinery.pkg.apis.meta.v1.LabelSelector selector = 2;

  // Template describes the pods that will be created.
  optional k8s.io.api.core.v1.PodTemplateSpec template = 3;

  // The deployment strategy to use to replace existing pods with new ones.
  // +optional
  // +patchStrategy=retainKeys
  optional DeploymentStrategy strategy = 4;

  // Minimum number of seconds for which a newly created pod should be ready
  // without any of its container crashing, for it to be considered available.
  // Defaults to 0 (pod will be considered available as soon as it is ready)
  // +optional
  optional int32 minReadySeconds = 5;

  // The number of old ReplicaSets to retain to allow rollback.
  // This is a pointer to distinguish between explicit zero and not specified.
  // Defaults to 10.
  // +optional
  optional int32 revisionHistoryLimit = 6;

  // Indicates that the deployment is paused.
  // +optional
  optional bool paused = 7;

  // The maximum time in seconds for a deployment to make progress before it
  // is considered to be failed. The deployment controller will continue to
  // process failed deployments and a condition with a ProgressDeadlineExceeded
  // reason will be surfaced in the deployment status. Note that progress will
  // not be estimated during the time a deployment is paused. Defaults to 600s.
  optional int32 progressDeadlineSeconds = 9;
}

// DeploymentStatus is the most recently observed status of the Deployment.
message DeploymentStatus {
  // The generation observed by the deployment controller.
  // +optional
  optional int64 observedGeneration = 1;

  // Total number of non-terminated pods targeted by this deployment (their labels match the selector).
  // +optional
  optional int32 replicas = 2;

  // Total number of non-terminated pods targeted by this deployment that have the desired template spec.
  // +optional
  optional int32 updatedReplicas = 3;

  // readyReplicas is the number of pods targeted by this Deployment controller with a Ready Condition.
  // +optional
  optional int32 readyReplicas = 7;

  // Total number of available pods (ready for at least minReadySeconds) targeted by this deployment.
  // +optional
  optional int32 availableReplicas = 4;

  // Total number of unavailable pods targeted by this deployment. This is the total number of
  // pods that are still required for the deployment to have 100% available capacity. They may
  // either be pods that are running but not yet available or pods that still have not been created.
  // +optional
  optional int32 unavailableReplicas = 5;

  // Represents the latest available observations of a deployment's current state.
  // +patchMergeKey=type
  // +patchStrategy=merge
  repeated DeploymentCondition conditions = 6;

  // Count of hash collisions for the Deployment. The Deployment controller uses this
  // field as a collision avoidance mechanism when it needs to create the name for the
  // newest ReplicaSet.
  // +optional
  optional int32 collisionCount = 8;
}

// DeploymentStrategy describes how to replace existing pods with new ones.
message DeploymentStrategy {
  // Type of deployment. Can be "Recreate" or "RollingUpdate". Default is RollingUpdate.
  // +optional
  optional string type = 1;

  // Rolling update config params. Present only if DeploymentStrategyType =
  // RollingUpdate.
  // ---
  // TODO: Update this to follow our convention for oneOf, whatever we decide it
  // to be.
  // +optional
  optional RollingUpdateDeployment rollingUpdate = 2;
}

// DEPRECATED - This group version of ReplicaSet is deprecated by apps/v1/ReplicaSet. See the release notes for
// more information.
// ReplicaSet ensures that a specified number of pod replicas are running at any given time.
message ReplicaSet {
  // If the Labels of a ReplicaSet are empty, they are defaulted to
  // be the same as the Pod(s) that the ReplicaSet manages.
  // Standard object's metadata. More info: https://git.k8s.io/community/contributors/devel/sig-architecture/api-conventions.md#metadata
  // +optional
  optional k8s.io.apimachinery.pkg.apis.meta.v1.ObjectMeta metadata = 1;

  // Spec defines the specification of the desired behavior of the ReplicaSet.
  // More info: https://git.k8s.io/community/contributors/devel/sig-architecture/api-conventions.md#spec-and-status
  // +optional
  optional ReplicaSetSpec spec = 2;

  // Status is the most recently observed status of the ReplicaSet.
  // This data may be out of date by some window of time.
  // Populated by the system.
  // Read-only.
  // More info: https://git.k8s.io/community/contributors/devel/sig-architecture/api-conventions.md#spec-and-status
  // +optional
  optional ReplicaSetStatus status = 3;
}

// ReplicaSetCondition describes the state of a replica set at a certain point.
message ReplicaSetCondition {
  // Type of replica set condition.
  optional string type = 1;

  // Status of the condition, one of True, False, Unknown.
  optional string status = 2;

  // The last time the condition transitioned from one status to another.
  // +optional
  optional k8s.io.apimachinery.pkg.apis.meta.v1.Time lastTransitionTime = 3;

  // The reason for the condition's last transition.
  // +optional
  optional string reason = 4;

  // A human readable message indicating details about the transition.
  // +optional
  optional string message = 5;
}

// ReplicaSetList is a collection of ReplicaSets.
message ReplicaSetList {
  // Standard list metadata.
  // More info: https://git.k8s.io/community/contributors/devel/sig-architecture/api-conventions.md#types-kinds
  // +optional
  optional k8s.io.apimachinery.pkg.apis.meta.v1.ListMeta metadata = 1;

  // List of ReplicaSets.
  // More info: https://kubernetes.io/docs/concepts/workloads/controllers/replicationcontroller
  repeated ReplicaSet items = 2;
}

// ReplicaSetSpec is the specification of a ReplicaSet.
message ReplicaSetSpec {
  // Replicas is the number of desired replicas.
  // This is a pointer to distinguish between explicit zero and unspecified.
  // Defaults to 1.
  // More info: https://kubernetes.io/docs/concepts/workloads/controllers/replicationcontroller/#what-is-a-replicationcontroller
  // +optional
  optional int32 replicas = 1;

  // Minimum number of seconds for which a newly created pod should be ready
  // without any of its container crashing, for it to be considered available.
  // Defaults to 0 (pod will be considered available as soon as it is ready)
  // +optional
  optional int32 minReadySeconds = 4;

  // Selector is a label query over pods that should match the replica count.
  // Label keys and values that must match in order to be controlled by this replica set.
  // It must match the pod template's labels.
  // More info: https://kubernetes.io/docs/concepts/overview/working-with-objects/labels/#label-selectors
  optional k8s.io.apimachinery.pkg.apis.meta.v1.LabelSelector selector = 2;

  // Template is the object that describes the pod that will be created if
  // insufficient replicas are detected.
  // More info: https://kubernetes.io/docs/concepts/workloads/controllers/replicationcontroller#pod-template
  // +optional
  optional k8s.io.api.core.v1.PodTemplateSpec template = 3;
}

// ReplicaSetStatus represents the current status of a ReplicaSet.
message ReplicaSetStatus {
  // Replicas is the most recently oberved number of replicas.
  // More info: https://kubernetes.io/docs/concepts/workloads/controllers/replicationcontroller/#what-is-a-replicationcontroller
  optional int32 replicas = 1;

  // The number of pods that have labels matching the labels of the pod template of the replicaset.
  // +optional
  optional int32 fullyLabeledReplicas = 2;

  // readyReplicas is the number of pods targeted by this ReplicaSet controller with a Ready Condition.
  // +optional
  optional int32 readyReplicas = 4;

  // The number of available replicas (ready for at least minReadySeconds) for this replica set.
  // +optional
  optional int32 availableReplicas = 5;

  // ObservedGeneration reflects the generation of the most recently observed ReplicaSet.
  // +optional
  optional int64 observedGeneration = 3;

  // Represents the latest available observations of a replica set's current state.
  // +optional
  // +patchMergeKey=type
  // +patchStrategy=merge
  repeated ReplicaSetCondition conditions = 6;
}

// Spec to control the desired behavior of daemon set rolling update.
message RollingUpdateDaemonSet {
  // The maximum number of DaemonSet pods that can be unavailable during the
  // update. Value can be an absolute number (ex: 5) or a percentage of total
  // number of DaemonSet pods at the start of the update (ex: 10%). Absolute
  // number is calculated from percentage by rounding up.
  // This cannot be 0 if MaxSurge is 0
  // Default value is 1.
  // Example: when this is set to 30%, at most 30% of the total number of nodes
  // that should be running the daemon pod (i.e. status.desiredNumberScheduled)
  // can have their pods stopped for an update at any given time. The update
  // starts by stopping at most 30% of those DaemonSet pods and then brings
  // up new DaemonSet pods in their place. Once the new pods are available,
  // it then proceeds onto other DaemonSet pods, thus ensuring that at least
  // 70% of original number of DaemonSet pods are available at all times during
  // the update.
  // +optional
  optional k8s.io.apimachinery.pkg.util.intstr.IntOrString maxUnavailable = 1;

  // The maximum number of nodes with an existing available DaemonSet pod that
  // can have an updated DaemonSet pod during during an update.
  // Value can be an absolute number (ex: 5) or a percentage of desired pods (ex: 10%).
  // This can not be 0 if MaxUnavailable is 0.
  // Absolute number is calculated from percentage by rounding up to a minimum of 1.
  // Default value is 0.
  // Example: when this is set to 30%, at most 30% of the total number of nodes
  // that should be running the daemon pod (i.e. status.desiredNumberScheduled)
  // can have their a new pod created before the old pod is marked as deleted.
  // The update starts by launching new pods on 30% of nodes. Once an updated
  // pod is available (Ready for at least minReadySeconds) the old DaemonSet pod
  // on that node is marked deleted. If the old pod becomes unavailable for any
  // reason (Ready transitions to false, is evicted, or is drained) an updated
  // pod is immediatedly created on that node without considering surge limits.
  // Allowing surge implies the possibility that the resources consumed by the
  // daemonset on any given node can double if the readiness check fails, and
  // so resource intensive daemonsets should take into account that they may
  // cause evictions during disruption.
<<<<<<< HEAD
  // This is beta field and enabled/disabled by DaemonSetUpdateSurge feature gate.
=======
>>>>>>> e8d3e9b1
  // +optional
  optional k8s.io.apimachinery.pkg.util.intstr.IntOrString maxSurge = 2;
}

// Spec to control the desired behavior of rolling update.
message RollingUpdateDeployment {
  // The maximum number of pods that can be unavailable during the update.
  // Value can be an absolute number (ex: 5) or a percentage of desired pods (ex: 10%).
  // Absolute number is calculated from percentage by rounding down.
  // This can not be 0 if MaxSurge is 0.
  // Defaults to 25%.
  // Example: when this is set to 30%, the old ReplicaSet can be scaled down to 70% of desired pods
  // immediately when the rolling update starts. Once new pods are ready, old ReplicaSet
  // can be scaled down further, followed by scaling up the new ReplicaSet, ensuring
  // that the total number of pods available at all times during the update is at
  // least 70% of desired pods.
  // +optional
  optional k8s.io.apimachinery.pkg.util.intstr.IntOrString maxUnavailable = 1;

  // The maximum number of pods that can be scheduled above the desired number of
  // pods.
  // Value can be an absolute number (ex: 5) or a percentage of desired pods (ex: 10%).
  // This can not be 0 if MaxUnavailable is 0.
  // Absolute number is calculated from percentage by rounding up.
  // Defaults to 25%.
  // Example: when this is set to 30%, the new ReplicaSet can be scaled up immediately when
  // the rolling update starts, such that the total number of old and new pods do not exceed
  // 130% of desired pods. Once old pods have been killed,
  // new ReplicaSet can be scaled up further, ensuring that total number of pods running
  // at any time during the update is at most 130% of desired pods.
  // +optional
  optional k8s.io.apimachinery.pkg.util.intstr.IntOrString maxSurge = 2;
}

// RollingUpdateStatefulSetStrategy is used to communicate parameter for RollingUpdateStatefulSetStrategyType.
message RollingUpdateStatefulSetStrategy {
  // Partition indicates the ordinal at which the StatefulSet should be partitioned
  // for updates. During a rolling update, all pods from ordinal Replicas-1 to
  // Partition are updated. All pods from ordinal Partition-1 to 0 remain untouched.
  // This is helpful in being able to do a canary based deployment. The default value is 0.
  // +optional
  optional int32 partition = 1;

  // The maximum number of pods that can be unavailable during the update.
  // Value can be an absolute number (ex: 5) or a percentage of desired pods (ex: 10%).
  // Absolute number is calculated from percentage by rounding up. This can not be 0.
  // Defaults to 1. This field is alpha-level and is only honored by servers that enable the
  // MaxUnavailableStatefulSet feature. The field applies to all pods in the range 0 to
  // Replicas-1. That means if there is any unavailable pod in the range 0 to Replicas-1, it
  // will be counted towards MaxUnavailable.
  // +optional
  optional k8s.io.apimachinery.pkg.util.intstr.IntOrString maxUnavailable = 2;
}

// Scale represents a scaling request for a resource.
message Scale {
  // Standard object metadata; More info: https://git.k8s.io/community/contributors/devel/sig-architecture/api-conventions.md#metadata.
  // +optional
  optional k8s.io.apimachinery.pkg.apis.meta.v1.ObjectMeta metadata = 1;

  // defines the behavior of the scale. More info: https://git.k8s.io/community/contributors/devel/sig-architecture/api-conventions.md#spec-and-status.
  // +optional
  optional ScaleSpec spec = 2;

  // current status of the scale. More info: https://git.k8s.io/community/contributors/devel/sig-architecture/api-conventions.md#spec-and-status. Read-only.
  // +optional
  optional ScaleStatus status = 3;
}

// ScaleSpec describes the attributes of a scale subresource
message ScaleSpec {
  // desired number of instances for the scaled object.
  // +optional
  optional int32 replicas = 1;
}

// ScaleStatus represents the current status of a scale subresource.
message ScaleStatus {
  // actual number of observed instances of the scaled object.
  optional int32 replicas = 1;

  // label query over pods that should match the replicas count. More info: http://kubernetes.io/docs/user-guide/labels#label-selectors
  // +optional
  // +mapType=atomic
  map<string, string> selector = 2;

  // label selector for pods that should match the replicas count. This is a serializated
  // version of both map-based and more expressive set-based selectors. This is done to
  // avoid introspection in the clients. The string will be in the same format as the
  // query-param syntax. If the target type only supports map-based selectors, both this
  // field and map-based selector field are populated.
  // More info: https://kubernetes.io/docs/concepts/overview/working-with-objects/labels/#label-selectors
  // +optional
  optional string targetSelector = 3;
}

// DEPRECATED - This group version of StatefulSet is deprecated by apps/v1/StatefulSet. See the release notes for
// more information.
// StatefulSet represents a set of pods with consistent identities.
// Identities are defined as:
//   - Network: A single stable DNS and hostname.
//   - Storage: As many VolumeClaims as requested.
//
// The StatefulSet guarantees that a given network identity will always
// map to the same storage identity.
message StatefulSet {
  // +optional
  optional k8s.io.apimachinery.pkg.apis.meta.v1.ObjectMeta metadata = 1;

  // Spec defines the desired identities of pods in this set.
  // +optional
  optional StatefulSetSpec spec = 2;

  // Status is the current status of Pods in this StatefulSet. This data
  // may be out of date by some window of time.
  // +optional
  optional StatefulSetStatus status = 3;
}

// StatefulSetCondition describes the state of a statefulset at a certain point.
message StatefulSetCondition {
  // Type of statefulset condition.
  optional string type = 1;

  // Status of the condition, one of True, False, Unknown.
  optional string status = 2;

  // Last time the condition transitioned from one status to another.
  // +optional
  optional k8s.io.apimachinery.pkg.apis.meta.v1.Time lastTransitionTime = 3;

  // The reason for the condition's last transition.
  // +optional
  optional string reason = 4;

  // A human readable message indicating details about the transition.
  // +optional
  optional string message = 5;
}

// StatefulSetList is a collection of StatefulSets.
message StatefulSetList {
  // +optional
  optional k8s.io.apimachinery.pkg.apis.meta.v1.ListMeta metadata = 1;

  repeated StatefulSet items = 2;
}

// StatefulSetPersistentVolumeClaimRetentionPolicy describes the policy used for PVCs
// created from the StatefulSet VolumeClaimTemplates.
message StatefulSetPersistentVolumeClaimRetentionPolicy {
  // WhenDeleted specifies what happens to PVCs created from StatefulSet
  // VolumeClaimTemplates when the StatefulSet is deleted. The default policy
  // of `Retain` causes PVCs to not be affected by StatefulSet deletion. The
  // `Delete` policy causes those PVCs to be deleted.
  optional string whenDeleted = 1;

  // WhenScaled specifies what happens to PVCs created from StatefulSet
  // VolumeClaimTemplates when the StatefulSet is scaled down. The default
  // policy of `Retain` causes PVCs to not be affected by a scaledown. The
  // `Delete` policy causes the associated PVCs for any excess pods above
  // the replica count to be deleted.
  optional string whenScaled = 2;
}

// A StatefulSetSpec is the specification of a StatefulSet.
message StatefulSetSpec {
  // replicas is the desired number of replicas of the given Template.
  // These are replicas in the sense that they are instantiations of the
  // same Template, but individual replicas also have a consistent identity.
  // If unspecified, defaults to 1.
  // TODO: Consider a rename of this field.
  // +optional
  optional int32 replicas = 1;

  // selector is a label query over pods that should match the replica count.
  // It must match the pod template's labels.
  // More info: https://kubernetes.io/docs/concepts/overview/working-with-objects/labels/#label-selectors
  optional k8s.io.apimachinery.pkg.apis.meta.v1.LabelSelector selector = 2;

  // template is the object that describes the pod that will be created if
  // insufficient replicas are detected. Each pod stamped out by the StatefulSet
  // will fulfill this Template, but have a unique identity from the rest
  // of the StatefulSet.
  optional k8s.io.api.core.v1.PodTemplateSpec template = 3;

  // volumeClaimTemplates is a list of claims that pods are allowed to reference.
  // The StatefulSet controller is responsible for mapping network identities to
  // claims in a way that maintains the identity of a pod. Every claim in
  // this list must have at least one matching (by name) volumeMount in one
  // container in the template. A claim in this list takes precedence over
  // any volumes in the template, with the same name.
  // TODO: Define the behavior if a claim already exists with the same name.
  // +optional
  repeated k8s.io.api.core.v1.PersistentVolumeClaim volumeClaimTemplates = 4;

  // serviceName is the name of the service that governs this StatefulSet.
  // This service must exist before the StatefulSet, and is responsible for
  // the network identity of the set. Pods get DNS/hostnames that follow the
  // pattern: pod-specific-string.serviceName.default.svc.cluster.local
  // where "pod-specific-string" is managed by the StatefulSet controller.
  optional string serviceName = 5;

  // podManagementPolicy controls how pods are created during initial scale up,
  // when replacing pods on nodes, or when scaling down. The default policy is
  // `OrderedReady`, where pods are created in increasing order (pod-0, then
  // pod-1, etc) and the controller will wait until each pod is ready before
  // continuing. When scaling down, the pods are removed in the opposite order.
  // The alternative policy is `Parallel` which will create pods in parallel
  // to match the desired scale without waiting, and on scale down will delete
  // all pods at once.
  // +optional
  optional string podManagementPolicy = 6;

  // updateStrategy indicates the StatefulSetUpdateStrategy that will be
  // employed to update Pods in the StatefulSet when a revision is made to
  // Template.
  optional StatefulSetUpdateStrategy updateStrategy = 7;

  // revisionHistoryLimit is the maximum number of revisions that will
  // be maintained in the StatefulSet's revision history. The revision history
  // consists of all revisions not represented by a currently applied
  // StatefulSetSpec version. The default value is 10.
  optional int32 revisionHistoryLimit = 8;

  // Minimum number of seconds for which a newly created pod should be ready
  // without any of its container crashing for it to be considered available.
  // Defaults to 0 (pod will be considered available as soon as it is ready)
<<<<<<< HEAD
  // This is an alpha field and requires enabling StatefulSetMinReadySeconds feature gate.
=======
>>>>>>> e8d3e9b1
  // +optional
  optional int32 minReadySeconds = 9;

  // PersistentVolumeClaimRetentionPolicy describes the policy used for PVCs created from
  // the StatefulSet VolumeClaimTemplates. This requires the
  // StatefulSetAutoDeletePVC feature gate to be enabled, which is alpha.
  // +optional
  optional StatefulSetPersistentVolumeClaimRetentionPolicy persistentVolumeClaimRetentionPolicy = 10;
}

// StatefulSetStatus represents the current state of a StatefulSet.
message StatefulSetStatus {
  // observedGeneration is the most recent generation observed for this StatefulSet. It corresponds to the
  // StatefulSet's generation, which is updated on mutation by the API Server.
  // +optional
  optional int64 observedGeneration = 1;

  // replicas is the number of Pods created by the StatefulSet controller.
  optional int32 replicas = 2;

  // readyReplicas is the number of pods created by this StatefulSet controller with a Ready Condition.
  optional int32 readyReplicas = 3;

  // currentReplicas is the number of Pods created by the StatefulSet controller from the StatefulSet version
  // indicated by currentRevision.
  optional int32 currentReplicas = 4;

  // updatedReplicas is the number of Pods created by the StatefulSet controller from the StatefulSet version
  // indicated by updateRevision.
  optional int32 updatedReplicas = 5;

  // currentRevision, if not empty, indicates the version of the StatefulSet used to generate Pods in the
  // sequence [0,currentReplicas).
  optional string currentRevision = 6;

  // updateRevision, if not empty, indicates the version of the StatefulSet used to generate Pods in the sequence
  // [replicas-updatedReplicas,replicas)
  optional string updateRevision = 7;

  // collisionCount is the count of hash collisions for the StatefulSet. The StatefulSet controller
  // uses this field as a collision avoidance mechanism when it needs to create the name for the
  // newest ControllerRevision.
  // +optional
  optional int32 collisionCount = 9;

  // Represents the latest available observations of a statefulset's current state.
  // +optional
  // +patchMergeKey=type
  // +patchStrategy=merge
  repeated StatefulSetCondition conditions = 10;

  // Total number of available pods (ready for at least minReadySeconds) targeted by this StatefulSet.
<<<<<<< HEAD
  // This is a beta field and enabled/disabled by StatefulSetMinReadySeconds feature gate.
=======
  // +optional
>>>>>>> e8d3e9b1
  optional int32 availableReplicas = 11;
}

// StatefulSetUpdateStrategy indicates the strategy that the StatefulSet
// controller will use to perform updates. It includes any additional parameters
// necessary to perform the update for the indicated strategy.
message StatefulSetUpdateStrategy {
  // Type indicates the type of the StatefulSetUpdateStrategy.
  // Default is RollingUpdate.
  // +optional
  optional string type = 1;

  // RollingUpdate is used to communicate parameters when Type is RollingUpdateStatefulSetStrategyType.
  // +optional
  optional RollingUpdateStatefulSetStrategy rollingUpdate = 2;
}
<|MERGE_RESOLUTION|>--- conflicted
+++ resolved
@@ -519,10 +519,6 @@
   // daemonset on any given node can double if the readiness check fails, and
   // so resource intensive daemonsets should take into account that they may
   // cause evictions during disruption.
-<<<<<<< HEAD
-  // This is beta field and enabled/disabled by DaemonSetUpdateSurge feature gate.
-=======
->>>>>>> e8d3e9b1
   // +optional
   optional k8s.io.apimachinery.pkg.util.intstr.IntOrString maxSurge = 2;
 }
@@ -751,10 +747,6 @@
   // Minimum number of seconds for which a newly created pod should be ready
   // without any of its container crashing for it to be considered available.
   // Defaults to 0 (pod will be considered available as soon as it is ready)
-<<<<<<< HEAD
-  // This is an alpha field and requires enabling StatefulSetMinReadySeconds feature gate.
-=======
->>>>>>> e8d3e9b1
   // +optional
   optional int32 minReadySeconds = 9;
 
@@ -807,11 +799,7 @@
   repeated StatefulSetCondition conditions = 10;
 
   // Total number of available pods (ready for at least minReadySeconds) targeted by this StatefulSet.
-<<<<<<< HEAD
-  // This is a beta field and enabled/disabled by StatefulSetMinReadySeconds feature gate.
-=======
-  // +optional
->>>>>>> e8d3e9b1
+  // +optional
   optional int32 availableReplicas = 11;
 }
 
