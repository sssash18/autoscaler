/*
Copyright 2015 The Kubernetes Authors.

Licensed under the Apache License, Version 2.0 (the "License");
you may not use this file except in compliance with the License.
You may obtain a copy of the License at

    http://www.apache.org/licenses/LICENSE-2.0

Unless required by applicable law or agreed to in writing, software
distributed under the License is distributed on an "AS IS" BASIS,
WITHOUT WARRANTIES OR CONDITIONS OF ANY KIND, either express or implied.
See the License for the specific language governing permissions and
limitations under the License.
*/

package v1

import (
	"k8s.io/apimachinery/pkg/api/resource"
	metav1 "k8s.io/apimachinery/pkg/apis/meta/v1"
	"k8s.io/apimachinery/pkg/types"
	"k8s.io/apimachinery/pkg/util/intstr"
)

const (
	// NamespaceDefault means the object is in the default namespace which is applied when not specified by clients
	NamespaceDefault string = "default"
	// NamespaceAll is the default argument to specify on a context when you want to list or filter resources across all namespaces
	NamespaceAll string = ""
	// NamespaceNodeLease is the namespace where we place node lease objects (used for node heartbeats)
	NamespaceNodeLease string = "kube-node-lease"
)

// Volume represents a named volume in a pod that may be accessed by any container in the pod.
type Volume struct {
	// name of the volume.
	// Must be a DNS_LABEL and unique within the pod.
	// More info: https://kubernetes.io/docs/concepts/overview/working-with-objects/names/#names
	Name string `json:"name" protobuf:"bytes,1,opt,name=name"`
	// volumeSource represents the location and type of the mounted volume.
	// If not specified, the Volume is implied to be an EmptyDir.
	// This implied behavior is deprecated and will be removed in a future version.
	VolumeSource `json:",inline" protobuf:"bytes,2,opt,name=volumeSource"`
}

// Represents the source of a volume to mount.
// Only one of its members may be specified.
type VolumeSource struct {
	// hostPath represents a pre-existing file or directory on the host
	// machine that is directly exposed to the container. This is generally
	// used for system agents or other privileged things that are allowed
	// to see the host machine. Most containers will NOT need this.
	// More info: https://kubernetes.io/docs/concepts/storage/volumes#hostpath
	// ---
	// TODO(jonesdl) We need to restrict who can use host directory mounts and who can/can not
	// mount host directories as read/write.
	// +optional
	HostPath *HostPathVolumeSource `json:"hostPath,omitempty" protobuf:"bytes,1,opt,name=hostPath"`
	// emptyDir represents a temporary directory that shares a pod's lifetime.
	// More info: https://kubernetes.io/docs/concepts/storage/volumes#emptydir
	// +optional
	EmptyDir *EmptyDirVolumeSource `json:"emptyDir,omitempty" protobuf:"bytes,2,opt,name=emptyDir"`
	// gcePersistentDisk represents a GCE Disk resource that is attached to a
	// kubelet's host machine and then exposed to the pod.
	// More info: https://kubernetes.io/docs/concepts/storage/volumes#gcepersistentdisk
	// +optional
	GCEPersistentDisk *GCEPersistentDiskVolumeSource `json:"gcePersistentDisk,omitempty" protobuf:"bytes,3,opt,name=gcePersistentDisk"`
	// awsElasticBlockStore represents an AWS Disk resource that is attached to a
	// kubelet's host machine and then exposed to the pod.
	// More info: https://kubernetes.io/docs/concepts/storage/volumes#awselasticblockstore
	// +optional
	AWSElasticBlockStore *AWSElasticBlockStoreVolumeSource `json:"awsElasticBlockStore,omitempty" protobuf:"bytes,4,opt,name=awsElasticBlockStore"`
	// gitRepo represents a git repository at a particular revision.
	// DEPRECATED: GitRepo is deprecated. To provision a container with a git repo, mount an
	// EmptyDir into an InitContainer that clones the repo using git, then mount the EmptyDir
	// into the Pod's container.
	// +optional
	GitRepo *GitRepoVolumeSource `json:"gitRepo,omitempty" protobuf:"bytes,5,opt,name=gitRepo"`
	// secret represents a secret that should populate this volume.
	// More info: https://kubernetes.io/docs/concepts/storage/volumes#secret
	// +optional
	Secret *SecretVolumeSource `json:"secret,omitempty" protobuf:"bytes,6,opt,name=secret"`
	// nfs represents an NFS mount on the host that shares a pod's lifetime
	// More info: https://kubernetes.io/docs/concepts/storage/volumes#nfs
	// +optional
	NFS *NFSVolumeSource `json:"nfs,omitempty" protobuf:"bytes,7,opt,name=nfs"`
	// iscsi represents an ISCSI Disk resource that is attached to a
	// kubelet's host machine and then exposed to the pod.
	// More info: https://examples.k8s.io/volumes/iscsi/README.md
	// +optional
	ISCSI *ISCSIVolumeSource `json:"iscsi,omitempty" protobuf:"bytes,8,opt,name=iscsi"`
	// glusterfs represents a Glusterfs mount on the host that shares a pod's lifetime.
	// More info: https://examples.k8s.io/volumes/glusterfs/README.md
	// +optional
	Glusterfs *GlusterfsVolumeSource `json:"glusterfs,omitempty" protobuf:"bytes,9,opt,name=glusterfs"`
	// persistentVolumeClaimVolumeSource represents a reference to a
	// PersistentVolumeClaim in the same namespace.
	// More info: https://kubernetes.io/docs/concepts/storage/persistent-volumes#persistentvolumeclaims
	// +optional
	PersistentVolumeClaim *PersistentVolumeClaimVolumeSource `json:"persistentVolumeClaim,omitempty" protobuf:"bytes,10,opt,name=persistentVolumeClaim"`
	// rbd represents a Rados Block Device mount on the host that shares a pod's lifetime.
	// More info: https://examples.k8s.io/volumes/rbd/README.md
	// +optional
	RBD *RBDVolumeSource `json:"rbd,omitempty" protobuf:"bytes,11,opt,name=rbd"`
	// flexVolume represents a generic volume resource that is
	// provisioned/attached using an exec based plugin.
	// +optional
	FlexVolume *FlexVolumeSource `json:"flexVolume,omitempty" protobuf:"bytes,12,opt,name=flexVolume"`
	// cinder represents a cinder volume attached and mounted on kubelets host machine.
	// More info: https://examples.k8s.io/mysql-cinder-pd/README.md
	// +optional
	Cinder *CinderVolumeSource `json:"cinder,omitempty" protobuf:"bytes,13,opt,name=cinder"`
	// cephFS represents a Ceph FS mount on the host that shares a pod's lifetime
	// +optional
	CephFS *CephFSVolumeSource `json:"cephfs,omitempty" protobuf:"bytes,14,opt,name=cephfs"`
	// flocker represents a Flocker volume attached to a kubelet's host machine. This depends on the Flocker control service being running
	// +optional
	Flocker *FlockerVolumeSource `json:"flocker,omitempty" protobuf:"bytes,15,opt,name=flocker"`
	// downwardAPI represents downward API about the pod that should populate this volume
	// +optional
	DownwardAPI *DownwardAPIVolumeSource `json:"downwardAPI,omitempty" protobuf:"bytes,16,opt,name=downwardAPI"`
	// fc represents a Fibre Channel resource that is attached to a kubelet's host machine and then exposed to the pod.
	// +optional
	FC *FCVolumeSource `json:"fc,omitempty" protobuf:"bytes,17,opt,name=fc"`
	// azureFile represents an Azure File Service mount on the host and bind mount to the pod.
	// +optional
	AzureFile *AzureFileVolumeSource `json:"azureFile,omitempty" protobuf:"bytes,18,opt,name=azureFile"`
	// configMap represents a configMap that should populate this volume
	// +optional
	ConfigMap *ConfigMapVolumeSource `json:"configMap,omitempty" protobuf:"bytes,19,opt,name=configMap"`
	// vsphereVolume represents a vSphere volume attached and mounted on kubelets host machine
	// +optional
	VsphereVolume *VsphereVirtualDiskVolumeSource `json:"vsphereVolume,omitempty" protobuf:"bytes,20,opt,name=vsphereVolume"`
	// quobyte represents a Quobyte mount on the host that shares a pod's lifetime
	// +optional
	Quobyte *QuobyteVolumeSource `json:"quobyte,omitempty" protobuf:"bytes,21,opt,name=quobyte"`
	// azureDisk represents an Azure Data Disk mount on the host and bind mount to the pod.
	// +optional
	AzureDisk *AzureDiskVolumeSource `json:"azureDisk,omitempty" protobuf:"bytes,22,opt,name=azureDisk"`
	// photonPersistentDisk represents a PhotonController persistent disk attached and mounted on kubelets host machine
	PhotonPersistentDisk *PhotonPersistentDiskVolumeSource `json:"photonPersistentDisk,omitempty" protobuf:"bytes,23,opt,name=photonPersistentDisk"`
	// projected items for all in one resources secrets, configmaps, and downward API
	Projected *ProjectedVolumeSource `json:"projected,omitempty" protobuf:"bytes,26,opt,name=projected"`
	// portworxVolume represents a portworx volume attached and mounted on kubelets host machine
	// +optional
	PortworxVolume *PortworxVolumeSource `json:"portworxVolume,omitempty" protobuf:"bytes,24,opt,name=portworxVolume"`
	// scaleIO represents a ScaleIO persistent volume attached and mounted on Kubernetes nodes.
	// +optional
	ScaleIO *ScaleIOVolumeSource `json:"scaleIO,omitempty" protobuf:"bytes,25,opt,name=scaleIO"`
	// storageOS represents a StorageOS volume attached and mounted on Kubernetes nodes.
	// +optional
	StorageOS *StorageOSVolumeSource `json:"storageos,omitempty" protobuf:"bytes,27,opt,name=storageos"`
<<<<<<< HEAD
	// CSI (Container Storage Interface) represents ephemeral storage that is handled by certain external CSI drivers (Beta feature).
	// +optional
	CSI *CSIVolumeSource `json:"csi,omitempty" protobuf:"bytes,28,opt,name=csi"`
	// Ephemeral represents a volume that is handled by a cluster storage driver.
=======
	// csi (Container Storage Interface) represents ephemeral storage that is handled by certain external CSI drivers (Beta feature).
	// +optional
	CSI *CSIVolumeSource `json:"csi,omitempty" protobuf:"bytes,28,opt,name=csi"`
	// ephemeral represents a volume that is handled by a cluster storage driver.
>>>>>>> e8d3e9b1
	// The volume's lifecycle is tied to the pod that defines it - it will be created before the pod starts,
	// and deleted when the pod is removed.
	//
	// Use this if:
	// a) the volume is only needed while the pod runs,
	// b) features of normal volumes like restoring from snapshot or capacity
	//    tracking are needed,
	// c) the storage driver is specified through a storage class, and
	// d) the storage driver supports dynamic volume provisioning through
	//    a PersistentVolumeClaim (see EphemeralVolumeSource for more
	//    information on the connection between this volume type
	//    and PersistentVolumeClaim).
	//
	// Use PersistentVolumeClaim or one of the vendor-specific
	// APIs for volumes that persist for longer than the lifecycle
	// of an individual pod.
	//
	// Use CSI for light-weight local ephemeral volumes if the CSI driver is meant to
	// be used that way - see the documentation of the driver for
	// more information.
	//
	// A pod can use both types of ephemeral volumes and
	// persistent volumes at the same time.
	//
	// +optional
	Ephemeral *EphemeralVolumeSource `json:"ephemeral,omitempty" protobuf:"bytes,29,opt,name=ephemeral"`
}

// PersistentVolumeClaimVolumeSource references the user's PVC in the same namespace.
// This volume finds the bound PV and mounts that volume for the pod. A
// PersistentVolumeClaimVolumeSource is, essentially, a wrapper around another
// type of volume that is owned by someone else (the system).
type PersistentVolumeClaimVolumeSource struct {
	// claimName is the name of a PersistentVolumeClaim in the same namespace as the pod using this volume.
	// More info: https://kubernetes.io/docs/concepts/storage/persistent-volumes#persistentvolumeclaims
	ClaimName string `json:"claimName" protobuf:"bytes,1,opt,name=claimName"`
	// readOnly Will force the ReadOnly setting in VolumeMounts.
	// Default false.
	// +optional
	ReadOnly bool `json:"readOnly,omitempty" protobuf:"varint,2,opt,name=readOnly"`
}

// PersistentVolumeSource is similar to VolumeSource but meant for the
// administrator who creates PVs. Exactly one of its members must be set.
type PersistentVolumeSource struct {
	// gcePersistentDisk represents a GCE Disk resource that is attached to a
	// kubelet's host machine and then exposed to the pod. Provisioned by an admin.
	// More info: https://kubernetes.io/docs/concepts/storage/volumes#gcepersistentdisk
	// +optional
	GCEPersistentDisk *GCEPersistentDiskVolumeSource `json:"gcePersistentDisk,omitempty" protobuf:"bytes,1,opt,name=gcePersistentDisk"`
	// awsElasticBlockStore represents an AWS Disk resource that is attached to a
	// kubelet's host machine and then exposed to the pod.
	// More info: https://kubernetes.io/docs/concepts/storage/volumes#awselasticblockstore
	// +optional
	AWSElasticBlockStore *AWSElasticBlockStoreVolumeSource `json:"awsElasticBlockStore,omitempty" protobuf:"bytes,2,opt,name=awsElasticBlockStore"`
	// hostPath represents a directory on the host.
	// Provisioned by a developer or tester.
	// This is useful for single-node development and testing only!
	// On-host storage is not supported in any way and WILL NOT WORK in a multi-node cluster.
	// More info: https://kubernetes.io/docs/concepts/storage/volumes#hostpath
	// +optional
	HostPath *HostPathVolumeSource `json:"hostPath,omitempty" protobuf:"bytes,3,opt,name=hostPath"`
	// glusterfs represents a Glusterfs volume that is attached to a host and
	// exposed to the pod. Provisioned by an admin.
	// More info: https://examples.k8s.io/volumes/glusterfs/README.md
	// +optional
	Glusterfs *GlusterfsPersistentVolumeSource `json:"glusterfs,omitempty" protobuf:"bytes,4,opt,name=glusterfs"`
	// nfs represents an NFS mount on the host. Provisioned by an admin.
	// More info: https://kubernetes.io/docs/concepts/storage/volumes#nfs
	// +optional
	NFS *NFSVolumeSource `json:"nfs,omitempty" protobuf:"bytes,5,opt,name=nfs"`
	// rbd represents a Rados Block Device mount on the host that shares a pod's lifetime.
	// More info: https://examples.k8s.io/volumes/rbd/README.md
	// +optional
	RBD *RBDPersistentVolumeSource `json:"rbd,omitempty" protobuf:"bytes,6,opt,name=rbd"`
	// iscsi represents an ISCSI Disk resource that is attached to a
	// kubelet's host machine and then exposed to the pod. Provisioned by an admin.
	// +optional
	ISCSI *ISCSIPersistentVolumeSource `json:"iscsi,omitempty" protobuf:"bytes,7,opt,name=iscsi"`
	// cinder represents a cinder volume attached and mounted on kubelets host machine.
	// More info: https://examples.k8s.io/mysql-cinder-pd/README.md
	// +optional
	Cinder *CinderPersistentVolumeSource `json:"cinder,omitempty" protobuf:"bytes,8,opt,name=cinder"`
	// cephFS represents a Ceph FS mount on the host that shares a pod's lifetime
	// +optional
	CephFS *CephFSPersistentVolumeSource `json:"cephfs,omitempty" protobuf:"bytes,9,opt,name=cephfs"`
	// fc represents a Fibre Channel resource that is attached to a kubelet's host machine and then exposed to the pod.
	// +optional
	FC *FCVolumeSource `json:"fc,omitempty" protobuf:"bytes,10,opt,name=fc"`
	// flocker represents a Flocker volume attached to a kubelet's host machine and exposed to the pod for its usage. This depends on the Flocker control service being running
	// +optional
	Flocker *FlockerVolumeSource `json:"flocker,omitempty" protobuf:"bytes,11,opt,name=flocker"`
	// flexVolume represents a generic volume resource that is
	// provisioned/attached using an exec based plugin.
	// +optional
	FlexVolume *FlexPersistentVolumeSource `json:"flexVolume,omitempty" protobuf:"bytes,12,opt,name=flexVolume"`
	// azureFile represents an Azure File Service mount on the host and bind mount to the pod.
	// +optional
	AzureFile *AzureFilePersistentVolumeSource `json:"azureFile,omitempty" protobuf:"bytes,13,opt,name=azureFile"`
	// vsphereVolume represents a vSphere volume attached and mounted on kubelets host machine
	// +optional
	VsphereVolume *VsphereVirtualDiskVolumeSource `json:"vsphereVolume,omitempty" protobuf:"bytes,14,opt,name=vsphereVolume"`
	// quobyte represents a Quobyte mount on the host that shares a pod's lifetime
	// +optional
	Quobyte *QuobyteVolumeSource `json:"quobyte,omitempty" protobuf:"bytes,15,opt,name=quobyte"`
	// azureDisk represents an Azure Data Disk mount on the host and bind mount to the pod.
	// +optional
	AzureDisk *AzureDiskVolumeSource `json:"azureDisk,omitempty" protobuf:"bytes,16,opt,name=azureDisk"`
	// photonPersistentDisk represents a PhotonController persistent disk attached and mounted on kubelets host machine
	PhotonPersistentDisk *PhotonPersistentDiskVolumeSource `json:"photonPersistentDisk,omitempty" protobuf:"bytes,17,opt,name=photonPersistentDisk"`
	// portworxVolume represents a portworx volume attached and mounted on kubelets host machine
	// +optional
	PortworxVolume *PortworxVolumeSource `json:"portworxVolume,omitempty" protobuf:"bytes,18,opt,name=portworxVolume"`
	// scaleIO represents a ScaleIO persistent volume attached and mounted on Kubernetes nodes.
	// +optional
	ScaleIO *ScaleIOPersistentVolumeSource `json:"scaleIO,omitempty" protobuf:"bytes,19,opt,name=scaleIO"`
	// local represents directly-attached storage with node affinity
	// +optional
	Local *LocalVolumeSource `json:"local,omitempty" protobuf:"bytes,20,opt,name=local"`
	// storageOS represents a StorageOS volume that is attached to the kubelet's host machine and mounted into the pod
	// More info: https://examples.k8s.io/volumes/storageos/README.md
	// +optional
	StorageOS *StorageOSPersistentVolumeSource `json:"storageos,omitempty" protobuf:"bytes,21,opt,name=storageos"`
	// csi represents storage that is handled by an external CSI driver (Beta feature).
	// +optional
	CSI *CSIPersistentVolumeSource `json:"csi,omitempty" protobuf:"bytes,22,opt,name=csi"`
}

const (
	// BetaStorageClassAnnotation represents the beta/previous StorageClass annotation.
	// It's currently still used and will be held for backwards compatibility
	BetaStorageClassAnnotation = "volume.beta.kubernetes.io/storage-class"

	// MountOptionAnnotation defines mount option annotation used in PVs
	MountOptionAnnotation = "volume.beta.kubernetes.io/mount-options"
)

// +genclient
// +genclient:nonNamespaced
// +k8s:deepcopy-gen:interfaces=k8s.io/apimachinery/pkg/runtime.Object

// PersistentVolume (PV) is a storage resource provisioned by an administrator.
// It is analogous to a node.
// More info: https://kubernetes.io/docs/concepts/storage/persistent-volumes
type PersistentVolume struct {
	metav1.TypeMeta `json:",inline"`
	// Standard object's metadata.
	// More info: https://git.k8s.io/community/contributors/devel/sig-architecture/api-conventions.md#metadata
	// +optional
	metav1.ObjectMeta `json:"metadata,omitempty" protobuf:"bytes,1,opt,name=metadata"`

	// spec defines a specification of a persistent volume owned by the cluster.
	// Provisioned by an administrator.
	// More info: https://kubernetes.io/docs/concepts/storage/persistent-volumes#persistent-volumes
	// +optional
	Spec PersistentVolumeSpec `json:"spec,omitempty" protobuf:"bytes,2,opt,name=spec"`

	// status represents the current information/status for the persistent volume.
	// Populated by the system.
	// Read-only.
	// More info: https://kubernetes.io/docs/concepts/storage/persistent-volumes#persistent-volumes
	// +optional
	Status PersistentVolumeStatus `json:"status,omitempty" protobuf:"bytes,3,opt,name=status"`
}

// PersistentVolumeSpec is the specification of a persistent volume.
type PersistentVolumeSpec struct {
	// capacity is the description of the persistent volume's resources and capacity.
	// More info: https://kubernetes.io/docs/concepts/storage/persistent-volumes#capacity
	// +optional
	Capacity ResourceList `json:"capacity,omitempty" protobuf:"bytes,1,rep,name=capacity,casttype=ResourceList,castkey=ResourceName"`
	// persistentVolumeSource is the actual volume backing the persistent volume.
	PersistentVolumeSource `json:",inline" protobuf:"bytes,2,opt,name=persistentVolumeSource"`
	// accessModes contains all ways the volume can be mounted.
	// More info: https://kubernetes.io/docs/concepts/storage/persistent-volumes#access-modes
	// +optional
	AccessModes []PersistentVolumeAccessMode `json:"accessModes,omitempty" protobuf:"bytes,3,rep,name=accessModes,casttype=PersistentVolumeAccessMode"`
	// claimRef is part of a bi-directional binding between PersistentVolume and PersistentVolumeClaim.
	// Expected to be non-nil when bound.
	// claim.VolumeName is the authoritative bind between PV and PVC.
	// More info: https://kubernetes.io/docs/concepts/storage/persistent-volumes#binding
	// +optional
	// +structType=granular
	ClaimRef *ObjectReference `json:"claimRef,omitempty" protobuf:"bytes,4,opt,name=claimRef"`
	// persistentVolumeReclaimPolicy defines what happens to a persistent volume when released from its claim.
	// Valid options are Retain (default for manually created PersistentVolumes), Delete (default
	// for dynamically provisioned PersistentVolumes), and Recycle (deprecated).
	// Recycle must be supported by the volume plugin underlying this PersistentVolume.
	// More info: https://kubernetes.io/docs/concepts/storage/persistent-volumes#reclaiming
	// +optional
	PersistentVolumeReclaimPolicy PersistentVolumeReclaimPolicy `json:"persistentVolumeReclaimPolicy,omitempty" protobuf:"bytes,5,opt,name=persistentVolumeReclaimPolicy,casttype=PersistentVolumeReclaimPolicy"`
	// storageClassName is the name of StorageClass to which this persistent volume belongs. Empty value
	// means that this volume does not belong to any StorageClass.
	// +optional
	StorageClassName string `json:"storageClassName,omitempty" protobuf:"bytes,6,opt,name=storageClassName"`
	// mountOptions is the list of mount options, e.g. ["ro", "soft"]. Not validated - mount will
	// simply fail if one is invalid.
	// More info: https://kubernetes.io/docs/concepts/storage/persistent-volumes/#mount-options
	// +optional
	MountOptions []string `json:"mountOptions,omitempty" protobuf:"bytes,7,opt,name=mountOptions"`
	// volumeMode defines if a volume is intended to be used with a formatted filesystem
	// or to remain in raw block state. Value of Filesystem is implied when not included in spec.
	// +optional
	VolumeMode *PersistentVolumeMode `json:"volumeMode,omitempty" protobuf:"bytes,8,opt,name=volumeMode,casttype=PersistentVolumeMode"`
	// nodeAffinity defines constraints that limit what nodes this volume can be accessed from.
	// This field influences the scheduling of pods that use this volume.
	// +optional
	NodeAffinity *VolumeNodeAffinity `json:"nodeAffinity,omitempty" protobuf:"bytes,9,opt,name=nodeAffinity"`
}

// VolumeNodeAffinity defines constraints that limit what nodes this volume can be accessed from.
type VolumeNodeAffinity struct {
	// required specifies hard node constraints that must be met.
	Required *NodeSelector `json:"required,omitempty" protobuf:"bytes,1,opt,name=required"`
}

// PersistentVolumeReclaimPolicy describes a policy for end-of-life maintenance of persistent volumes.
// +enum
type PersistentVolumeReclaimPolicy string

const (
	// PersistentVolumeReclaimRecycle means the volume will be recycled back into the pool of unbound persistent volumes on release from its claim.
	// The volume plugin must support Recycling.
	PersistentVolumeReclaimRecycle PersistentVolumeReclaimPolicy = "Recycle"
	// PersistentVolumeReclaimDelete means the volume will be deleted from Kubernetes on release from its claim.
	// The volume plugin must support Deletion.
	PersistentVolumeReclaimDelete PersistentVolumeReclaimPolicy = "Delete"
	// PersistentVolumeReclaimRetain means the volume will be left in its current phase (Released) for manual reclamation by the administrator.
	// The default policy is Retain.
	PersistentVolumeReclaimRetain PersistentVolumeReclaimPolicy = "Retain"
)

// PersistentVolumeMode describes how a volume is intended to be consumed, either Block or Filesystem.
// +enum
type PersistentVolumeMode string

const (
	// PersistentVolumeBlock means the volume will not be formatted with a filesystem and will remain a raw block device.
	PersistentVolumeBlock PersistentVolumeMode = "Block"
	// PersistentVolumeFilesystem means the volume will be or is formatted with a filesystem.
	PersistentVolumeFilesystem PersistentVolumeMode = "Filesystem"
)

// PersistentVolumeStatus is the current status of a persistent volume.
type PersistentVolumeStatus struct {
	// phase indicates if a volume is available, bound to a claim, or released by a claim.
	// More info: https://kubernetes.io/docs/concepts/storage/persistent-volumes#phase
	// +optional
	Phase PersistentVolumePhase `json:"phase,omitempty" protobuf:"bytes,1,opt,name=phase,casttype=PersistentVolumePhase"`
	// message is a human-readable message indicating details about why the volume is in this state.
	// +optional
	Message string `json:"message,omitempty" protobuf:"bytes,2,opt,name=message"`
	// reason is a brief CamelCase string that describes any failure and is meant
	// for machine parsing and tidy display in the CLI.
	// +optional
	Reason string `json:"reason,omitempty" protobuf:"bytes,3,opt,name=reason"`
}

// +k8s:deepcopy-gen:interfaces=k8s.io/apimachinery/pkg/runtime.Object

// PersistentVolumeList is a list of PersistentVolume items.
type PersistentVolumeList struct {
	metav1.TypeMeta `json:",inline"`
	// Standard list metadata.
	// More info: https://git.k8s.io/community/contributors/devel/sig-architecture/api-conventions.md#types-kinds
	// +optional
	metav1.ListMeta `json:"metadata,omitempty" protobuf:"bytes,1,opt,name=metadata"`
	// items is a list of persistent volumes.
	// More info: https://kubernetes.io/docs/concepts/storage/persistent-volumes
	Items []PersistentVolume `json:"items" protobuf:"bytes,2,rep,name=items"`
}

// +genclient
// +k8s:deepcopy-gen:interfaces=k8s.io/apimachinery/pkg/runtime.Object

// PersistentVolumeClaim is a user's request for and claim to a persistent volume
type PersistentVolumeClaim struct {
	metav1.TypeMeta `json:",inline"`
	// Standard object's metadata.
	// More info: https://git.k8s.io/community/contributors/devel/sig-architecture/api-conventions.md#metadata
	// +optional
	metav1.ObjectMeta `json:"metadata,omitempty" protobuf:"bytes,1,opt,name=metadata"`

	// spec defines the desired characteristics of a volume requested by a pod author.
	// More info: https://kubernetes.io/docs/concepts/storage/persistent-volumes#persistentvolumeclaims
	// +optional
	Spec PersistentVolumeClaimSpec `json:"spec,omitempty" protobuf:"bytes,2,opt,name=spec"`

	// status represents the current information/status of a persistent volume claim.
	// Read-only.
	// More info: https://kubernetes.io/docs/concepts/storage/persistent-volumes#persistentvolumeclaims
	// +optional
	Status PersistentVolumeClaimStatus `json:"status,omitempty" protobuf:"bytes,3,opt,name=status"`
}

// +k8s:deepcopy-gen:interfaces=k8s.io/apimachinery/pkg/runtime.Object

// PersistentVolumeClaimList is a list of PersistentVolumeClaim items.
type PersistentVolumeClaimList struct {
	metav1.TypeMeta `json:",inline"`
	// Standard list metadata.
	// More info: https://git.k8s.io/community/contributors/devel/sig-architecture/api-conventions.md#types-kinds
	// +optional
	metav1.ListMeta `json:"metadata,omitempty" protobuf:"bytes,1,opt,name=metadata"`
	// items is a list of persistent volume claims.
	// More info: https://kubernetes.io/docs/concepts/storage/persistent-volumes#persistentvolumeclaims
	Items []PersistentVolumeClaim `json:"items" protobuf:"bytes,2,rep,name=items"`
}

// PersistentVolumeClaimSpec describes the common attributes of storage devices
// and allows a Source for provider-specific attributes
type PersistentVolumeClaimSpec struct {
	// accessModes contains the desired access modes the volume should have.
	// More info: https://kubernetes.io/docs/concepts/storage/persistent-volumes#access-modes-1
	// +optional
	AccessModes []PersistentVolumeAccessMode `json:"accessModes,omitempty" protobuf:"bytes,1,rep,name=accessModes,casttype=PersistentVolumeAccessMode"`
	// selector is a label query over volumes to consider for binding.
	// +optional
	Selector *metav1.LabelSelector `json:"selector,omitempty" protobuf:"bytes,4,opt,name=selector"`
<<<<<<< HEAD
	// Resources represents the minimum resources the volume should have.
=======
	// resources represents the minimum resources the volume should have.
>>>>>>> e8d3e9b1
	// If RecoverVolumeExpansionFailure feature is enabled users are allowed to specify resource requirements
	// that are lower than previous value but must still be higher than capacity recorded in the
	// status field of the claim.
	// More info: https://kubernetes.io/docs/concepts/storage/persistent-volumes#resources
	// +optional
	Resources ResourceRequirements `json:"resources,omitempty" protobuf:"bytes,2,opt,name=resources"`
	// volumeName is the binding reference to the PersistentVolume backing this claim.
	// +optional
	VolumeName string `json:"volumeName,omitempty" protobuf:"bytes,3,opt,name=volumeName"`
	// storageClassName is the name of the StorageClass required by the claim.
	// More info: https://kubernetes.io/docs/concepts/storage/persistent-volumes#class-1
	// +optional
	StorageClassName *string `json:"storageClassName,omitempty" protobuf:"bytes,5,opt,name=storageClassName"`
	// volumeMode defines what type of volume is required by the claim.
	// Value of Filesystem is implied when not included in claim spec.
	// +optional
	VolumeMode *PersistentVolumeMode `json:"volumeMode,omitempty" protobuf:"bytes,6,opt,name=volumeMode,casttype=PersistentVolumeMode"`
<<<<<<< HEAD
	// This field can be used to specify either:
=======
	// dataSource field can be used to specify either:
>>>>>>> e8d3e9b1
	// * An existing VolumeSnapshot object (snapshot.storage.k8s.io/VolumeSnapshot)
	// * An existing PVC (PersistentVolumeClaim)
	// If the provisioner or an external controller can support the specified data source,
	// it will create a new volume based on the contents of the specified data source.
	// If the AnyVolumeDataSource feature gate is enabled, this field will always have
	// the same contents as the DataSourceRef field.
	// +optional
	DataSource *TypedLocalObjectReference `json:"dataSource,omitempty" protobuf:"bytes,7,opt,name=dataSource"`
<<<<<<< HEAD
	// Specifies the object from which to populate the volume with data, if a non-empty
=======
	// dataSourceRef specifies the object from which to populate the volume with data, if a non-empty
>>>>>>> e8d3e9b1
	// volume is desired. This may be any local object from a non-empty API group (non
	// core object) or a PersistentVolumeClaim object.
	// When this field is specified, volume binding will only succeed if the type of
	// the specified object matches some installed volume populator or dynamic
	// provisioner.
	// This field will replace the functionality of the DataSource field and as such
	// if both fields are non-empty, they must have the same value. For backwards
	// compatibility, both fields (DataSource and DataSourceRef) will be set to the same
	// value automatically if one of them is empty and the other is non-empty.
	// There are two important differences between DataSource and DataSourceRef:
	// * While DataSource only allows two specific types of objects, DataSourceRef
	//   allows any non-core object, as well as PersistentVolumeClaim objects.
	// * While DataSource ignores disallowed values (dropping them), DataSourceRef
	//   preserves all values, and generates an error if a disallowed value is
	//   specified.
<<<<<<< HEAD
	// (Alpha) Using this field requires the AnyVolumeDataSource feature gate to be enabled.
=======
	// (Beta) Using this field requires the AnyVolumeDataSource feature gate to be enabled.
>>>>>>> e8d3e9b1
	// +optional
	DataSourceRef *TypedLocalObjectReference `json:"dataSourceRef,omitempty" protobuf:"bytes,8,opt,name=dataSourceRef"`
}

// PersistentVolumeClaimConditionType is a valid value of PersistentVolumeClaimCondition.Type
// +enum
type PersistentVolumeClaimConditionType string

const (
	// PersistentVolumeClaimResizing - a user trigger resize of pvc has been started
	PersistentVolumeClaimResizing PersistentVolumeClaimConditionType = "Resizing"
	// PersistentVolumeClaimFileSystemResizePending - controller resize is finished and a file system resize is pending on node
	PersistentVolumeClaimFileSystemResizePending PersistentVolumeClaimConditionType = "FileSystemResizePending"
)

// +enum
type PersistentVolumeClaimResizeStatus string

const (
	// When expansion is complete, the empty string is set by resize controller or kubelet.
	PersistentVolumeClaimNoExpansionInProgress PersistentVolumeClaimResizeStatus = ""
	// State set when resize controller starts expanding the volume in control-plane
	PersistentVolumeClaimControllerExpansionInProgress PersistentVolumeClaimResizeStatus = "ControllerExpansionInProgress"
	// State set when expansion has failed in resize controller with a terminal error.
	// Transient errors such as timeout should not set this status and should leave ResizeStatus
	// unmodified, so as resize controller can resume the volume expansion.
	PersistentVolumeClaimControllerExpansionFailed PersistentVolumeClaimResizeStatus = "ControllerExpansionFailed"
	// State set when resize controller has finished expanding the volume but further expansion is needed on the node.
	PersistentVolumeClaimNodeExpansionPending PersistentVolumeClaimResizeStatus = "NodeExpansionPending"
	// State set when kubelet starts expanding the volume.
	PersistentVolumeClaimNodeExpansionInProgress PersistentVolumeClaimResizeStatus = "NodeExpansionInProgress"
	// State set when expansion has failed in kubelet with a terminal error. Transient errors don't set NodeExpansionFailed.
	PersistentVolumeClaimNodeExpansionFailed PersistentVolumeClaimResizeStatus = "NodeExpansionFailed"
)

// PersistentVolumeClaimCondition contails details about state of pvc
type PersistentVolumeClaimCondition struct {
	Type   PersistentVolumeClaimConditionType `json:"type" protobuf:"bytes,1,opt,name=type,casttype=PersistentVolumeClaimConditionType"`
	Status ConditionStatus                    `json:"status" protobuf:"bytes,2,opt,name=status,casttype=ConditionStatus"`
	// lastProbeTime is the time we probed the condition.
	// +optional
	LastProbeTime metav1.Time `json:"lastProbeTime,omitempty" protobuf:"bytes,3,opt,name=lastProbeTime"`
	// lastTransitionTime is the time the condition transitioned from one status to another.
	// +optional
	LastTransitionTime metav1.Time `json:"lastTransitionTime,omitempty" protobuf:"bytes,4,opt,name=lastTransitionTime"`
	// reason is a unique, this should be a short, machine understandable string that gives the reason
	// for condition's last transition. If it reports "ResizeStarted" that means the underlying
	// persistent volume is being resized.
	// +optional
	Reason string `json:"reason,omitempty" protobuf:"bytes,5,opt,name=reason"`
	// message is the human-readable message indicating details about last transition.
	// +optional
	Message string `json:"message,omitempty" protobuf:"bytes,6,opt,name=message"`
}

// PersistentVolumeClaimStatus is the current status of a persistent volume claim.
type PersistentVolumeClaimStatus struct {
	// phase represents the current phase of PersistentVolumeClaim.
	// +optional
	Phase PersistentVolumeClaimPhase `json:"phase,omitempty" protobuf:"bytes,1,opt,name=phase,casttype=PersistentVolumeClaimPhase"`
	// accessModes contains the actual access modes the volume backing the PVC has.
	// More info: https://kubernetes.io/docs/concepts/storage/persistent-volumes#access-modes-1
	// +optional
	AccessModes []PersistentVolumeAccessMode `json:"accessModes,omitempty" protobuf:"bytes,2,rep,name=accessModes,casttype=PersistentVolumeAccessMode"`
	// capacity represents the actual resources of the underlying volume.
	// +optional
	Capacity ResourceList `json:"capacity,omitempty" protobuf:"bytes,3,rep,name=capacity,casttype=ResourceList,castkey=ResourceName"`
	// conditions is the current Condition of persistent volume claim. If underlying persistent volume is being
	// resized then the Condition will be set to 'ResizeStarted'.
	// +optional
	// +patchMergeKey=type
	// +patchStrategy=merge
	Conditions []PersistentVolumeClaimCondition `json:"conditions,omitempty" patchStrategy:"merge" patchMergeKey:"type" protobuf:"bytes,4,rep,name=conditions"`
<<<<<<< HEAD
	// The storage resource within AllocatedResources tracks the capacity allocated to a PVC. It may
=======
	// allocatedResources is the storage resource within AllocatedResources tracks the capacity allocated to a PVC. It may
>>>>>>> e8d3e9b1
	// be larger than the actual capacity when a volume expansion operation is requested.
	// For storage quota, the larger value from allocatedResources and PVC.spec.resources is used.
	// If allocatedResources is not set, PVC.spec.resources alone is used for quota calculation.
	// If a volume expansion capacity request is lowered, allocatedResources is only
	// lowered if there are no expansion operations in progress and if the actual volume capacity
	// is equal or lower than the requested capacity.
	// This is an alpha field and requires enabling RecoverVolumeExpansionFailure feature.
	// +featureGate=RecoverVolumeExpansionFailure
	// +optional
	AllocatedResources ResourceList `json:"allocatedResources,omitempty" protobuf:"bytes,5,rep,name=allocatedResources,casttype=ResourceList,castkey=ResourceName"`
<<<<<<< HEAD
	// ResizeStatus stores status of resize operation.
=======
	// resizeStatus stores status of resize operation.
>>>>>>> e8d3e9b1
	// ResizeStatus is not set by default but when expansion is complete resizeStatus is set to empty
	// string by resize controller or kubelet.
	// This is an alpha field and requires enabling RecoverVolumeExpansionFailure feature.
	// +featureGate=RecoverVolumeExpansionFailure
	// +optional
	ResizeStatus *PersistentVolumeClaimResizeStatus `json:"resizeStatus,omitempty" protobuf:"bytes,6,opt,name=resizeStatus,casttype=PersistentVolumeClaimResizeStatus"`
}

// +enum
type PersistentVolumeAccessMode string

const (
	// can be mounted in read/write mode to exactly 1 host
	ReadWriteOnce PersistentVolumeAccessMode = "ReadWriteOnce"
	// can be mounted in read-only mode to many hosts
	ReadOnlyMany PersistentVolumeAccessMode = "ReadOnlyMany"
	// can be mounted in read/write mode to many hosts
	ReadWriteMany PersistentVolumeAccessMode = "ReadWriteMany"
	// can be mounted in read/write mode to exactly 1 pod
	// cannot be used in combination with other access modes
	ReadWriteOncePod PersistentVolumeAccessMode = "ReadWriteOncePod"
)

// +enum
type PersistentVolumePhase string

const (
	// used for PersistentVolumes that are not available
	VolumePending PersistentVolumePhase = "Pending"
	// used for PersistentVolumes that are not yet bound
	// Available volumes are held by the binder and matched to PersistentVolumeClaims
	VolumeAvailable PersistentVolumePhase = "Available"
	// used for PersistentVolumes that are bound
	VolumeBound PersistentVolumePhase = "Bound"
	// used for PersistentVolumes where the bound PersistentVolumeClaim was deleted
	// released volumes must be recycled before becoming available again
	// this phase is used by the persistent volume claim binder to signal to another process to reclaim the resource
	VolumeReleased PersistentVolumePhase = "Released"
	// used for PersistentVolumes that failed to be correctly recycled or deleted after being released from a claim
	VolumeFailed PersistentVolumePhase = "Failed"
)

// +enum
type PersistentVolumeClaimPhase string

const (
	// used for PersistentVolumeClaims that are not yet bound
	ClaimPending PersistentVolumeClaimPhase = "Pending"
	// used for PersistentVolumeClaims that are bound
	ClaimBound PersistentVolumeClaimPhase = "Bound"
	// used for PersistentVolumeClaims that lost their underlying
	// PersistentVolume. The claim was bound to a PersistentVolume and this
	// volume does not exist any longer and all data on it was lost.
	ClaimLost PersistentVolumeClaimPhase = "Lost"
)

// +enum
type HostPathType string

const (
	// For backwards compatible, leave it empty if unset
	HostPathUnset HostPathType = ""
	// If nothing exists at the given path, an empty directory will be created there
	// as needed with file mode 0755, having the same group and ownership with Kubelet.
	HostPathDirectoryOrCreate HostPathType = "DirectoryOrCreate"
	// A directory must exist at the given path
	HostPathDirectory HostPathType = "Directory"
	// If nothing exists at the given path, an empty file will be created there
	// as needed with file mode 0644, having the same group and ownership with Kubelet.
	HostPathFileOrCreate HostPathType = "FileOrCreate"
	// A file must exist at the given path
	HostPathFile HostPathType = "File"
	// A UNIX socket must exist at the given path
	HostPathSocket HostPathType = "Socket"
	// A character device must exist at the given path
	HostPathCharDev HostPathType = "CharDevice"
	// A block device must exist at the given path
	HostPathBlockDev HostPathType = "BlockDevice"
)

// Represents a host path mapped into a pod.
// Host path volumes do not support ownership management or SELinux relabeling.
type HostPathVolumeSource struct {
	// path of the directory on the host.
	// If the path is a symlink, it will follow the link to the real path.
	// More info: https://kubernetes.io/docs/concepts/storage/volumes#hostpath
	Path string `json:"path" protobuf:"bytes,1,opt,name=path"`
	// type for HostPath Volume
	// Defaults to ""
	// More info: https://kubernetes.io/docs/concepts/storage/volumes#hostpath
	// +optional
	Type *HostPathType `json:"type,omitempty" protobuf:"bytes,2,opt,name=type"`
}

// Represents an empty directory for a pod.
// Empty directory volumes support ownership management and SELinux relabeling.
type EmptyDirVolumeSource struct {
	// medium represents what type of storage medium should back this directory.
	// The default is "" which means to use the node's default medium.
	// Must be an empty string (default) or Memory.
	// More info: https://kubernetes.io/docs/concepts/storage/volumes#emptydir
	// +optional
	Medium StorageMedium `json:"medium,omitempty" protobuf:"bytes,1,opt,name=medium,casttype=StorageMedium"`
	// sizeLimit is the total amount of local storage required for this EmptyDir volume.
	// The size limit is also applicable for memory medium.
	// The maximum usage on memory medium EmptyDir would be the minimum value between
	// the SizeLimit specified here and the sum of memory limits of all containers in a pod.
	// The default is nil which means that the limit is undefined.
	// More info: http://kubernetes.io/docs/user-guide/volumes#emptydir
	// +optional
	SizeLimit *resource.Quantity `json:"sizeLimit,omitempty" protobuf:"bytes,2,opt,name=sizeLimit"`
}

// Represents a Glusterfs mount that lasts the lifetime of a pod.
// Glusterfs volumes do not support ownership management or SELinux relabeling.
type GlusterfsVolumeSource struct {
	// endpoints is the endpoint name that details Glusterfs topology.
	// More info: https://examples.k8s.io/volumes/glusterfs/README.md#create-a-pod
	EndpointsName string `json:"endpoints" protobuf:"bytes,1,opt,name=endpoints"`

	// path is the Glusterfs volume path.
	// More info: https://examples.k8s.io/volumes/glusterfs/README.md#create-a-pod
	Path string `json:"path" protobuf:"bytes,2,opt,name=path"`

	// readOnly here will force the Glusterfs volume to be mounted with read-only permissions.
	// Defaults to false.
	// More info: https://examples.k8s.io/volumes/glusterfs/README.md#create-a-pod
	// +optional
	ReadOnly bool `json:"readOnly,omitempty" protobuf:"varint,3,opt,name=readOnly"`
}

// Represents a Glusterfs mount that lasts the lifetime of a pod.
// Glusterfs volumes do not support ownership management or SELinux relabeling.
type GlusterfsPersistentVolumeSource struct {
	// endpoints is the endpoint name that details Glusterfs topology.
	// More info: https://examples.k8s.io/volumes/glusterfs/README.md#create-a-pod
	EndpointsName string `json:"endpoints" protobuf:"bytes,1,opt,name=endpoints"`

	// path is the Glusterfs volume path.
	// More info: https://examples.k8s.io/volumes/glusterfs/README.md#create-a-pod
	Path string `json:"path" protobuf:"bytes,2,opt,name=path"`

	// readOnly here will force the Glusterfs volume to be mounted with read-only permissions.
	// Defaults to false.
	// More info: https://examples.k8s.io/volumes/glusterfs/README.md#create-a-pod
	// +optional
	ReadOnly bool `json:"readOnly,omitempty" protobuf:"varint,3,opt,name=readOnly"`

	// endpointsNamespace is the namespace that contains Glusterfs endpoint.
	// If this field is empty, the EndpointNamespace defaults to the same namespace as the bound PVC.
	// More info: https://examples.k8s.io/volumes/glusterfs/README.md#create-a-pod
	// +optional
	EndpointsNamespace *string `json:"endpointsNamespace,omitempty" protobuf:"bytes,4,opt,name=endpointsNamespace"`
}

// Represents a Rados Block Device mount that lasts the lifetime of a pod.
// RBD volumes support ownership management and SELinux relabeling.
type RBDVolumeSource struct {
	// monitors is a collection of Ceph monitors.
	// More info: https://examples.k8s.io/volumes/rbd/README.md#how-to-use-it
	CephMonitors []string `json:"monitors" protobuf:"bytes,1,rep,name=monitors"`
	// image is the rados image name.
	// More info: https://examples.k8s.io/volumes/rbd/README.md#how-to-use-it
	RBDImage string `json:"image" protobuf:"bytes,2,opt,name=image"`
	// fsType is the filesystem type of the volume that you want to mount.
	// Tip: Ensure that the filesystem type is supported by the host operating system.
	// Examples: "ext4", "xfs", "ntfs". Implicitly inferred to be "ext4" if unspecified.
	// More info: https://kubernetes.io/docs/concepts/storage/volumes#rbd
	// TODO: how do we prevent errors in the filesystem from compromising the machine
	// +optional
	FSType string `json:"fsType,omitempty" protobuf:"bytes,3,opt,name=fsType"`
	// pool is the rados pool name.
	// Default is rbd.
	// More info: https://examples.k8s.io/volumes/rbd/README.md#how-to-use-it
	// +optional
	RBDPool string `json:"pool,omitempty" protobuf:"bytes,4,opt,name=pool"`
	// user is the rados user name.
	// Default is admin.
	// More info: https://examples.k8s.io/volumes/rbd/README.md#how-to-use-it
	// +optional
	RadosUser string `json:"user,omitempty" protobuf:"bytes,5,opt,name=user"`
	// keyring is the path to key ring for RBDUser.
	// Default is /etc/ceph/keyring.
	// More info: https://examples.k8s.io/volumes/rbd/README.md#how-to-use-it
	// +optional
	Keyring string `json:"keyring,omitempty" protobuf:"bytes,6,opt,name=keyring"`
	// secretRef is name of the authentication secret for RBDUser. If provided
	// overrides keyring.
	// Default is nil.
	// More info: https://examples.k8s.io/volumes/rbd/README.md#how-to-use-it
	// +optional
	SecretRef *LocalObjectReference `json:"secretRef,omitempty" protobuf:"bytes,7,opt,name=secretRef"`
	// readOnly here will force the ReadOnly setting in VolumeMounts.
	// Defaults to false.
	// More info: https://examples.k8s.io/volumes/rbd/README.md#how-to-use-it
	// +optional
	ReadOnly bool `json:"readOnly,omitempty" protobuf:"varint,8,opt,name=readOnly"`
}

// Represents a Rados Block Device mount that lasts the lifetime of a pod.
// RBD volumes support ownership management and SELinux relabeling.
type RBDPersistentVolumeSource struct {
	// monitors is a collection of Ceph monitors.
	// More info: https://examples.k8s.io/volumes/rbd/README.md#how-to-use-it
	CephMonitors []string `json:"monitors" protobuf:"bytes,1,rep,name=monitors"`
	// image is the rados image name.
	// More info: https://examples.k8s.io/volumes/rbd/README.md#how-to-use-it
	RBDImage string `json:"image" protobuf:"bytes,2,opt,name=image"`
	// fsType is the filesystem type of the volume that you want to mount.
	// Tip: Ensure that the filesystem type is supported by the host operating system.
	// Examples: "ext4", "xfs", "ntfs". Implicitly inferred to be "ext4" if unspecified.
	// More info: https://kubernetes.io/docs/concepts/storage/volumes#rbd
	// TODO: how do we prevent errors in the filesystem from compromising the machine
	// +optional
	FSType string `json:"fsType,omitempty" protobuf:"bytes,3,opt,name=fsType"`
	// pool is the rados pool name.
	// Default is rbd.
	// More info: https://examples.k8s.io/volumes/rbd/README.md#how-to-use-it
	// +optional
	RBDPool string `json:"pool,omitempty" protobuf:"bytes,4,opt,name=pool"`
	// user is the rados user name.
	// Default is admin.
	// More info: https://examples.k8s.io/volumes/rbd/README.md#how-to-use-it
	// +optional
	RadosUser string `json:"user,omitempty" protobuf:"bytes,5,opt,name=user"`
	// keyring is the path to key ring for RBDUser.
	// Default is /etc/ceph/keyring.
	// More info: https://examples.k8s.io/volumes/rbd/README.md#how-to-use-it
	// +optional
	Keyring string `json:"keyring,omitempty" protobuf:"bytes,6,opt,name=keyring"`
	// secretRef is name of the authentication secret for RBDUser. If provided
	// overrides keyring.
	// Default is nil.
	// More info: https://examples.k8s.io/volumes/rbd/README.md#how-to-use-it
	// +optional
	SecretRef *SecretReference `json:"secretRef,omitempty" protobuf:"bytes,7,opt,name=secretRef"`
	// readOnly here will force the ReadOnly setting in VolumeMounts.
	// Defaults to false.
	// More info: https://examples.k8s.io/volumes/rbd/README.md#how-to-use-it
	// +optional
	ReadOnly bool `json:"readOnly,omitempty" protobuf:"varint,8,opt,name=readOnly"`
}

// Represents a cinder volume resource in Openstack.
// A Cinder volume must exist before mounting to a container.
// The volume must also be in the same region as the kubelet.
// Cinder volumes support ownership management and SELinux relabeling.
type CinderVolumeSource struct {
	// volumeID used to identify the volume in cinder.
	// More info: https://examples.k8s.io/mysql-cinder-pd/README.md
	VolumeID string `json:"volumeID" protobuf:"bytes,1,opt,name=volumeID"`
	// fsType is the filesystem type to mount.
	// Must be a filesystem type supported by the host operating system.
	// Examples: "ext4", "xfs", "ntfs". Implicitly inferred to be "ext4" if unspecified.
	// More info: https://examples.k8s.io/mysql-cinder-pd/README.md
	// +optional
	FSType string `json:"fsType,omitempty" protobuf:"bytes,2,opt,name=fsType"`
	// readOnly defaults to false (read/write). ReadOnly here will force
	// the ReadOnly setting in VolumeMounts.
	// More info: https://examples.k8s.io/mysql-cinder-pd/README.md
	// +optional
	ReadOnly bool `json:"readOnly,omitempty" protobuf:"varint,3,opt,name=readOnly"`
	// secretRef is optional: points to a secret object containing parameters used to connect
	// to OpenStack.
	// +optional
	SecretRef *LocalObjectReference `json:"secretRef,omitempty" protobuf:"bytes,4,opt,name=secretRef"`
}

// Represents a cinder volume resource in Openstack.
// A Cinder volume must exist before mounting to a container.
// The volume must also be in the same region as the kubelet.
// Cinder volumes support ownership management and SELinux relabeling.
type CinderPersistentVolumeSource struct {
	// volumeID used to identify the volume in cinder.
	// More info: https://examples.k8s.io/mysql-cinder-pd/README.md
	VolumeID string `json:"volumeID" protobuf:"bytes,1,opt,name=volumeID"`
	// fsType Filesystem type to mount.
	// Must be a filesystem type supported by the host operating system.
	// Examples: "ext4", "xfs", "ntfs". Implicitly inferred to be "ext4" if unspecified.
	// More info: https://examples.k8s.io/mysql-cinder-pd/README.md
	// +optional
	FSType string `json:"fsType,omitempty" protobuf:"bytes,2,opt,name=fsType"`
	// readOnly is Optional: Defaults to false (read/write). ReadOnly here will force
	// the ReadOnly setting in VolumeMounts.
	// More info: https://examples.k8s.io/mysql-cinder-pd/README.md
	// +optional
	ReadOnly bool `json:"readOnly,omitempty" protobuf:"varint,3,opt,name=readOnly"`
	// secretRef is Optional: points to a secret object containing parameters used to connect
	// to OpenStack.
	// +optional
	SecretRef *SecretReference `json:"secretRef,omitempty" protobuf:"bytes,4,opt,name=secretRef"`
}

// Represents a Ceph Filesystem mount that lasts the lifetime of a pod
// Cephfs volumes do not support ownership management or SELinux relabeling.
type CephFSVolumeSource struct {
	// monitors is Required: Monitors is a collection of Ceph monitors
	// More info: https://examples.k8s.io/volumes/cephfs/README.md#how-to-use-it
	Monitors []string `json:"monitors" protobuf:"bytes,1,rep,name=monitors"`
	// path is Optional: Used as the mounted root, rather than the full Ceph tree, default is /
	// +optional
	Path string `json:"path,omitempty" protobuf:"bytes,2,opt,name=path"`
	// user is optional: User is the rados user name, default is admin
	// More info: https://examples.k8s.io/volumes/cephfs/README.md#how-to-use-it
	// +optional
	User string `json:"user,omitempty" protobuf:"bytes,3,opt,name=user"`
	// secretFile is Optional: SecretFile is the path to key ring for User, default is /etc/ceph/user.secret
	// More info: https://examples.k8s.io/volumes/cephfs/README.md#how-to-use-it
	// +optional
	SecretFile string `json:"secretFile,omitempty" protobuf:"bytes,4,opt,name=secretFile"`
	// secretRef is Optional: SecretRef is reference to the authentication secret for User, default is empty.
	// More info: https://examples.k8s.io/volumes/cephfs/README.md#how-to-use-it
	// +optional
	SecretRef *LocalObjectReference `json:"secretRef,omitempty" protobuf:"bytes,5,opt,name=secretRef"`
	// readOnly is Optional: Defaults to false (read/write). ReadOnly here will force
	// the ReadOnly setting in VolumeMounts.
	// More info: https://examples.k8s.io/volumes/cephfs/README.md#how-to-use-it
	// +optional
	ReadOnly bool `json:"readOnly,omitempty" protobuf:"varint,6,opt,name=readOnly"`
}

// SecretReference represents a Secret Reference. It has enough information to retrieve secret
// in any namespace
// +structType=atomic
type SecretReference struct {
	// name is unique within a namespace to reference a secret resource.
	// +optional
	Name string `json:"name,omitempty" protobuf:"bytes,1,opt,name=name"`
	// namespace defines the space within which the secret name must be unique.
	// +optional
	Namespace string `json:"namespace,omitempty" protobuf:"bytes,2,opt,name=namespace"`
}

// Represents a Ceph Filesystem mount that lasts the lifetime of a pod
// Cephfs volumes do not support ownership management or SELinux relabeling.
type CephFSPersistentVolumeSource struct {
	// monitors is Required: Monitors is a collection of Ceph monitors
	// More info: https://examples.k8s.io/volumes/cephfs/README.md#how-to-use-it
	Monitors []string `json:"monitors" protobuf:"bytes,1,rep,name=monitors"`
	// path is Optional: Used as the mounted root, rather than the full Ceph tree, default is /
	// +optional
	Path string `json:"path,omitempty" protobuf:"bytes,2,opt,name=path"`
	// user is Optional: User is the rados user name, default is admin
	// More info: https://examples.k8s.io/volumes/cephfs/README.md#how-to-use-it
	// +optional
	User string `json:"user,omitempty" protobuf:"bytes,3,opt,name=user"`
	// secretFile is Optional: SecretFile is the path to key ring for User, default is /etc/ceph/user.secret
	// More info: https://examples.k8s.io/volumes/cephfs/README.md#how-to-use-it
	// +optional
	SecretFile string `json:"secretFile,omitempty" protobuf:"bytes,4,opt,name=secretFile"`
	// secretRef is Optional: SecretRef is reference to the authentication secret for User, default is empty.
	// More info: https://examples.k8s.io/volumes/cephfs/README.md#how-to-use-it
	// +optional
	SecretRef *SecretReference `json:"secretRef,omitempty" protobuf:"bytes,5,opt,name=secretRef"`
	// readOnly is Optional: Defaults to false (read/write). ReadOnly here will force
	// the ReadOnly setting in VolumeMounts.
	// More info: https://examples.k8s.io/volumes/cephfs/README.md#how-to-use-it
	// +optional
	ReadOnly bool `json:"readOnly,omitempty" protobuf:"varint,6,opt,name=readOnly"`
}

// Represents a Flocker volume mounted by the Flocker agent.
// One and only one of datasetName and datasetUUID should be set.
// Flocker volumes do not support ownership management or SELinux relabeling.
type FlockerVolumeSource struct {
	// datasetName is Name of the dataset stored as metadata -> name on the dataset for Flocker
	// should be considered as deprecated
	// +optional
	DatasetName string `json:"datasetName,omitempty" protobuf:"bytes,1,opt,name=datasetName"`
	// datasetUUID is the UUID of the dataset. This is unique identifier of a Flocker dataset
	// +optional
	DatasetUUID string `json:"datasetUUID,omitempty" protobuf:"bytes,2,opt,name=datasetUUID"`
}

// StorageMedium defines ways that storage can be allocated to a volume.
type StorageMedium string

const (
	StorageMediumDefault         StorageMedium = ""           // use whatever the default is for the node, assume anything we don't explicitly handle is this
	StorageMediumMemory          StorageMedium = "Memory"     // use memory (e.g. tmpfs on linux)
	StorageMediumHugePages       StorageMedium = "HugePages"  // use hugepages
	StorageMediumHugePagesPrefix StorageMedium = "HugePages-" // prefix for full medium notation HugePages-<size>
)

// Protocol defines network protocols supported for things like container ports.
// +enum
type Protocol string

const (
	// ProtocolTCP is the TCP protocol.
	ProtocolTCP Protocol = "TCP"
	// ProtocolUDP is the UDP protocol.
	ProtocolUDP Protocol = "UDP"
	// ProtocolSCTP is the SCTP protocol.
	ProtocolSCTP Protocol = "SCTP"
)

// Represents a Persistent Disk resource in Google Compute Engine.
//
// A GCE PD must exist before mounting to a container. The disk must
// also be in the same GCE project and zone as the kubelet. A GCE PD
// can only be mounted as read/write once or read-only many times. GCE
// PDs support ownership management and SELinux relabeling.
type GCEPersistentDiskVolumeSource struct {
	// pdName is unique name of the PD resource in GCE. Used to identify the disk in GCE.
	// More info: https://kubernetes.io/docs/concepts/storage/volumes#gcepersistentdisk
	PDName string `json:"pdName" protobuf:"bytes,1,opt,name=pdName"`
	// fsType is filesystem type of the volume that you want to mount.
	// Tip: Ensure that the filesystem type is supported by the host operating system.
	// Examples: "ext4", "xfs", "ntfs". Implicitly inferred to be "ext4" if unspecified.
	// More info: https://kubernetes.io/docs/concepts/storage/volumes#gcepersistentdisk
	// TODO: how do we prevent errors in the filesystem from compromising the machine
	// +optional
	FSType string `json:"fsType,omitempty" protobuf:"bytes,2,opt,name=fsType"`
	// partition is the partition in the volume that you want to mount.
	// If omitted, the default is to mount by volume name.
	// Examples: For volume /dev/sda1, you specify the partition as "1".
	// Similarly, the volume partition for /dev/sda is "0" (or you can leave the property empty).
	// More info: https://kubernetes.io/docs/concepts/storage/volumes#gcepersistentdisk
	// +optional
	Partition int32 `json:"partition,omitempty" protobuf:"varint,3,opt,name=partition"`
	// readOnly here will force the ReadOnly setting in VolumeMounts.
	// Defaults to false.
	// More info: https://kubernetes.io/docs/concepts/storage/volumes#gcepersistentdisk
	// +optional
	ReadOnly bool `json:"readOnly,omitempty" protobuf:"varint,4,opt,name=readOnly"`
}

// Represents a Quobyte mount that lasts the lifetime of a pod.
// Quobyte volumes do not support ownership management or SELinux relabeling.
type QuobyteVolumeSource struct {
	// registry represents a single or multiple Quobyte Registry services
	// specified as a string as host:port pair (multiple entries are separated with commas)
	// which acts as the central registry for volumes
	Registry string `json:"registry" protobuf:"bytes,1,opt,name=registry"`

	// volume is a string that references an already created Quobyte volume by name.
	Volume string `json:"volume" protobuf:"bytes,2,opt,name=volume"`

	// readOnly here will force the Quobyte volume to be mounted with read-only permissions.
	// Defaults to false.
	// +optional
	ReadOnly bool `json:"readOnly,omitempty" protobuf:"varint,3,opt,name=readOnly"`

	// user to map volume access to
	// Defaults to serivceaccount user
	// +optional
	User string `json:"user,omitempty" protobuf:"bytes,4,opt,name=user"`

	// group to map volume access to
	// Default is no group
	// +optional
	Group string `json:"group,omitempty" protobuf:"bytes,5,opt,name=group"`

	// tenant owning the given Quobyte volume in the Backend
	// Used with dynamically provisioned Quobyte volumes, value is set by the plugin
	// +optional
	Tenant string `json:"tenant,omitempty" protobuf:"bytes,6,opt,name=tenant"`
}

// FlexPersistentVolumeSource represents a generic persistent volume resource that is
// provisioned/attached using an exec based plugin.
type FlexPersistentVolumeSource struct {
	// driver is the name of the driver to use for this volume.
	Driver string `json:"driver" protobuf:"bytes,1,opt,name=driver"`
	// fsType is the Filesystem type to mount.
	// Must be a filesystem type supported by the host operating system.
	// Ex. "ext4", "xfs", "ntfs". The default filesystem depends on FlexVolume script.
	// +optional
	FSType string `json:"fsType,omitempty" protobuf:"bytes,2,opt,name=fsType"`
	// secretRef is Optional: SecretRef is reference to the secret object containing
	// sensitive information to pass to the plugin scripts. This may be
	// empty if no secret object is specified. If the secret object
	// contains more than one secret, all secrets are passed to the plugin
	// scripts.
	// +optional
	SecretRef *SecretReference `json:"secretRef,omitempty" protobuf:"bytes,3,opt,name=secretRef"`
	// readOnly is Optional: defaults to false (read/write). ReadOnly here will force
	// the ReadOnly setting in VolumeMounts.
	// +optional
	ReadOnly bool `json:"readOnly,omitempty" protobuf:"varint,4,opt,name=readOnly"`
	// options is Optional: this field holds extra command options if any.
	// +optional
	Options map[string]string `json:"options,omitempty" protobuf:"bytes,5,rep,name=options"`
}

// FlexVolume represents a generic volume resource that is
// provisioned/attached using an exec based plugin.
type FlexVolumeSource struct {
	// driver is the name of the driver to use for this volume.
	Driver string `json:"driver" protobuf:"bytes,1,opt,name=driver"`
	// fsType is the filesystem type to mount.
	// Must be a filesystem type supported by the host operating system.
	// Ex. "ext4", "xfs", "ntfs". The default filesystem depends on FlexVolume script.
	// +optional
	FSType string `json:"fsType,omitempty" protobuf:"bytes,2,opt,name=fsType"`
	// secretRef is Optional: secretRef is reference to the secret object containing
	// sensitive information to pass to the plugin scripts. This may be
	// empty if no secret object is specified. If the secret object
	// contains more than one secret, all secrets are passed to the plugin
	// scripts.
	// +optional
	SecretRef *LocalObjectReference `json:"secretRef,omitempty" protobuf:"bytes,3,opt,name=secretRef"`
	// readOnly is Optional: defaults to false (read/write). ReadOnly here will force
	// the ReadOnly setting in VolumeMounts.
	// +optional
	ReadOnly bool `json:"readOnly,omitempty" protobuf:"varint,4,opt,name=readOnly"`
	// options is Optional: this field holds extra command options if any.
	// +optional
	Options map[string]string `json:"options,omitempty" protobuf:"bytes,5,rep,name=options"`
}

// Represents a Persistent Disk resource in AWS.
//
// An AWS EBS disk must exist before mounting to a container. The disk
// must also be in the same AWS zone as the kubelet. An AWS EBS disk
// can only be mounted as read/write once. AWS EBS volumes support
// ownership management and SELinux relabeling.
type AWSElasticBlockStoreVolumeSource struct {
	// volumeID is unique ID of the persistent disk resource in AWS (Amazon EBS volume).
	// More info: https://kubernetes.io/docs/concepts/storage/volumes#awselasticblockstore
	VolumeID string `json:"volumeID" protobuf:"bytes,1,opt,name=volumeID"`
	// fsType is the filesystem type of the volume that you want to mount.
	// Tip: Ensure that the filesystem type is supported by the host operating system.
	// Examples: "ext4", "xfs", "ntfs". Implicitly inferred to be "ext4" if unspecified.
	// More info: https://kubernetes.io/docs/concepts/storage/volumes#awselasticblockstore
	// TODO: how do we prevent errors in the filesystem from compromising the machine
	// +optional
	FSType string `json:"fsType,omitempty" protobuf:"bytes,2,opt,name=fsType"`
	// partition is the partition in the volume that you want to mount.
	// If omitted, the default is to mount by volume name.
	// Examples: For volume /dev/sda1, you specify the partition as "1".
	// Similarly, the volume partition for /dev/sda is "0" (or you can leave the property empty).
	// +optional
	Partition int32 `json:"partition,omitempty" protobuf:"varint,3,opt,name=partition"`
	// readOnly value true will force the readOnly setting in VolumeMounts.
	// More info: https://kubernetes.io/docs/concepts/storage/volumes#awselasticblockstore
	// +optional
	ReadOnly bool `json:"readOnly,omitempty" protobuf:"varint,4,opt,name=readOnly"`
}

// Represents a volume that is populated with the contents of a git repository.
// Git repo volumes do not support ownership management.
// Git repo volumes support SELinux relabeling.
//
// DEPRECATED: GitRepo is deprecated. To provision a container with a git repo, mount an
// EmptyDir into an InitContainer that clones the repo using git, then mount the EmptyDir
// into the Pod's container.
type GitRepoVolumeSource struct {
	// repository is the URL
	Repository string `json:"repository" protobuf:"bytes,1,opt,name=repository"`
	// revision is the commit hash for the specified revision.
	// +optional
	Revision string `json:"revision,omitempty" protobuf:"bytes,2,opt,name=revision"`
	// directory is the target directory name.
	// Must not contain or start with '..'.  If '.' is supplied, the volume directory will be the
	// git repository.  Otherwise, if specified, the volume will contain the git repository in
	// the subdirectory with the given name.
	// +optional
	Directory string `json:"directory,omitempty" protobuf:"bytes,3,opt,name=directory"`
}

// Adapts a Secret into a volume.
//
// The contents of the target Secret's Data field will be presented in a volume
// as files using the keys in the Data field as the file names.
// Secret volumes support ownership management and SELinux relabeling.
type SecretVolumeSource struct {
	// secretName is the name of the secret in the pod's namespace to use.
	// More info: https://kubernetes.io/docs/concepts/storage/volumes#secret
	// +optional
	SecretName string `json:"secretName,omitempty" protobuf:"bytes,1,opt,name=secretName"`
	// items If unspecified, each key-value pair in the Data field of the referenced
	// Secret will be projected into the volume as a file whose name is the
	// key and content is the value. If specified, the listed keys will be
	// projected into the specified paths, and unlisted keys will not be
	// present. If a key is specified which is not present in the Secret,
	// the volume setup will error unless it is marked optional. Paths must be
	// relative and may not contain the '..' path or start with '..'.
	// +optional
	Items []KeyToPath `json:"items,omitempty" protobuf:"bytes,2,rep,name=items"`
<<<<<<< HEAD
	// Optional: mode bits used to set permissions on created files by default.
=======
	// defaultMode is Optional: mode bits used to set permissions on created files by default.
>>>>>>> e8d3e9b1
	// Must be an octal value between 0000 and 0777 or a decimal value between 0 and 511.
	// YAML accepts both octal and decimal values, JSON requires decimal values
	// for mode bits. Defaults to 0644.
	// Directories within the path are not affected by this setting.
	// This might be in conflict with other options that affect the file
	// mode, like fsGroup, and the result can be other mode bits set.
	// +optional
	DefaultMode *int32 `json:"defaultMode,omitempty" protobuf:"bytes,3,opt,name=defaultMode"`
	// optional field specify whether the Secret or its keys must be defined
	// +optional
	Optional *bool `json:"optional,omitempty" protobuf:"varint,4,opt,name=optional"`
}

const (
	SecretVolumeSourceDefaultMode int32 = 0644
)

// Adapts a secret into a projected volume.
//
// The contents of the target Secret's Data field will be presented in a
// projected volume as files using the keys in the Data field as the file names.
// Note that this is identical to a secret volume source without the default
// mode.
type SecretProjection struct {
	LocalObjectReference `json:",inline" protobuf:"bytes,1,opt,name=localObjectReference"`
	// items if unspecified, each key-value pair in the Data field of the referenced
	// Secret will be projected into the volume as a file whose name is the
	// key and content is the value. If specified, the listed keys will be
	// projected into the specified paths, and unlisted keys will not be
	// present. If a key is specified which is not present in the Secret,
	// the volume setup will error unless it is marked optional. Paths must be
	// relative and may not contain the '..' path or start with '..'.
	// +optional
	Items []KeyToPath `json:"items,omitempty" protobuf:"bytes,2,rep,name=items"`
	// optional field specify whether the Secret or its key must be defined
	// +optional
	Optional *bool `json:"optional,omitempty" protobuf:"varint,4,opt,name=optional"`
}

// Represents an NFS mount that lasts the lifetime of a pod.
// NFS volumes do not support ownership management or SELinux relabeling.
type NFSVolumeSource struct {
	// server is the hostname or IP address of the NFS server.
	// More info: https://kubernetes.io/docs/concepts/storage/volumes#nfs
	Server string `json:"server" protobuf:"bytes,1,opt,name=server"`

	// path that is exported by the NFS server.
	// More info: https://kubernetes.io/docs/concepts/storage/volumes#nfs
	Path string `json:"path" protobuf:"bytes,2,opt,name=path"`

	// readOnly here will force the NFS export to be mounted with read-only permissions.
	// Defaults to false.
	// More info: https://kubernetes.io/docs/concepts/storage/volumes#nfs
	// +optional
	ReadOnly bool `json:"readOnly,omitempty" protobuf:"varint,3,opt,name=readOnly"`
}

// Represents an ISCSI disk.
// ISCSI volumes can only be mounted as read/write once.
// ISCSI volumes support ownership management and SELinux relabeling.
type ISCSIVolumeSource struct {
	// targetPortal is iSCSI Target Portal. The Portal is either an IP or ip_addr:port if the port
	// is other than default (typically TCP ports 860 and 3260).
	TargetPortal string `json:"targetPortal" protobuf:"bytes,1,opt,name=targetPortal"`
	// iqn is the target iSCSI Qualified Name.
	IQN string `json:"iqn" protobuf:"bytes,2,opt,name=iqn"`
	// lun represents iSCSI Target Lun number.
	Lun int32 `json:"lun" protobuf:"varint,3,opt,name=lun"`
	// iscsiInterface is the interface Name that uses an iSCSI transport.
	// Defaults to 'default' (tcp).
	// +optional
	ISCSIInterface string `json:"iscsiInterface,omitempty" protobuf:"bytes,4,opt,name=iscsiInterface"`
	// fsType is the filesystem type of the volume that you want to mount.
	// Tip: Ensure that the filesystem type is supported by the host operating system.
	// Examples: "ext4", "xfs", "ntfs". Implicitly inferred to be "ext4" if unspecified.
	// More info: https://kubernetes.io/docs/concepts/storage/volumes#iscsi
	// TODO: how do we prevent errors in the filesystem from compromising the machine
	// +optional
	FSType string `json:"fsType,omitempty" protobuf:"bytes,5,opt,name=fsType"`
	// readOnly here will force the ReadOnly setting in VolumeMounts.
	// Defaults to false.
	// +optional
	ReadOnly bool `json:"readOnly,omitempty" protobuf:"varint,6,opt,name=readOnly"`
	// portals is the iSCSI Target Portal List. The portal is either an IP or ip_addr:port if the port
	// is other than default (typically TCP ports 860 and 3260).
	// +optional
	Portals []string `json:"portals,omitempty" protobuf:"bytes,7,opt,name=portals"`
	// chapAuthDiscovery defines whether support iSCSI Discovery CHAP authentication
	// +optional
	DiscoveryCHAPAuth bool `json:"chapAuthDiscovery,omitempty" protobuf:"varint,8,opt,name=chapAuthDiscovery"`
	// chapAuthSession defines whether support iSCSI Session CHAP authentication
	// +optional
	SessionCHAPAuth bool `json:"chapAuthSession,omitempty" protobuf:"varint,11,opt,name=chapAuthSession"`
	// secretRef is the CHAP Secret for iSCSI target and initiator authentication
	// +optional
	SecretRef *LocalObjectReference `json:"secretRef,omitempty" protobuf:"bytes,10,opt,name=secretRef"`
	// initiatorName is the custom iSCSI Initiator Name.
	// If initiatorName is specified with iscsiInterface simultaneously, new iSCSI interface
	// <target portal>:<volume name> will be created for the connection.
	// +optional
	InitiatorName *string `json:"initiatorName,omitempty" protobuf:"bytes,12,opt,name=initiatorName"`
}

// ISCSIPersistentVolumeSource represents an ISCSI disk.
// ISCSI volumes can only be mounted as read/write once.
// ISCSI volumes support ownership management and SELinux relabeling.
type ISCSIPersistentVolumeSource struct {
	// targetPortal is iSCSI Target Portal. The Portal is either an IP or ip_addr:port if the port
	// is other than default (typically TCP ports 860 and 3260).
	TargetPortal string `json:"targetPortal" protobuf:"bytes,1,opt,name=targetPortal"`
	// iqn is Target iSCSI Qualified Name.
	IQN string `json:"iqn" protobuf:"bytes,2,opt,name=iqn"`
	// lun is iSCSI Target Lun number.
	Lun int32 `json:"lun" protobuf:"varint,3,opt,name=lun"`
	// iscsiInterface is the interface Name that uses an iSCSI transport.
	// Defaults to 'default' (tcp).
	// +optional
	ISCSIInterface string `json:"iscsiInterface,omitempty" protobuf:"bytes,4,opt,name=iscsiInterface"`
	// fsType is the filesystem type of the volume that you want to mount.
	// Tip: Ensure that the filesystem type is supported by the host operating system.
	// Examples: "ext4", "xfs", "ntfs". Implicitly inferred to be "ext4" if unspecified.
	// More info: https://kubernetes.io/docs/concepts/storage/volumes#iscsi
	// TODO: how do we prevent errors in the filesystem from compromising the machine
	// +optional
	FSType string `json:"fsType,omitempty" protobuf:"bytes,5,opt,name=fsType"`
	// readOnly here will force the ReadOnly setting in VolumeMounts.
	// Defaults to false.
	// +optional
	ReadOnly bool `json:"readOnly,omitempty" protobuf:"varint,6,opt,name=readOnly"`
	// portals is the iSCSI Target Portal List. The Portal is either an IP or ip_addr:port if the port
	// is other than default (typically TCP ports 860 and 3260).
	// +optional
	Portals []string `json:"portals,omitempty" protobuf:"bytes,7,opt,name=portals"`
	// chapAuthDiscovery defines whether support iSCSI Discovery CHAP authentication
	// +optional
	DiscoveryCHAPAuth bool `json:"chapAuthDiscovery,omitempty" protobuf:"varint,8,opt,name=chapAuthDiscovery"`
	// chapAuthSession defines whether support iSCSI Session CHAP authentication
	// +optional
	SessionCHAPAuth bool `json:"chapAuthSession,omitempty" protobuf:"varint,11,opt,name=chapAuthSession"`
	// secretRef is the CHAP Secret for iSCSI target and initiator authentication
	// +optional
	SecretRef *SecretReference `json:"secretRef,omitempty" protobuf:"bytes,10,opt,name=secretRef"`
	// initiatorName is the custom iSCSI Initiator Name.
	// If initiatorName is specified with iscsiInterface simultaneously, new iSCSI interface
	// <target portal>:<volume name> will be created for the connection.
	// +optional
	InitiatorName *string `json:"initiatorName,omitempty" protobuf:"bytes,12,opt,name=initiatorName"`
}

// Represents a Fibre Channel volume.
// Fibre Channel volumes can only be mounted as read/write once.
// Fibre Channel volumes support ownership management and SELinux relabeling.
type FCVolumeSource struct {
	// targetWWNs is Optional: FC target worldwide names (WWNs)
	// +optional
	TargetWWNs []string `json:"targetWWNs,omitempty" protobuf:"bytes,1,rep,name=targetWWNs"`
	// lun is Optional: FC target lun number
	// +optional
	Lun *int32 `json:"lun,omitempty" protobuf:"varint,2,opt,name=lun"`
	// fsType is the filesystem type to mount.
	// Must be a filesystem type supported by the host operating system.
	// Ex. "ext4", "xfs", "ntfs". Implicitly inferred to be "ext4" if unspecified.
	// TODO: how do we prevent errors in the filesystem from compromising the machine
	// +optional
	FSType string `json:"fsType,omitempty" protobuf:"bytes,3,opt,name=fsType"`
	// readOnly is Optional: Defaults to false (read/write). ReadOnly here will force
	// the ReadOnly setting in VolumeMounts.
	// +optional
	ReadOnly bool `json:"readOnly,omitempty" protobuf:"varint,4,opt,name=readOnly"`
	// wwids Optional: FC volume world wide identifiers (wwids)
	// Either wwids or combination of targetWWNs and lun must be set, but not both simultaneously.
	// +optional
	WWIDs []string `json:"wwids,omitempty" protobuf:"bytes,5,rep,name=wwids"`
}

// AzureFile represents an Azure File Service mount on the host and bind mount to the pod.
type AzureFileVolumeSource struct {
	// secretName is the  name of secret that contains Azure Storage Account Name and Key
	SecretName string `json:"secretName" protobuf:"bytes,1,opt,name=secretName"`
	// shareName is the azure share Name
	ShareName string `json:"shareName" protobuf:"bytes,2,opt,name=shareName"`
	// readOnly defaults to false (read/write). ReadOnly here will force
	// the ReadOnly setting in VolumeMounts.
	// +optional
	ReadOnly bool `json:"readOnly,omitempty" protobuf:"varint,3,opt,name=readOnly"`
}

// AzureFile represents an Azure File Service mount on the host and bind mount to the pod.
type AzureFilePersistentVolumeSource struct {
	// secretName is the name of secret that contains Azure Storage Account Name and Key
	SecretName string `json:"secretName" protobuf:"bytes,1,opt,name=secretName"`
	// shareName is the azure Share Name
	ShareName string `json:"shareName" protobuf:"bytes,2,opt,name=shareName"`
	// readOnly defaults to false (read/write). ReadOnly here will force
	// the ReadOnly setting in VolumeMounts.
	// +optional
	ReadOnly bool `json:"readOnly,omitempty" protobuf:"varint,3,opt,name=readOnly"`
	// secretNamespace is the namespace of the secret that contains Azure Storage Account Name and Key
	// default is the same as the Pod
	// +optional
	SecretNamespace *string `json:"secretNamespace" protobuf:"bytes,4,opt,name=secretNamespace"`
}

// Represents a vSphere volume resource.
type VsphereVirtualDiskVolumeSource struct {
	// volumePath is the path that identifies vSphere volume vmdk
	VolumePath string `json:"volumePath" protobuf:"bytes,1,opt,name=volumePath"`
	// fsType is filesystem type to mount.
	// Must be a filesystem type supported by the host operating system.
	// Ex. "ext4", "xfs", "ntfs". Implicitly inferred to be "ext4" if unspecified.
	// +optional
	FSType string `json:"fsType,omitempty" protobuf:"bytes,2,opt,name=fsType"`
	// storagePolicyName is the storage Policy Based Management (SPBM) profile name.
	// +optional
	StoragePolicyName string `json:"storagePolicyName,omitempty" protobuf:"bytes,3,opt,name=storagePolicyName"`
	// storagePolicyID is the storage Policy Based Management (SPBM) profile ID associated with the StoragePolicyName.
	// +optional
	StoragePolicyID string `json:"storagePolicyID,omitempty" protobuf:"bytes,4,opt,name=storagePolicyID"`
}

// Represents a Photon Controller persistent disk resource.
type PhotonPersistentDiskVolumeSource struct {
	// pdID is the ID that identifies Photon Controller persistent disk
	PdID string `json:"pdID" protobuf:"bytes,1,opt,name=pdID"`
	// fsType is the filesystem type to mount.
	// Must be a filesystem type supported by the host operating system.
	// Ex. "ext4", "xfs", "ntfs". Implicitly inferred to be "ext4" if unspecified.
	FSType string `json:"fsType,omitempty" protobuf:"bytes,2,opt,name=fsType"`
}

// +enum
type AzureDataDiskCachingMode string

// +enum
type AzureDataDiskKind string

const (
	AzureDataDiskCachingNone      AzureDataDiskCachingMode = "None"
	AzureDataDiskCachingReadOnly  AzureDataDiskCachingMode = "ReadOnly"
	AzureDataDiskCachingReadWrite AzureDataDiskCachingMode = "ReadWrite"

	AzureSharedBlobDisk    AzureDataDiskKind = "Shared"
	AzureDedicatedBlobDisk AzureDataDiskKind = "Dedicated"
	AzureManagedDisk       AzureDataDiskKind = "Managed"
)

// AzureDisk represents an Azure Data Disk mount on the host and bind mount to the pod.
type AzureDiskVolumeSource struct {
	// diskName is the Name of the data disk in the blob storage
	DiskName string `json:"diskName" protobuf:"bytes,1,opt,name=diskName"`
	// diskURI is the URI of data disk in the blob storage
	DataDiskURI string `json:"diskURI" protobuf:"bytes,2,opt,name=diskURI"`
	// cachingMode is the Host Caching mode: None, Read Only, Read Write.
	// +optional
	CachingMode *AzureDataDiskCachingMode `json:"cachingMode,omitempty" protobuf:"bytes,3,opt,name=cachingMode,casttype=AzureDataDiskCachingMode"`
	// fsType is Filesystem type to mount.
	// Must be a filesystem type supported by the host operating system.
	// Ex. "ext4", "xfs", "ntfs". Implicitly inferred to be "ext4" if unspecified.
	// +optional
	FSType *string `json:"fsType,omitempty" protobuf:"bytes,4,opt,name=fsType"`
	// readOnly Defaults to false (read/write). ReadOnly here will force
	// the ReadOnly setting in VolumeMounts.
	// +optional
	ReadOnly *bool `json:"readOnly,omitempty" protobuf:"varint,5,opt,name=readOnly"`
	// kind expected values are Shared: multiple blob disks per storage account  Dedicated: single blob disk per storage account  Managed: azure managed data disk (only in managed availability set). defaults to shared
	Kind *AzureDataDiskKind `json:"kind,omitempty" protobuf:"bytes,6,opt,name=kind,casttype=AzureDataDiskKind"`
}

// PortworxVolumeSource represents a Portworx volume resource.
type PortworxVolumeSource struct {
	// volumeID uniquely identifies a Portworx volume
	VolumeID string `json:"volumeID" protobuf:"bytes,1,opt,name=volumeID"`
	// fSType represents the filesystem type to mount
	// Must be a filesystem type supported by the host operating system.
	// Ex. "ext4", "xfs". Implicitly inferred to be "ext4" if unspecified.
	FSType string `json:"fsType,omitempty" protobuf:"bytes,2,opt,name=fsType"`
	// readOnly defaults to false (read/write). ReadOnly here will force
	// the ReadOnly setting in VolumeMounts.
	// +optional
	ReadOnly bool `json:"readOnly,omitempty" protobuf:"varint,3,opt,name=readOnly"`
}

// ScaleIOVolumeSource represents a persistent ScaleIO volume
type ScaleIOVolumeSource struct {
	// gateway is the host address of the ScaleIO API Gateway.
	Gateway string `json:"gateway" protobuf:"bytes,1,opt,name=gateway"`
	// system is the name of the storage system as configured in ScaleIO.
	System string `json:"system" protobuf:"bytes,2,opt,name=system"`
	// secretRef references to the secret for ScaleIO user and other
	// sensitive information. If this is not provided, Login operation will fail.
	SecretRef *LocalObjectReference `json:"secretRef" protobuf:"bytes,3,opt,name=secretRef"`
	// sslEnabled Flag enable/disable SSL communication with Gateway, default false
	// +optional
	SSLEnabled bool `json:"sslEnabled,omitempty" protobuf:"varint,4,opt,name=sslEnabled"`
	// protectionDomain is the name of the ScaleIO Protection Domain for the configured storage.
	// +optional
	ProtectionDomain string `json:"protectionDomain,omitempty" protobuf:"bytes,5,opt,name=protectionDomain"`
	// storagePool is the ScaleIO Storage Pool associated with the protection domain.
	// +optional
	StoragePool string `json:"storagePool,omitempty" protobuf:"bytes,6,opt,name=storagePool"`
	// storageMode indicates whether the storage for a volume should be ThickProvisioned or ThinProvisioned.
	// Default is ThinProvisioned.
	// +optional
	StorageMode string `json:"storageMode,omitempty" protobuf:"bytes,7,opt,name=storageMode"`
	// volumeName is the name of a volume already created in the ScaleIO system
	// that is associated with this volume source.
	VolumeName string `json:"volumeName,omitempty" protobuf:"bytes,8,opt,name=volumeName"`
	// fsType is the filesystem type to mount.
	// Must be a filesystem type supported by the host operating system.
	// Ex. "ext4", "xfs", "ntfs".
	// Default is "xfs".
	// +optional
	FSType string `json:"fsType,omitempty" protobuf:"bytes,9,opt,name=fsType"`
	// readOnly Defaults to false (read/write). ReadOnly here will force
	// the ReadOnly setting in VolumeMounts.
	// +optional
	ReadOnly bool `json:"readOnly,omitempty" protobuf:"varint,10,opt,name=readOnly"`
}

// ScaleIOPersistentVolumeSource represents a persistent ScaleIO volume
type ScaleIOPersistentVolumeSource struct {
	// gateway is the host address of the ScaleIO API Gateway.
	Gateway string `json:"gateway" protobuf:"bytes,1,opt,name=gateway"`
	// system is the name of the storage system as configured in ScaleIO.
	System string `json:"system" protobuf:"bytes,2,opt,name=system"`
	// secretRef references to the secret for ScaleIO user and other
	// sensitive information. If this is not provided, Login operation will fail.
	SecretRef *SecretReference `json:"secretRef" protobuf:"bytes,3,opt,name=secretRef"`
	// sslEnabled is the flag to enable/disable SSL communication with Gateway, default false
	// +optional
	SSLEnabled bool `json:"sslEnabled,omitempty" protobuf:"varint,4,opt,name=sslEnabled"`
	// protectionDomain is the name of the ScaleIO Protection Domain for the configured storage.
	// +optional
	ProtectionDomain string `json:"protectionDomain,omitempty" protobuf:"bytes,5,opt,name=protectionDomain"`
	// storagePool is the ScaleIO Storage Pool associated with the protection domain.
	// +optional
	StoragePool string `json:"storagePool,omitempty" protobuf:"bytes,6,opt,name=storagePool"`
	// storageMode indicates whether the storage for a volume should be ThickProvisioned or ThinProvisioned.
	// Default is ThinProvisioned.
	// +optional
	StorageMode string `json:"storageMode,omitempty" protobuf:"bytes,7,opt,name=storageMode"`
	// volumeName is the name of a volume already created in the ScaleIO system
	// that is associated with this volume source.
	VolumeName string `json:"volumeName,omitempty" protobuf:"bytes,8,opt,name=volumeName"`
	// fsType is the filesystem type to mount.
	// Must be a filesystem type supported by the host operating system.
	// Ex. "ext4", "xfs", "ntfs".
	// Default is "xfs"
	// +optional
	FSType string `json:"fsType,omitempty" protobuf:"bytes,9,opt,name=fsType"`
	// readOnly defaults to false (read/write). ReadOnly here will force
	// the ReadOnly setting in VolumeMounts.
	// +optional
	ReadOnly bool `json:"readOnly,omitempty" protobuf:"varint,10,opt,name=readOnly"`
}

// Represents a StorageOS persistent volume resource.
type StorageOSVolumeSource struct {
	// volumeName is the human-readable name of the StorageOS volume.  Volume
	// names are only unique within a namespace.
	VolumeName string `json:"volumeName,omitempty" protobuf:"bytes,1,opt,name=volumeName"`
	// volumeNamespace specifies the scope of the volume within StorageOS.  If no
	// namespace is specified then the Pod's namespace will be used.  This allows the
	// Kubernetes name scoping to be mirrored within StorageOS for tighter integration.
	// Set VolumeName to any name to override the default behaviour.
	// Set to "default" if you are not using namespaces within StorageOS.
	// Namespaces that do not pre-exist within StorageOS will be created.
	// +optional
	VolumeNamespace string `json:"volumeNamespace,omitempty" protobuf:"bytes,2,opt,name=volumeNamespace"`
	// fsType is the filesystem type to mount.
	// Must be a filesystem type supported by the host operating system.
	// Ex. "ext4", "xfs", "ntfs". Implicitly inferred to be "ext4" if unspecified.
	// +optional
	FSType string `json:"fsType,omitempty" protobuf:"bytes,3,opt,name=fsType"`
	// readOnly defaults to false (read/write). ReadOnly here will force
	// the ReadOnly setting in VolumeMounts.
	// +optional
	ReadOnly bool `json:"readOnly,omitempty" protobuf:"varint,4,opt,name=readOnly"`
	// secretRef specifies the secret to use for obtaining the StorageOS API
	// credentials.  If not specified, default values will be attempted.
	// +optional
	SecretRef *LocalObjectReference `json:"secretRef,omitempty" protobuf:"bytes,5,opt,name=secretRef"`
}

// Represents a StorageOS persistent volume resource.
type StorageOSPersistentVolumeSource struct {
	// volumeName is the human-readable name of the StorageOS volume.  Volume
	// names are only unique within a namespace.
	VolumeName string `json:"volumeName,omitempty" protobuf:"bytes,1,opt,name=volumeName"`
	// volumeNamespace specifies the scope of the volume within StorageOS.  If no
	// namespace is specified then the Pod's namespace will be used.  This allows the
	// Kubernetes name scoping to be mirrored within StorageOS for tighter integration.
	// Set VolumeName to any name to override the default behaviour.
	// Set to "default" if you are not using namespaces within StorageOS.
	// Namespaces that do not pre-exist within StorageOS will be created.
	// +optional
	VolumeNamespace string `json:"volumeNamespace,omitempty" protobuf:"bytes,2,opt,name=volumeNamespace"`
	// fsType is the filesystem type to mount.
	// Must be a filesystem type supported by the host operating system.
	// Ex. "ext4", "xfs", "ntfs". Implicitly inferred to be "ext4" if unspecified.
	// +optional
	FSType string `json:"fsType,omitempty" protobuf:"bytes,3,opt,name=fsType"`
	// readOnly defaults to false (read/write). ReadOnly here will force
	// the ReadOnly setting in VolumeMounts.
	// +optional
	ReadOnly bool `json:"readOnly,omitempty" protobuf:"varint,4,opt,name=readOnly"`
	// secretRef specifies the secret to use for obtaining the StorageOS API
	// credentials.  If not specified, default values will be attempted.
	// +optional
	SecretRef *ObjectReference `json:"secretRef,omitempty" protobuf:"bytes,5,opt,name=secretRef"`
}

// Adapts a ConfigMap into a volume.
//
// The contents of the target ConfigMap's Data field will be presented in a
// volume as files using the keys in the Data field as the file names, unless
// the items element is populated with specific mappings of keys to paths.
// ConfigMap volumes support ownership management and SELinux relabeling.
type ConfigMapVolumeSource struct {
	LocalObjectReference `json:",inline" protobuf:"bytes,1,opt,name=localObjectReference"`
	// items if unspecified, each key-value pair in the Data field of the referenced
	// ConfigMap will be projected into the volume as a file whose name is the
	// key and content is the value. If specified, the listed keys will be
	// projected into the specified paths, and unlisted keys will not be
	// present. If a key is specified which is not present in the ConfigMap,
	// the volume setup will error unless it is marked optional. Paths must be
	// relative and may not contain the '..' path or start with '..'.
	// +optional
	Items []KeyToPath `json:"items,omitempty" protobuf:"bytes,2,rep,name=items"`
<<<<<<< HEAD
	// Optional: mode bits used to set permissions on created files by default.
=======
	// defaultMode is optional: mode bits used to set permissions on created files by default.
>>>>>>> e8d3e9b1
	// Must be an octal value between 0000 and 0777 or a decimal value between 0 and 511.
	// YAML accepts both octal and decimal values, JSON requires decimal values for mode bits.
	// Defaults to 0644.
	// Directories within the path are not affected by this setting.
	// This might be in conflict with other options that affect the file
	// mode, like fsGroup, and the result can be other mode bits set.
	// +optional
	DefaultMode *int32 `json:"defaultMode,omitempty" protobuf:"varint,3,opt,name=defaultMode"`
	// optional specify whether the ConfigMap or its keys must be defined
	// +optional
	Optional *bool `json:"optional,omitempty" protobuf:"varint,4,opt,name=optional"`
}

const (
	ConfigMapVolumeSourceDefaultMode int32 = 0644
)

// Adapts a ConfigMap into a projected volume.
//
// The contents of the target ConfigMap's Data field will be presented in a
// projected volume as files using the keys in the Data field as the file names,
// unless the items element is populated with specific mappings of keys to paths.
// Note that this is identical to a configmap volume source without the default
// mode.
type ConfigMapProjection struct {
	LocalObjectReference `json:",inline" protobuf:"bytes,1,opt,name=localObjectReference"`
	// items if unspecified, each key-value pair in the Data field of the referenced
	// ConfigMap will be projected into the volume as a file whose name is the
	// key and content is the value. If specified, the listed keys will be
	// projected into the specified paths, and unlisted keys will not be
	// present. If a key is specified which is not present in the ConfigMap,
	// the volume setup will error unless it is marked optional. Paths must be
	// relative and may not contain the '..' path or start with '..'.
	// +optional
	Items []KeyToPath `json:"items,omitempty" protobuf:"bytes,2,rep,name=items"`
	// optional specify whether the ConfigMap or its keys must be defined
	// +optional
	Optional *bool `json:"optional,omitempty" protobuf:"varint,4,opt,name=optional"`
}

// ServiceAccountTokenProjection represents a projected service account token
// volume. This projection can be used to insert a service account token into
// the pods runtime filesystem for use against APIs (Kubernetes API Server or
// otherwise).
type ServiceAccountTokenProjection struct {
	// audience is the intended audience of the token. A recipient of a token
	// must identify itself with an identifier specified in the audience of the
	// token, and otherwise should reject the token. The audience defaults to the
	// identifier of the apiserver.
	//+optional
	Audience string `json:"audience,omitempty" protobuf:"bytes,1,rep,name=audience"`
	// expirationSeconds is the requested duration of validity of the service
	// account token. As the token approaches expiration, the kubelet volume
	// plugin will proactively rotate the service account token. The kubelet will
	// start trying to rotate the token if the token is older than 80 percent of
	// its time to live or if the token is older than 24 hours.Defaults to 1 hour
	// and must be at least 10 minutes.
	//+optional
	ExpirationSeconds *int64 `json:"expirationSeconds,omitempty" protobuf:"varint,2,opt,name=expirationSeconds"`
	// path is the path relative to the mount point of the file to project the
	// token into.
	Path string `json:"path" protobuf:"bytes,3,opt,name=path"`
}

// Represents a projected volume source
type ProjectedVolumeSource struct {
<<<<<<< HEAD
	// list of volume projections
	// +optional
	Sources []VolumeProjection `json:"sources" protobuf:"bytes,1,rep,name=sources"`
	// Mode bits used to set permissions on created files by default.
=======
	// sources is the list of volume projections
	// +optional
	Sources []VolumeProjection `json:"sources" protobuf:"bytes,1,rep,name=sources"`
	// defaultMode are the mode bits used to set permissions on created files by default.
>>>>>>> e8d3e9b1
	// Must be an octal value between 0000 and 0777 or a decimal value between 0 and 511.
	// YAML accepts both octal and decimal values, JSON requires decimal values for mode bits.
	// Directories within the path are not affected by this setting.
	// This might be in conflict with other options that affect the file
	// mode, like fsGroup, and the result can be other mode bits set.
	// +optional
	DefaultMode *int32 `json:"defaultMode,omitempty" protobuf:"varint,2,opt,name=defaultMode"`
}

// Projection that may be projected along with other supported volume types
type VolumeProjection struct {
	// all types below are the supported types for projection into the same volume

	// secret information about the secret data to project
	// +optional
	Secret *SecretProjection `json:"secret,omitempty" protobuf:"bytes,1,opt,name=secret"`
	// downwardAPI information about the downwardAPI data to project
	// +optional
	DownwardAPI *DownwardAPIProjection `json:"downwardAPI,omitempty" protobuf:"bytes,2,opt,name=downwardAPI"`
	// configMap information about the configMap data to project
	// +optional
	ConfigMap *ConfigMapProjection `json:"configMap,omitempty" protobuf:"bytes,3,opt,name=configMap"`
	// serviceAccountToken is information about the serviceAccountToken data to project
	// +optional
	ServiceAccountToken *ServiceAccountTokenProjection `json:"serviceAccountToken,omitempty" protobuf:"bytes,4,opt,name=serviceAccountToken"`
}

const (
	ProjectedVolumeSourceDefaultMode int32 = 0644
)

// Maps a string key to a path within a volume.
type KeyToPath struct {
	// key is the key to project.
	Key string `json:"key" protobuf:"bytes,1,opt,name=key"`

	// path is the relative path of the file to map the key to.
	// May not be an absolute path.
	// May not contain the path element '..'.
	// May not start with the string '..'.
	Path string `json:"path" protobuf:"bytes,2,opt,name=path"`
<<<<<<< HEAD
	// Optional: mode bits used to set permissions on this file.
=======
	// mode is Optional: mode bits used to set permissions on this file.
>>>>>>> e8d3e9b1
	// Must be an octal value between 0000 and 0777 or a decimal value between 0 and 511.
	// YAML accepts both octal and decimal values, JSON requires decimal values for mode bits.
	// If not specified, the volume defaultMode will be used.
	// This might be in conflict with other options that affect the file
	// mode, like fsGroup, and the result can be other mode bits set.
	// +optional
	Mode *int32 `json:"mode,omitempty" protobuf:"varint,3,opt,name=mode"`
}

// Local represents directly-attached storage with node affinity (Beta feature)
type LocalVolumeSource struct {
	// path of the full path to the volume on the node.
	// It can be either a directory or block device (disk, partition, ...).
	Path string `json:"path" protobuf:"bytes,1,opt,name=path"`

	// fsType is the filesystem type to mount.
	// It applies only when the Path is a block device.
	// Must be a filesystem type supported by the host operating system.
	// Ex. "ext4", "xfs", "ntfs". The default value is to auto-select a filesystem if unspecified.
	// +optional
	FSType *string `json:"fsType,omitempty" protobuf:"bytes,2,opt,name=fsType"`
}

// Represents storage that is managed by an external CSI volume driver (Beta feature)
type CSIPersistentVolumeSource struct {
	// driver is the name of the driver to use for this volume.
	// Required.
	Driver string `json:"driver" protobuf:"bytes,1,opt,name=driver"`

	// volumeHandle is the unique volume name returned by the CSI volume
	// plugin’s CreateVolume to refer to the volume on all subsequent calls.
	// Required.
	VolumeHandle string `json:"volumeHandle" protobuf:"bytes,2,opt,name=volumeHandle"`

	// readOnly value to pass to ControllerPublishVolumeRequest.
	// Defaults to false (read/write).
	// +optional
	ReadOnly bool `json:"readOnly,omitempty" protobuf:"varint,3,opt,name=readOnly"`

	// fsType to mount. Must be a filesystem type supported by the host operating system.
	// Ex. "ext4", "xfs", "ntfs".
	// +optional
	FSType string `json:"fsType,omitempty" protobuf:"bytes,4,opt,name=fsType"`

	// volumeAttributes of the volume to publish.
	// +optional
	VolumeAttributes map[string]string `json:"volumeAttributes,omitempty" protobuf:"bytes,5,rep,name=volumeAttributes"`

	// controllerPublishSecretRef is a reference to the secret object containing
	// sensitive information to pass to the CSI driver to complete the CSI
	// ControllerPublishVolume and ControllerUnpublishVolume calls.
	// This field is optional, and may be empty if no secret is required. If the
	// secret object contains more than one secret, all secrets are passed.
	// +optional
	ControllerPublishSecretRef *SecretReference `json:"controllerPublishSecretRef,omitempty" protobuf:"bytes,6,opt,name=controllerPublishSecretRef"`

	// nodeStageSecretRef is a reference to the secret object containing sensitive
	// information to pass to the CSI driver to complete the CSI NodeStageVolume
	// and NodeStageVolume and NodeUnstageVolume calls.
	// This field is optional, and may be empty if no secret is required. If the
	// secret object contains more than one secret, all secrets are passed.
	// +optional
	NodeStageSecretRef *SecretReference `json:"nodeStageSecretRef,omitempty" protobuf:"bytes,7,opt,name=nodeStageSecretRef"`

	// nodePublishSecretRef is a reference to the secret object containing
	// sensitive information to pass to the CSI driver to complete the CSI
	// NodePublishVolume and NodeUnpublishVolume calls.
	// This field is optional, and may be empty if no secret is required. If the
	// secret object contains more than one secret, all secrets are passed.
	// +optional
	NodePublishSecretRef *SecretReference `json:"nodePublishSecretRef,omitempty" protobuf:"bytes,8,opt,name=nodePublishSecretRef"`

	// controllerExpandSecretRef is a reference to the secret object containing
	// sensitive information to pass to the CSI driver to complete the CSI
	// ControllerExpandVolume call.
	// This is an beta field and requires enabling ExpandCSIVolumes feature gate.
	// This field is optional, and may be empty if no secret is required. If the
	// secret object contains more than one secret, all secrets are passed.
	// +optional
	ControllerExpandSecretRef *SecretReference `json:"controllerExpandSecretRef,omitempty" protobuf:"bytes,9,opt,name=controllerExpandSecretRef"`

	// nodeExpandSecretRef is a reference to the secret object containing
	// sensitive information to pass to the CSI driver to complete the CSI
	// NodeExpandVolume call.
	// This is an alpha field and requires enabling CSINodeExpandSecret feature gate.
	// This field is optional, may be omitted if no secret is required. If the
	// secret object contains more than one secret, all secrets are passed.
	// +optional
	NodeExpandSecretRef *SecretReference `json:"nodeExpandSecretRef,omitempty" protobuf:"bytes,10,opt,name=nodeExpandSecretRef"`
}

// Represents a source location of a volume to mount, managed by an external CSI driver
type CSIVolumeSource struct {
	// driver is the name of the CSI driver that handles this volume.
	// Consult with your admin for the correct name as registered in the cluster.
	Driver string `json:"driver" protobuf:"bytes,1,opt,name=driver"`

	// readOnly specifies a read-only configuration for the volume.
	// Defaults to false (read/write).
	// +optional
	ReadOnly *bool `json:"readOnly,omitempty" protobuf:"varint,2,opt,name=readOnly"`

	// fsType to mount. Ex. "ext4", "xfs", "ntfs".
	// If not provided, the empty value is passed to the associated CSI driver
	// which will determine the default filesystem to apply.
	// +optional
	FSType *string `json:"fsType,omitempty" protobuf:"bytes,3,opt,name=fsType"`

	// volumeAttributes stores driver-specific properties that are passed to the CSI
	// driver. Consult your driver's documentation for supported values.
	// +optional
	VolumeAttributes map[string]string `json:"volumeAttributes,omitempty" protobuf:"bytes,4,rep,name=volumeAttributes"`

	// nodePublishSecretRef is a reference to the secret object containing
	// sensitive information to pass to the CSI driver to complete the CSI
	// NodePublishVolume and NodeUnpublishVolume calls.
	// This field is optional, and  may be empty if no secret is required. If the
	// secret object contains more than one secret, all secret references are passed.
	// +optional
	NodePublishSecretRef *LocalObjectReference `json:"nodePublishSecretRef,omitempty" protobuf:"bytes,5,opt,name=nodePublishSecretRef"`
}

// Represents an ephemeral volume that is handled by a normal storage driver.
type EphemeralVolumeSource struct {
	// Will be used to create a stand-alone PVC to provision the volume.
	// The pod in which this EphemeralVolumeSource is embedded will be the
	// owner of the PVC, i.e. the PVC will be deleted together with the
	// pod.  The name of the PVC will be `<pod name>-<volume name>` where
	// `<volume name>` is the name from the `PodSpec.Volumes` array
	// entry. Pod validation will reject the pod if the concatenated name
	// is not valid for a PVC (for example, too long).
	//
	// An existing PVC with that name that is not owned by the pod
	// will *not* be used for the pod to avoid using an unrelated
	// volume by mistake. Starting the pod is then blocked until
	// the unrelated PVC is removed. If such a pre-created PVC is
	// meant to be used by the pod, the PVC has to updated with an
	// owner reference to the pod once the pod exists. Normally
	// this should not be necessary, but it may be useful when
	// manually reconstructing a broken cluster.
	//
	// This field is read-only and no changes will be made by Kubernetes
	// to the PVC after it has been created.
	//
	// Required, must not be nil.
	VolumeClaimTemplate *PersistentVolumeClaimTemplate `json:"volumeClaimTemplate,omitempty" protobuf:"bytes,1,opt,name=volumeClaimTemplate"`

	// ReadOnly is tombstoned to show why 2 is a reserved protobuf tag.
	// ReadOnly bool `json:"readOnly,omitempty" protobuf:"varint,2,opt,name=readOnly"`
}

// PersistentVolumeClaimTemplate is used to produce
// PersistentVolumeClaim objects as part of an EphemeralVolumeSource.
type PersistentVolumeClaimTemplate struct {
	// May contain labels and annotations that will be copied into the PVC
	// when creating it. No other fields are allowed and will be rejected during
	// validation.
	//
	// +optional
	metav1.ObjectMeta `json:"metadata,omitempty" protobuf:"bytes,1,opt,name=metadata"`

	// The specification for the PersistentVolumeClaim. The entire content is
	// copied unchanged into the PVC that gets created from this
	// template. The same fields as in a PersistentVolumeClaim
	// are also valid here.
	Spec PersistentVolumeClaimSpec `json:"spec" protobuf:"bytes,2,name=spec"`
}

// ContainerPort represents a network port in a single container.
type ContainerPort struct {
	// If specified, this must be an IANA_SVC_NAME and unique within the pod. Each
	// named port in a pod must have a unique name. Name for the port that can be
	// referred to by services.
	// +optional
	Name string `json:"name,omitempty" protobuf:"bytes,1,opt,name=name"`
	// Number of port to expose on the host.
	// If specified, this must be a valid port number, 0 < x < 65536.
	// If HostNetwork is specified, this must match ContainerPort.
	// Most containers do not need this.
	// +optional
	HostPort int32 `json:"hostPort,omitempty" protobuf:"varint,2,opt,name=hostPort"`
	// Number of port to expose on the pod's IP address.
	// This must be a valid port number, 0 < x < 65536.
	ContainerPort int32 `json:"containerPort" protobuf:"varint,3,opt,name=containerPort"`
	// Protocol for port. Must be UDP, TCP, or SCTP.
	// Defaults to "TCP".
	// +optional
	// +default="TCP"
	Protocol Protocol `json:"protocol,omitempty" protobuf:"bytes,4,opt,name=protocol,casttype=Protocol"`
	// What host IP to bind the external port to.
	// +optional
	HostIP string `json:"hostIP,omitempty" protobuf:"bytes,5,opt,name=hostIP"`
}

// VolumeMount describes a mounting of a Volume within a container.
type VolumeMount struct {
	// This must match the Name of a Volume.
	Name string `json:"name" protobuf:"bytes,1,opt,name=name"`
	// Mounted read-only if true, read-write otherwise (false or unspecified).
	// Defaults to false.
	// +optional
	ReadOnly bool `json:"readOnly,omitempty" protobuf:"varint,2,opt,name=readOnly"`
	// Path within the container at which the volume should be mounted.  Must
	// not contain ':'.
	MountPath string `json:"mountPath" protobuf:"bytes,3,opt,name=mountPath"`
	// Path within the volume from which the container's volume should be mounted.
	// Defaults to "" (volume's root).
	// +optional
	SubPath string `json:"subPath,omitempty" protobuf:"bytes,4,opt,name=subPath"`
	// mountPropagation determines how mounts are propagated from the host
	// to container and the other way around.
	// When not set, MountPropagationNone is used.
	// This field is beta in 1.10.
	// +optional
	MountPropagation *MountPropagationMode `json:"mountPropagation,omitempty" protobuf:"bytes,5,opt,name=mountPropagation,casttype=MountPropagationMode"`
	// Expanded path within the volume from which the container's volume should be mounted.
	// Behaves similarly to SubPath but environment variable references $(VAR_NAME) are expanded using the container's environment.
	// Defaults to "" (volume's root).
	// SubPathExpr and SubPath are mutually exclusive.
	// +optional
	SubPathExpr string `json:"subPathExpr,omitempty" protobuf:"bytes,6,opt,name=subPathExpr"`
}

// MountPropagationMode describes mount propagation.
// +enum
type MountPropagationMode string

const (
	// MountPropagationNone means that the volume in a container will
	// not receive new mounts from the host or other containers, and filesystems
	// mounted inside the container won't be propagated to the host or other
	// containers.
	// Note that this mode corresponds to "private" in Linux terminology.
	MountPropagationNone MountPropagationMode = "None"
	// MountPropagationHostToContainer means that the volume in a container will
	// receive new mounts from the host or other containers, but filesystems
	// mounted inside the container won't be propagated to the host or other
	// containers.
	// Note that this mode is recursively applied to all mounts in the volume
	// ("rslave" in Linux terminology).
	MountPropagationHostToContainer MountPropagationMode = "HostToContainer"
	// MountPropagationBidirectional means that the volume in a container will
	// receive new mounts from the host or other containers, and its own mounts
	// will be propagated from the container to the host or other containers.
	// Note that this mode is recursively applied to all mounts in the volume
	// ("rshared" in Linux terminology).
	MountPropagationBidirectional MountPropagationMode = "Bidirectional"
)

// volumeDevice describes a mapping of a raw block device within a container.
type VolumeDevice struct {
	// name must match the name of a persistentVolumeClaim in the pod
	Name string `json:"name" protobuf:"bytes,1,opt,name=name"`
	// devicePath is the path inside of the container that the device will be mapped to.
	DevicePath string `json:"devicePath" protobuf:"bytes,2,opt,name=devicePath"`
}

// EnvVar represents an environment variable present in a Container.
type EnvVar struct {
	// Name of the environment variable. Must be a C_IDENTIFIER.
	Name string `json:"name" protobuf:"bytes,1,opt,name=name"`

	// Optional: no more than one of the following may be specified.

	// Variable references $(VAR_NAME) are expanded
	// using the previously defined environment variables in the container and
	// any service environment variables. If a variable cannot be resolved,
	// the reference in the input string will be unchanged. Double $$ are reduced
	// to a single $, which allows for escaping the $(VAR_NAME) syntax: i.e.
	// "$$(VAR_NAME)" will produce the string literal "$(VAR_NAME)".
	// Escaped references will never be expanded, regardless of whether the variable
	// exists or not.
	// Defaults to "".
	// +optional
	Value string `json:"value,omitempty" protobuf:"bytes,2,opt,name=value"`
	// Source for the environment variable's value. Cannot be used if value is not empty.
	// +optional
	ValueFrom *EnvVarSource `json:"valueFrom,omitempty" protobuf:"bytes,3,opt,name=valueFrom"`
}

// EnvVarSource represents a source for the value of an EnvVar.
type EnvVarSource struct {
	// Selects a field of the pod: supports metadata.name, metadata.namespace, `metadata.labels['<KEY>']`, `metadata.annotations['<KEY>']`,
	// spec.nodeName, spec.serviceAccountName, status.hostIP, status.podIP, status.podIPs.
	// +optional
	FieldRef *ObjectFieldSelector `json:"fieldRef,omitempty" protobuf:"bytes,1,opt,name=fieldRef"`
	// Selects a resource of the container: only resources limits and requests
	// (limits.cpu, limits.memory, limits.ephemeral-storage, requests.cpu, requests.memory and requests.ephemeral-storage) are currently supported.
	// +optional
	ResourceFieldRef *ResourceFieldSelector `json:"resourceFieldRef,omitempty" protobuf:"bytes,2,opt,name=resourceFieldRef"`
	// Selects a key of a ConfigMap.
	// +optional
	ConfigMapKeyRef *ConfigMapKeySelector `json:"configMapKeyRef,omitempty" protobuf:"bytes,3,opt,name=configMapKeyRef"`
	// Selects a key of a secret in the pod's namespace
	// +optional
	SecretKeyRef *SecretKeySelector `json:"secretKeyRef,omitempty" protobuf:"bytes,4,opt,name=secretKeyRef"`
}

// ObjectFieldSelector selects an APIVersioned field of an object.
// +structType=atomic
type ObjectFieldSelector struct {
	// Version of the schema the FieldPath is written in terms of, defaults to "v1".
	// +optional
	APIVersion string `json:"apiVersion,omitempty" protobuf:"bytes,1,opt,name=apiVersion"`
	// Path of the field to select in the specified API version.
	FieldPath string `json:"fieldPath" protobuf:"bytes,2,opt,name=fieldPath"`
}

// ResourceFieldSelector represents container resources (cpu, memory) and their output format
// +structType=atomic
type ResourceFieldSelector struct {
	// Container name: required for volumes, optional for env vars
	// +optional
	ContainerName string `json:"containerName,omitempty" protobuf:"bytes,1,opt,name=containerName"`
	// Required: resource to select
	Resource string `json:"resource" protobuf:"bytes,2,opt,name=resource"`
	// Specifies the output format of the exposed resources, defaults to "1"
	// +optional
	Divisor resource.Quantity `json:"divisor,omitempty" protobuf:"bytes,3,opt,name=divisor"`
}

// Selects a key from a ConfigMap.
// +structType=atomic
type ConfigMapKeySelector struct {
	// The ConfigMap to select from.
	LocalObjectReference `json:",inline" protobuf:"bytes,1,opt,name=localObjectReference"`
	// The key to select.
	Key string `json:"key" protobuf:"bytes,2,opt,name=key"`
	// Specify whether the ConfigMap or its key must be defined
	// +optional
	Optional *bool `json:"optional,omitempty" protobuf:"varint,3,opt,name=optional"`
}

// SecretKeySelector selects a key of a Secret.
// +structType=atomic
type SecretKeySelector struct {
	// The name of the secret in the pod's namespace to select from.
	LocalObjectReference `json:",inline" protobuf:"bytes,1,opt,name=localObjectReference"`
	// The key of the secret to select from.  Must be a valid secret key.
	Key string `json:"key" protobuf:"bytes,2,opt,name=key"`
	// Specify whether the Secret or its key must be defined
	// +optional
	Optional *bool `json:"optional,omitempty" protobuf:"varint,3,opt,name=optional"`
}

// EnvFromSource represents the source of a set of ConfigMaps
type EnvFromSource struct {
	// An optional identifier to prepend to each key in the ConfigMap. Must be a C_IDENTIFIER.
	// +optional
	Prefix string `json:"prefix,omitempty" protobuf:"bytes,1,opt,name=prefix"`
	// The ConfigMap to select from
	// +optional
	ConfigMapRef *ConfigMapEnvSource `json:"configMapRef,omitempty" protobuf:"bytes,2,opt,name=configMapRef"`
	// The Secret to select from
	// +optional
	SecretRef *SecretEnvSource `json:"secretRef,omitempty" protobuf:"bytes,3,opt,name=secretRef"`
}

// ConfigMapEnvSource selects a ConfigMap to populate the environment
// variables with.
//
// The contents of the target ConfigMap's Data field will represent the
// key-value pairs as environment variables.
type ConfigMapEnvSource struct {
	// The ConfigMap to select from.
	LocalObjectReference `json:",inline" protobuf:"bytes,1,opt,name=localObjectReference"`
	// Specify whether the ConfigMap must be defined
	// +optional
	Optional *bool `json:"optional,omitempty" protobuf:"varint,2,opt,name=optional"`
}

// SecretEnvSource selects a Secret to populate the environment
// variables with.
//
// The contents of the target Secret's Data field will represent the
// key-value pairs as environment variables.
type SecretEnvSource struct {
	// The Secret to select from.
	LocalObjectReference `json:",inline" protobuf:"bytes,1,opt,name=localObjectReference"`
	// Specify whether the Secret must be defined
	// +optional
	Optional *bool `json:"optional,omitempty" protobuf:"varint,2,opt,name=optional"`
}

// HTTPHeader describes a custom header to be used in HTTP probes
type HTTPHeader struct {
	// The header field name
	Name string `json:"name" protobuf:"bytes,1,opt,name=name"`
	// The header field value
	Value string `json:"value" protobuf:"bytes,2,opt,name=value"`
}

// HTTPGetAction describes an action based on HTTP Get requests.
type HTTPGetAction struct {
	// Path to access on the HTTP server.
	// +optional
	Path string `json:"path,omitempty" protobuf:"bytes,1,opt,name=path"`
	// Name or number of the port to access on the container.
	// Number must be in the range 1 to 65535.
	// Name must be an IANA_SVC_NAME.
	Port intstr.IntOrString `json:"port" protobuf:"bytes,2,opt,name=port"`
	// Host name to connect to, defaults to the pod IP. You probably want to set
	// "Host" in httpHeaders instead.
	// +optional
	Host string `json:"host,omitempty" protobuf:"bytes,3,opt,name=host"`
	// Scheme to use for connecting to the host.
	// Defaults to HTTP.
	// +optional
	Scheme URIScheme `json:"scheme,omitempty" protobuf:"bytes,4,opt,name=scheme,casttype=URIScheme"`
	// Custom headers to set in the request. HTTP allows repeated headers.
	// +optional
	HTTPHeaders []HTTPHeader `json:"httpHeaders,omitempty" protobuf:"bytes,5,rep,name=httpHeaders"`
}

// URIScheme identifies the scheme used for connection to a host for Get actions
// +enum
type URIScheme string

const (
	// URISchemeHTTP means that the scheme used will be http://
	URISchemeHTTP URIScheme = "HTTP"
	// URISchemeHTTPS means that the scheme used will be https://
	URISchemeHTTPS URIScheme = "HTTPS"
)

// TCPSocketAction describes an action based on opening a socket
type TCPSocketAction struct {
	// Number or name of the port to access on the container.
	// Number must be in the range 1 to 65535.
	// Name must be an IANA_SVC_NAME.
	Port intstr.IntOrString `json:"port" protobuf:"bytes,1,opt,name=port"`
	// Optional: Host name to connect to, defaults to the pod IP.
	// +optional
	Host string `json:"host,omitempty" protobuf:"bytes,2,opt,name=host"`
}

type GRPCAction struct {
	// Port number of the gRPC service. Number must be in the range 1 to 65535.
	Port int32 `json:"port" protobuf:"bytes,1,opt,name=port"`

	// Service is the name of the service to place in the gRPC HealthCheckRequest
	// (see https://github.com/grpc/grpc/blob/master/doc/health-checking.md).
	//
	// If this is not specified, the default behavior is defined by gRPC.
	// +optional
	// +default=""
	Service *string `json:"service" protobuf:"bytes,2,opt,name=service"`
}

// ExecAction describes a "run in container" action.
type ExecAction struct {
	// Command is the command line to execute inside the container, the working directory for the
	// command  is root ('/') in the container's filesystem. The command is simply exec'd, it is
	// not run inside a shell, so traditional shell instructions ('|', etc) won't work. To use
	// a shell, you need to explicitly call out to that shell.
	// Exit status of 0 is treated as live/healthy and non-zero is unhealthy.
	// +optional
	Command []string `json:"command,omitempty" protobuf:"bytes,1,rep,name=command"`
}

// Probe describes a health check to be performed against a container to determine whether it is
// alive or ready to receive traffic.
type Probe struct {
	// The action taken to determine the health of a container
	ProbeHandler `json:",inline" protobuf:"bytes,1,opt,name=handler"`
	// Number of seconds after the container has started before liveness probes are initiated.
	// More info: https://kubernetes.io/docs/concepts/workloads/pods/pod-lifecycle#container-probes
	// +optional
	InitialDelaySeconds int32 `json:"initialDelaySeconds,omitempty" protobuf:"varint,2,opt,name=initialDelaySeconds"`
	// Number of seconds after which the probe times out.
	// Defaults to 1 second. Minimum value is 1.
	// More info: https://kubernetes.io/docs/concepts/workloads/pods/pod-lifecycle#container-probes
	// +optional
	TimeoutSeconds int32 `json:"timeoutSeconds,omitempty" protobuf:"varint,3,opt,name=timeoutSeconds"`
	// How often (in seconds) to perform the probe.
	// Default to 10 seconds. Minimum value is 1.
	// +optional
	PeriodSeconds int32 `json:"periodSeconds,omitempty" protobuf:"varint,4,opt,name=periodSeconds"`
	// Minimum consecutive successes for the probe to be considered successful after having failed.
	// Defaults to 1. Must be 1 for liveness and startup. Minimum value is 1.
	// +optional
	SuccessThreshold int32 `json:"successThreshold,omitempty" protobuf:"varint,5,opt,name=successThreshold"`
	// Minimum consecutive failures for the probe to be considered failed after having succeeded.
	// Defaults to 3. Minimum value is 1.
	// +optional
	FailureThreshold int32 `json:"failureThreshold,omitempty" protobuf:"varint,6,opt,name=failureThreshold"`
	// Optional duration in seconds the pod needs to terminate gracefully upon probe failure.
	// The grace period is the duration in seconds after the processes running in the pod are sent
	// a termination signal and the time when the processes are forcibly halted with a kill signal.
	// Set this value longer than the expected cleanup time for your process.
	// If this value is nil, the pod's terminationGracePeriodSeconds will be used. Otherwise, this
	// value overrides the value provided by the pod spec.
	// Value must be non-negative integer. The value zero indicates stop immediately via
	// the kill signal (no opportunity to shut down).
	// This is a beta field and requires enabling ProbeTerminationGracePeriod feature gate.
	// Minimum value is 1. spec.terminationGracePeriodSeconds is used if unset.
	// +optional
	TerminationGracePeriodSeconds *int64 `json:"terminationGracePeriodSeconds,omitempty" protobuf:"varint,7,opt,name=terminationGracePeriodSeconds"`
}

// PullPolicy describes a policy for if/when to pull a container image
// +enum
type PullPolicy string

const (
	// PullAlways means that kubelet always attempts to pull the latest image. Container will fail If the pull fails.
	PullAlways PullPolicy = "Always"
	// PullNever means that kubelet never pulls an image, but only uses a local image. Container will fail if the image isn't present
	PullNever PullPolicy = "Never"
	// PullIfNotPresent means that kubelet pulls if the image isn't present on disk. Container will fail if the image isn't present and the pull fails.
	PullIfNotPresent PullPolicy = "IfNotPresent"
)

// PreemptionPolicy describes a policy for if/when to preempt a pod.
// +enum
type PreemptionPolicy string

const (
	// PreemptLowerPriority means that pod can preempt other pods with lower priority.
	PreemptLowerPriority PreemptionPolicy = "PreemptLowerPriority"
	// PreemptNever means that pod never preempts other pods with lower priority.
	PreemptNever PreemptionPolicy = "Never"
)

// TerminationMessagePolicy describes how termination messages are retrieved from a container.
// +enum
type TerminationMessagePolicy string

const (
	// TerminationMessageReadFile is the default behavior and will set the container status message to
	// the contents of the container's terminationMessagePath when the container exits.
	TerminationMessageReadFile TerminationMessagePolicy = "File"
	// TerminationMessageFallbackToLogsOnError will read the most recent contents of the container logs
	// for the container status message when the container exits with an error and the
	// terminationMessagePath has no contents.
	TerminationMessageFallbackToLogsOnError TerminationMessagePolicy = "FallbackToLogsOnError"
)

// Capability represent POSIX capabilities type
type Capability string

// Adds and removes POSIX capabilities from running containers.
type Capabilities struct {
	// Added capabilities
	// +optional
	Add []Capability `json:"add,omitempty" protobuf:"bytes,1,rep,name=add,casttype=Capability"`
	// Removed capabilities
	// +optional
	Drop []Capability `json:"drop,omitempty" protobuf:"bytes,2,rep,name=drop,casttype=Capability"`
}

// ResourceRequirements describes the compute resource requirements.
type ResourceRequirements struct {
	// Limits describes the maximum amount of compute resources allowed.
	// More info: https://kubernetes.io/docs/concepts/configuration/manage-resources-containers/
	// +optional
	Limits ResourceList `json:"limits,omitempty" protobuf:"bytes,1,rep,name=limits,casttype=ResourceList,castkey=ResourceName"`
	// Requests describes the minimum amount of compute resources required.
	// If Requests is omitted for a container, it defaults to Limits if that is explicitly specified,
	// otherwise to an implementation-defined value.
	// More info: https://kubernetes.io/docs/concepts/configuration/manage-resources-containers/
	// +optional
	Requests ResourceList `json:"requests,omitempty" protobuf:"bytes,2,rep,name=requests,casttype=ResourceList,castkey=ResourceName"`
}

const (
	// TerminationMessagePathDefault means the default path to capture the application termination message running in a container
	TerminationMessagePathDefault string = "/dev/termination-log"
)

// A single application container that you want to run within a pod.
type Container struct {
	// Name of the container specified as a DNS_LABEL.
	// Each container in a pod must have a unique name (DNS_LABEL).
	// Cannot be updated.
	Name string `json:"name" protobuf:"bytes,1,opt,name=name"`
	// Container image name.
	// More info: https://kubernetes.io/docs/concepts/containers/images
	// This field is optional to allow higher level config management to default or override
	// container images in workload controllers like Deployments and StatefulSets.
	// +optional
	Image string `json:"image,omitempty" protobuf:"bytes,2,opt,name=image"`
	// Entrypoint array. Not executed within a shell.
	// The container image's ENTRYPOINT is used if this is not provided.
	// Variable references $(VAR_NAME) are expanded using the container's environment. If a variable
	// cannot be resolved, the reference in the input string will be unchanged. Double $$ are reduced
	// to a single $, which allows for escaping the $(VAR_NAME) syntax: i.e. "$$(VAR_NAME)" will
	// produce the string literal "$(VAR_NAME)". Escaped references will never be expanded, regardless
	// of whether the variable exists or not. Cannot be updated.
	// More info: https://kubernetes.io/docs/tasks/inject-data-application/define-command-argument-container/#running-a-command-in-a-shell
	// +optional
	Command []string `json:"command,omitempty" protobuf:"bytes,3,rep,name=command"`
	// Arguments to the entrypoint.
	// The container image's CMD is used if this is not provided.
	// Variable references $(VAR_NAME) are expanded using the container's environment. If a variable
	// cannot be resolved, the reference in the input string will be unchanged. Double $$ are reduced
	// to a single $, which allows for escaping the $(VAR_NAME) syntax: i.e. "$$(VAR_NAME)" will
	// produce the string literal "$(VAR_NAME)". Escaped references will never be expanded, regardless
	// of whether the variable exists or not. Cannot be updated.
	// More info: https://kubernetes.io/docs/tasks/inject-data-application/define-command-argument-container/#running-a-command-in-a-shell
	// +optional
	Args []string `json:"args,omitempty" protobuf:"bytes,4,rep,name=args"`
	// Container's working directory.
	// If not specified, the container runtime's default will be used, which
	// might be configured in the container image.
	// Cannot be updated.
	// +optional
	WorkingDir string `json:"workingDir,omitempty" protobuf:"bytes,5,opt,name=workingDir"`
	// List of ports to expose from the container. Not specifying a port here
	// DOES NOT prevent that port from being exposed. Any port which is
	// listening on the default "0.0.0.0" address inside a container will be
	// accessible from the network.
	// Modifying this array with strategic merge patch may corrupt the data.
	// For more information See https://github.com/kubernetes/kubernetes/issues/108255.
	// Cannot be updated.
	// +optional
	// +patchMergeKey=containerPort
	// +patchStrategy=merge
	// +listType=map
	// +listMapKey=containerPort
	// +listMapKey=protocol
	Ports []ContainerPort `json:"ports,omitempty" patchStrategy:"merge" patchMergeKey:"containerPort" protobuf:"bytes,6,rep,name=ports"`
	// List of sources to populate environment variables in the container.
	// The keys defined within a source must be a C_IDENTIFIER. All invalid keys
	// will be reported as an event when the container is starting. When a key exists in multiple
	// sources, the value associated with the last source will take precedence.
	// Values defined by an Env with a duplicate key will take precedence.
	// Cannot be updated.
	// +optional
	EnvFrom []EnvFromSource `json:"envFrom,omitempty" protobuf:"bytes,19,rep,name=envFrom"`
	// List of environment variables to set in the container.
	// Cannot be updated.
	// +optional
	// +patchMergeKey=name
	// +patchStrategy=merge
	Env []EnvVar `json:"env,omitempty" patchStrategy:"merge" patchMergeKey:"name" protobuf:"bytes,7,rep,name=env"`
	// Compute Resources required by this container.
	// Cannot be updated.
	// More info: https://kubernetes.io/docs/concepts/configuration/manage-resources-containers/
	// +optional
	Resources ResourceRequirements `json:"resources,omitempty" protobuf:"bytes,8,opt,name=resources"`
	// Pod volumes to mount into the container's filesystem.
	// Cannot be updated.
	// +optional
	// +patchMergeKey=mountPath
	// +patchStrategy=merge
	VolumeMounts []VolumeMount `json:"volumeMounts,omitempty" patchStrategy:"merge" patchMergeKey:"mountPath" protobuf:"bytes,9,rep,name=volumeMounts"`
	// volumeDevices is the list of block devices to be used by the container.
	// +patchMergeKey=devicePath
	// +patchStrategy=merge
	// +optional
	VolumeDevices []VolumeDevice `json:"volumeDevices,omitempty" patchStrategy:"merge" patchMergeKey:"devicePath" protobuf:"bytes,21,rep,name=volumeDevices"`
	// Periodic probe of container liveness.
	// Container will be restarted if the probe fails.
	// Cannot be updated.
	// More info: https://kubernetes.io/docs/concepts/workloads/pods/pod-lifecycle#container-probes
	// +optional
	LivenessProbe *Probe `json:"livenessProbe,omitempty" protobuf:"bytes,10,opt,name=livenessProbe"`
	// Periodic probe of container service readiness.
	// Container will be removed from service endpoints if the probe fails.
	// Cannot be updated.
	// More info: https://kubernetes.io/docs/concepts/workloads/pods/pod-lifecycle#container-probes
	// +optional
	ReadinessProbe *Probe `json:"readinessProbe,omitempty" protobuf:"bytes,11,opt,name=readinessProbe"`
	// StartupProbe indicates that the Pod has successfully initialized.
	// If specified, no other probes are executed until this completes successfully.
	// If this probe fails, the Pod will be restarted, just as if the livenessProbe failed.
	// This can be used to provide different probe parameters at the beginning of a Pod's lifecycle,
	// when it might take a long time to load data or warm a cache, than during steady-state operation.
	// This cannot be updated.
	// More info: https://kubernetes.io/docs/concepts/workloads/pods/pod-lifecycle#container-probes
	// +optional
	StartupProbe *Probe `json:"startupProbe,omitempty" protobuf:"bytes,22,opt,name=startupProbe"`
	// Actions that the management system should take in response to container lifecycle events.
	// Cannot be updated.
	// +optional
	Lifecycle *Lifecycle `json:"lifecycle,omitempty" protobuf:"bytes,12,opt,name=lifecycle"`
	// Optional: Path at which the file to which the container's termination message
	// will be written is mounted into the container's filesystem.
	// Message written is intended to be brief final status, such as an assertion failure message.
	// Will be truncated by the node if greater than 4096 bytes. The total message length across
	// all containers will be limited to 12kb.
	// Defaults to /dev/termination-log.
	// Cannot be updated.
	// +optional
	TerminationMessagePath string `json:"terminationMessagePath,omitempty" protobuf:"bytes,13,opt,name=terminationMessagePath"`
	// Indicate how the termination message should be populated. File will use the contents of
	// terminationMessagePath to populate the container status message on both success and failure.
	// FallbackToLogsOnError will use the last chunk of container log output if the termination
	// message file is empty and the container exited with an error.
	// The log output is limited to 2048 bytes or 80 lines, whichever is smaller.
	// Defaults to File.
	// Cannot be updated.
	// +optional
	TerminationMessagePolicy TerminationMessagePolicy `json:"terminationMessagePolicy,omitempty" protobuf:"bytes,20,opt,name=terminationMessagePolicy,casttype=TerminationMessagePolicy"`
	// Image pull policy.
	// One of Always, Never, IfNotPresent.
	// Defaults to Always if :latest tag is specified, or IfNotPresent otherwise.
	// Cannot be updated.
	// More info: https://kubernetes.io/docs/concepts/containers/images#updating-images
	// +optional
	ImagePullPolicy PullPolicy `json:"imagePullPolicy,omitempty" protobuf:"bytes,14,opt,name=imagePullPolicy,casttype=PullPolicy"`
	// SecurityContext defines the security options the container should be run with.
	// If set, the fields of SecurityContext override the equivalent fields of PodSecurityContext.
	// More info: https://kubernetes.io/docs/tasks/configure-pod-container/security-context/
	// +optional
	SecurityContext *SecurityContext `json:"securityContext,omitempty" protobuf:"bytes,15,opt,name=securityContext"`

	// Variables for interactive containers, these have very specialized use-cases (e.g. debugging)
	// and shouldn't be used for general purpose containers.

	// Whether this container should allocate a buffer for stdin in the container runtime. If this
	// is not set, reads from stdin in the container will always result in EOF.
	// Default is false.
	// +optional
	Stdin bool `json:"stdin,omitempty" protobuf:"varint,16,opt,name=stdin"`
	// Whether the container runtime should close the stdin channel after it has been opened by
	// a single attach. When stdin is true the stdin stream will remain open across multiple attach
	// sessions. If stdinOnce is set to true, stdin is opened on container start, is empty until the
	// first client attaches to stdin, and then remains open and accepts data until the client disconnects,
	// at which time stdin is closed and remains closed until the container is restarted. If this
	// flag is false, a container processes that reads from stdin will never receive an EOF.
	// Default is false
	// +optional
	StdinOnce bool `json:"stdinOnce,omitempty" protobuf:"varint,17,opt,name=stdinOnce"`
	// Whether this container should allocate a TTY for itself, also requires 'stdin' to be true.
	// Default is false.
	// +optional
	TTY bool `json:"tty,omitempty" protobuf:"varint,18,opt,name=tty"`
}

// ProbeHandler defines a specific action that should be taken in a probe.
// One and only one of the fields must be specified.
type ProbeHandler struct {
	// Exec specifies the action to take.
	// +optional
	Exec *ExecAction `json:"exec,omitempty" protobuf:"bytes,1,opt,name=exec"`
	// HTTPGet specifies the http request to perform.
	// +optional
	HTTPGet *HTTPGetAction `json:"httpGet,omitempty" protobuf:"bytes,2,opt,name=httpGet"`
	// TCPSocket specifies an action involving a TCP port.
	// +optional
	TCPSocket *TCPSocketAction `json:"tcpSocket,omitempty" protobuf:"bytes,3,opt,name=tcpSocket"`

	// GRPC specifies an action involving a GRPC port.
<<<<<<< HEAD
	// This is an alpha field and requires enabling GRPCContainerProbe feature gate.
=======
	// This is a beta field and requires enabling GRPCContainerProbe feature gate.
>>>>>>> e8d3e9b1
	// +featureGate=GRPCContainerProbe
	// +optional
	GRPC *GRPCAction `json:"grpc,omitempty" protobuf:"bytes,4,opt,name=grpc"`
}

// LifecycleHandler defines a specific action that should be taken in a lifecycle
// hook. One and only one of the fields, except TCPSocket must be specified.
type LifecycleHandler struct {
	// Exec specifies the action to take.
	// +optional
	Exec *ExecAction `json:"exec,omitempty" protobuf:"bytes,1,opt,name=exec"`
	// HTTPGet specifies the http request to perform.
	// +optional
	HTTPGet *HTTPGetAction `json:"httpGet,omitempty" protobuf:"bytes,2,opt,name=httpGet"`
	// Deprecated. TCPSocket is NOT supported as a LifecycleHandler and kept
	// for the backward compatibility. There are no validation of this field and
	// lifecycle hooks will fail in runtime when tcp handler is specified.
	// +optional
	TCPSocket *TCPSocketAction `json:"tcpSocket,omitempty" protobuf:"bytes,3,opt,name=tcpSocket"`
}

// Lifecycle describes actions that the management system should take in response to container lifecycle
// events. For the PostStart and PreStop lifecycle handlers, management of the container blocks
// until the action is complete, unless the container process fails, in which case the handler is aborted.
type Lifecycle struct {
	// PostStart is called immediately after a container is created. If the handler fails,
	// the container is terminated and restarted according to its restart policy.
	// Other management of the container blocks until the hook completes.
	// More info: https://kubernetes.io/docs/concepts/containers/container-lifecycle-hooks/#container-hooks
	// +optional
	PostStart *LifecycleHandler `json:"postStart,omitempty" protobuf:"bytes,1,opt,name=postStart"`
	// PreStop is called immediately before a container is terminated due to an
	// API request or management event such as liveness/startup probe failure,
	// preemption, resource contention, etc. The handler is not called if the
	// container crashes or exits. The Pod's termination grace period countdown begins before the
	// PreStop hook is executed. Regardless of the outcome of the handler, the
	// container will eventually terminate within the Pod's termination grace
	// period (unless delayed by finalizers). Other management of the container blocks until the hook completes
	// or until the termination grace period is reached.
	// More info: https://kubernetes.io/docs/concepts/containers/container-lifecycle-hooks/#container-hooks
	// +optional
	PreStop *LifecycleHandler `json:"preStop,omitempty" protobuf:"bytes,2,opt,name=preStop"`
}

type ConditionStatus string

// These are valid condition statuses. "ConditionTrue" means a resource is in the condition.
// "ConditionFalse" means a resource is not in the condition. "ConditionUnknown" means kubernetes
// can't decide if a resource is in the condition or not. In the future, we could add other
// intermediate conditions, e.g. ConditionDegraded.
const (
	ConditionTrue    ConditionStatus = "True"
	ConditionFalse   ConditionStatus = "False"
	ConditionUnknown ConditionStatus = "Unknown"
)

// ContainerStateWaiting is a waiting state of a container.
type ContainerStateWaiting struct {
	// (brief) reason the container is not yet running.
	// +optional
	Reason string `json:"reason,omitempty" protobuf:"bytes,1,opt,name=reason"`
	// Message regarding why the container is not yet running.
	// +optional
	Message string `json:"message,omitempty" protobuf:"bytes,2,opt,name=message"`
}

// ContainerStateRunning is a running state of a container.
type ContainerStateRunning struct {
	// Time at which the container was last (re-)started
	// +optional
	StartedAt metav1.Time `json:"startedAt,omitempty" protobuf:"bytes,1,opt,name=startedAt"`
}

// ContainerStateTerminated is a terminated state of a container.
type ContainerStateTerminated struct {
	// Exit status from the last termination of the container
	ExitCode int32 `json:"exitCode" protobuf:"varint,1,opt,name=exitCode"`
	// Signal from the last termination of the container
	// +optional
	Signal int32 `json:"signal,omitempty" protobuf:"varint,2,opt,name=signal"`
	// (brief) reason from the last termination of the container
	// +optional
	Reason string `json:"reason,omitempty" protobuf:"bytes,3,opt,name=reason"`
	// Message regarding the last termination of the container
	// +optional
	Message string `json:"message,omitempty" protobuf:"bytes,4,opt,name=message"`
	// Time at which previous execution of the container started
	// +optional
	StartedAt metav1.Time `json:"startedAt,omitempty" protobuf:"bytes,5,opt,name=startedAt"`
	// Time at which the container last terminated
	// +optional
	FinishedAt metav1.Time `json:"finishedAt,omitempty" protobuf:"bytes,6,opt,name=finishedAt"`
	// Container's ID in the format '<type>://<container_id>'
	// +optional
	ContainerID string `json:"containerID,omitempty" protobuf:"bytes,7,opt,name=containerID"`
}

// ContainerState holds a possible state of container.
// Only one of its members may be specified.
// If none of them is specified, the default one is ContainerStateWaiting.
type ContainerState struct {
	// Details about a waiting container
	// +optional
	Waiting *ContainerStateWaiting `json:"waiting,omitempty" protobuf:"bytes,1,opt,name=waiting"`
	// Details about a running container
	// +optional
	Running *ContainerStateRunning `json:"running,omitempty" protobuf:"bytes,2,opt,name=running"`
	// Details about a terminated container
	// +optional
	Terminated *ContainerStateTerminated `json:"terminated,omitempty" protobuf:"bytes,3,opt,name=terminated"`
}

// ContainerStatus contains details for the current status of this container.
type ContainerStatus struct {
	// This must be a DNS_LABEL. Each container in a pod must have a unique name.
	// Cannot be updated.
	Name string `json:"name" protobuf:"bytes,1,opt,name=name"`
	// Details about the container's current condition.
	// +optional
	State ContainerState `json:"state,omitempty" protobuf:"bytes,2,opt,name=state"`
	// Details about the container's last termination condition.
	// +optional
	LastTerminationState ContainerState `json:"lastState,omitempty" protobuf:"bytes,3,opt,name=lastState"`
	// Specifies whether the container has passed its readiness probe.
	Ready bool `json:"ready" protobuf:"varint,4,opt,name=ready"`
	// The number of times the container has been restarted.
	RestartCount int32 `json:"restartCount" protobuf:"varint,5,opt,name=restartCount"`
	// The image the container is running.
	// More info: https://kubernetes.io/docs/concepts/containers/images.
	Image string `json:"image" protobuf:"bytes,6,opt,name=image"`
	// ImageID of the container's image.
	ImageID string `json:"imageID" protobuf:"bytes,7,opt,name=imageID"`
	// Container's ID in the format '<type>://<container_id>'.
	// +optional
	ContainerID string `json:"containerID,omitempty" protobuf:"bytes,8,opt,name=containerID"`
	// Specifies whether the container has passed its startup probe.
	// Initialized as false, becomes true after startupProbe is considered successful.
	// Resets to false when the container is restarted, or if kubelet loses state temporarily.
	// Is always true when no startupProbe is defined.
	// +optional
	Started *bool `json:"started,omitempty" protobuf:"varint,9,opt,name=started"`
}

// PodPhase is a label for the condition of a pod at the current time.
// +enum
type PodPhase string

// These are the valid statuses of pods.
const (
	// PodPending means the pod has been accepted by the system, but one or more of the containers
	// has not been started. This includes time before being bound to a node, as well as time spent
	// pulling images onto the host.
	PodPending PodPhase = "Pending"
	// PodRunning means the pod has been bound to a node and all of the containers have been started.
	// At least one container is still running or is in the process of being restarted.
	PodRunning PodPhase = "Running"
	// PodSucceeded means that all containers in the pod have voluntarily terminated
	// with a container exit code of 0, and the system is not going to restart any of these containers.
	PodSucceeded PodPhase = "Succeeded"
	// PodFailed means that all containers in the pod have terminated, and at least one container has
	// terminated in a failure (exited with a non-zero exit code or was stopped by the system).
	PodFailed PodPhase = "Failed"
	// PodUnknown means that for some reason the state of the pod could not be obtained, typically due
	// to an error in communicating with the host of the pod.
	// Deprecated: It isn't being set since 2015 (74da3b14b0c0f658b3bb8d2def5094686d0e9095)
	PodUnknown PodPhase = "Unknown"
)

// PodConditionType is a valid value for PodCondition.Type
// +enum
type PodConditionType string

// These are built-in conditions of pod. An application may use a custom condition not listed here.
const (
	// ContainersReady indicates whether all containers in the pod are ready.
	ContainersReady PodConditionType = "ContainersReady"
	// PodInitialized means that all init containers in the pod have started successfully.
	PodInitialized PodConditionType = "Initialized"
	// PodReady means the pod is able to service requests and should be added to the
	// load balancing pools of all matching services.
	PodReady PodConditionType = "Ready"
	// PodScheduled represents status of the scheduling process for this pod.
	PodScheduled PodConditionType = "PodScheduled"
	// AlphaNoCompatGuaranteeDisruptionTarget indicates the pod is about to be deleted due to a
	// disruption (such as preemption, eviction API or garbage-collection).
	// The constant is to be renamed once the name is accepted within the KEP-3329.
	AlphaNoCompatGuaranteeDisruptionTarget PodConditionType = "DisruptionTarget"
)

// These are reasons for a pod's transition to a condition.
const (
	// PodReasonUnschedulable reason in PodScheduled PodCondition means that the scheduler
	// can't schedule the pod right now, for example due to insufficient resources in the cluster.
	PodReasonUnschedulable = "Unschedulable"
)

// PodCondition contains details for the current condition of this pod.
type PodCondition struct {
	// Type is the type of the condition.
	// More info: https://kubernetes.io/docs/concepts/workloads/pods/pod-lifecycle#pod-conditions
	Type PodConditionType `json:"type" protobuf:"bytes,1,opt,name=type,casttype=PodConditionType"`
	// Status is the status of the condition.
	// Can be True, False, Unknown.
	// More info: https://kubernetes.io/docs/concepts/workloads/pods/pod-lifecycle#pod-conditions
	Status ConditionStatus `json:"status" protobuf:"bytes,2,opt,name=status,casttype=ConditionStatus"`
	// Last time we probed the condition.
	// +optional
	LastProbeTime metav1.Time `json:"lastProbeTime,omitempty" protobuf:"bytes,3,opt,name=lastProbeTime"`
	// Last time the condition transitioned from one status to another.
	// +optional
	LastTransitionTime metav1.Time `json:"lastTransitionTime,omitempty" protobuf:"bytes,4,opt,name=lastTransitionTime"`
	// Unique, one-word, CamelCase reason for the condition's last transition.
	// +optional
	Reason string `json:"reason,omitempty" protobuf:"bytes,5,opt,name=reason"`
	// Human-readable message indicating details about last transition.
	// +optional
	Message string `json:"message,omitempty" protobuf:"bytes,6,opt,name=message"`
}

// RestartPolicy describes how the container should be restarted.
// Only one of the following restart policies may be specified.
// If none of the following policies is specified, the default one
// is RestartPolicyAlways.
// +enum
type RestartPolicy string

const (
	RestartPolicyAlways    RestartPolicy = "Always"
	RestartPolicyOnFailure RestartPolicy = "OnFailure"
	RestartPolicyNever     RestartPolicy = "Never"
)

// DNSPolicy defines how a pod's DNS will be configured.
// +enum
type DNSPolicy string

const (
	// DNSClusterFirstWithHostNet indicates that the pod should use cluster DNS
	// first, if it is available, then fall back on the default
	// (as determined by kubelet) DNS settings.
	DNSClusterFirstWithHostNet DNSPolicy = "ClusterFirstWithHostNet"

	// DNSClusterFirst indicates that the pod should use cluster DNS
	// first unless hostNetwork is true, if it is available, then
	// fall back on the default (as determined by kubelet) DNS settings.
	DNSClusterFirst DNSPolicy = "ClusterFirst"

	// DNSDefault indicates that the pod should use the default (as
	// determined by kubelet) DNS settings.
	DNSDefault DNSPolicy = "Default"

	// DNSNone indicates that the pod should use empty DNS settings. DNS
	// parameters such as nameservers and search paths should be defined via
	// DNSConfig.
	DNSNone DNSPolicy = "None"
)

const (
	// DefaultTerminationGracePeriodSeconds indicates the default duration in
	// seconds a pod needs to terminate gracefully.
	DefaultTerminationGracePeriodSeconds = 30
)

// A node selector represents the union of the results of one or more label queries
// over a set of nodes; that is, it represents the OR of the selectors represented
// by the node selector terms.
// +structType=atomic
type NodeSelector struct {
	//Required. A list of node selector terms. The terms are ORed.
	NodeSelectorTerms []NodeSelectorTerm `json:"nodeSelectorTerms" protobuf:"bytes,1,rep,name=nodeSelectorTerms"`
}

// A null or empty node selector term matches no objects. The requirements of
// them are ANDed.
// The TopologySelectorTerm type implements a subset of the NodeSelectorTerm.
// +structType=atomic
type NodeSelectorTerm struct {
	// A list of node selector requirements by node's labels.
	// +optional
	MatchExpressions []NodeSelectorRequirement `json:"matchExpressions,omitempty" protobuf:"bytes,1,rep,name=matchExpressions"`
	// A list of node selector requirements by node's fields.
	// +optional
	MatchFields []NodeSelectorRequirement `json:"matchFields,omitempty" protobuf:"bytes,2,rep,name=matchFields"`
}

// A node selector requirement is a selector that contains values, a key, and an operator
// that relates the key and values.
type NodeSelectorRequirement struct {
	// The label key that the selector applies to.
	Key string `json:"key" protobuf:"bytes,1,opt,name=key"`
	// Represents a key's relationship to a set of values.
	// Valid operators are In, NotIn, Exists, DoesNotExist. Gt, and Lt.
	Operator NodeSelectorOperator `json:"operator" protobuf:"bytes,2,opt,name=operator,casttype=NodeSelectorOperator"`
	// An array of string values. If the operator is In or NotIn,
	// the values array must be non-empty. If the operator is Exists or DoesNotExist,
	// the values array must be empty. If the operator is Gt or Lt, the values
	// array must have a single element, which will be interpreted as an integer.
	// This array is replaced during a strategic merge patch.
	// +optional
	Values []string `json:"values,omitempty" protobuf:"bytes,3,rep,name=values"`
}

// A node selector operator is the set of operators that can be used in
// a node selector requirement.
// +enum
type NodeSelectorOperator string

const (
	NodeSelectorOpIn           NodeSelectorOperator = "In"
	NodeSelectorOpNotIn        NodeSelectorOperator = "NotIn"
	NodeSelectorOpExists       NodeSelectorOperator = "Exists"
	NodeSelectorOpDoesNotExist NodeSelectorOperator = "DoesNotExist"
	NodeSelectorOpGt           NodeSelectorOperator = "Gt"
	NodeSelectorOpLt           NodeSelectorOperator = "Lt"
)

// A topology selector term represents the result of label queries.
// A null or empty topology selector term matches no objects.
// The requirements of them are ANDed.
// It provides a subset of functionality as NodeSelectorTerm.
// This is an alpha feature and may change in the future.
// +structType=atomic
type TopologySelectorTerm struct {
	// Usage: Fields of type []TopologySelectorTerm must be listType=atomic.

	// A list of topology selector requirements by labels.
	// +optional
	MatchLabelExpressions []TopologySelectorLabelRequirement `json:"matchLabelExpressions,omitempty" protobuf:"bytes,1,rep,name=matchLabelExpressions"`
}

// A topology selector requirement is a selector that matches given label.
// This is an alpha feature and may change in the future.
type TopologySelectorLabelRequirement struct {
	// The label key that the selector applies to.
	Key string `json:"key" protobuf:"bytes,1,opt,name=key"`
	// An array of string values. One value must match the label to be selected.
	// Each entry in Values is ORed.
	Values []string `json:"values" protobuf:"bytes,2,rep,name=values"`
}

// Affinity is a group of affinity scheduling rules.
type Affinity struct {
	// Describes node affinity scheduling rules for the pod.
	// +optional
	NodeAffinity *NodeAffinity `json:"nodeAffinity,omitempty" protobuf:"bytes,1,opt,name=nodeAffinity"`
	// Describes pod affinity scheduling rules (e.g. co-locate this pod in the same node, zone, etc. as some other pod(s)).
	// +optional
	PodAffinity *PodAffinity `json:"podAffinity,omitempty" protobuf:"bytes,2,opt,name=podAffinity"`
	// Describes pod anti-affinity scheduling rules (e.g. avoid putting this pod in the same node, zone, etc. as some other pod(s)).
	// +optional
	PodAntiAffinity *PodAntiAffinity `json:"podAntiAffinity,omitempty" protobuf:"bytes,3,opt,name=podAntiAffinity"`
}

// Pod affinity is a group of inter pod affinity scheduling rules.
type PodAffinity struct {
	// NOT YET IMPLEMENTED. TODO: Uncomment field once it is implemented.
	// If the affinity requirements specified by this field are not met at
	// scheduling time, the pod will not be scheduled onto the node.
	// If the affinity requirements specified by this field cease to be met
	// at some point during pod execution (e.g. due to a pod label update), the
	// system will try to eventually evict the pod from its node.
	// When there are multiple elements, the lists of nodes corresponding to each
	// podAffinityTerm are intersected, i.e. all terms must be satisfied.
	// +optional
	// RequiredDuringSchedulingRequiredDuringExecution []PodAffinityTerm  `json:"requiredDuringSchedulingRequiredDuringExecution,omitempty"`

	// If the affinity requirements specified by this field are not met at
	// scheduling time, the pod will not be scheduled onto the node.
	// If the affinity requirements specified by this field cease to be met
	// at some point during pod execution (e.g. due to a pod label update), the
	// system may or may not try to eventually evict the pod from its node.
	// When there are multiple elements, the lists of nodes corresponding to each
	// podAffinityTerm are intersected, i.e. all terms must be satisfied.
	// +optional
	RequiredDuringSchedulingIgnoredDuringExecution []PodAffinityTerm `json:"requiredDuringSchedulingIgnoredDuringExecution,omitempty" protobuf:"bytes,1,rep,name=requiredDuringSchedulingIgnoredDuringExecution"`
	// The scheduler will prefer to schedule pods to nodes that satisfy
	// the affinity expressions specified by this field, but it may choose
	// a node that violates one or more of the expressions. The node that is
	// most preferred is the one with the greatest sum of weights, i.e.
	// for each node that meets all of the scheduling requirements (resource
	// request, requiredDuringScheduling affinity expressions, etc.),
	// compute a sum by iterating through the elements of this field and adding
	// "weight" to the sum if the node has pods which matches the corresponding podAffinityTerm; the
	// node(s) with the highest sum are the most preferred.
	// +optional
	PreferredDuringSchedulingIgnoredDuringExecution []WeightedPodAffinityTerm `json:"preferredDuringSchedulingIgnoredDuringExecution,omitempty" protobuf:"bytes,2,rep,name=preferredDuringSchedulingIgnoredDuringExecution"`
}

// Pod anti affinity is a group of inter pod anti affinity scheduling rules.
type PodAntiAffinity struct {
	// NOT YET IMPLEMENTED. TODO: Uncomment field once it is implemented.
	// If the anti-affinity requirements specified by this field are not met at
	// scheduling time, the pod will not be scheduled onto the node.
	// If the anti-affinity requirements specified by this field cease to be met
	// at some point during pod execution (e.g. due to a pod label update), the
	// system will try to eventually evict the pod from its node.
	// When there are multiple elements, the lists of nodes corresponding to each
	// podAffinityTerm are intersected, i.e. all terms must be satisfied.
	// +optional
	// RequiredDuringSchedulingRequiredDuringExecution []PodAffinityTerm  `json:"requiredDuringSchedulingRequiredDuringExecution,omitempty"`

	// If the anti-affinity requirements specified by this field are not met at
	// scheduling time, the pod will not be scheduled onto the node.
	// If the anti-affinity requirements specified by this field cease to be met
	// at some point during pod execution (e.g. due to a pod label update), the
	// system may or may not try to eventually evict the pod from its node.
	// When there are multiple elements, the lists of nodes corresponding to each
	// podAffinityTerm are intersected, i.e. all terms must be satisfied.
	// +optional
	RequiredDuringSchedulingIgnoredDuringExecution []PodAffinityTerm `json:"requiredDuringSchedulingIgnoredDuringExecution,omitempty" protobuf:"bytes,1,rep,name=requiredDuringSchedulingIgnoredDuringExecution"`
	// The scheduler will prefer to schedule pods to nodes that satisfy
	// the anti-affinity expressions specified by this field, but it may choose
	// a node that violates one or more of the expressions. The node that is
	// most preferred is the one with the greatest sum of weights, i.e.
	// for each node that meets all of the scheduling requirements (resource
	// request, requiredDuringScheduling anti-affinity expressions, etc.),
	// compute a sum by iterating through the elements of this field and adding
	// "weight" to the sum if the node has pods which matches the corresponding podAffinityTerm; the
	// node(s) with the highest sum are the most preferred.
	// +optional
	PreferredDuringSchedulingIgnoredDuringExecution []WeightedPodAffinityTerm `json:"preferredDuringSchedulingIgnoredDuringExecution,omitempty" protobuf:"bytes,2,rep,name=preferredDuringSchedulingIgnoredDuringExecution"`
}

// The weights of all of the matched WeightedPodAffinityTerm fields are added per-node to find the most preferred node(s)
type WeightedPodAffinityTerm struct {
	// weight associated with matching the corresponding podAffinityTerm,
	// in the range 1-100.
	Weight int32 `json:"weight" protobuf:"varint,1,opt,name=weight"`
	// Required. A pod affinity term, associated with the corresponding weight.
	PodAffinityTerm PodAffinityTerm `json:"podAffinityTerm" protobuf:"bytes,2,opt,name=podAffinityTerm"`
}

// Defines a set of pods (namely those matching the labelSelector
// relative to the given namespace(s)) that this pod should be
// co-located (affinity) or not co-located (anti-affinity) with,
// where co-located is defined as running on a node whose value of
// the label with key <topologyKey> matches that of any node on which
// a pod of the set of pods is running
type PodAffinityTerm struct {
	// A label query over a set of resources, in this case pods.
	// +optional
	LabelSelector *metav1.LabelSelector `json:"labelSelector,omitempty" protobuf:"bytes,1,opt,name=labelSelector"`
	// namespaces specifies a static list of namespace names that the term applies to.
	// The term is applied to the union of the namespaces listed in this field
	// and the ones selected by namespaceSelector.
<<<<<<< HEAD
	// null or empty namespaces list and null namespaceSelector means "this pod's namespace"
=======
	// null or empty namespaces list and null namespaceSelector means "this pod's namespace".
>>>>>>> e8d3e9b1
	// +optional
	Namespaces []string `json:"namespaces,omitempty" protobuf:"bytes,2,rep,name=namespaces"`
	// This pod should be co-located (affinity) or not co-located (anti-affinity) with the pods matching
	// the labelSelector in the specified namespaces, where co-located is defined as running on a node
	// whose value of the label with key topologyKey matches that of any node on which any of the
	// selected pods is running.
	// Empty topologyKey is not allowed.
	TopologyKey string `json:"topologyKey" protobuf:"bytes,3,opt,name=topologyKey"`
	// A label query over the set of namespaces that the term applies to.
	// The term is applied to the union of the namespaces selected by this field
	// and the ones listed in the namespaces field.
	// null selector and null or empty namespaces list means "this pod's namespace".
	// An empty selector ({}) matches all namespaces.
<<<<<<< HEAD
	// This field is beta-level and is only honored when PodAffinityNamespaceSelector feature is enabled.
=======
>>>>>>> e8d3e9b1
	// +optional
	NamespaceSelector *metav1.LabelSelector `json:"namespaceSelector,omitempty" protobuf:"bytes,4,opt,name=namespaceSelector"`
}

// Node affinity is a group of node affinity scheduling rules.
type NodeAffinity struct {
	// NOT YET IMPLEMENTED. TODO: Uncomment field once it is implemented.
	// If the affinity requirements specified by this field are not met at
	// scheduling time, the pod will not be scheduled onto the node.
	// If the affinity requirements specified by this field cease to be met
	// at some point during pod execution (e.g. due to an update), the system
	// will try to eventually evict the pod from its node.
	// +optional
	// RequiredDuringSchedulingRequiredDuringExecution *NodeSelector `json:"requiredDuringSchedulingRequiredDuringExecution,omitempty"`

	// If the affinity requirements specified by this field are not met at
	// scheduling time, the pod will not be scheduled onto the node.
	// If the affinity requirements specified by this field cease to be met
	// at some point during pod execution (e.g. due to an update), the system
	// may or may not try to eventually evict the pod from its node.
	// +optional
	RequiredDuringSchedulingIgnoredDuringExecution *NodeSelector `json:"requiredDuringSchedulingIgnoredDuringExecution,omitempty" protobuf:"bytes,1,opt,name=requiredDuringSchedulingIgnoredDuringExecution"`
	// The scheduler will prefer to schedule pods to nodes that satisfy
	// the affinity expressions specified by this field, but it may choose
	// a node that violates one or more of the expressions. The node that is
	// most preferred is the one with the greatest sum of weights, i.e.
	// for each node that meets all of the scheduling requirements (resource
	// request, requiredDuringScheduling affinity expressions, etc.),
	// compute a sum by iterating through the elements of this field and adding
	// "weight" to the sum if the node matches the corresponding matchExpressions; the
	// node(s) with the highest sum are the most preferred.
	// +optional
	PreferredDuringSchedulingIgnoredDuringExecution []PreferredSchedulingTerm `json:"preferredDuringSchedulingIgnoredDuringExecution,omitempty" protobuf:"bytes,2,rep,name=preferredDuringSchedulingIgnoredDuringExecution"`
}

// An empty preferred scheduling term matches all objects with implicit weight 0
// (i.e. it's a no-op). A null preferred scheduling term matches no objects (i.e. is also a no-op).
type PreferredSchedulingTerm struct {
	// Weight associated with matching the corresponding nodeSelectorTerm, in the range 1-100.
	Weight int32 `json:"weight" protobuf:"varint,1,opt,name=weight"`
	// A node selector term, associated with the corresponding weight.
	Preference NodeSelectorTerm `json:"preference" protobuf:"bytes,2,opt,name=preference"`
}

// The node this Taint is attached to has the "effect" on
// any pod that does not tolerate the Taint.
type Taint struct {
	// Required. The taint key to be applied to a node.
	Key string `json:"key" protobuf:"bytes,1,opt,name=key"`
	// The taint value corresponding to the taint key.
	// +optional
	Value string `json:"value,omitempty" protobuf:"bytes,2,opt,name=value"`
	// Required. The effect of the taint on pods
	// that do not tolerate the taint.
	// Valid effects are NoSchedule, PreferNoSchedule and NoExecute.
	Effect TaintEffect `json:"effect" protobuf:"bytes,3,opt,name=effect,casttype=TaintEffect"`
	// TimeAdded represents the time at which the taint was added.
	// It is only written for NoExecute taints.
	// +optional
	TimeAdded *metav1.Time `json:"timeAdded,omitempty" protobuf:"bytes,4,opt,name=timeAdded"`
}

// +enum
type TaintEffect string

const (
	// Do not allow new pods to schedule onto the node unless they tolerate the taint,
	// but allow all pods submitted to Kubelet without going through the scheduler
	// to start, and allow all already-running pods to continue running.
	// Enforced by the scheduler.
	TaintEffectNoSchedule TaintEffect = "NoSchedule"
	// Like TaintEffectNoSchedule, but the scheduler tries not to schedule
	// new pods onto the node, rather than prohibiting new pods from scheduling
	// onto the node entirely. Enforced by the scheduler.
	TaintEffectPreferNoSchedule TaintEffect = "PreferNoSchedule"
	// NOT YET IMPLEMENTED. TODO: Uncomment field once it is implemented.
	// Like TaintEffectNoSchedule, but additionally do not allow pods submitted to
	// Kubelet without going through the scheduler to start.
	// Enforced by Kubelet and the scheduler.
	// TaintEffectNoScheduleNoAdmit TaintEffect = "NoScheduleNoAdmit"

	// Evict any already-running pods that do not tolerate the taint.
	// Currently enforced by NodeController.
	TaintEffectNoExecute TaintEffect = "NoExecute"
)

// The pod this Toleration is attached to tolerates any taint that matches
// the triple <key,value,effect> using the matching operator <operator>.
type Toleration struct {
	// Key is the taint key that the toleration applies to. Empty means match all taint keys.
	// If the key is empty, operator must be Exists; this combination means to match all values and all keys.
	// +optional
	Key string `json:"key,omitempty" protobuf:"bytes,1,opt,name=key"`
	// Operator represents a key's relationship to the value.
	// Valid operators are Exists and Equal. Defaults to Equal.
	// Exists is equivalent to wildcard for value, so that a pod can
	// tolerate all taints of a particular category.
	// +optional
	Operator TolerationOperator `json:"operator,omitempty" protobuf:"bytes,2,opt,name=operator,casttype=TolerationOperator"`
	// Value is the taint value the toleration matches to.
	// If the operator is Exists, the value should be empty, otherwise just a regular string.
	// +optional
	Value string `json:"value,omitempty" protobuf:"bytes,3,opt,name=value"`
	// Effect indicates the taint effect to match. Empty means match all taint effects.
	// When specified, allowed values are NoSchedule, PreferNoSchedule and NoExecute.
	// +optional
	Effect TaintEffect `json:"effect,omitempty" protobuf:"bytes,4,opt,name=effect,casttype=TaintEffect"`
	// TolerationSeconds represents the period of time the toleration (which must be
	// of effect NoExecute, otherwise this field is ignored) tolerates the taint. By default,
	// it is not set, which means tolerate the taint forever (do not evict). Zero and
	// negative values will be treated as 0 (evict immediately) by the system.
	// +optional
	TolerationSeconds *int64 `json:"tolerationSeconds,omitempty" protobuf:"varint,5,opt,name=tolerationSeconds"`
}

// A toleration operator is the set of operators that can be used in a toleration.
// +enum
type TolerationOperator string

const (
	TolerationOpExists TolerationOperator = "Exists"
	TolerationOpEqual  TolerationOperator = "Equal"
)

// PodReadinessGate contains the reference to a pod condition
type PodReadinessGate struct {
	// ConditionType refers to a condition in the pod's condition list with matching type.
	ConditionType PodConditionType `json:"conditionType" protobuf:"bytes,1,opt,name=conditionType,casttype=PodConditionType"`
}

// PodSpec is a description of a pod.
type PodSpec struct {
	// List of volumes that can be mounted by containers belonging to the pod.
	// More info: https://kubernetes.io/docs/concepts/storage/volumes
	// +optional
	// +patchMergeKey=name
	// +patchStrategy=merge,retainKeys
	Volumes []Volume `json:"volumes,omitempty" patchStrategy:"merge,retainKeys" patchMergeKey:"name" protobuf:"bytes,1,rep,name=volumes"`
	// List of initialization containers belonging to the pod.
	// Init containers are executed in order prior to containers being started. If any
	// init container fails, the pod is considered to have failed and is handled according
	// to its restartPolicy. The name for an init container or normal container must be
	// unique among all containers.
	// Init containers may not have Lifecycle actions, Readiness probes, Liveness probes, or Startup probes.
	// The resourceRequirements of an init container are taken into account during scheduling
	// by finding the highest request/limit for each resource type, and then using the max of
	// of that value or the sum of the normal containers. Limits are applied to init containers
	// in a similar fashion.
	// Init containers cannot currently be added or removed.
	// Cannot be updated.
	// More info: https://kubernetes.io/docs/concepts/workloads/pods/init-containers/
	// +patchMergeKey=name
	// +patchStrategy=merge
	InitContainers []Container `json:"initContainers,omitempty" patchStrategy:"merge" patchMergeKey:"name" protobuf:"bytes,20,rep,name=initContainers"`
	// List of containers belonging to the pod.
	// Containers cannot currently be added or removed.
	// There must be at least one container in a Pod.
	// Cannot be updated.
	// +patchMergeKey=name
	// +patchStrategy=merge
	Containers []Container `json:"containers" patchStrategy:"merge" patchMergeKey:"name" protobuf:"bytes,2,rep,name=containers"`
	// List of ephemeral containers run in this pod. Ephemeral containers may be run in an existing
	// pod to perform user-initiated actions such as debugging. This list cannot be specified when
	// creating a pod, and it cannot be modified by updating the pod spec. In order to add an
	// ephemeral container to an existing pod, use the pod's ephemeralcontainers subresource.
<<<<<<< HEAD
	// This field is beta-level and available on clusters that haven't disabled the EphemeralContainers feature gate.
=======
>>>>>>> e8d3e9b1
	// +optional
	// +patchMergeKey=name
	// +patchStrategy=merge
	EphemeralContainers []EphemeralContainer `json:"ephemeralContainers,omitempty" patchStrategy:"merge" patchMergeKey:"name" protobuf:"bytes,34,rep,name=ephemeralContainers"`
	// Restart policy for all containers within the pod.
	// One of Always, OnFailure, Never.
	// Default to Always.
	// More info: https://kubernetes.io/docs/concepts/workloads/pods/pod-lifecycle/#restart-policy
	// +optional
	RestartPolicy RestartPolicy `json:"restartPolicy,omitempty" protobuf:"bytes,3,opt,name=restartPolicy,casttype=RestartPolicy"`
	// Optional duration in seconds the pod needs to terminate gracefully. May be decreased in delete request.
	// Value must be non-negative integer. The value zero indicates stop immediately via
	// the kill signal (no opportunity to shut down).
	// If this value is nil, the default grace period will be used instead.
	// The grace period is the duration in seconds after the processes running in the pod are sent
	// a termination signal and the time when the processes are forcibly halted with a kill signal.
	// Set this value longer than the expected cleanup time for your process.
	// Defaults to 30 seconds.
	// +optional
	TerminationGracePeriodSeconds *int64 `json:"terminationGracePeriodSeconds,omitempty" protobuf:"varint,4,opt,name=terminationGracePeriodSeconds"`
	// Optional duration in seconds the pod may be active on the node relative to
	// StartTime before the system will actively try to mark it failed and kill associated containers.
	// Value must be a positive integer.
	// +optional
	ActiveDeadlineSeconds *int64 `json:"activeDeadlineSeconds,omitempty" protobuf:"varint,5,opt,name=activeDeadlineSeconds"`
	// Set DNS policy for the pod.
	// Defaults to "ClusterFirst".
	// Valid values are 'ClusterFirstWithHostNet', 'ClusterFirst', 'Default' or 'None'.
	// DNS parameters given in DNSConfig will be merged with the policy selected with DNSPolicy.
	// To have DNS options set along with hostNetwork, you have to specify DNS policy
	// explicitly to 'ClusterFirstWithHostNet'.
	// +optional
	DNSPolicy DNSPolicy `json:"dnsPolicy,omitempty" protobuf:"bytes,6,opt,name=dnsPolicy,casttype=DNSPolicy"`
	// NodeSelector is a selector which must be true for the pod to fit on a node.
	// Selector which must match a node's labels for the pod to be scheduled on that node.
	// More info: https://kubernetes.io/docs/concepts/configuration/assign-pod-node/
	// +optional
	// +mapType=atomic
	NodeSelector map[string]string `json:"nodeSelector,omitempty" protobuf:"bytes,7,rep,name=nodeSelector"`

	// ServiceAccountName is the name of the ServiceAccount to use to run this pod.
	// More info: https://kubernetes.io/docs/tasks/configure-pod-container/configure-service-account/
	// +optional
	ServiceAccountName string `json:"serviceAccountName,omitempty" protobuf:"bytes,8,opt,name=serviceAccountName"`
	// DeprecatedServiceAccount is a depreciated alias for ServiceAccountName.
	// Deprecated: Use serviceAccountName instead.
	// +k8s:conversion-gen=false
	// +optional
	DeprecatedServiceAccount string `json:"serviceAccount,omitempty" protobuf:"bytes,9,opt,name=serviceAccount"`
	// AutomountServiceAccountToken indicates whether a service account token should be automatically mounted.
	// +optional
	AutomountServiceAccountToken *bool `json:"automountServiceAccountToken,omitempty" protobuf:"varint,21,opt,name=automountServiceAccountToken"`

	// NodeName is a request to schedule this pod onto a specific node. If it is non-empty,
	// the scheduler simply schedules this pod onto that node, assuming that it fits resource
	// requirements.
	// +optional
	NodeName string `json:"nodeName,omitempty" protobuf:"bytes,10,opt,name=nodeName"`
	// Host networking requested for this pod. Use the host's network namespace.
	// If this option is set, the ports that will be used must be specified.
	// Default to false.
	// +k8s:conversion-gen=false
	// +optional
	HostNetwork bool `json:"hostNetwork,omitempty" protobuf:"varint,11,opt,name=hostNetwork"`
	// Use the host's pid namespace.
	// Optional: Default to false.
	// +k8s:conversion-gen=false
	// +optional
	HostPID bool `json:"hostPID,omitempty" protobuf:"varint,12,opt,name=hostPID"`
	// Use the host's ipc namespace.
	// Optional: Default to false.
	// +k8s:conversion-gen=false
	// +optional
	HostIPC bool `json:"hostIPC,omitempty" protobuf:"varint,13,opt,name=hostIPC"`
	// Share a single process namespace between all of the containers in a pod.
	// When this is set containers will be able to view and signal processes from other containers
	// in the same pod, and the first process in each container will not be assigned PID 1.
	// HostPID and ShareProcessNamespace cannot both be set.
	// Optional: Default to false.
	// +k8s:conversion-gen=false
	// +optional
	ShareProcessNamespace *bool `json:"shareProcessNamespace,omitempty" protobuf:"varint,27,opt,name=shareProcessNamespace"`
	// SecurityContext holds pod-level security attributes and common container settings.
	// Optional: Defaults to empty.  See type description for default values of each field.
	// +optional
	SecurityContext *PodSecurityContext `json:"securityContext,omitempty" protobuf:"bytes,14,opt,name=securityContext"`
	// ImagePullSecrets is an optional list of references to secrets in the same namespace to use for pulling any of the images used by this PodSpec.
	// If specified, these secrets will be passed to individual puller implementations for them to use.
	// More info: https://kubernetes.io/docs/concepts/containers/images#specifying-imagepullsecrets-on-a-pod
	// +optional
	// +patchMergeKey=name
	// +patchStrategy=merge
	ImagePullSecrets []LocalObjectReference `json:"imagePullSecrets,omitempty" patchStrategy:"merge" patchMergeKey:"name" protobuf:"bytes,15,rep,name=imagePullSecrets"`
	// Specifies the hostname of the Pod
	// If not specified, the pod's hostname will be set to a system-defined value.
	// +optional
	Hostname string `json:"hostname,omitempty" protobuf:"bytes,16,opt,name=hostname"`
	// If specified, the fully qualified Pod hostname will be "<hostname>.<subdomain>.<pod namespace>.svc.<cluster domain>".
	// If not specified, the pod will not have a domainname at all.
	// +optional
	Subdomain string `json:"subdomain,omitempty" protobuf:"bytes,17,opt,name=subdomain"`
	// If specified, the pod's scheduling constraints
	// +optional
	Affinity *Affinity `json:"affinity,omitempty" protobuf:"bytes,18,opt,name=affinity"`
	// If specified, the pod will be dispatched by specified scheduler.
	// If not specified, the pod will be dispatched by default scheduler.
	// +optional
	SchedulerName string `json:"schedulerName,omitempty" protobuf:"bytes,19,opt,name=schedulerName"`
	// If specified, the pod's tolerations.
	// +optional
	Tolerations []Toleration `json:"tolerations,omitempty" protobuf:"bytes,22,opt,name=tolerations"`
	// HostAliases is an optional list of hosts and IPs that will be injected into the pod's hosts
	// file if specified. This is only valid for non-hostNetwork pods.
	// +optional
	// +patchMergeKey=ip
	// +patchStrategy=merge
	HostAliases []HostAlias `json:"hostAliases,omitempty" patchStrategy:"merge" patchMergeKey:"ip" protobuf:"bytes,23,rep,name=hostAliases"`
	// If specified, indicates the pod's priority. "system-node-critical" and
	// "system-cluster-critical" are two special keywords which indicate the
	// highest priorities with the former being the highest priority. Any other
	// name must be defined by creating a PriorityClass object with that name.
	// If not specified, the pod priority will be default or zero if there is no
	// default.
	// +optional
	PriorityClassName string `json:"priorityClassName,omitempty" protobuf:"bytes,24,opt,name=priorityClassName"`
	// The priority value. Various system components use this field to find the
	// priority of the pod. When Priority Admission Controller is enabled, it
	// prevents users from setting this field. The admission controller populates
	// this field from PriorityClassName.
	// The higher the value, the higher the priority.
	// +optional
	Priority *int32 `json:"priority,omitempty" protobuf:"bytes,25,opt,name=priority"`
	// Specifies the DNS parameters of a pod.
	// Parameters specified here will be merged to the generated DNS
	// configuration based on DNSPolicy.
	// +optional
	DNSConfig *PodDNSConfig `json:"dnsConfig,omitempty" protobuf:"bytes,26,opt,name=dnsConfig"`
	// If specified, all readiness gates will be evaluated for pod readiness.
	// A pod is ready when all its containers are ready AND
	// all conditions specified in the readiness gates have status equal to "True"
	// More info: https://git.k8s.io/enhancements/keps/sig-network/580-pod-readiness-gates
	// +optional
	ReadinessGates []PodReadinessGate `json:"readinessGates,omitempty" protobuf:"bytes,28,opt,name=readinessGates"`
	// RuntimeClassName refers to a RuntimeClass object in the node.k8s.io group, which should be used
	// to run this pod.  If no RuntimeClass resource matches the named class, the pod will not be run.
	// If unset or empty, the "legacy" RuntimeClass will be used, which is an implicit class with an
	// empty definition that uses the default runtime handler.
	// More info: https://git.k8s.io/enhancements/keps/sig-node/585-runtime-class
<<<<<<< HEAD
	// This is a beta feature as of Kubernetes v1.14.
=======
>>>>>>> e8d3e9b1
	// +optional
	RuntimeClassName *string `json:"runtimeClassName,omitempty" protobuf:"bytes,29,opt,name=runtimeClassName"`
	// EnableServiceLinks indicates whether information about services should be injected into pod's
	// environment variables, matching the syntax of Docker links.
	// Optional: Defaults to true.
	// +optional
	EnableServiceLinks *bool `json:"enableServiceLinks,omitempty" protobuf:"varint,30,opt,name=enableServiceLinks"`
	// PreemptionPolicy is the Policy for preempting pods with lower priority.
	// One of Never, PreemptLowerPriority.
	// Defaults to PreemptLowerPriority if unset.
<<<<<<< HEAD
	// This field is beta-level, gated by the NonPreemptingPriority feature-gate.
=======
>>>>>>> e8d3e9b1
	// +optional
	PreemptionPolicy *PreemptionPolicy `json:"preemptionPolicy,omitempty" protobuf:"bytes,31,opt,name=preemptionPolicy"`
	// Overhead represents the resource overhead associated with running a pod for a given RuntimeClass.
	// This field will be autopopulated at admission time by the RuntimeClass admission controller. If
	// the RuntimeClass admission controller is enabled, overhead must not be set in Pod create requests.
	// The RuntimeClass admission controller will reject Pod create requests which have the overhead already
	// set. If RuntimeClass is configured and selected in the PodSpec, Overhead will be set to the value
	// defined in the corresponding RuntimeClass, otherwise it will remain unset and treated as zero.
	// More info: https://git.k8s.io/enhancements/keps/sig-node/688-pod-overhead/README.md
<<<<<<< HEAD
	// This field is beta-level as of Kubernetes v1.18, and is only honored by servers that enable the PodOverhead feature.
=======
>>>>>>> e8d3e9b1
	// +optional
	Overhead ResourceList `json:"overhead,omitempty" protobuf:"bytes,32,opt,name=overhead"`
	// TopologySpreadConstraints describes how a group of pods ought to spread across topology
	// domains. Scheduler will schedule pods in a way which abides by the constraints.
	// All topologySpreadConstraints are ANDed.
	// +optional
	// +patchMergeKey=topologyKey
	// +patchStrategy=merge
	// +listType=map
	// +listMapKey=topologyKey
	// +listMapKey=whenUnsatisfiable
	TopologySpreadConstraints []TopologySpreadConstraint `json:"topologySpreadConstraints,omitempty" patchStrategy:"merge" patchMergeKey:"topologyKey" protobuf:"bytes,33,opt,name=topologySpreadConstraints"`
	// If true the pod's hostname will be configured as the pod's FQDN, rather than the leaf name (the default).
	// In Linux containers, this means setting the FQDN in the hostname field of the kernel (the nodename field of struct utsname).
	// In Windows containers, this means setting the registry value of hostname for the registry key HKEY_LOCAL_MACHINE\\SYSTEM\\CurrentControlSet\\Services\\Tcpip\\Parameters to FQDN.
	// If a pod does not have FQDN, this has no effect.
	// Default to false.
	// +optional
	SetHostnameAsFQDN *bool `json:"setHostnameAsFQDN,omitempty" protobuf:"varint,35,opt,name=setHostnameAsFQDN"`
	// Specifies the OS of the containers in the pod.
	// Some pod and container fields are restricted if this is set.
	//
	// If the OS field is set to linux, the following fields must be unset:
	// -securityContext.windowsOptions
	//
	// If the OS field is set to windows, following fields must be unset:
	// - spec.hostPID
	// - spec.hostIPC
<<<<<<< HEAD
=======
	// - spec.hostUsers
>>>>>>> e8d3e9b1
	// - spec.securityContext.seLinuxOptions
	// - spec.securityContext.seccompProfile
	// - spec.securityContext.fsGroup
	// - spec.securityContext.fsGroupChangePolicy
	// - spec.securityContext.sysctls
	// - spec.shareProcessNamespace
	// - spec.securityContext.runAsUser
	// - spec.securityContext.runAsGroup
	// - spec.securityContext.supplementalGroups
	// - spec.containers[*].securityContext.seLinuxOptions
	// - spec.containers[*].securityContext.seccompProfile
	// - spec.containers[*].securityContext.capabilities
	// - spec.containers[*].securityContext.readOnlyRootFilesystem
	// - spec.containers[*].securityContext.privileged
	// - spec.containers[*].securityContext.allowPrivilegeEscalation
	// - spec.containers[*].securityContext.procMount
	// - spec.containers[*].securityContext.runAsUser
	// - spec.containers[*].securityContext.runAsGroup
	// +optional
<<<<<<< HEAD
	// This is an alpha field and requires the IdentifyPodOS feature
	OS *PodOS `json:"os,omitempty" protobuf:"bytes,36,opt,name=os"`
}

// OSName is the set of OS'es that can be used in OS.
type OSName string

// These are valid values for OSName
const (
	Linux   OSName = "linux"
	Windows OSName = "windows"
)

// PodOS defines the OS parameters of a pod.
type PodOS struct {
	// Name is the name of the operating system. The currently supported values are linux and windows.
	// Additional value may be defined in future and can be one of:
	// https://github.com/opencontainers/runtime-spec/blob/master/config.md#platform-specific-configuration
	// Clients should expect to handle additional values and treat unrecognized values in this field as os: null
	Name OSName `json:"name" protobuf:"bytes,1,opt,name=name"`
}

=======
	OS *PodOS `json:"os,omitempty" protobuf:"bytes,36,opt,name=os"`
	// Use the host's user namespace.
	// Optional: Default to true.
	// If set to true or not present, the pod will be run in the host user namespace, useful
	// for when the pod needs a feature only available to the host user namespace, such as
	// loading a kernel module with CAP_SYS_MODULE.
	// When set to false, a new userns is created for the pod. Setting false is useful for
	// mitigating container breakout vulnerabilities even allowing users to run their
	// containers as root without actually having root privileges on the host.
	// This field is alpha-level and is only honored by servers that enable the UserNamespacesSupport feature.
	// +k8s:conversion-gen=false
	// +optional
	HostUsers *bool `json:"hostUsers,omitempty" protobuf:"bytes,37,opt,name=hostUsers"`
}

// OSName is the set of OS'es that can be used in OS.
type OSName string

// These are valid values for OSName
const (
	Linux   OSName = "linux"
	Windows OSName = "windows"
)

// PodOS defines the OS parameters of a pod.
type PodOS struct {
	// Name is the name of the operating system. The currently supported values are linux and windows.
	// Additional value may be defined in future and can be one of:
	// https://github.com/opencontainers/runtime-spec/blob/master/config.md#platform-specific-configuration
	// Clients should expect to handle additional values and treat unrecognized values in this field as os: null
	Name OSName `json:"name" protobuf:"bytes,1,opt,name=name"`
}

>>>>>>> e8d3e9b1
// +enum
type UnsatisfiableConstraintAction string

const (
	// DoNotSchedule instructs the scheduler not to schedule the pod
	// when constraints are not satisfied.
	DoNotSchedule UnsatisfiableConstraintAction = "DoNotSchedule"
	// ScheduleAnyway instructs the scheduler to schedule the pod
	// even if constraints are not satisfied.
	ScheduleAnyway UnsatisfiableConstraintAction = "ScheduleAnyway"
)

// NodeInclusionPolicy defines the type of node inclusion policy
// +enum
type NodeInclusionPolicy string

const (
	// NodeInclusionPolicyIgnore means ignore this scheduling directive when calculating pod topology spread skew.
	NodeInclusionPolicyIgnore NodeInclusionPolicy = "Ignore"
	// NodeInclusionPolicyHonor means use this scheduling directive when calculating pod topology spread skew.
	NodeInclusionPolicyHonor NodeInclusionPolicy = "Honor"
)

// TopologySpreadConstraint specifies how to spread matching pods among the given topology.
type TopologySpreadConstraint struct {
	// MaxSkew describes the degree to which pods may be unevenly distributed.
	// When `whenUnsatisfiable=DoNotSchedule`, it is the maximum permitted difference
	// between the number of matching pods in the target topology and the global minimum.
<<<<<<< HEAD
=======
	// The global minimum is the minimum number of matching pods in an eligible domain
	// or zero if the number of eligible domains is less than MinDomains.
>>>>>>> e8d3e9b1
	// For example, in a 3-zone cluster, MaxSkew is set to 1, and pods with the same
	// labelSelector spread as 2/2/1:
	// In this case, the global minimum is 1.
	// +-------+-------+-------+
	// | zone1 | zone2 | zone3 |
	// +-------+-------+-------+
	// |  P P  |  P P  |   P   |
	// +-------+-------+-------+
	// - if MaxSkew is 1, incoming pod can only be scheduled to zone3 to become 2/2/2;
	// scheduling it onto zone1(zone2) would make the ActualSkew(3-1) on zone1(zone2)
	// violate MaxSkew(1).
	// - if MaxSkew is 2, incoming pod can be scheduled onto any zone.
	// When `whenUnsatisfiable=ScheduleAnyway`, it is used to give higher precedence
	// to topologies that satisfy it.
	// It's a required field. Default value is 1 and 0 is not allowed.
	MaxSkew int32 `json:"maxSkew" protobuf:"varint,1,opt,name=maxSkew"`
	// TopologyKey is the key of node labels. Nodes that have a label with this key
	// and identical values are considered to be in the same topology.
	// We consider each <key, value> as a "bucket", and try to put balanced number
	// of pods into each bucket.
	// We define a domain as a particular instance of a topology.
	// Also, we define an eligible domain as a domain whose nodes meet the requirements of
	// nodeAffinityPolicy and nodeTaintsPolicy.
	// e.g. If TopologyKey is "kubernetes.io/hostname", each Node is a domain of that topology.
	// And, if TopologyKey is "topology.kubernetes.io/zone", each zone is a domain of that topology.
	// It's a required field.
	TopologyKey string `json:"topologyKey" protobuf:"bytes,2,opt,name=topologyKey"`
	// WhenUnsatisfiable indicates how to deal with a pod if it doesn't satisfy
	// the spread constraint.
	// - DoNotSchedule (default) tells the scheduler not to schedule it.
	// - ScheduleAnyway tells the scheduler to schedule the pod in any location,
	//   but giving higher precedence to topologies that would help reduce the
	//   skew.
	// A constraint is considered "Unsatisfiable" for an incoming pod
	// if and only if every possible node assignment for that pod would violate
	// "MaxSkew" on some topology.
	// For example, in a 3-zone cluster, MaxSkew is set to 1, and pods with the same
	// labelSelector spread as 3/1/1:
	// +-------+-------+-------+
	// | zone1 | zone2 | zone3 |
	// +-------+-------+-------+
	// | P P P |   P   |   P   |
	// +-------+-------+-------+
	// If WhenUnsatisfiable is set to DoNotSchedule, incoming pod can only be scheduled
	// to zone2(zone3) to become 3/2/1(3/1/2) as ActualSkew(2-1) on zone2(zone3) satisfies
	// MaxSkew(1). In other words, the cluster can still be imbalanced, but scheduler
	// won't make it *more* imbalanced.
	// It's a required field.
	WhenUnsatisfiable UnsatisfiableConstraintAction `json:"whenUnsatisfiable" protobuf:"bytes,3,opt,name=whenUnsatisfiable,casttype=UnsatisfiableConstraintAction"`
	// LabelSelector is used to find matching pods.
	// Pods that match this label selector are counted to determine the number of pods
	// in their corresponding topology domain.
	// +optional
	LabelSelector *metav1.LabelSelector `json:"labelSelector,omitempty" protobuf:"bytes,4,opt,name=labelSelector"`
	// MinDomains indicates a minimum number of eligible domains.
	// When the number of eligible domains with matching topology keys is less than minDomains,
	// Pod Topology Spread treats "global minimum" as 0, and then the calculation of Skew is performed.
	// And when the number of eligible domains with matching topology keys equals or greater than minDomains,
	// this value has no effect on scheduling.
	// As a result, when the number of eligible domains is less than minDomains,
	// scheduler won't schedule more than maxSkew Pods to those domains.
	// If value is nil, the constraint behaves as if MinDomains is equal to 1.
	// Valid values are integers greater than 0.
	// When value is not nil, WhenUnsatisfiable must be DoNotSchedule.
	//
	// For example, in a 3-zone cluster, MaxSkew is set to 2, MinDomains is set to 5 and pods with the same
	// labelSelector spread as 2/2/2:
	// +-------+-------+-------+
	// | zone1 | zone2 | zone3 |
	// +-------+-------+-------+
	// |  P P  |  P P  |  P P  |
	// +-------+-------+-------+
	// The number of domains is less than 5(MinDomains), so "global minimum" is treated as 0.
	// In this situation, new pod with the same labelSelector cannot be scheduled,
	// because computed skew will be 3(3 - 0) if new Pod is scheduled to any of the three zones,
	// it will violate MaxSkew.
	//
	// This is a beta field and requires the MinDomainsInPodTopologySpread feature gate to be enabled (enabled by default).
	// +optional
	MinDomains *int32 `json:"minDomains,omitempty" protobuf:"varint,5,opt,name=minDomains"`
	// NodeAffinityPolicy indicates how we will treat Pod's nodeAffinity/nodeSelector
	// when calculating pod topology spread skew. Options are:
	// - Honor: only nodes matching nodeAffinity/nodeSelector are included in the calculations.
	// - Ignore: nodeAffinity/nodeSelector are ignored. All nodes are included in the calculations.
	//
	// If this value is nil, the behavior is equivalent to the Honor policy.
	// This is a alpha-level feature enabled by the NodeInclusionPolicyInPodTopologySpread feature flag.
	// +optional
	NodeAffinityPolicy *NodeInclusionPolicy `json:"nodeAffinityPolicy,omitempty" protobuf:"bytes,6,opt,name=nodeAffinityPolicy"`
	// NodeTaintsPolicy indicates how we will treat node taints when calculating
	// pod topology spread skew. Options are:
	// - Honor: nodes without taints, along with tainted nodes for which the incoming pod
	// has a toleration, are included.
	// - Ignore: node taints are ignored. All nodes are included.
	//
	// If this value is nil, the behavior is equivalent to the Ignore policy.
	// This is a alpha-level feature enabled by the NodeInclusionPolicyInPodTopologySpread feature flag.
	// +optional
	NodeTaintsPolicy *NodeInclusionPolicy `json:"nodeTaintsPolicy,omitempty" protobuf:"bytes,7,opt,name=nodeTaintsPolicy"`
	// MatchLabelKeys is a set of pod label keys to select the pods over which
	// spreading will be calculated. The keys are used to lookup values from the
	// incoming pod labels, those key-value labels are ANDed with labelSelector
	// to select the group of existing pods over which spreading will be calculated
	// for the incoming pod. Keys that don't exist in the incoming pod labels will
	// be ignored. A null or empty list means only match against labelSelector.
	// +listType=atomic
	// +optional
	MatchLabelKeys []string `json:"matchLabelKeys,omitempty" protobuf:"bytes,8,opt,name=matchLabelKeys"`
}

const (
	// The default value for enableServiceLinks attribute.
	DefaultEnableServiceLinks = true
)

// HostAlias holds the mapping between IP and hostnames that will be injected as an entry in the
// pod's hosts file.
type HostAlias struct {
	// IP address of the host file entry.
	IP string `json:"ip,omitempty" protobuf:"bytes,1,opt,name=ip"`
	// Hostnames for the above IP address.
	Hostnames []string `json:"hostnames,omitempty" protobuf:"bytes,2,rep,name=hostnames"`
}

// PodFSGroupChangePolicy holds policies that will be used for applying fsGroup to a volume
// when volume is mounted.
// +enum
type PodFSGroupChangePolicy string

const (
	// FSGroupChangeOnRootMismatch indicates that volume's ownership and permissions will be changed
	// only when permission and ownership of root directory does not match with expected
	// permissions on the volume. This can help shorten the time it takes to change
	// ownership and permissions of a volume.
	FSGroupChangeOnRootMismatch PodFSGroupChangePolicy = "OnRootMismatch"
	// FSGroupChangeAlways indicates that volume's ownership and permissions
	// should always be changed whenever volume is mounted inside a Pod. This the default
	// behavior.
	FSGroupChangeAlways PodFSGroupChangePolicy = "Always"
)

// PodSecurityContext holds pod-level security attributes and common container settings.
// Some fields are also present in container.securityContext.  Field values of
// container.securityContext take precedence over field values of PodSecurityContext.
type PodSecurityContext struct {
	// The SELinux context to be applied to all containers.
	// If unspecified, the container runtime will allocate a random SELinux context for each
	// container.  May also be set in SecurityContext.  If set in
	// both SecurityContext and PodSecurityContext, the value specified in SecurityContext
	// takes precedence for that container.
	// Note that this field cannot be set when spec.os.name is windows.
	// +optional
	SELinuxOptions *SELinuxOptions `json:"seLinuxOptions,omitempty" protobuf:"bytes,1,opt,name=seLinuxOptions"`
	// The Windows specific settings applied to all containers.
	// If unspecified, the options within a container's SecurityContext will be used.
	// If set in both SecurityContext and PodSecurityContext, the value specified in SecurityContext takes precedence.
	// Note that this field cannot be set when spec.os.name is linux.
	// +optional
	WindowsOptions *WindowsSecurityContextOptions `json:"windowsOptions,omitempty" protobuf:"bytes,8,opt,name=windowsOptions"`
	// The UID to run the entrypoint of the container process.
	// Defaults to user specified in image metadata if unspecified.
	// May also be set in SecurityContext.  If set in both SecurityContext and
	// PodSecurityContext, the value specified in SecurityContext takes precedence
	// for that container.
	// Note that this field cannot be set when spec.os.name is windows.
	// +optional
	RunAsUser *int64 `json:"runAsUser,omitempty" protobuf:"varint,2,opt,name=runAsUser"`
	// The GID to run the entrypoint of the container process.
	// Uses runtime default if unset.
	// May also be set in SecurityContext.  If set in both SecurityContext and
	// PodSecurityContext, the value specified in SecurityContext takes precedence
	// for that container.
	// Note that this field cannot be set when spec.os.name is windows.
	// +optional
	RunAsGroup *int64 `json:"runAsGroup,omitempty" protobuf:"varint,6,opt,name=runAsGroup"`
	// Indicates that the container must run as a non-root user.
	// If true, the Kubelet will validate the image at runtime to ensure that it
	// does not run as UID 0 (root) and fail to start the container if it does.
	// If unset or false, no such validation will be performed.
	// May also be set in SecurityContext.  If set in both SecurityContext and
	// PodSecurityContext, the value specified in SecurityContext takes precedence.
	// +optional
	RunAsNonRoot *bool `json:"runAsNonRoot,omitempty" protobuf:"varint,3,opt,name=runAsNonRoot"`
	// A list of groups applied to the first process run in each container, in addition
	// to the container's primary GID.  If unspecified, no groups will be added to
	// any container.
	// Note that this field cannot be set when spec.os.name is windows.
	// +optional
	SupplementalGroups []int64 `json:"supplementalGroups,omitempty" protobuf:"varint,4,rep,name=supplementalGroups"`
	// A special supplemental group that applies to all containers in a pod.
	// Some volume types allow the Kubelet to change the ownership of that volume
	// to be owned by the pod:
	//
	// 1. The owning GID will be the FSGroup
	// 2. The setgid bit is set (new files created in the volume will be owned by FSGroup)
	// 3. The permission bits are OR'd with rw-rw----
	//
	// If unset, the Kubelet will not modify the ownership and permissions of any volume.
	// Note that this field cannot be set when spec.os.name is windows.
	// +optional
	FSGroup *int64 `json:"fsGroup,omitempty" protobuf:"varint,5,opt,name=fsGroup"`
	// Sysctls hold a list of namespaced sysctls used for the pod. Pods with unsupported
	// sysctls (by the container runtime) might fail to launch.
	// Note that this field cannot be set when spec.os.name is windows.
	// +optional
	Sysctls []Sysctl `json:"sysctls,omitempty" protobuf:"bytes,7,rep,name=sysctls"`
	// fsGroupChangePolicy defines behavior of changing ownership and permission of the volume
	// before being exposed inside Pod. This field will only apply to
	// volume types which support fsGroup based ownership(and permissions).
	// It will have no effect on ephemeral volume types such as: secret, configmaps
	// and emptydir.
	// Valid values are "OnRootMismatch" and "Always". If not specified, "Always" is used.
	// Note that this field cannot be set when spec.os.name is windows.
	// +optional
	FSGroupChangePolicy *PodFSGroupChangePolicy `json:"fsGroupChangePolicy,omitempty" protobuf:"bytes,9,opt,name=fsGroupChangePolicy"`
	// The seccomp options to use by the containers in this pod.
	// Note that this field cannot be set when spec.os.name is windows.
	// +optional
	SeccompProfile *SeccompProfile `json:"seccompProfile,omitempty" protobuf:"bytes,10,opt,name=seccompProfile"`
<<<<<<< HEAD
}

// SeccompProfile defines a pod/container's seccomp profile settings.
// Only one profile source may be set.
// +union
type SeccompProfile struct {
	// type indicates which kind of seccomp profile will be applied.
	// Valid options are:
	//
	// Localhost - a profile defined in a file on the node should be used.
	// RuntimeDefault - the container runtime default profile should be used.
	// Unconfined - no profile should be applied.
	// +unionDiscriminator
	Type SeccompProfileType `json:"type" protobuf:"bytes,1,opt,name=type,casttype=SeccompProfileType"`
	// localhostProfile indicates a profile defined in a file on the node should be used.
	// The profile must be preconfigured on the node to work.
	// Must be a descending path, relative to the kubelet's configured seccomp profile location.
	// Must only be set if type is "Localhost".
	// +optional
	LocalhostProfile *string `json:"localhostProfile,omitempty" protobuf:"bytes,2,opt,name=localhostProfile"`
}

=======
}

// SeccompProfile defines a pod/container's seccomp profile settings.
// Only one profile source may be set.
// +union
type SeccompProfile struct {
	// type indicates which kind of seccomp profile will be applied.
	// Valid options are:
	//
	// Localhost - a profile defined in a file on the node should be used.
	// RuntimeDefault - the container runtime default profile should be used.
	// Unconfined - no profile should be applied.
	// +unionDiscriminator
	Type SeccompProfileType `json:"type" protobuf:"bytes,1,opt,name=type,casttype=SeccompProfileType"`
	// localhostProfile indicates a profile defined in a file on the node should be used.
	// The profile must be preconfigured on the node to work.
	// Must be a descending path, relative to the kubelet's configured seccomp profile location.
	// Must only be set if type is "Localhost".
	// +optional
	LocalhostProfile *string `json:"localhostProfile,omitempty" protobuf:"bytes,2,opt,name=localhostProfile"`
}

>>>>>>> e8d3e9b1
// SeccompProfileType defines the supported seccomp profile types.
// +enum
type SeccompProfileType string

const (
	// SeccompProfileTypeUnconfined indicates no seccomp profile is applied (A.K.A. unconfined).
	SeccompProfileTypeUnconfined SeccompProfileType = "Unconfined"
	// SeccompProfileTypeRuntimeDefault represents the default container runtime seccomp profile.
	SeccompProfileTypeRuntimeDefault SeccompProfileType = "RuntimeDefault"
	// SeccompProfileTypeLocalhost indicates a profile defined in a file on the node should be used.
	// The file's location relative to <kubelet-root-dir>/seccomp.
	SeccompProfileTypeLocalhost SeccompProfileType = "Localhost"
)

// PodQOSClass defines the supported qos classes of Pods.
// +enum
type PodQOSClass string

const (
	// PodQOSGuaranteed is the Guaranteed qos class.
	PodQOSGuaranteed PodQOSClass = "Guaranteed"
	// PodQOSBurstable is the Burstable qos class.
	PodQOSBurstable PodQOSClass = "Burstable"
	// PodQOSBestEffort is the BestEffort qos class.
	PodQOSBestEffort PodQOSClass = "BestEffort"
)

// PodDNSConfig defines the DNS parameters of a pod in addition to
// those generated from DNSPolicy.
type PodDNSConfig struct {
	// A list of DNS name server IP addresses.
	// This will be appended to the base nameservers generated from DNSPolicy.
	// Duplicated nameservers will be removed.
	// +optional
	Nameservers []string `json:"nameservers,omitempty" protobuf:"bytes,1,rep,name=nameservers"`
	// A list of DNS search domains for host-name lookup.
	// This will be appended to the base search paths generated from DNSPolicy.
	// Duplicated search paths will be removed.
	// +optional
	Searches []string `json:"searches,omitempty" protobuf:"bytes,2,rep,name=searches"`
	// A list of DNS resolver options.
	// This will be merged with the base options generated from DNSPolicy.
	// Duplicated entries will be removed. Resolution options given in Options
	// will override those that appear in the base DNSPolicy.
	// +optional
	Options []PodDNSConfigOption `json:"options,omitempty" protobuf:"bytes,3,rep,name=options"`
}

// PodDNSConfigOption defines DNS resolver options of a pod.
type PodDNSConfigOption struct {
	// Required.
	Name string `json:"name,omitempty" protobuf:"bytes,1,opt,name=name"`
	// +optional
	Value *string `json:"value,omitempty" protobuf:"bytes,2,opt,name=value"`
}

// IP address information for entries in the (plural) PodIPs field.
// Each entry includes:
//
//	IP: An IP address allocated to the pod. Routable at least within the cluster.
type PodIP struct {
	// ip is an IP address (IPv4 or IPv6) assigned to the pod
	IP string `json:"ip,omitempty" protobuf:"bytes,1,opt,name=ip"`
}

// EphemeralContainerCommon is a copy of all fields in Container to be inlined in
// EphemeralContainer. This separate type allows easy conversion from EphemeralContainer
// to Container and allows separate documentation for the fields of EphemeralContainer.
// When a new field is added to Container it must be added here as well.
type EphemeralContainerCommon struct {
	// Name of the ephemeral container specified as a DNS_LABEL.
	// This name must be unique among all containers, init containers and ephemeral containers.
	Name string `json:"name" protobuf:"bytes,1,opt,name=name"`
	// Container image name.
	// More info: https://kubernetes.io/docs/concepts/containers/images
	Image string `json:"image,omitempty" protobuf:"bytes,2,opt,name=image"`
	// Entrypoint array. Not executed within a shell.
	// The image's ENTRYPOINT is used if this is not provided.
	// Variable references $(VAR_NAME) are expanded using the container's environment. If a variable
	// cannot be resolved, the reference in the input string will be unchanged. Double $$ are reduced
	// to a single $, which allows for escaping the $(VAR_NAME) syntax: i.e. "$$(VAR_NAME)" will
	// produce the string literal "$(VAR_NAME)". Escaped references will never be expanded, regardless
	// of whether the variable exists or not. Cannot be updated.
	// More info: https://kubernetes.io/docs/tasks/inject-data-application/define-command-argument-container/#running-a-command-in-a-shell
	// +optional
	Command []string `json:"command,omitempty" protobuf:"bytes,3,rep,name=command"`
	// Arguments to the entrypoint.
	// The image's CMD is used if this is not provided.
	// Variable references $(VAR_NAME) are expanded using the container's environment. If a variable
	// cannot be resolved, the reference in the input string will be unchanged. Double $$ are reduced
	// to a single $, which allows for escaping the $(VAR_NAME) syntax: i.e. "$$(VAR_NAME)" will
	// produce the string literal "$(VAR_NAME)". Escaped references will never be expanded, regardless
	// of whether the variable exists or not. Cannot be updated.
	// More info: https://kubernetes.io/docs/tasks/inject-data-application/define-command-argument-container/#running-a-command-in-a-shell
	// +optional
	Args []string `json:"args,omitempty" protobuf:"bytes,4,rep,name=args"`
	// Container's working directory.
	// If not specified, the container runtime's default will be used, which
	// might be configured in the container image.
	// Cannot be updated.
	// +optional
	WorkingDir string `json:"workingDir,omitempty" protobuf:"bytes,5,opt,name=workingDir"`
	// Ports are not allowed for ephemeral containers.
	// +optional
	// +patchMergeKey=containerPort
	// +patchStrategy=merge
	// +listType=map
	// +listMapKey=containerPort
	// +listMapKey=protocol
	Ports []ContainerPort `json:"ports,omitempty" patchStrategy:"merge" patchMergeKey:"containerPort" protobuf:"bytes,6,rep,name=ports"`
	// List of sources to populate environment variables in the container.
	// The keys defined within a source must be a C_IDENTIFIER. All invalid keys
	// will be reported as an event when the container is starting. When a key exists in multiple
	// sources, the value associated with the last source will take precedence.
	// Values defined by an Env with a duplicate key will take precedence.
	// Cannot be updated.
	// +optional
	EnvFrom []EnvFromSource `json:"envFrom,omitempty" protobuf:"bytes,19,rep,name=envFrom"`
	// List of environment variables to set in the container.
	// Cannot be updated.
	// +optional
	// +patchMergeKey=name
	// +patchStrategy=merge
	Env []EnvVar `json:"env,omitempty" patchStrategy:"merge" patchMergeKey:"name" protobuf:"bytes,7,rep,name=env"`
	// Resources are not allowed for ephemeral containers. Ephemeral containers use spare resources
	// already allocated to the pod.
	// +optional
	Resources ResourceRequirements `json:"resources,omitempty" protobuf:"bytes,8,opt,name=resources"`
	// Pod volumes to mount into the container's filesystem. Subpath mounts are not allowed for ephemeral containers.
	// Cannot be updated.
	// +optional
	// +patchMergeKey=mountPath
	// +patchStrategy=merge
	VolumeMounts []VolumeMount `json:"volumeMounts,omitempty" patchStrategy:"merge" patchMergeKey:"mountPath" protobuf:"bytes,9,rep,name=volumeMounts"`
	// volumeDevices is the list of block devices to be used by the container.
	// +patchMergeKey=devicePath
	// +patchStrategy=merge
	// +optional
	VolumeDevices []VolumeDevice `json:"volumeDevices,omitempty" patchStrategy:"merge" patchMergeKey:"devicePath" protobuf:"bytes,21,rep,name=volumeDevices"`
	// Probes are not allowed for ephemeral containers.
	// +optional
	LivenessProbe *Probe `json:"livenessProbe,omitempty" protobuf:"bytes,10,opt,name=livenessProbe"`
	// Probes are not allowed for ephemeral containers.
	// +optional
	ReadinessProbe *Probe `json:"readinessProbe,omitempty" protobuf:"bytes,11,opt,name=readinessProbe"`
	// Probes are not allowed for ephemeral containers.
	// +optional
	StartupProbe *Probe `json:"startupProbe,omitempty" protobuf:"bytes,22,opt,name=startupProbe"`
	// Lifecycle is not allowed for ephemeral containers.
	// +optional
	Lifecycle *Lifecycle `json:"lifecycle,omitempty" protobuf:"bytes,12,opt,name=lifecycle"`
	// Optional: Path at which the file to which the container's termination message
	// will be written is mounted into the container's filesystem.
	// Message written is intended to be brief final status, such as an assertion failure message.
	// Will be truncated by the node if greater than 4096 bytes. The total message length across
	// all containers will be limited to 12kb.
	// Defaults to /dev/termination-log.
	// Cannot be updated.
	// +optional
	TerminationMessagePath string `json:"terminationMessagePath,omitempty" protobuf:"bytes,13,opt,name=terminationMessagePath"`
	// Indicate how the termination message should be populated. File will use the contents of
	// terminationMessagePath to populate the container status message on both success and failure.
	// FallbackToLogsOnError will use the last chunk of container log output if the termination
	// message file is empty and the container exited with an error.
	// The log output is limited to 2048 bytes or 80 lines, whichever is smaller.
	// Defaults to File.
	// Cannot be updated.
	// +optional
	TerminationMessagePolicy TerminationMessagePolicy `json:"terminationMessagePolicy,omitempty" protobuf:"bytes,20,opt,name=terminationMessagePolicy,casttype=TerminationMessagePolicy"`
	// Image pull policy.
	// One of Always, Never, IfNotPresent.
	// Defaults to Always if :latest tag is specified, or IfNotPresent otherwise.
	// Cannot be updated.
	// More info: https://kubernetes.io/docs/concepts/containers/images#updating-images
	// +optional
	ImagePullPolicy PullPolicy `json:"imagePullPolicy,omitempty" protobuf:"bytes,14,opt,name=imagePullPolicy,casttype=PullPolicy"`
	// Optional: SecurityContext defines the security options the ephemeral container should be run with.
	// If set, the fields of SecurityContext override the equivalent fields of PodSecurityContext.
	// +optional
	SecurityContext *SecurityContext `json:"securityContext,omitempty" protobuf:"bytes,15,opt,name=securityContext"`

	// Variables for interactive containers, these have very specialized use-cases (e.g. debugging)
	// and shouldn't be used for general purpose containers.

	// Whether this container should allocate a buffer for stdin in the container runtime. If this
	// is not set, reads from stdin in the container will always result in EOF.
	// Default is false.
	// +optional
	Stdin bool `json:"stdin,omitempty" protobuf:"varint,16,opt,name=stdin"`
	// Whether the container runtime should close the stdin channel after it has been opened by
	// a single attach. When stdin is true the stdin stream will remain open across multiple attach
	// sessions. If stdinOnce is set to true, stdin is opened on container start, is empty until the
	// first client attaches to stdin, and then remains open and accepts data until the client disconnects,
	// at which time stdin is closed and remains closed until the container is restarted. If this
	// flag is false, a container processes that reads from stdin will never receive an EOF.
	// Default is false
	// +optional
	StdinOnce bool `json:"stdinOnce,omitempty" protobuf:"varint,17,opt,name=stdinOnce"`
	// Whether this container should allocate a TTY for itself, also requires 'stdin' to be true.
	// Default is false.
	// +optional
	TTY bool `json:"tty,omitempty" protobuf:"varint,18,opt,name=tty"`
}

// EphemeralContainerCommon converts to Container. All fields must be kept in sync between
// these two types.
var _ = Container(EphemeralContainerCommon{})

// An EphemeralContainer is a temporary container that you may add to an existing Pod for
// user-initiated activities such as debugging. Ephemeral containers have no resource or
// scheduling guarantees, and they will not be restarted when they exit or when a Pod is
// removed or restarted. The kubelet may evict a Pod if an ephemeral container causes the
// Pod to exceed its resource allocation.
//
// To add an ephemeral container, use the ephemeralcontainers subresource of an existing
// Pod. Ephemeral containers may not be removed or restarted.
<<<<<<< HEAD
//
// This is a beta feature available on clusters that haven't disabled the EphemeralContainers feature gate.
=======
>>>>>>> e8d3e9b1
type EphemeralContainer struct {
	// Ephemeral containers have all of the fields of Container, plus additional fields
	// specific to ephemeral containers. Fields in common with Container are in the
	// following inlined struct so than an EphemeralContainer may easily be converted
	// to a Container.
	EphemeralContainerCommon `json:",inline" protobuf:"bytes,1,req"`

	// If set, the name of the container from PodSpec that this ephemeral container targets.
	// The ephemeral container will be run in the namespaces (IPC, PID, etc) of this container.
	// If not set then the ephemeral container uses the namespaces configured in the Pod spec.
	//
	// The container runtime must implement support for this feature. If the runtime does not
	// support namespace targeting then the result of setting this field is undefined.
	// +optional
	TargetContainerName string `json:"targetContainerName,omitempty" protobuf:"bytes,2,opt,name=targetContainerName"`
}

// PodStatus represents information about the status of a pod. Status may trail the actual
// state of a system, especially if the node that hosts the pod cannot contact the control
// plane.
type PodStatus struct {
	// The phase of a Pod is a simple, high-level summary of where the Pod is in its lifecycle.
	// The conditions array, the reason and message fields, and the individual container status
	// arrays contain more detail about the pod's status.
	// There are five possible phase values:
	//
	// Pending: The pod has been accepted by the Kubernetes system, but one or more of the
	// container images has not been created. This includes time before being scheduled as
	// well as time spent downloading images over the network, which could take a while.
	// Running: The pod has been bound to a node, and all of the containers have been created.
	// At least one container is still running, or is in the process of starting or restarting.
	// Succeeded: All containers in the pod have terminated in success, and will not be restarted.
	// Failed: All containers in the pod have terminated, and at least one container has
	// terminated in failure. The container either exited with non-zero status or was terminated
	// by the system.
	// Unknown: For some reason the state of the pod could not be obtained, typically due to an
	// error in communicating with the host of the pod.
	//
	// More info: https://kubernetes.io/docs/concepts/workloads/pods/pod-lifecycle#pod-phase
	// +optional
	Phase PodPhase `json:"phase,omitempty" protobuf:"bytes,1,opt,name=phase,casttype=PodPhase"`
	// Current service state of pod.
	// More info: https://kubernetes.io/docs/concepts/workloads/pods/pod-lifecycle#pod-conditions
	// +optional
	// +patchMergeKey=type
	// +patchStrategy=merge
	Conditions []PodCondition `json:"conditions,omitempty" patchStrategy:"merge" patchMergeKey:"type" protobuf:"bytes,2,rep,name=conditions"`
	// A human readable message indicating details about why the pod is in this condition.
	// +optional
	Message string `json:"message,omitempty" protobuf:"bytes,3,opt,name=message"`
	// A brief CamelCase message indicating details about why the pod is in this state.
	// e.g. 'Evicted'
	// +optional
	Reason string `json:"reason,omitempty" protobuf:"bytes,4,opt,name=reason"`
	// nominatedNodeName is set only when this pod preempts other pods on the node, but it cannot be
	// scheduled right away as preemption victims receive their graceful termination periods.
	// This field does not guarantee that the pod will be scheduled on this node. Scheduler may decide
	// to place the pod elsewhere if other nodes become available sooner. Scheduler may also decide to
	// give the resources on this node to a higher priority pod that is created after preemption.
	// As a result, this field may be different than PodSpec.nodeName when the pod is
	// scheduled.
	// +optional
	NominatedNodeName string `json:"nominatedNodeName,omitempty" protobuf:"bytes,11,opt,name=nominatedNodeName"`

	// IP address of the host to which the pod is assigned. Empty if not yet scheduled.
	// +optional
	HostIP string `json:"hostIP,omitempty" protobuf:"bytes,5,opt,name=hostIP"`
	// IP address allocated to the pod. Routable at least within the cluster.
	// Empty if not yet allocated.
	// +optional
	PodIP string `json:"podIP,omitempty" protobuf:"bytes,6,opt,name=podIP"`

	// podIPs holds the IP addresses allocated to the pod. If this field is specified, the 0th entry must
	// match the podIP field. Pods may be allocated at most 1 value for each of IPv4 and IPv6. This list
	// is empty if no IPs have been allocated yet.
	// +optional
	// +patchStrategy=merge
	// +patchMergeKey=ip
	PodIPs []PodIP `json:"podIPs,omitempty" protobuf:"bytes,12,rep,name=podIPs" patchStrategy:"merge" patchMergeKey:"ip"`

	// RFC 3339 date and time at which the object was acknowledged by the Kubelet.
	// This is before the Kubelet pulled the container image(s) for the pod.
	// +optional
	StartTime *metav1.Time `json:"startTime,omitempty" protobuf:"bytes,7,opt,name=startTime"`

	// The list has one entry per init container in the manifest. The most recent successful
	// init container will have ready = true, the most recently started container will have
	// startTime set.
	// More info: https://kubernetes.io/docs/concepts/workloads/pods/pod-lifecycle#pod-and-container-status
	InitContainerStatuses []ContainerStatus `json:"initContainerStatuses,omitempty" protobuf:"bytes,10,rep,name=initContainerStatuses"`

	// The list has one entry per container in the manifest.
	// More info: https://kubernetes.io/docs/concepts/workloads/pods/pod-lifecycle#pod-and-container-status
	// +optional
	ContainerStatuses []ContainerStatus `json:"containerStatuses,omitempty" protobuf:"bytes,8,rep,name=containerStatuses"`
	// The Quality of Service (QOS) classification assigned to the pod based on resource requirements
	// See PodQOSClass type for available QOS classes
	// More info: https://git.k8s.io/community/contributors/design-proposals/node/resource-qos.md
	// +optional
	QOSClass PodQOSClass `json:"qosClass,omitempty" protobuf:"bytes,9,rep,name=qosClass"`
	// Status for any ephemeral containers that have run in this pod.
<<<<<<< HEAD
	// This field is beta-level and available on clusters that haven't disabled the EphemeralContainers feature gate.
=======
>>>>>>> e8d3e9b1
	// +optional
	EphemeralContainerStatuses []ContainerStatus `json:"ephemeralContainerStatuses,omitempty" protobuf:"bytes,13,rep,name=ephemeralContainerStatuses"`
}

// +k8s:deepcopy-gen:interfaces=k8s.io/apimachinery/pkg/runtime.Object

// PodStatusResult is a wrapper for PodStatus returned by kubelet that can be encode/decoded
type PodStatusResult struct {
	metav1.TypeMeta `json:",inline"`
	// Standard object's metadata.
	// More info: https://git.k8s.io/community/contributors/devel/sig-architecture/api-conventions.md#metadata
	// +optional
	metav1.ObjectMeta `json:"metadata,omitempty" protobuf:"bytes,1,opt,name=metadata"`
	// Most recently observed status of the pod.
	// This data may not be up to date.
	// Populated by the system.
	// Read-only.
	// More info: https://git.k8s.io/community/contributors/devel/sig-architecture/api-conventions.md#spec-and-status
	// +optional
	Status PodStatus `json:"status,omitempty" protobuf:"bytes,2,opt,name=status"`
}

// +genclient
// +genclient:method=UpdateEphemeralContainers,verb=update,subresource=ephemeralcontainers
// +k8s:deepcopy-gen:interfaces=k8s.io/apimachinery/pkg/runtime.Object

// Pod is a collection of containers that can run on a host. This resource is created
// by clients and scheduled onto hosts.
type Pod struct {
	metav1.TypeMeta `json:",inline"`
	// Standard object's metadata.
	// More info: https://git.k8s.io/community/contributors/devel/sig-architecture/api-conventions.md#metadata
	// +optional
	metav1.ObjectMeta `json:"metadata,omitempty" protobuf:"bytes,1,opt,name=metadata"`

	// Specification of the desired behavior of the pod.
	// More info: https://git.k8s.io/community/contributors/devel/sig-architecture/api-conventions.md#spec-and-status
	// +optional
	Spec PodSpec `json:"spec,omitempty" protobuf:"bytes,2,opt,name=spec"`

	// Most recently observed status of the pod.
	// This data may not be up to date.
	// Populated by the system.
	// Read-only.
	// More info: https://git.k8s.io/community/contributors/devel/sig-architecture/api-conventions.md#spec-and-status
	// +optional
	Status PodStatus `json:"status,omitempty" protobuf:"bytes,3,opt,name=status"`
}

// +k8s:deepcopy-gen:interfaces=k8s.io/apimachinery/pkg/runtime.Object

// PodList is a list of Pods.
type PodList struct {
	metav1.TypeMeta `json:",inline"`
	// Standard list metadata.
	// More info: https://git.k8s.io/community/contributors/devel/sig-architecture/api-conventions.md#types-kinds
	// +optional
	metav1.ListMeta `json:"metadata,omitempty" protobuf:"bytes,1,opt,name=metadata"`

	// List of pods.
	// More info: https://git.k8s.io/community/contributors/devel/sig-architecture/api-conventions.md
	Items []Pod `json:"items" protobuf:"bytes,2,rep,name=items"`
}

// PodTemplateSpec describes the data a pod should have when created from a template
type PodTemplateSpec struct {
	// Standard object's metadata.
	// More info: https://git.k8s.io/community/contributors/devel/sig-architecture/api-conventions.md#metadata
	// +optional
	metav1.ObjectMeta `json:"metadata,omitempty" protobuf:"bytes,1,opt,name=metadata"`

	// Specification of the desired behavior of the pod.
	// More info: https://git.k8s.io/community/contributors/devel/sig-architecture/api-conventions.md#spec-and-status
	// +optional
	Spec PodSpec `json:"spec,omitempty" protobuf:"bytes,2,opt,name=spec"`
}

// +genclient
// +k8s:deepcopy-gen:interfaces=k8s.io/apimachinery/pkg/runtime.Object

// PodTemplate describes a template for creating copies of a predefined pod.
type PodTemplate struct {
	metav1.TypeMeta `json:",inline"`
	// Standard object's metadata.
	// More info: https://git.k8s.io/community/contributors/devel/sig-architecture/api-conventions.md#metadata
	// +optional
	metav1.ObjectMeta `json:"metadata,omitempty" protobuf:"bytes,1,opt,name=metadata"`

	// Template defines the pods that will be created from this pod template.
	// https://git.k8s.io/community/contributors/devel/sig-architecture/api-conventions.md#spec-and-status
	// +optional
	Template PodTemplateSpec `json:"template,omitempty" protobuf:"bytes,2,opt,name=template"`
}

// +k8s:deepcopy-gen:interfaces=k8s.io/apimachinery/pkg/runtime.Object

// PodTemplateList is a list of PodTemplates.
type PodTemplateList struct {
	metav1.TypeMeta `json:",inline"`
	// Standard list metadata.
	// More info: https://git.k8s.io/community/contributors/devel/sig-architecture/api-conventions.md#types-kinds
	// +optional
	metav1.ListMeta `json:"metadata,omitempty" protobuf:"bytes,1,opt,name=metadata"`

	// List of pod templates
	Items []PodTemplate `json:"items" protobuf:"bytes,2,rep,name=items"`
}

// ReplicationControllerSpec is the specification of a replication controller.
type ReplicationControllerSpec struct {
	// Replicas is the number of desired replicas.
	// This is a pointer to distinguish between explicit zero and unspecified.
	// Defaults to 1.
	// More info: https://kubernetes.io/docs/concepts/workloads/controllers/replicationcontroller#what-is-a-replicationcontroller
	// +optional
	Replicas *int32 `json:"replicas,omitempty" protobuf:"varint,1,opt,name=replicas"`

	// Minimum number of seconds for which a newly created pod should be ready
	// without any of its container crashing, for it to be considered available.
	// Defaults to 0 (pod will be considered available as soon as it is ready)
	// +optional
	MinReadySeconds int32 `json:"minReadySeconds,omitempty" protobuf:"varint,4,opt,name=minReadySeconds"`

	// Selector is a label query over pods that should match the Replicas count.
	// If Selector is empty, it is defaulted to the labels present on the Pod template.
	// Label keys and values that must match in order to be controlled by this replication
	// controller, if empty defaulted to labels on Pod template.
	// More info: https://kubernetes.io/docs/concepts/overview/working-with-objects/labels/#label-selectors
	// +optional
	// +mapType=atomic
	Selector map[string]string `json:"selector,omitempty" protobuf:"bytes,2,rep,name=selector"`

	// TemplateRef is a reference to an object that describes the pod that will be created if
	// insufficient replicas are detected.
	// Reference to an object that describes the pod that will be created if insufficient replicas are detected.
	// +optional
	// TemplateRef *ObjectReference `json:"templateRef,omitempty"`

	// Template is the object that describes the pod that will be created if
	// insufficient replicas are detected. This takes precedence over a TemplateRef.
	// More info: https://kubernetes.io/docs/concepts/workloads/controllers/replicationcontroller#pod-template
	// +optional
	Template *PodTemplateSpec `json:"template,omitempty" protobuf:"bytes,3,opt,name=template"`
}

// ReplicationControllerStatus represents the current status of a replication
// controller.
type ReplicationControllerStatus struct {
	// Replicas is the most recently oberved number of replicas.
	// More info: https://kubernetes.io/docs/concepts/workloads/controllers/replicationcontroller#what-is-a-replicationcontroller
	Replicas int32 `json:"replicas" protobuf:"varint,1,opt,name=replicas"`

	// The number of pods that have labels matching the labels of the pod template of the replication controller.
	// +optional
	FullyLabeledReplicas int32 `json:"fullyLabeledReplicas,omitempty" protobuf:"varint,2,opt,name=fullyLabeledReplicas"`

	// The number of ready replicas for this replication controller.
	// +optional
	ReadyReplicas int32 `json:"readyReplicas,omitempty" protobuf:"varint,4,opt,name=readyReplicas"`

	// The number of available replicas (ready for at least minReadySeconds) for this replication controller.
	// +optional
	AvailableReplicas int32 `json:"availableReplicas,omitempty" protobuf:"varint,5,opt,name=availableReplicas"`

	// ObservedGeneration reflects the generation of the most recently observed replication controller.
	// +optional
	ObservedGeneration int64 `json:"observedGeneration,omitempty" protobuf:"varint,3,opt,name=observedGeneration"`

	// Represents the latest available observations of a replication controller's current state.
	// +optional
	// +patchMergeKey=type
	// +patchStrategy=merge
	Conditions []ReplicationControllerCondition `json:"conditions,omitempty" patchStrategy:"merge" patchMergeKey:"type" protobuf:"bytes,6,rep,name=conditions"`
}

type ReplicationControllerConditionType string

// These are valid conditions of a replication controller.
const (
	// ReplicationControllerReplicaFailure is added in a replication controller when one of its pods
	// fails to be created due to insufficient quota, limit ranges, pod security policy, node selectors,
	// etc. or deleted due to kubelet being down or finalizers are failing.
	ReplicationControllerReplicaFailure ReplicationControllerConditionType = "ReplicaFailure"
)

// ReplicationControllerCondition describes the state of a replication controller at a certain point.
type ReplicationControllerCondition struct {
	// Type of replication controller condition.
	Type ReplicationControllerConditionType `json:"type" protobuf:"bytes,1,opt,name=type,casttype=ReplicationControllerConditionType"`
	// Status of the condition, one of True, False, Unknown.
	Status ConditionStatus `json:"status" protobuf:"bytes,2,opt,name=status,casttype=ConditionStatus"`
	// The last time the condition transitioned from one status to another.
	// +optional
	LastTransitionTime metav1.Time `json:"lastTransitionTime,omitempty" protobuf:"bytes,3,opt,name=lastTransitionTime"`
	// The reason for the condition's last transition.
	// +optional
	Reason string `json:"reason,omitempty" protobuf:"bytes,4,opt,name=reason"`
	// A human readable message indicating details about the transition.
	// +optional
	Message string `json:"message,omitempty" protobuf:"bytes,5,opt,name=message"`
}

// +genclient
// +genclient:method=GetScale,verb=get,subresource=scale,result=k8s.io/api/autoscaling/v1.Scale
// +genclient:method=UpdateScale,verb=update,subresource=scale,input=k8s.io/api/autoscaling/v1.Scale,result=k8s.io/api/autoscaling/v1.Scale
// +k8s:deepcopy-gen:interfaces=k8s.io/apimachinery/pkg/runtime.Object

// ReplicationController represents the configuration of a replication controller.
type ReplicationController struct {
	metav1.TypeMeta `json:",inline"`

	// If the Labels of a ReplicationController are empty, they are defaulted to
	// be the same as the Pod(s) that the replication controller manages.
	// Standard object's metadata. More info: https://git.k8s.io/community/contributors/devel/sig-architecture/api-conventions.md#metadata
	// +optional
	metav1.ObjectMeta `json:"metadata,omitempty" protobuf:"bytes,1,opt,name=metadata"`

	// Spec defines the specification of the desired behavior of the replication controller.
	// More info: https://git.k8s.io/community/contributors/devel/sig-architecture/api-conventions.md#spec-and-status
	// +optional
	Spec ReplicationControllerSpec `json:"spec,omitempty" protobuf:"bytes,2,opt,name=spec"`

	// Status is the most recently observed status of the replication controller.
	// This data may be out of date by some window of time.
	// Populated by the system.
	// Read-only.
	// More info: https://git.k8s.io/community/contributors/devel/sig-architecture/api-conventions.md#spec-and-status
	// +optional
	Status ReplicationControllerStatus `json:"status,omitempty" protobuf:"bytes,3,opt,name=status"`
}

// +k8s:deepcopy-gen:interfaces=k8s.io/apimachinery/pkg/runtime.Object

// ReplicationControllerList is a collection of replication controllers.
type ReplicationControllerList struct {
	metav1.TypeMeta `json:",inline"`
	// Standard list metadata.
	// More info: https://git.k8s.io/community/contributors/devel/sig-architecture/api-conventions.md#types-kinds
	// +optional
	metav1.ListMeta `json:"metadata,omitempty" protobuf:"bytes,1,opt,name=metadata"`

	// List of replication controllers.
	// More info: https://kubernetes.io/docs/concepts/workloads/controllers/replicationcontroller
	Items []ReplicationController `json:"items" protobuf:"bytes,2,rep,name=items"`
}

// Session Affinity Type string
// +enum
type ServiceAffinity string

const (
	// ServiceAffinityClientIP is the Client IP based.
	ServiceAffinityClientIP ServiceAffinity = "ClientIP"

	// ServiceAffinityNone - no session affinity.
	ServiceAffinityNone ServiceAffinity = "None"
)

const DefaultClientIPServiceAffinitySeconds int32 = 10800

// SessionAffinityConfig represents the configurations of session affinity.
type SessionAffinityConfig struct {
	// clientIP contains the configurations of Client IP based session affinity.
	// +optional
	ClientIP *ClientIPConfig `json:"clientIP,omitempty" protobuf:"bytes,1,opt,name=clientIP"`
}

// ClientIPConfig represents the configurations of Client IP based session affinity.
type ClientIPConfig struct {
	// timeoutSeconds specifies the seconds of ClientIP type session sticky time.
	// The value must be >0 && <=86400(for 1 day) if ServiceAffinity == "ClientIP".
	// Default value is 10800(for 3 hours).
	// +optional
	TimeoutSeconds *int32 `json:"timeoutSeconds,omitempty" protobuf:"varint,1,opt,name=timeoutSeconds"`
}

// Service Type string describes ingress methods for a service
// +enum
type ServiceType string

const (
	// ServiceTypeClusterIP means a service will only be accessible inside the
	// cluster, via the cluster IP.
	ServiceTypeClusterIP ServiceType = "ClusterIP"

	// ServiceTypeNodePort means a service will be exposed on one port of
	// every node, in addition to 'ClusterIP' type.
	ServiceTypeNodePort ServiceType = "NodePort"

	// ServiceTypeLoadBalancer means a service will be exposed via an
	// external load balancer (if the cloud provider supports it), in addition
	// to 'NodePort' type.
	ServiceTypeLoadBalancer ServiceType = "LoadBalancer"

	// ServiceTypeExternalName means a service consists of only a reference to
	// an external name that kubedns or equivalent will return as a CNAME
	// record, with no exposing or proxying of any pods involved.
	ServiceTypeExternalName ServiceType = "ExternalName"
)

<<<<<<< HEAD
// ServiceInternalTrafficPolicyType describes the type of traffic routing for
// internal traffic
=======
// ServiceInternalTrafficPolicyType describes how nodes distribute service traffic they
// receive on the ClusterIP.
>>>>>>> e8d3e9b1
// +enum
type ServiceInternalTrafficPolicyType string

const (
<<<<<<< HEAD
	// ServiceInternalTrafficPolicyCluster routes traffic to all endpoints
	ServiceInternalTrafficPolicyCluster ServiceInternalTrafficPolicyType = "Cluster"

	// ServiceInternalTrafficPolicyLocal only routes to node-local
	// endpoints, otherwise drops the traffic
	ServiceInternalTrafficPolicyLocal ServiceInternalTrafficPolicyType = "Local"
)

// Service External Traffic Policy Type string
=======
	// ServiceInternalTrafficPolicyCluster routes traffic to all endpoints.
	ServiceInternalTrafficPolicyCluster ServiceInternalTrafficPolicyType = "Cluster"

	// ServiceInternalTrafficPolicyLocal routes traffic only to endpoints on the same
	// node as the client pod (dropping the traffic if there are no local endpoints).
	ServiceInternalTrafficPolicyLocal ServiceInternalTrafficPolicyType = "Local"
)

// ServiceExternalTrafficPolicyType describes how nodes distribute service traffic they
// receive on one of the Service's "externally-facing" addresses (NodePorts, ExternalIPs,
// and LoadBalancer IPs).
>>>>>>> e8d3e9b1
// +enum
type ServiceExternalTrafficPolicyType string

const (
	// ServiceExternalTrafficPolicyTypeCluster routes traffic to all endpoints.
	ServiceExternalTrafficPolicyTypeCluster ServiceExternalTrafficPolicyType = "Cluster"

	// ServiceExternalTrafficPolicyTypeLocal preserves the source IP of the traffic by
	// routing only to endpoints on the same node as the traffic was received on
	// (dropping the traffic if there are no local endpoints).
	ServiceExternalTrafficPolicyTypeLocal ServiceExternalTrafficPolicyType = "Local"
)

// These are the valid conditions of a service.
const (
	// LoadBalancerPortsError represents the condition of the requested ports
	// on the cloud load balancer instance.
	LoadBalancerPortsError = "LoadBalancerPortsError"
)

// These are the valid conditions of a service.
const (
	// LoadBalancerPortsError represents the condition of the requested ports
	// on the cloud load balancer instance.
	LoadBalancerPortsError = "LoadBalancerPortsError"
)

// ServiceStatus represents the current status of a service.
type ServiceStatus struct {
	// LoadBalancer contains the current status of the load-balancer,
	// if one is present.
	// +optional
	LoadBalancer LoadBalancerStatus `json:"loadBalancer,omitempty" protobuf:"bytes,1,opt,name=loadBalancer"`
	// Current service state
	// +optional
	// +patchMergeKey=type
	// +patchStrategy=merge
	// +listType=map
	// +listMapKey=type
	Conditions []metav1.Condition `json:"conditions,omitempty" patchStrategy:"merge" patchMergeKey:"type" protobuf:"bytes,2,rep,name=conditions"`
}

// LoadBalancerStatus represents the status of a load-balancer.
type LoadBalancerStatus struct {
	// Ingress is a list containing ingress points for the load-balancer.
	// Traffic intended for the service should be sent to these ingress points.
	// +optional
	Ingress []LoadBalancerIngress `json:"ingress,omitempty" protobuf:"bytes,1,rep,name=ingress"`
}

// LoadBalancerIngress represents the status of a load-balancer ingress point:
// traffic intended for the service should be sent to an ingress point.
type LoadBalancerIngress struct {
	// IP is set for load-balancer ingress points that are IP based
	// (typically GCE or OpenStack load-balancers)
	// +optional
	IP string `json:"ip,omitempty" protobuf:"bytes,1,opt,name=ip"`

	// Hostname is set for load-balancer ingress points that are DNS based
	// (typically AWS load-balancers)
	// +optional
	Hostname string `json:"hostname,omitempty" protobuf:"bytes,2,opt,name=hostname"`

	// Ports is a list of records of service ports
	// If used, every port defined in the service should have an entry in it
	// +listType=atomic
	// +optional
	Ports []PortStatus `json:"ports,omitempty" protobuf:"bytes,4,rep,name=ports"`
}

// IPFamily represents the IP Family (IPv4 or IPv6). This type is used
// to express the family of an IP expressed by a type (e.g. service.spec.ipFamilies).
// +enum
type IPFamily string

const (
	// IPv4Protocol indicates that this IP is IPv4 protocol
	IPv4Protocol IPFamily = "IPv4"
	// IPv6Protocol indicates that this IP is IPv6 protocol
	IPv6Protocol IPFamily = "IPv6"
<<<<<<< HEAD
)

// IPFamilyPolicyType represents the dual-stack-ness requested or required by a Service
// +enum
type IPFamilyPolicyType string

const (
	// IPFamilyPolicySingleStack indicates that this service is required to have a single IPFamily.
	// The IPFamily assigned is based on the default IPFamily used by the cluster
	// or as identified by service.spec.ipFamilies field
	IPFamilyPolicySingleStack IPFamilyPolicyType = "SingleStack"
	// IPFamilyPolicyPreferDualStack indicates that this service prefers dual-stack when
	// the cluster is configured for dual-stack. If the cluster is not configured
	// for dual-stack the service will be assigned a single IPFamily. If the IPFamily is not
	// set in service.spec.ipFamilies then the service will be assigned the default IPFamily
	// configured on the cluster
	IPFamilyPolicyPreferDualStack IPFamilyPolicyType = "PreferDualStack"
	// IPFamilyPolicyRequireDualStack indicates that this service requires dual-stack. Using
	// IPFamilyPolicyRequireDualStack on a single stack cluster will result in validation errors. The
	// IPFamilies (and their order) assigned  to this service is based on service.spec.ipFamilies. If
	// service.spec.ipFamilies was not provided then it will be assigned according to how they are
	// configured on the cluster. If service.spec.ipFamilies has only one entry then the alternative
	// IPFamily will be added by apiserver
	IPFamilyPolicyRequireDualStack IPFamilyPolicyType = "RequireDualStack"
=======
>>>>>>> e8d3e9b1
)

// IPFamilyPolicy represents the dual-stack-ness requested or required by a Service
// +enum
type IPFamilyPolicy string

const (
	// IPFamilyPolicySingleStack indicates that this service is required to have a single IPFamily.
	// The IPFamily assigned is based on the default IPFamily used by the cluster
	// or as identified by service.spec.ipFamilies field
	IPFamilyPolicySingleStack IPFamilyPolicy = "SingleStack"
	// IPFamilyPolicyPreferDualStack indicates that this service prefers dual-stack when
	// the cluster is configured for dual-stack. If the cluster is not configured
	// for dual-stack the service will be assigned a single IPFamily. If the IPFamily is not
	// set in service.spec.ipFamilies then the service will be assigned the default IPFamily
	// configured on the cluster
	IPFamilyPolicyPreferDualStack IPFamilyPolicy = "PreferDualStack"
	// IPFamilyPolicyRequireDualStack indicates that this service requires dual-stack. Using
	// IPFamilyPolicyRequireDualStack on a single stack cluster will result in validation errors. The
	// IPFamilies (and their order) assigned  to this service is based on service.spec.ipFamilies. If
	// service.spec.ipFamilies was not provided then it will be assigned according to how they are
	// configured on the cluster. If service.spec.ipFamilies has only one entry then the alternative
	// IPFamily will be added by apiserver
	IPFamilyPolicyRequireDualStack IPFamilyPolicy = "RequireDualStack"
)

// for backwards compat
// +enum
type IPFamilyPolicyType = IPFamilyPolicy

// ServiceSpec describes the attributes that a user creates on a service.
type ServiceSpec struct {
	// The list of ports that are exposed by this service.
	// More info: https://kubernetes.io/docs/concepts/services-networking/service/#virtual-ips-and-service-proxies
	// +patchMergeKey=port
	// +patchStrategy=merge
	// +listType=map
	// +listMapKey=port
	// +listMapKey=protocol
	Ports []ServicePort `json:"ports,omitempty" patchStrategy:"merge" patchMergeKey:"port" protobuf:"bytes,1,rep,name=ports"`

	// Route service traffic to pods with label keys and values matching this
	// selector. If empty or not present, the service is assumed to have an
	// external process managing its endpoints, which Kubernetes will not
	// modify. Only applies to types ClusterIP, NodePort, and LoadBalancer.
	// Ignored if type is ExternalName.
	// More info: https://kubernetes.io/docs/concepts/services-networking/service/
	// +optional
	// +mapType=atomic
	Selector map[string]string `json:"selector,omitempty" protobuf:"bytes,2,rep,name=selector"`

	// clusterIP is the IP address of the service and is usually assigned
	// randomly. If an address is specified manually, is in-range (as per
	// system configuration), and is not in use, it will be allocated to the
	// service; otherwise creation of the service will fail. This field may not
	// be changed through updates unless the type field is also being changed
	// to ExternalName (which requires this field to be blank) or the type
	// field is being changed from ExternalName (in which case this field may
	// optionally be specified, as describe above).  Valid values are "None",
	// empty string (""), or a valid IP address. Setting this to "None" makes a
	// "headless service" (no virtual IP), which is useful when direct endpoint
	// connections are preferred and proxying is not required.  Only applies to
	// types ClusterIP, NodePort, and LoadBalancer. If this field is specified
	// when creating a Service of type ExternalName, creation will fail. This
	// field will be wiped when updating a Service to type ExternalName.
	// More info: https://kubernetes.io/docs/concepts/services-networking/service/#virtual-ips-and-service-proxies
	// +optional
	ClusterIP string `json:"clusterIP,omitempty" protobuf:"bytes,3,opt,name=clusterIP"`

	// ClusterIPs is a list of IP addresses assigned to this service, and are
	// usually assigned randomly.  If an address is specified manually, is
	// in-range (as per system configuration), and is not in use, it will be
	// allocated to the service; otherwise creation of the service will fail.
	// This field may not be changed through updates unless the type field is
	// also being changed to ExternalName (which requires this field to be
	// empty) or the type field is being changed from ExternalName (in which
	// case this field may optionally be specified, as describe above).  Valid
	// values are "None", empty string (""), or a valid IP address.  Setting
	// this to "None" makes a "headless service" (no virtual IP), which is
	// useful when direct endpoint connections are preferred and proxying is
	// not required.  Only applies to types ClusterIP, NodePort, and
	// LoadBalancer. If this field is specified when creating a Service of type
	// ExternalName, creation will fail. This field will be wiped when updating
	// a Service to type ExternalName.  If this field is not specified, it will
	// be initialized from the clusterIP field.  If this field is specified,
	// clients must ensure that clusterIPs[0] and clusterIP have the same
	// value.
	//
	// This field may hold a maximum of two entries (dual-stack IPs, in either order).
	// These IPs must correspond to the values of the ipFamilies field. Both
	// clusterIPs and ipFamilies are governed by the ipFamilyPolicy field.
	// More info: https://kubernetes.io/docs/concepts/services-networking/service/#virtual-ips-and-service-proxies
	// +listType=atomic
	// +optional
	ClusterIPs []string `json:"clusterIPs,omitempty" protobuf:"bytes,18,opt,name=clusterIPs"`

	// type determines how the Service is exposed. Defaults to ClusterIP. Valid
	// options are ExternalName, ClusterIP, NodePort, and LoadBalancer.
	// "ClusterIP" allocates a cluster-internal IP address for load-balancing
	// to endpoints. Endpoints are determined by the selector or if that is not
	// specified, by manual construction of an Endpoints object or
	// EndpointSlice objects. If clusterIP is "None", no virtual IP is
	// allocated and the endpoints are published as a set of endpoints rather
	// than a virtual IP.
	// "NodePort" builds on ClusterIP and allocates a port on every node which
	// routes to the same endpoints as the clusterIP.
	// "LoadBalancer" builds on NodePort and creates an external load-balancer
	// (if supported in the current cloud) which routes to the same endpoints
	// as the clusterIP.
	// "ExternalName" aliases this service to the specified externalName.
	// Several other fields do not apply to ExternalName services.
	// More info: https://kubernetes.io/docs/concepts/services-networking/service/#publishing-services-service-types
	// +optional
	Type ServiceType `json:"type,omitempty" protobuf:"bytes,4,opt,name=type,casttype=ServiceType"`

	// externalIPs is a list of IP addresses for which nodes in the cluster
	// will also accept traffic for this service.  These IPs are not managed by
	// Kubernetes.  The user is responsible for ensuring that traffic arrives
	// at a node with this IP.  A common example is external load-balancers
	// that are not part of the Kubernetes system.
	// +optional
	ExternalIPs []string `json:"externalIPs,omitempty" protobuf:"bytes,5,rep,name=externalIPs"`

	// Supports "ClientIP" and "None". Used to maintain session affinity.
	// Enable client IP based session affinity.
	// Must be ClientIP or None.
	// Defaults to None.
	// More info: https://kubernetes.io/docs/concepts/services-networking/service/#virtual-ips-and-service-proxies
	// +optional
	SessionAffinity ServiceAffinity `json:"sessionAffinity,omitempty" protobuf:"bytes,7,opt,name=sessionAffinity,casttype=ServiceAffinity"`

	// Only applies to Service Type: LoadBalancer.
	// This feature depends on whether the underlying cloud-provider supports specifying
	// the loadBalancerIP when a load balancer is created.
	// This field will be ignored if the cloud-provider does not support the feature.
	// Deprecated: This field was under-specified and its meaning varies across implementations,
	// and it cannot support dual-stack.
	// As of Kubernetes v1.24, users are encouraged to use implementation-specific annotations when available.
	// This field may be removed in a future API version.
	// +optional
	LoadBalancerIP string `json:"loadBalancerIP,omitempty" protobuf:"bytes,8,opt,name=loadBalancerIP"`

	// If specified and supported by the platform, this will restrict traffic through the cloud-provider
	// load-balancer will be restricted to the specified client IPs. This field will be ignored if the
	// cloud-provider does not support the feature."
	// More info: https://kubernetes.io/docs/tasks/access-application-cluster/create-external-load-balancer/
	// +optional
	LoadBalancerSourceRanges []string `json:"loadBalancerSourceRanges,omitempty" protobuf:"bytes,9,opt,name=loadBalancerSourceRanges"`

	// externalName is the external reference that discovery mechanisms will
	// return as an alias for this service (e.g. a DNS CNAME record). No
	// proxying will be involved.  Must be a lowercase RFC-1123 hostname
	// (https://tools.ietf.org/html/rfc1123) and requires `type` to be "ExternalName".
	// +optional
	ExternalName string `json:"externalName,omitempty" protobuf:"bytes,10,opt,name=externalName"`

	// externalTrafficPolicy describes how nodes distribute service traffic they
	// receive on one of the Service's "externally-facing" addresses (NodePorts,
	// ExternalIPs, and LoadBalancer IPs). If set to "Local", the proxy will configure
	// the service in a way that assumes that external load balancers will take care
	// of balancing the service traffic between nodes, and so each node will deliver
	// traffic only to the node-local endpoints of the service, without masquerading
	// the client source IP. (Traffic mistakenly sent to a node with no endpoints will
	// be dropped.) The default value, "Cluster", uses the standard behavior of
	// routing to all endpoints evenly (possibly modified by topology and other
	// features). Note that traffic sent to an External IP or LoadBalancer IP from
	// within the cluster will always get "Cluster" semantics, but clients sending to
	// a NodePort from within the cluster may need to take traffic policy into account
	// when picking a node.
	// +optional
	ExternalTrafficPolicy ServiceExternalTrafficPolicyType `json:"externalTrafficPolicy,omitempty" protobuf:"bytes,11,opt,name=externalTrafficPolicy"`

	// healthCheckNodePort specifies the healthcheck nodePort for the service.
	// This only applies when type is set to LoadBalancer and
	// externalTrafficPolicy is set to Local. If a value is specified, is
	// in-range, and is not in use, it will be used.  If not specified, a value
	// will be automatically allocated.  External systems (e.g. load-balancers)
	// can use this port to determine if a given node holds endpoints for this
	// service or not.  If this field is specified when creating a Service
	// which does not need it, creation will fail. This field will be wiped
	// when updating a Service to no longer need it (e.g. changing type).
<<<<<<< HEAD
=======
	// This field cannot be updated once set.
>>>>>>> e8d3e9b1
	// +optional
	HealthCheckNodePort int32 `json:"healthCheckNodePort,omitempty" protobuf:"bytes,12,opt,name=healthCheckNodePort"`

	// publishNotReadyAddresses indicates that any agent which deals with endpoints for this
	// Service should disregard any indications of ready/not-ready.
	// The primary use case for setting this field is for a StatefulSet's Headless Service to
	// propagate SRV DNS records for its Pods for the purpose of peer discovery.
	// The Kubernetes controllers that generate Endpoints and EndpointSlice resources for
	// Services interpret this to mean that all endpoints are considered "ready" even if the
	// Pods themselves are not. Agents which consume only Kubernetes generated endpoints
	// through the Endpoints or EndpointSlice resources can safely assume this behavior.
	// +optional
	PublishNotReadyAddresses bool `json:"publishNotReadyAddresses,omitempty" protobuf:"varint,13,opt,name=publishNotReadyAddresses"`

	// sessionAffinityConfig contains the configurations of session affinity.
	// +optional
	SessionAffinityConfig *SessionAffinityConfig `json:"sessionAffinityConfig,omitempty" protobuf:"bytes,14,opt,name=sessionAffinityConfig"`

	// TopologyKeys is tombstoned to show why 16 is reserved protobuf tag.
	//TopologyKeys []string `json:"topologyKeys,omitempty" protobuf:"bytes,16,opt,name=topologyKeys"`

	// IPFamily is tombstoned to show why 15 is a reserved protobuf tag.
	// IPFamily *IPFamily `json:"ipFamily,omitempty" protobuf:"bytes,15,opt,name=ipFamily,Configcasttype=IPFamily"`

	// IPFamilies is a list of IP families (e.g. IPv4, IPv6) assigned to this
	// service. This field is usually assigned automatically based on cluster
	// configuration and the ipFamilyPolicy field. If this field is specified
	// manually, the requested family is available in the cluster,
	// and ipFamilyPolicy allows it, it will be used; otherwise creation of
	// the service will fail. This field is conditionally mutable: it allows
	// for adding or removing a secondary IP family, but it does not allow
	// changing the primary IP family of the Service. Valid values are "IPv4"
	// and "IPv6".  This field only applies to Services of types ClusterIP,
	// NodePort, and LoadBalancer, and does apply to "headless" services.
	// This field will be wiped when updating a Service to type ExternalName.
	//
	// This field may hold a maximum of two entries (dual-stack families, in
	// either order).  These families must correspond to the values of the
	// clusterIPs field, if specified. Both clusterIPs and ipFamilies are
	// governed by the ipFamilyPolicy field.
	// +listType=atomic
	// +optional
	IPFamilies []IPFamily `json:"ipFamilies,omitempty" protobuf:"bytes,19,opt,name=ipFamilies,casttype=IPFamily"`

	// IPFamilyPolicy represents the dual-stack-ness requested or required by
	// this Service. If there is no value provided, then this field will be set
	// to SingleStack. Services can be "SingleStack" (a single IP family),
	// "PreferDualStack" (two IP families on dual-stack configured clusters or
	// a single IP family on single-stack clusters), or "RequireDualStack"
	// (two IP families on dual-stack configured clusters, otherwise fail). The
	// ipFamilies and clusterIPs fields depend on the value of this field. This
	// field will be wiped when updating a service to type ExternalName.
	// +optional
<<<<<<< HEAD
	IPFamilyPolicy *IPFamilyPolicyType `json:"ipFamilyPolicy,omitempty" protobuf:"bytes,17,opt,name=ipFamilyPolicy,casttype=IPFamilyPolicyType"`
=======
	IPFamilyPolicy *IPFamilyPolicy `json:"ipFamilyPolicy,omitempty" protobuf:"bytes,17,opt,name=ipFamilyPolicy,casttype=IPFamilyPolicy"`
>>>>>>> e8d3e9b1

	// allocateLoadBalancerNodePorts defines if NodePorts will be automatically
	// allocated for services with type LoadBalancer.  Default is "true". It
	// may be set to "false" if the cluster load-balancer does not rely on
	// NodePorts.  If the caller requests specific NodePorts (by specifying a
	// value), those requests will be respected, regardless of this field.
	// This field may only be set for services with type LoadBalancer and will
	// be cleared if the type is changed to any other type.
<<<<<<< HEAD
	// This field is beta-level and is only honored by servers that enable the ServiceLBNodePortControl feature.
	// +featureGate=ServiceLBNodePortControl
=======
>>>>>>> e8d3e9b1
	// +optional
	AllocateLoadBalancerNodePorts *bool `json:"allocateLoadBalancerNodePorts,omitempty" protobuf:"bytes,20,opt,name=allocateLoadBalancerNodePorts"`

	// loadBalancerClass is the class of the load balancer implementation this Service belongs to.
	// If specified, the value of this field must be a label-style identifier, with an optional prefix,
	// e.g. "internal-vip" or "example.com/internal-vip". Unprefixed names are reserved for end-users.
	// This field can only be set when the Service type is 'LoadBalancer'. If not set, the default load
	// balancer implementation is used, today this is typically done through the cloud provider integration,
	// but should apply for any default implementation. If set, it is assumed that a load balancer
	// implementation is watching for Services with a matching class. Any default load balancer
	// implementation (e.g. cloud providers) should ignore Services that set this field.
	// This field can only be set when creating or updating a Service to type 'LoadBalancer'.
	// Once set, it can not be changed. This field will be wiped when a service is updated to a non 'LoadBalancer' type.
	// +featureGate=LoadBalancerClass
	// +optional
	LoadBalancerClass *string `json:"loadBalancerClass,omitempty" protobuf:"bytes,21,opt,name=loadBalancerClass"`

<<<<<<< HEAD
	// InternalTrafficPolicy specifies if the cluster internal traffic
	// should be routed to all endpoints or node-local endpoints only.
	// "Cluster" routes internal traffic to a Service to all endpoints.
	// "Local" routes traffic to node-local endpoints only, traffic is
	// dropped if no node-local endpoints are ready.
	// The default value is "Cluster".
=======
	// InternalTrafficPolicy describes how nodes distribute service traffic they
	// receive on the ClusterIP. If set to "Local", the proxy will assume that pods
	// only want to talk to endpoints of the service on the same node as the pod,
	// dropping the traffic if there are no local endpoints. The default value,
	// "Cluster", uses the standard behavior of routing to all endpoints evenly
	// (possibly modified by topology and other features).
>>>>>>> e8d3e9b1
	// +featureGate=ServiceInternalTrafficPolicy
	// +optional
	InternalTrafficPolicy *ServiceInternalTrafficPolicyType `json:"internalTrafficPolicy,omitempty" protobuf:"bytes,22,opt,name=internalTrafficPolicy"`
}

// ServicePort contains information on service's port.
type ServicePort struct {
	// The name of this port within the service. This must be a DNS_LABEL.
	// All ports within a ServiceSpec must have unique names. When considering
	// the endpoints for a Service, this must match the 'name' field in the
	// EndpointPort.
	// Optional if only one ServicePort is defined on this service.
	// +optional
	Name string `json:"name,omitempty" protobuf:"bytes,1,opt,name=name"`

	// The IP protocol for this port. Supports "TCP", "UDP", and "SCTP".
	// Default is TCP.
	// +default="TCP"
	// +optional
	Protocol Protocol `json:"protocol,omitempty" protobuf:"bytes,2,opt,name=protocol,casttype=Protocol"`

	// The application protocol for this port.
	// This field follows standard Kubernetes label syntax.
	// Un-prefixed names are reserved for IANA standard service names (as per
	// RFC-6335 and https://www.iana.org/assignments/service-names).
	// Non-standard protocols should use prefixed names such as
	// mycompany.com/my-custom-protocol.
	// +optional
	AppProtocol *string `json:"appProtocol,omitempty" protobuf:"bytes,6,opt,name=appProtocol"`

	// The port that will be exposed by this service.
	Port int32 `json:"port" protobuf:"varint,3,opt,name=port"`

	// Number or name of the port to access on the pods targeted by the service.
	// Number must be in the range 1 to 65535. Name must be an IANA_SVC_NAME.
	// If this is a string, it will be looked up as a named port in the
	// target Pod's container ports. If this is not specified, the value
	// of the 'port' field is used (an identity map).
	// This field is ignored for services with clusterIP=None, and should be
	// omitted or set equal to the 'port' field.
	// More info: https://kubernetes.io/docs/concepts/services-networking/service/#defining-a-service
	// +optional
	TargetPort intstr.IntOrString `json:"targetPort,omitempty" protobuf:"bytes,4,opt,name=targetPort"`

	// The port on each node on which this service is exposed when type is
	// NodePort or LoadBalancer.  Usually assigned by the system. If a value is
	// specified, in-range, and not in use it will be used, otherwise the
	// operation will fail.  If not specified, a port will be allocated if this
	// Service requires one.  If this field is specified when creating a
	// Service which does not need it, creation will fail. This field will be
	// wiped when updating a Service to no longer need it (e.g. changing type
	// from NodePort to ClusterIP).
	// More info: https://kubernetes.io/docs/concepts/services-networking/service/#type-nodeport
	// +optional
	NodePort int32 `json:"nodePort,omitempty" protobuf:"varint,5,opt,name=nodePort"`
}

// +genclient
// +genclient:skipVerbs=deleteCollection
// +k8s:deepcopy-gen:interfaces=k8s.io/apimachinery/pkg/runtime.Object

// Service is a named abstraction of software service (for example, mysql) consisting of local port
// (for example 3306) that the proxy listens on, and the selector that determines which pods
// will answer requests sent through the proxy.
type Service struct {
	metav1.TypeMeta `json:",inline"`
	// Standard object's metadata.
	// More info: https://git.k8s.io/community/contributors/devel/sig-architecture/api-conventions.md#metadata
	// +optional
	metav1.ObjectMeta `json:"metadata,omitempty" protobuf:"bytes,1,opt,name=metadata"`

	// Spec defines the behavior of a service.
	// https://git.k8s.io/community/contributors/devel/sig-architecture/api-conventions.md#spec-and-status
	// +optional
	Spec ServiceSpec `json:"spec,omitempty" protobuf:"bytes,2,opt,name=spec"`

	// Most recently observed status of the service.
	// Populated by the system.
	// Read-only.
	// More info: https://git.k8s.io/community/contributors/devel/sig-architecture/api-conventions.md#spec-and-status
	// +optional
	Status ServiceStatus `json:"status,omitempty" protobuf:"bytes,3,opt,name=status"`
}

const (
	// ClusterIPNone - do not assign a cluster IP
	// no proxying required and no environment variables should be created for pods
	ClusterIPNone = "None"
)

// +k8s:deepcopy-gen:interfaces=k8s.io/apimachinery/pkg/runtime.Object

// ServiceList holds a list of services.
type ServiceList struct {
	metav1.TypeMeta `json:",inline"`
	// Standard list metadata.
	// More info: https://git.k8s.io/community/contributors/devel/sig-architecture/api-conventions.md#types-kinds
	// +optional
	metav1.ListMeta `json:"metadata,omitempty" protobuf:"bytes,1,opt,name=metadata"`

	// List of services
	Items []Service `json:"items" protobuf:"bytes,2,rep,name=items"`
}

// +genclient
// +genclient:method=CreateToken,verb=create,subresource=token,input=k8s.io/api/authentication/v1.TokenRequest,result=k8s.io/api/authentication/v1.TokenRequest
// +k8s:deepcopy-gen:interfaces=k8s.io/apimachinery/pkg/runtime.Object

// ServiceAccount binds together:
// * a name, understood by users, and perhaps by peripheral systems, for an identity
// * a principal that can be authenticated and authorized
// * a set of secrets
type ServiceAccount struct {
	metav1.TypeMeta `json:",inline"`
	// Standard object's metadata.
	// More info: https://git.k8s.io/community/contributors/devel/sig-architecture/api-conventions.md#metadata
	// +optional
	metav1.ObjectMeta `json:"metadata,omitempty" protobuf:"bytes,1,opt,name=metadata"`

	// Secrets is a list of the secrets in the same namespace that pods running using this ServiceAccount are allowed to use.
	// Pods are only limited to this list if this service account has a "kubernetes.io/enforce-mountable-secrets" annotation set to "true".
	// This field should not be used to find auto-generated service account token secrets for use outside of pods.
	// Instead, tokens can be requested directly using the TokenRequest API, or service account token secrets can be manually created.
	// More info: https://kubernetes.io/docs/concepts/configuration/secret
	// +optional
	// +patchMergeKey=name
	// +patchStrategy=merge
	Secrets []ObjectReference `json:"secrets,omitempty" patchStrategy:"merge" patchMergeKey:"name" protobuf:"bytes,2,rep,name=secrets"`

	// ImagePullSecrets is a list of references to secrets in the same namespace to use for pulling any images
	// in pods that reference this ServiceAccount. ImagePullSecrets are distinct from Secrets because Secrets
	// can be mounted in the pod, but ImagePullSecrets are only accessed by the kubelet.
	// More info: https://kubernetes.io/docs/concepts/containers/images/#specifying-imagepullsecrets-on-a-pod
	// +optional
	ImagePullSecrets []LocalObjectReference `json:"imagePullSecrets,omitempty" protobuf:"bytes,3,rep,name=imagePullSecrets"`

	// AutomountServiceAccountToken indicates whether pods running as this service account should have an API token automatically mounted.
	// Can be overridden at the pod level.
	// +optional
	AutomountServiceAccountToken *bool `json:"automountServiceAccountToken,omitempty" protobuf:"varint,4,opt,name=automountServiceAccountToken"`
}

// +k8s:deepcopy-gen:interfaces=k8s.io/apimachinery/pkg/runtime.Object

// ServiceAccountList is a list of ServiceAccount objects
type ServiceAccountList struct {
	metav1.TypeMeta `json:",inline"`
	// Standard list metadata.
	// More info: https://git.k8s.io/community/contributors/devel/sig-architecture/api-conventions.md#types-kinds
	// +optional
	metav1.ListMeta `json:"metadata,omitempty" protobuf:"bytes,1,opt,name=metadata"`

	// List of ServiceAccounts.
	// More info: https://kubernetes.io/docs/tasks/configure-pod-container/configure-service-account/
	Items []ServiceAccount `json:"items" protobuf:"bytes,2,rep,name=items"`
}

// +genclient
// +k8s:deepcopy-gen:interfaces=k8s.io/apimachinery/pkg/runtime.Object

// Endpoints is a collection of endpoints that implement the actual service. Example:
//
//	 Name: "mysvc",
//	 Subsets: [
//	   {
//	     Addresses: [{"ip": "10.10.1.1"}, {"ip": "10.10.2.2"}],
//	     Ports: [{"name": "a", "port": 8675}, {"name": "b", "port": 309}]
//	   },
//	   {
//	     Addresses: [{"ip": "10.10.3.3"}],
//	     Ports: [{"name": "a", "port": 93}, {"name": "b", "port": 76}]
//	   },
//	]
type Endpoints struct {
	metav1.TypeMeta `json:",inline"`
	// Standard object's metadata.
	// More info: https://git.k8s.io/community/contributors/devel/sig-architecture/api-conventions.md#metadata
	// +optional
	metav1.ObjectMeta `json:"metadata,omitempty" protobuf:"bytes,1,opt,name=metadata"`

	// The set of all endpoints is the union of all subsets. Addresses are placed into
	// subsets according to the IPs they share. A single address with multiple ports,
	// some of which are ready and some of which are not (because they come from
	// different containers) will result in the address being displayed in different
	// subsets for the different ports. No address will appear in both Addresses and
	// NotReadyAddresses in the same subset.
	// Sets of addresses and ports that comprise a service.
	// +optional
	Subsets []EndpointSubset `json:"subsets,omitempty" protobuf:"bytes,2,rep,name=subsets"`
}

// EndpointSubset is a group of addresses with a common set of ports. The
// expanded set of endpoints is the Cartesian product of Addresses x Ports.
// For example, given:
//
//	{
//	  Addresses: [{"ip": "10.10.1.1"}, {"ip": "10.10.2.2"}],
//	  Ports:     [{"name": "a", "port": 8675}, {"name": "b", "port": 309}]
//	}
//
// The resulting set of endpoints can be viewed as:
//
//	a: [ 10.10.1.1:8675, 10.10.2.2:8675 ],
//	b: [ 10.10.1.1:309, 10.10.2.2:309 ]
type EndpointSubset struct {
	// IP addresses which offer the related ports that are marked as ready. These endpoints
	// should be considered safe for load balancers and clients to utilize.
	// +optional
	Addresses []EndpointAddress `json:"addresses,omitempty" protobuf:"bytes,1,rep,name=addresses"`
	// IP addresses which offer the related ports but are not currently marked as ready
	// because they have not yet finished starting, have recently failed a readiness check,
	// or have recently failed a liveness check.
	// +optional
	NotReadyAddresses []EndpointAddress `json:"notReadyAddresses,omitempty" protobuf:"bytes,2,rep,name=notReadyAddresses"`
	// Port numbers available on the related IP addresses.
	// +optional
	Ports []EndpointPort `json:"ports,omitempty" protobuf:"bytes,3,rep,name=ports"`
}

// EndpointAddress is a tuple that describes single IP address.
// +structType=atomic
type EndpointAddress struct {
	// The IP of this endpoint.
	// May not be loopback (127.0.0.0/8), link-local (169.254.0.0/16),
	// or link-local multicast ((224.0.0.0/24).
	// IPv6 is also accepted but not fully supported on all platforms. Also, certain
	// kubernetes components, like kube-proxy, are not IPv6 ready.
	// TODO: This should allow hostname or IP, See #4447.
	IP string `json:"ip" protobuf:"bytes,1,opt,name=ip"`
	// The Hostname of this endpoint
	// +optional
	Hostname string `json:"hostname,omitempty" protobuf:"bytes,3,opt,name=hostname"`
	// Optional: Node hosting this endpoint. This can be used to determine endpoints local to a node.
	// +optional
	NodeName *string `json:"nodeName,omitempty" protobuf:"bytes,4,opt,name=nodeName"`
	// Reference to object providing the endpoint.
	// +optional
	TargetRef *ObjectReference `json:"targetRef,omitempty" protobuf:"bytes,2,opt,name=targetRef"`
}

// EndpointPort is a tuple that describes a single port.
// +structType=atomic
type EndpointPort struct {
	// The name of this port.  This must match the 'name' field in the
	// corresponding ServicePort.
	// Must be a DNS_LABEL.
	// Optional only if one port is defined.
	// +optional
	Name string `json:"name,omitempty" protobuf:"bytes,1,opt,name=name"`

	// The port number of the endpoint.
	Port int32 `json:"port" protobuf:"varint,2,opt,name=port"`

	// The IP protocol for this port.
	// Must be UDP, TCP, or SCTP.
	// Default is TCP.
	// +optional
	Protocol Protocol `json:"protocol,omitempty" protobuf:"bytes,3,opt,name=protocol,casttype=Protocol"`

	// The application protocol for this port.
	// This field follows standard Kubernetes label syntax.
	// Un-prefixed names are reserved for IANA standard service names (as per
	// RFC-6335 and https://www.iana.org/assignments/service-names).
	// Non-standard protocols should use prefixed names such as
	// mycompany.com/my-custom-protocol.
	// +optional
	AppProtocol *string `json:"appProtocol,omitempty" protobuf:"bytes,4,opt,name=appProtocol"`
}

// +k8s:deepcopy-gen:interfaces=k8s.io/apimachinery/pkg/runtime.Object

// EndpointsList is a list of endpoints.
type EndpointsList struct {
	metav1.TypeMeta `json:",inline"`
	// Standard list metadata.
	// More info: https://git.k8s.io/community/contributors/devel/sig-architecture/api-conventions.md#types-kinds
	// +optional
	metav1.ListMeta `json:"metadata,omitempty" protobuf:"bytes,1,opt,name=metadata"`

	// List of endpoints.
	Items []Endpoints `json:"items" protobuf:"bytes,2,rep,name=items"`
}

// NodeSpec describes the attributes that a node is created with.
type NodeSpec struct {
	// PodCIDR represents the pod IP range assigned to the node.
	// +optional
	PodCIDR string `json:"podCIDR,omitempty" protobuf:"bytes,1,opt,name=podCIDR"`

	// podCIDRs represents the IP ranges assigned to the node for usage by Pods on that node. If this
	// field is specified, the 0th entry must match the podCIDR field. It may contain at most 1 value for
	// each of IPv4 and IPv6.
	// +optional
	// +patchStrategy=merge
	PodCIDRs []string `json:"podCIDRs,omitempty" protobuf:"bytes,7,opt,name=podCIDRs" patchStrategy:"merge"`

	// ID of the node assigned by the cloud provider in the format: <ProviderName>://<ProviderSpecificNodeID>
	// +optional
	ProviderID string `json:"providerID,omitempty" protobuf:"bytes,3,opt,name=providerID"`
	// Unschedulable controls node schedulability of new pods. By default, node is schedulable.
	// More info: https://kubernetes.io/docs/concepts/nodes/node/#manual-node-administration
	// +optional
	Unschedulable bool `json:"unschedulable,omitempty" protobuf:"varint,4,opt,name=unschedulable"`
	// If specified, the node's taints.
	// +optional
	Taints []Taint `json:"taints,omitempty" protobuf:"bytes,5,opt,name=taints"`

<<<<<<< HEAD
	// Deprecated. If specified, the source of the node's configuration.
	// The DynamicKubeletConfig feature gate must be enabled for the Kubelet to use this field.
	// This field is deprecated as of 1.22: https://git.k8s.io/enhancements/keps/sig-node/281-dynamic-kubelet-configuration
=======
	// Deprecated: Previously used to specify the source of the node's configuration for the DynamicKubeletConfig feature. This feature is removed from Kubelets as of 1.24 and will be fully removed in 1.26.
>>>>>>> e8d3e9b1
	// +optional
	ConfigSource *NodeConfigSource `json:"configSource,omitempty" protobuf:"bytes,6,opt,name=configSource"`

	// Deprecated. Not all kubelets will set this field. Remove field after 1.13.
	// see: https://issues.k8s.io/61966
	// +optional
	DoNotUseExternalID string `json:"externalID,omitempty" protobuf:"bytes,2,opt,name=externalID"`
}

// NodeConfigSource specifies a source of node configuration. Exactly one subfield (excluding metadata) must be non-nil.
// This API is deprecated since 1.22
type NodeConfigSource struct {
	// For historical context, regarding the below kind, apiVersion, and configMapRef deprecation tags:
	// 1. kind/apiVersion were used by the kubelet to persist this struct to disk (they had no protobuf tags)
	// 2. configMapRef and proto tag 1 were used by the API to refer to a configmap,
	//    but used a generic ObjectReference type that didn't really have the fields we needed
	// All uses/persistence of the NodeConfigSource struct prior to 1.11 were gated by alpha feature flags,
	// so there was no persisted data for these fields that needed to be migrated/handled.

	// +k8s:deprecated=kind
	// +k8s:deprecated=apiVersion
	// +k8s:deprecated=configMapRef,protobuf=1

	// ConfigMap is a reference to a Node's ConfigMap
	ConfigMap *ConfigMapNodeConfigSource `json:"configMap,omitempty" protobuf:"bytes,2,opt,name=configMap"`
}

// ConfigMapNodeConfigSource contains the information to reference a ConfigMap as a config source for the Node.
// This API is deprecated since 1.22: https://git.k8s.io/enhancements/keps/sig-node/281-dynamic-kubelet-configuration
type ConfigMapNodeConfigSource struct {
	// Namespace is the metadata.namespace of the referenced ConfigMap.
	// This field is required in all cases.
	Namespace string `json:"namespace" protobuf:"bytes,1,opt,name=namespace"`

	// Name is the metadata.name of the referenced ConfigMap.
	// This field is required in all cases.
	Name string `json:"name" protobuf:"bytes,2,opt,name=name"`

	// UID is the metadata.UID of the referenced ConfigMap.
	// This field is forbidden in Node.Spec, and required in Node.Status.
	// +optional
	UID types.UID `json:"uid,omitempty" protobuf:"bytes,3,opt,name=uid"`

	// ResourceVersion is the metadata.ResourceVersion of the referenced ConfigMap.
	// This field is forbidden in Node.Spec, and required in Node.Status.
	// +optional
	ResourceVersion string `json:"resourceVersion,omitempty" protobuf:"bytes,4,opt,name=resourceVersion"`

	// KubeletConfigKey declares which key of the referenced ConfigMap corresponds to the KubeletConfiguration structure
	// This field is required in all cases.
	KubeletConfigKey string `json:"kubeletConfigKey" protobuf:"bytes,5,opt,name=kubeletConfigKey"`
}

// DaemonEndpoint contains information about a single Daemon endpoint.
type DaemonEndpoint struct {
	/*
		The port tag was not properly in quotes in earlier releases, so it must be
		uppercased for backwards compat (since it was falling back to var name of
		'Port').
	*/

	// Port number of the given endpoint.
	Port int32 `json:"Port" protobuf:"varint,1,opt,name=Port"`
}

// NodeDaemonEndpoints lists ports opened by daemons running on the Node.
type NodeDaemonEndpoints struct {
	// Endpoint on which Kubelet is listening.
	// +optional
	KubeletEndpoint DaemonEndpoint `json:"kubeletEndpoint,omitempty" protobuf:"bytes,1,opt,name=kubeletEndpoint"`
}

// NodeSystemInfo is a set of ids/uuids to uniquely identify the node.
type NodeSystemInfo struct {
	// MachineID reported by the node. For unique machine identification
	// in the cluster this field is preferred. Learn more from man(5)
	// machine-id: http://man7.org/linux/man-pages/man5/machine-id.5.html
	MachineID string `json:"machineID" protobuf:"bytes,1,opt,name=machineID"`
	// SystemUUID reported by the node. For unique machine identification
	// MachineID is preferred. This field is specific to Red Hat hosts
	// https://access.redhat.com/documentation/en-us/red_hat_subscription_management/1/html/rhsm/uuid
	SystemUUID string `json:"systemUUID" protobuf:"bytes,2,opt,name=systemUUID"`
	// Boot ID reported by the node.
	BootID string `json:"bootID" protobuf:"bytes,3,opt,name=bootID"`
	// Kernel Version reported by the node from 'uname -r' (e.g. 3.16.0-0.bpo.4-amd64).
	KernelVersion string `json:"kernelVersion" protobuf:"bytes,4,opt,name=kernelVersion"`
	// OS Image reported by the node from /etc/os-release (e.g. Debian GNU/Linux 7 (wheezy)).
	OSImage string `json:"osImage" protobuf:"bytes,5,opt,name=osImage"`
	// ContainerRuntime Version reported by the node through runtime remote API (e.g. containerd://1.4.2).
	ContainerRuntimeVersion string `json:"containerRuntimeVersion" protobuf:"bytes,6,opt,name=containerRuntimeVersion"`
	// Kubelet Version reported by the node.
	KubeletVersion string `json:"kubeletVersion" protobuf:"bytes,7,opt,name=kubeletVersion"`
	// KubeProxy Version reported by the node.
	KubeProxyVersion string `json:"kubeProxyVersion" protobuf:"bytes,8,opt,name=kubeProxyVersion"`
	// The Operating System reported by the node
	OperatingSystem string `json:"operatingSystem" protobuf:"bytes,9,opt,name=operatingSystem"`
	// The Architecture reported by the node
	Architecture string `json:"architecture" protobuf:"bytes,10,opt,name=architecture"`
}

// NodeConfigStatus describes the status of the config assigned by Node.Spec.ConfigSource.
type NodeConfigStatus struct {
	// Assigned reports the checkpointed config the node will try to use.
	// When Node.Spec.ConfigSource is updated, the node checkpoints the associated
	// config payload to local disk, along with a record indicating intended
	// config. The node refers to this record to choose its config checkpoint, and
	// reports this record in Assigned. Assigned only updates in the status after
	// the record has been checkpointed to disk. When the Kubelet is restarted,
	// it tries to make the Assigned config the Active config by loading and
	// validating the checkpointed payload identified by Assigned.
	// +optional
	Assigned *NodeConfigSource `json:"assigned,omitempty" protobuf:"bytes,1,opt,name=assigned"`
	// Active reports the checkpointed config the node is actively using.
	// Active will represent either the current version of the Assigned config,
	// or the current LastKnownGood config, depending on whether attempting to use the
	// Assigned config results in an error.
	// +optional
	Active *NodeConfigSource `json:"active,omitempty" protobuf:"bytes,2,opt,name=active"`
	// LastKnownGood reports the checkpointed config the node will fall back to
	// when it encounters an error attempting to use the Assigned config.
	// The Assigned config becomes the LastKnownGood config when the node determines
	// that the Assigned config is stable and correct.
	// This is currently implemented as a 10-minute soak period starting when the local
	// record of Assigned config is updated. If the Assigned config is Active at the end
	// of this period, it becomes the LastKnownGood. Note that if Spec.ConfigSource is
	// reset to nil (use local defaults), the LastKnownGood is also immediately reset to nil,
	// because the local default config is always assumed good.
	// You should not make assumptions about the node's method of determining config stability
	// and correctness, as this may change or become configurable in the future.
	// +optional
	LastKnownGood *NodeConfigSource `json:"lastKnownGood,omitempty" protobuf:"bytes,3,opt,name=lastKnownGood"`
	// Error describes any problems reconciling the Spec.ConfigSource to the Active config.
	// Errors may occur, for example, attempting to checkpoint Spec.ConfigSource to the local Assigned
	// record, attempting to checkpoint the payload associated with Spec.ConfigSource, attempting
	// to load or validate the Assigned config, etc.
	// Errors may occur at different points while syncing config. Earlier errors (e.g. download or
	// checkpointing errors) will not result in a rollback to LastKnownGood, and may resolve across
	// Kubelet retries. Later errors (e.g. loading or validating a checkpointed config) will result in
	// a rollback to LastKnownGood. In the latter case, it is usually possible to resolve the error
	// by fixing the config assigned in Spec.ConfigSource.
	// You can find additional information for debugging by searching the error message in the Kubelet log.
	// Error is a human-readable description of the error state; machines can check whether or not Error
	// is empty, but should not rely on the stability of the Error text across Kubelet versions.
	// +optional
	Error string `json:"error,omitempty" protobuf:"bytes,4,opt,name=error"`
}

// NodeStatus is information about the current status of a node.
type NodeStatus struct {
	// Capacity represents the total resources of a node.
	// More info: https://kubernetes.io/docs/concepts/storage/persistent-volumes#capacity
	// +optional
	Capacity ResourceList `json:"capacity,omitempty" protobuf:"bytes,1,rep,name=capacity,casttype=ResourceList,castkey=ResourceName"`
	// Allocatable represents the resources of a node that are available for scheduling.
	// Defaults to Capacity.
	// +optional
	Allocatable ResourceList `json:"allocatable,omitempty" protobuf:"bytes,2,rep,name=allocatable,casttype=ResourceList,castkey=ResourceName"`
	// NodePhase is the recently observed lifecycle phase of the node.
	// More info: https://kubernetes.io/docs/concepts/nodes/node/#phase
	// The field is never populated, and now is deprecated.
	// +optional
	Phase NodePhase `json:"phase,omitempty" protobuf:"bytes,3,opt,name=phase,casttype=NodePhase"`
	// Conditions is an array of current observed node conditions.
	// More info: https://kubernetes.io/docs/concepts/nodes/node/#condition
	// +optional
	// +patchMergeKey=type
	// +patchStrategy=merge
	Conditions []NodeCondition `json:"conditions,omitempty" patchStrategy:"merge" patchMergeKey:"type" protobuf:"bytes,4,rep,name=conditions"`
	// List of addresses reachable to the node.
	// Queried from cloud provider, if available.
	// More info: https://kubernetes.io/docs/concepts/nodes/node/#addresses
	// Note: This field is declared as mergeable, but the merge key is not sufficiently
	// unique, which can cause data corruption when it is merged. Callers should instead
	// use a full-replacement patch. See http://pr.k8s.io/79391 for an example.
	// +optional
	// +patchMergeKey=type
	// +patchStrategy=merge
	Addresses []NodeAddress `json:"addresses,omitempty" patchStrategy:"merge" patchMergeKey:"type" protobuf:"bytes,5,rep,name=addresses"`
	// Endpoints of daemons running on the Node.
	// +optional
	DaemonEndpoints NodeDaemonEndpoints `json:"daemonEndpoints,omitempty" protobuf:"bytes,6,opt,name=daemonEndpoints"`
	// Set of ids/uuids to uniquely identify the node.
	// More info: https://kubernetes.io/docs/concepts/nodes/node/#info
	// +optional
	NodeInfo NodeSystemInfo `json:"nodeInfo,omitempty" protobuf:"bytes,7,opt,name=nodeInfo"`
	// List of container images on this node
	// +optional
	Images []ContainerImage `json:"images,omitempty" protobuf:"bytes,8,rep,name=images"`
	// List of attachable volumes in use (mounted) by the node.
	// +optional
	VolumesInUse []UniqueVolumeName `json:"volumesInUse,omitempty" protobuf:"bytes,9,rep,name=volumesInUse"`
	// List of volumes that are attached to the node.
	// +optional
	VolumesAttached []AttachedVolume `json:"volumesAttached,omitempty" protobuf:"bytes,10,rep,name=volumesAttached"`
	// Status of the config assigned to the node via the dynamic Kubelet config feature.
	// +optional
	Config *NodeConfigStatus `json:"config,omitempty" protobuf:"bytes,11,opt,name=config"`
}

type UniqueVolumeName string

// AttachedVolume describes a volume attached to a node
type AttachedVolume struct {
	// Name of the attached volume
	Name UniqueVolumeName `json:"name" protobuf:"bytes,1,rep,name=name"`

	// DevicePath represents the device path where the volume should be available
	DevicePath string `json:"devicePath" protobuf:"bytes,2,rep,name=devicePath"`
}

// AvoidPods describes pods that should avoid this node. This is the value for a
// Node annotation with key scheduler.alpha.kubernetes.io/preferAvoidPods and
// will eventually become a field of NodeStatus.
type AvoidPods struct {
	// Bounded-sized list of signatures of pods that should avoid this node, sorted
	// in timestamp order from oldest to newest. Size of the slice is unspecified.
	// +optional
	PreferAvoidPods []PreferAvoidPodsEntry `json:"preferAvoidPods,omitempty" protobuf:"bytes,1,rep,name=preferAvoidPods"`
}

// Describes a class of pods that should avoid this node.
type PreferAvoidPodsEntry struct {
	// The class of pods.
	PodSignature PodSignature `json:"podSignature" protobuf:"bytes,1,opt,name=podSignature"`
	// Time at which this entry was added to the list.
	// +optional
	EvictionTime metav1.Time `json:"evictionTime,omitempty" protobuf:"bytes,2,opt,name=evictionTime"`
	// (brief) reason why this entry was added to the list.
	// +optional
	Reason string `json:"reason,omitempty" protobuf:"bytes,3,opt,name=reason"`
	// Human readable message indicating why this entry was added to the list.
	// +optional
	Message string `json:"message,omitempty" protobuf:"bytes,4,opt,name=message"`
}

// Describes the class of pods that should avoid this node.
// Exactly one field should be set.
type PodSignature struct {
	// Reference to controller whose pods should avoid this node.
	// +optional
	PodController *metav1.OwnerReference `json:"podController,omitempty" protobuf:"bytes,1,opt,name=podController"`
}

// Describe a container image
type ContainerImage struct {
	// Names by which this image is known.
<<<<<<< HEAD
	// e.g. ["k8s.gcr.io/hyperkube:v1.0.7", "dockerhub.io/google_containers/hyperkube:v1.0.7"]
=======
	// e.g. ["kubernetes.example/hyperkube:v1.0.7", "cloud-vendor.registry.example/cloud-vendor/hyperkube:v1.0.7"]
>>>>>>> e8d3e9b1
	// +optional
	Names []string `json:"names" protobuf:"bytes,1,rep,name=names"`
	// The size of the image in bytes.
	// +optional
	SizeBytes int64 `json:"sizeBytes,omitempty" protobuf:"varint,2,opt,name=sizeBytes"`
}

// +enum
type NodePhase string

// These are the valid phases of node.
const (
	// NodePending means the node has been created/added by the system, but not configured.
	NodePending NodePhase = "Pending"
	// NodeRunning means the node has been configured and has Kubernetes components running.
	NodeRunning NodePhase = "Running"
	// NodeTerminated means the node has been removed from the cluster.
	NodeTerminated NodePhase = "Terminated"
)

// +enum
type NodeConditionType string

// These are valid but not exhaustive conditions of node. A cloud provider may set a condition not listed here.
// The built-in set of conditions are:
// NodeReachable, NodeLive, NodeReady, NodeSchedulable, NodeRunnable.
const (
	// NodeReady means kubelet is healthy and ready to accept pods.
	NodeReady NodeConditionType = "Ready"
	// NodeMemoryPressure means the kubelet is under pressure due to insufficient available memory.
	NodeMemoryPressure NodeConditionType = "MemoryPressure"
	// NodeDiskPressure means the kubelet is under pressure due to insufficient available disk.
	NodeDiskPressure NodeConditionType = "DiskPressure"
	// NodePIDPressure means the kubelet is under pressure due to insufficient available PID.
	NodePIDPressure NodeConditionType = "PIDPressure"
	// NodeNetworkUnavailable means that network for the node is not correctly configured.
	NodeNetworkUnavailable NodeConditionType = "NetworkUnavailable"
)

// NodeCondition contains condition information for a node.
type NodeCondition struct {
	// Type of node condition.
	Type NodeConditionType `json:"type" protobuf:"bytes,1,opt,name=type,casttype=NodeConditionType"`
	// Status of the condition, one of True, False, Unknown.
	Status ConditionStatus `json:"status" protobuf:"bytes,2,opt,name=status,casttype=ConditionStatus"`
	// Last time we got an update on a given condition.
	// +optional
	LastHeartbeatTime metav1.Time `json:"lastHeartbeatTime,omitempty" protobuf:"bytes,3,opt,name=lastHeartbeatTime"`
	// Last time the condition transit from one status to another.
	// +optional
	LastTransitionTime metav1.Time `json:"lastTransitionTime,omitempty" protobuf:"bytes,4,opt,name=lastTransitionTime"`
	// (brief) reason for the condition's last transition.
	// +optional
	Reason string `json:"reason,omitempty" protobuf:"bytes,5,opt,name=reason"`
	// Human readable message indicating details about last transition.
	// +optional
	Message string `json:"message,omitempty" protobuf:"bytes,6,opt,name=message"`
}

// +enum
type NodeAddressType string

// These are built-in addresses type of node. A cloud provider may set a type not listed here.
const (
	// NodeHostName identifies a name of the node. Although every node can be assumed
	// to have a NodeAddress of this type, its exact syntax and semantics are not
	// defined, and are not consistent between different clusters.
	NodeHostName NodeAddressType = "Hostname"

	// NodeInternalIP identifies an IP address which is assigned to one of the node's
	// network interfaces. Every node should have at least one address of this type.
	//
	// An internal IP is normally expected to be reachable from every other node, but
	// may not be visible to hosts outside the cluster. By default it is assumed that
	// kube-apiserver can reach node internal IPs, though it is possible to configure
	// clusters where this is not the case.
	//
	// NodeInternalIP is the default type of node IP, and does not necessarily imply
	// that the IP is ONLY reachable internally. If a node has multiple internal IPs,
	// no specific semantics are assigned to the additional IPs.
	NodeInternalIP NodeAddressType = "InternalIP"

	// NodeExternalIP identifies an IP address which is, in some way, intended to be
	// more usable from outside the cluster then an internal IP, though no specific
	// semantics are defined. It may be a globally routable IP, though it is not
	// required to be.
	//
	// External IPs may be assigned directly to an interface on the node, like a
	// NodeInternalIP, or alternatively, packets sent to the external IP may be NAT'ed
	// to an internal node IP rather than being delivered directly (making the IP less
	// efficient for node-to-node traffic than a NodeInternalIP).
	NodeExternalIP NodeAddressType = "ExternalIP"

	// NodeInternalDNS identifies a DNS name which resolves to an IP address which has
	// the characteristics of a NodeInternalIP. The IP it resolves to may or may not
	// be a listed NodeInternalIP address.
	NodeInternalDNS NodeAddressType = "InternalDNS"

	// NodeExternalDNS identifies a DNS name which resolves to an IP address which has
	// the characteristics of a NodeExternalIP. The IP it resolves to may or may not
	// be a listed NodeExternalIP address.
	NodeExternalDNS NodeAddressType = "ExternalDNS"
)

// NodeAddress contains information for the node's address.
type NodeAddress struct {
	// Node address type, one of Hostname, ExternalIP or InternalIP.
	Type NodeAddressType `json:"type" protobuf:"bytes,1,opt,name=type,casttype=NodeAddressType"`
	// The node address.
	Address string `json:"address" protobuf:"bytes,2,opt,name=address"`
}

// ResourceName is the name identifying various resources in a ResourceList.
type ResourceName string

// Resource names must be not more than 63 characters, consisting of upper- or lower-case alphanumeric characters,
// with the -, _, and . characters allowed anywhere, except the first or last character.
// The default convention, matching that for annotations, is to use lower-case names, with dashes, rather than
// camel case, separating compound words.
// Fully-qualified resource typenames are constructed from a DNS-style subdomain, followed by a slash `/` and a name.
const (
	// CPU, in cores. (500m = .5 cores)
	ResourceCPU ResourceName = "cpu"
	// Memory, in bytes. (500Gi = 500GiB = 500 * 1024 * 1024 * 1024)
	ResourceMemory ResourceName = "memory"
	// Volume size, in bytes (e,g. 5Gi = 5GiB = 5 * 1024 * 1024 * 1024)
	ResourceStorage ResourceName = "storage"
	// Local ephemeral storage, in bytes. (500Gi = 500GiB = 500 * 1024 * 1024 * 1024)
	// The resource name for ResourceEphemeralStorage is alpha and it can change across releases.
	ResourceEphemeralStorage ResourceName = "ephemeral-storage"
)

const (
	// Default namespace prefix.
	ResourceDefaultNamespacePrefix = "kubernetes.io/"
	// Name prefix for huge page resources (alpha).
	ResourceHugePagesPrefix = "hugepages-"
	// Name prefix for storage resource limits
	ResourceAttachableVolumesPrefix = "attachable-volumes-"
)

// ResourceList is a set of (resource name, quantity) pairs.
type ResourceList map[ResourceName]resource.Quantity

// +genclient
// +genclient:nonNamespaced
// +k8s:deepcopy-gen:interfaces=k8s.io/apimachinery/pkg/runtime.Object

// Node is a worker node in Kubernetes.
// Each node will have a unique identifier in the cache (i.e. in etcd).
type Node struct {
	metav1.TypeMeta `json:",inline"`
	// Standard object's metadata.
	// More info: https://git.k8s.io/community/contributors/devel/sig-architecture/api-conventions.md#metadata
	// +optional
	metav1.ObjectMeta `json:"metadata,omitempty" protobuf:"bytes,1,opt,name=metadata"`

	// Spec defines the behavior of a node.
	// https://git.k8s.io/community/contributors/devel/sig-architecture/api-conventions.md#spec-and-status
	// +optional
	Spec NodeSpec `json:"spec,omitempty" protobuf:"bytes,2,opt,name=spec"`

	// Most recently observed status of the node.
	// Populated by the system.
	// Read-only.
	// More info: https://git.k8s.io/community/contributors/devel/sig-architecture/api-conventions.md#spec-and-status
	// +optional
	Status NodeStatus `json:"status,omitempty" protobuf:"bytes,3,opt,name=status"`
}

// +k8s:deepcopy-gen:interfaces=k8s.io/apimachinery/pkg/runtime.Object

// NodeList is the whole list of all Nodes which have been registered with master.
type NodeList struct {
	metav1.TypeMeta `json:",inline"`
	// Standard list metadata.
	// More info: https://git.k8s.io/community/contributors/devel/sig-architecture/api-conventions.md#types-kinds
	// +optional
	metav1.ListMeta `json:"metadata,omitempty" protobuf:"bytes,1,opt,name=metadata"`

	// List of nodes
	Items []Node `json:"items" protobuf:"bytes,2,rep,name=items"`
}

// FinalizerName is the name identifying a finalizer during namespace lifecycle.
type FinalizerName string

// These are internal finalizer values to Kubernetes, must be qualified name unless defined here or
// in metav1.
const (
	FinalizerKubernetes FinalizerName = "kubernetes"
)

// NamespaceSpec describes the attributes on a Namespace.
type NamespaceSpec struct {
	// Finalizers is an opaque list of values that must be empty to permanently remove object from storage.
	// More info: https://kubernetes.io/docs/tasks/administer-cluster/namespaces/
	// +optional
	Finalizers []FinalizerName `json:"finalizers,omitempty" protobuf:"bytes,1,rep,name=finalizers,casttype=FinalizerName"`
}

// NamespaceStatus is information about the current status of a Namespace.
type NamespaceStatus struct {
	// Phase is the current lifecycle phase of the namespace.
	// More info: https://kubernetes.io/docs/tasks/administer-cluster/namespaces/
	// +optional
	Phase NamespacePhase `json:"phase,omitempty" protobuf:"bytes,1,opt,name=phase,casttype=NamespacePhase"`

	// Represents the latest available observations of a namespace's current state.
	// +optional
	// +patchMergeKey=type
	// +patchStrategy=merge
	Conditions []NamespaceCondition `json:"conditions,omitempty" patchStrategy:"merge" patchMergeKey:"type" protobuf:"bytes,2,rep,name=conditions"`
}

// +enum
type NamespacePhase string

// These are the valid phases of a namespace.
const (
	// NamespaceActive means the namespace is available for use in the system
	NamespaceActive NamespacePhase = "Active"
	// NamespaceTerminating means the namespace is undergoing graceful termination
	NamespaceTerminating NamespacePhase = "Terminating"
)

const (
	// NamespaceTerminatingCause is returned as a defaults.cause item when a change is
	// forbidden due to the namespace being terminated.
	NamespaceTerminatingCause metav1.CauseType = "NamespaceTerminating"
)

// +enum
type NamespaceConditionType string

// These are built-in conditions of a namespace.
const (
	// NamespaceDeletionDiscoveryFailure contains information about namespace deleter errors during resource discovery.
	NamespaceDeletionDiscoveryFailure NamespaceConditionType = "NamespaceDeletionDiscoveryFailure"
	// NamespaceDeletionContentFailure contains information about namespace deleter errors during deletion of resources.
	NamespaceDeletionContentFailure NamespaceConditionType = "NamespaceDeletionContentFailure"
	// NamespaceDeletionGVParsingFailure contains information about namespace deleter errors parsing GV for legacy types.
	NamespaceDeletionGVParsingFailure NamespaceConditionType = "NamespaceDeletionGroupVersionParsingFailure"
	// NamespaceContentRemaining contains information about resources remaining in a namespace.
	NamespaceContentRemaining NamespaceConditionType = "NamespaceContentRemaining"
	// NamespaceFinalizersRemaining contains information about which finalizers are on resources remaining in a namespace.
	NamespaceFinalizersRemaining NamespaceConditionType = "NamespaceFinalizersRemaining"
)

// NamespaceCondition contains details about state of namespace.
type NamespaceCondition struct {
	// Type of namespace controller condition.
	Type NamespaceConditionType `json:"type" protobuf:"bytes,1,opt,name=type,casttype=NamespaceConditionType"`
	// Status of the condition, one of True, False, Unknown.
	Status ConditionStatus `json:"status" protobuf:"bytes,2,opt,name=status,casttype=ConditionStatus"`
	// +optional
	LastTransitionTime metav1.Time `json:"lastTransitionTime,omitempty" protobuf:"bytes,4,opt,name=lastTransitionTime"`
	// +optional
	Reason string `json:"reason,omitempty" protobuf:"bytes,5,opt,name=reason"`
	// +optional
	Message string `json:"message,omitempty" protobuf:"bytes,6,opt,name=message"`
}

// +genclient
// +genclient:nonNamespaced
// +genclient:skipVerbs=deleteCollection
// +k8s:deepcopy-gen:interfaces=k8s.io/apimachinery/pkg/runtime.Object

// Namespace provides a scope for Names.
// Use of multiple namespaces is optional.
type Namespace struct {
	metav1.TypeMeta `json:",inline"`
	// Standard object's metadata.
	// More info: https://git.k8s.io/community/contributors/devel/sig-architecture/api-conventions.md#metadata
	// +optional
	metav1.ObjectMeta `json:"metadata,omitempty" protobuf:"bytes,1,opt,name=metadata"`

	// Spec defines the behavior of the Namespace.
	// More info: https://git.k8s.io/community/contributors/devel/sig-architecture/api-conventions.md#spec-and-status
	// +optional
	Spec NamespaceSpec `json:"spec,omitempty" protobuf:"bytes,2,opt,name=spec"`

	// Status describes the current status of a Namespace.
	// More info: https://git.k8s.io/community/contributors/devel/sig-architecture/api-conventions.md#spec-and-status
	// +optional
	Status NamespaceStatus `json:"status,omitempty" protobuf:"bytes,3,opt,name=status"`
}

// +k8s:deepcopy-gen:interfaces=k8s.io/apimachinery/pkg/runtime.Object

// NamespaceList is a list of Namespaces.
type NamespaceList struct {
	metav1.TypeMeta `json:",inline"`
	// Standard list metadata.
	// More info: https://git.k8s.io/community/contributors/devel/sig-architecture/api-conventions.md#types-kinds
	// +optional
	metav1.ListMeta `json:"metadata,omitempty" protobuf:"bytes,1,opt,name=metadata"`

	// Items is the list of Namespace objects in the list.
	// More info: https://kubernetes.io/docs/concepts/overview/working-with-objects/namespaces/
	Items []Namespace `json:"items" protobuf:"bytes,2,rep,name=items"`
}

// +k8s:deepcopy-gen:interfaces=k8s.io/apimachinery/pkg/runtime.Object

// Binding ties one object to another; for example, a pod is bound to a node by a scheduler.
// Deprecated in 1.7, please use the bindings subresource of pods instead.
type Binding struct {
	metav1.TypeMeta `json:",inline"`
	// Standard object's metadata.
	// More info: https://git.k8s.io/community/contributors/devel/sig-architecture/api-conventions.md#metadata
	// +optional
	metav1.ObjectMeta `json:"metadata,omitempty" protobuf:"bytes,1,opt,name=metadata"`

	// The target object that you want to bind to the standard object.
	Target ObjectReference `json:"target" protobuf:"bytes,2,opt,name=target"`
}

// Preconditions must be fulfilled before an operation (update, delete, etc.) is carried out.
// +k8s:openapi-gen=false
type Preconditions struct {
	// Specifies the target UID.
	// +optional
	UID *types.UID `json:"uid,omitempty" protobuf:"bytes,1,opt,name=uid,casttype=k8s.io/apimachinery/pkg/types.UID"`
}

// +k8s:conversion-gen:explicit-from=net/url.Values
// +k8s:deepcopy-gen:interfaces=k8s.io/apimachinery/pkg/runtime.Object

// PodLogOptions is the query options for a Pod's logs REST call.
type PodLogOptions struct {
	metav1.TypeMeta `json:",inline"`

	// The container for which to stream logs. Defaults to only container if there is one container in the pod.
	// +optional
	Container string `json:"container,omitempty" protobuf:"bytes,1,opt,name=container"`
	// Follow the log stream of the pod. Defaults to false.
	// +optional
	Follow bool `json:"follow,omitempty" protobuf:"varint,2,opt,name=follow"`
	// Return previous terminated container logs. Defaults to false.
	// +optional
	Previous bool `json:"previous,omitempty" protobuf:"varint,3,opt,name=previous"`
	// A relative time in seconds before the current time from which to show logs. If this value
	// precedes the time a pod was started, only logs since the pod start will be returned.
	// If this value is in the future, no logs will be returned.
	// Only one of sinceSeconds or sinceTime may be specified.
	// +optional
	SinceSeconds *int64 `json:"sinceSeconds,omitempty" protobuf:"varint,4,opt,name=sinceSeconds"`
	// An RFC3339 timestamp from which to show logs. If this value
	// precedes the time a pod was started, only logs since the pod start will be returned.
	// If this value is in the future, no logs will be returned.
	// Only one of sinceSeconds or sinceTime may be specified.
	// +optional
	SinceTime *metav1.Time `json:"sinceTime,omitempty" protobuf:"bytes,5,opt,name=sinceTime"`
	// If true, add an RFC3339 or RFC3339Nano timestamp at the beginning of every line
	// of log output. Defaults to false.
	// +optional
	Timestamps bool `json:"timestamps,omitempty" protobuf:"varint,6,opt,name=timestamps"`
	// If set, the number of lines from the end of the logs to show. If not specified,
	// logs are shown from the creation of the container or sinceSeconds or sinceTime
	// +optional
	TailLines *int64 `json:"tailLines,omitempty" protobuf:"varint,7,opt,name=tailLines"`
	// If set, the number of bytes to read from the server before terminating the
	// log output. This may not display a complete final line of logging, and may return
	// slightly more or slightly less than the specified limit.
	// +optional
	LimitBytes *int64 `json:"limitBytes,omitempty" protobuf:"varint,8,opt,name=limitBytes"`

	// insecureSkipTLSVerifyBackend indicates that the apiserver should not confirm the validity of the
	// serving certificate of the backend it is connecting to.  This will make the HTTPS connection between the apiserver
	// and the backend insecure. This means the apiserver cannot verify the log data it is receiving came from the real
	// kubelet.  If the kubelet is configured to verify the apiserver's TLS credentials, it does not mean the
	// connection to the real kubelet is vulnerable to a man in the middle attack (e.g. an attacker could not intercept
	// the actual log data coming from the real kubelet).
	// +optional
	InsecureSkipTLSVerifyBackend bool `json:"insecureSkipTLSVerifyBackend,omitempty" protobuf:"varint,9,opt,name=insecureSkipTLSVerifyBackend"`
}

// +k8s:conversion-gen:explicit-from=net/url.Values
// +k8s:deepcopy-gen:interfaces=k8s.io/apimachinery/pkg/runtime.Object

// PodAttachOptions is the query options to a Pod's remote attach call.
// ---
// TODO: merge w/ PodExecOptions below for stdin, stdout, etc
// and also when we cut V2, we should export a "StreamOptions" or somesuch that contains Stdin, Stdout, Stder and TTY
type PodAttachOptions struct {
	metav1.TypeMeta `json:",inline"`

	// Stdin if true, redirects the standard input stream of the pod for this call.
	// Defaults to false.
	// +optional
	Stdin bool `json:"stdin,omitempty" protobuf:"varint,1,opt,name=stdin"`

	// Stdout if true indicates that stdout is to be redirected for the attach call.
	// Defaults to true.
	// +optional
	Stdout bool `json:"stdout,omitempty" protobuf:"varint,2,opt,name=stdout"`

	// Stderr if true indicates that stderr is to be redirected for the attach call.
	// Defaults to true.
	// +optional
	Stderr bool `json:"stderr,omitempty" protobuf:"varint,3,opt,name=stderr"`

	// TTY if true indicates that a tty will be allocated for the attach call.
	// This is passed through the container runtime so the tty
	// is allocated on the worker node by the container runtime.
	// Defaults to false.
	// +optional
	TTY bool `json:"tty,omitempty" protobuf:"varint,4,opt,name=tty"`

	// The container in which to execute the command.
	// Defaults to only container if there is only one container in the pod.
	// +optional
	Container string `json:"container,omitempty" protobuf:"bytes,5,opt,name=container"`
}

// +k8s:conversion-gen:explicit-from=net/url.Values
// +k8s:deepcopy-gen:interfaces=k8s.io/apimachinery/pkg/runtime.Object

// PodExecOptions is the query options to a Pod's remote exec call.
// ---
// TODO: This is largely identical to PodAttachOptions above, make sure they stay in sync and see about merging
// and also when we cut V2, we should export a "StreamOptions" or somesuch that contains Stdin, Stdout, Stder and TTY
type PodExecOptions struct {
	metav1.TypeMeta `json:",inline"`

	// Redirect the standard input stream of the pod for this call.
	// Defaults to false.
	// +optional
	Stdin bool `json:"stdin,omitempty" protobuf:"varint,1,opt,name=stdin"`

	// Redirect the standard output stream of the pod for this call.
	// +optional
	Stdout bool `json:"stdout,omitempty" protobuf:"varint,2,opt,name=stdout"`

	// Redirect the standard error stream of the pod for this call.
	// +optional
	Stderr bool `json:"stderr,omitempty" protobuf:"varint,3,opt,name=stderr"`

	// TTY if true indicates that a tty will be allocated for the exec call.
	// Defaults to false.
	// +optional
	TTY bool `json:"tty,omitempty" protobuf:"varint,4,opt,name=tty"`

	// Container in which to execute the command.
	// Defaults to only container if there is only one container in the pod.
	// +optional
	Container string `json:"container,omitempty" protobuf:"bytes,5,opt,name=container"`

	// Command is the remote command to execute. argv array. Not executed within a shell.
	Command []string `json:"command" protobuf:"bytes,6,rep,name=command"`
}

// +k8s:conversion-gen:explicit-from=net/url.Values
// +k8s:deepcopy-gen:interfaces=k8s.io/apimachinery/pkg/runtime.Object

// PodPortForwardOptions is the query options to a Pod's port forward call
// when using WebSockets.
// The `port` query parameter must specify the port or
// ports (comma separated) to forward over.
// Port forwarding over SPDY does not use these options. It requires the port
// to be passed in the `port` header as part of request.
type PodPortForwardOptions struct {
	metav1.TypeMeta `json:",inline"`

	// List of ports to forward
	// Required when using WebSockets
	// +optional
	Ports []int32 `json:"ports,omitempty" protobuf:"varint,1,rep,name=ports"`
}

// +k8s:conversion-gen:explicit-from=net/url.Values
// +k8s:deepcopy-gen:interfaces=k8s.io/apimachinery/pkg/runtime.Object

// PodProxyOptions is the query options to a Pod's proxy call.
type PodProxyOptions struct {
	metav1.TypeMeta `json:",inline"`

	// Path is the URL path to use for the current proxy request to pod.
	// +optional
	Path string `json:"path,omitempty" protobuf:"bytes,1,opt,name=path"`
}

// +k8s:conversion-gen:explicit-from=net/url.Values
// +k8s:deepcopy-gen:interfaces=k8s.io/apimachinery/pkg/runtime.Object

// NodeProxyOptions is the query options to a Node's proxy call.
type NodeProxyOptions struct {
	metav1.TypeMeta `json:",inline"`

	// Path is the URL path to use for the current proxy request to node.
	// +optional
	Path string `json:"path,omitempty" protobuf:"bytes,1,opt,name=path"`
}

// +k8s:conversion-gen:explicit-from=net/url.Values
// +k8s:deepcopy-gen:interfaces=k8s.io/apimachinery/pkg/runtime.Object

// ServiceProxyOptions is the query options to a Service's proxy call.
type ServiceProxyOptions struct {
	metav1.TypeMeta `json:",inline"`

	// Path is the part of URLs that include service endpoints, suffixes,
	// and parameters to use for the current proxy request to service.
	// For example, the whole request URL is
	// http://localhost/api/v1/namespaces/kube-system/services/elasticsearch-logging/_search?q=user:kimchy.
	// Path is _search?q=user:kimchy.
	// +optional
	Path string `json:"path,omitempty" protobuf:"bytes,1,opt,name=path"`
}

// ObjectReference contains enough information to let you inspect or modify the referred object.
// ---
// New uses of this type are discouraged because of difficulty describing its usage when embedded in APIs.
//  1. Ignored fields.  It includes many fields which are not generally honored.  For instance, ResourceVersion and FieldPath are both very rarely valid in actual usage.
//  2. Invalid usage help.  It is impossible to add specific help for individual usage.  In most embedded usages, there are particular
//     restrictions like, "must refer only to types A and B" or "UID not honored" or "name must be restricted".
//     Those cannot be well described when embedded.
//  3. Inconsistent validation.  Because the usages are different, the validation rules are different by usage, which makes it hard for users to predict what will happen.
//  4. The fields are both imprecise and overly precise.  Kind is not a precise mapping to a URL. This can produce ambiguity
//     during interpretation and require a REST mapping.  In most cases, the dependency is on the group,resource tuple
//     and the version of the actual struct is irrelevant.
//  5. We cannot easily change it.  Because this type is embedded in many locations, updates to this type
//     will affect numerous schemas.  Don't make new APIs embed an underspecified API type they do not control.
//
// Instead of using this type, create a locally provided and used type that is well-focused on your reference.
// For example, ServiceReferences for admission registration: https://github.com/kubernetes/api/blob/release-1.17/admissionregistration/v1/types.go#L533 .
// +k8s:deepcopy-gen:interfaces=k8s.io/apimachinery/pkg/runtime.Object
// +structType=atomic
type ObjectReference struct {
	// Kind of the referent.
	// More info: https://git.k8s.io/community/contributors/devel/sig-architecture/api-conventions.md#types-kinds
	// +optional
	Kind string `json:"kind,omitempty" protobuf:"bytes,1,opt,name=kind"`
	// Namespace of the referent.
	// More info: https://kubernetes.io/docs/concepts/overview/working-with-objects/namespaces/
	// +optional
	Namespace string `json:"namespace,omitempty" protobuf:"bytes,2,opt,name=namespace"`
	// Name of the referent.
	// More info: https://kubernetes.io/docs/concepts/overview/working-with-objects/names/#names
	// +optional
	Name string `json:"name,omitempty" protobuf:"bytes,3,opt,name=name"`
	// UID of the referent.
	// More info: https://kubernetes.io/docs/concepts/overview/working-with-objects/names/#uids
	// +optional
	UID types.UID `json:"uid,omitempty" protobuf:"bytes,4,opt,name=uid,casttype=k8s.io/apimachinery/pkg/types.UID"`
	// API version of the referent.
	// +optional
	APIVersion string `json:"apiVersion,omitempty" protobuf:"bytes,5,opt,name=apiVersion"`
	// Specific resourceVersion to which this reference is made, if any.
	// More info: https://git.k8s.io/community/contributors/devel/sig-architecture/api-conventions.md#concurrency-control-and-consistency
	// +optional
	ResourceVersion string `json:"resourceVersion,omitempty" protobuf:"bytes,6,opt,name=resourceVersion"`

	// If referring to a piece of an object instead of an entire object, this string
	// should contain a valid JSON/Go field access statement, such as desiredState.manifest.containers[2].
	// For example, if the object reference is to a container within a pod, this would take on a value like:
	// "spec.containers{name}" (where "name" refers to the name of the container that triggered
	// the event) or if no container name is specified "spec.containers[2]" (container with
	// index 2 in this pod). This syntax is chosen only to have some well-defined way of
	// referencing a part of an object.
	// TODO: this design is not final and this field is subject to change in the future.
	// +optional
	FieldPath string `json:"fieldPath,omitempty" protobuf:"bytes,7,opt,name=fieldPath"`
}

// LocalObjectReference contains enough information to let you locate the
// referenced object inside the same namespace.
// +structType=atomic
type LocalObjectReference struct {
	// Name of the referent.
	// More info: https://kubernetes.io/docs/concepts/overview/working-with-objects/names/#names
	// TODO: Add other useful fields. apiVersion, kind, uid?
	// +optional
	Name string `json:"name,omitempty" protobuf:"bytes,1,opt,name=name"`
}

// TypedLocalObjectReference contains enough information to let you locate the
// typed referenced object inside the same namespace.
// +structType=atomic
type TypedLocalObjectReference struct {
	// APIGroup is the group for the resource being referenced.
	// If APIGroup is not specified, the specified Kind must be in the core API group.
	// For any other third-party types, APIGroup is required.
	// +optional
	APIGroup *string `json:"apiGroup" protobuf:"bytes,1,opt,name=apiGroup"`
	// Kind is the type of resource being referenced
	Kind string `json:"kind" protobuf:"bytes,2,opt,name=kind"`
	// Name is the name of resource being referenced
	Name string `json:"name" protobuf:"bytes,3,opt,name=name"`
}

// +k8s:deepcopy-gen:interfaces=k8s.io/apimachinery/pkg/runtime.Object

// SerializedReference is a reference to serialized object.
type SerializedReference struct {
	metav1.TypeMeta `json:",inline"`
	// The reference to an object in the system.
	// +optional
	Reference ObjectReference `json:"reference,omitempty" protobuf:"bytes,1,opt,name=reference"`
}

// EventSource contains information for an event.
type EventSource struct {
	// Component from which the event is generated.
	// +optional
	Component string `json:"component,omitempty" protobuf:"bytes,1,opt,name=component"`
	// Node name on which the event is generated.
	// +optional
	Host string `json:"host,omitempty" protobuf:"bytes,2,opt,name=host"`
}

// Valid values for event types (new types could be added in future)
const (
	// Information only and will not cause any problems
	EventTypeNormal string = "Normal"
	// These events are to warn that something might go wrong
	EventTypeWarning string = "Warning"
)

// +genclient
// +k8s:deepcopy-gen:interfaces=k8s.io/apimachinery/pkg/runtime.Object

// Event is a report of an event somewhere in the cluster.  Events
// have a limited retention time and triggers and messages may evolve
// with time.  Event consumers should not rely on the timing of an event
// with a given Reason reflecting a consistent underlying trigger, or the
// continued existence of events with that Reason.  Events should be
// treated as informative, best-effort, supplemental data.
type Event struct {
	metav1.TypeMeta `json:",inline"`
	// Standard object's metadata.
	// More info: https://git.k8s.io/community/contributors/devel/sig-architecture/api-conventions.md#metadata
	metav1.ObjectMeta `json:"metadata" protobuf:"bytes,1,opt,name=metadata"`

	// The object that this event is about.
	InvolvedObject ObjectReference `json:"involvedObject" protobuf:"bytes,2,opt,name=involvedObject"`

	// This should be a short, machine understandable string that gives the reason
	// for the transition into the object's current status.
	// TODO: provide exact specification for format.
	// +optional
	Reason string `json:"reason,omitempty" protobuf:"bytes,3,opt,name=reason"`

	// A human-readable description of the status of this operation.
	// TODO: decide on maximum length.
	// +optional
	Message string `json:"message,omitempty" protobuf:"bytes,4,opt,name=message"`

	// The component reporting this event. Should be a short machine understandable string.
	// +optional
	Source EventSource `json:"source,omitempty" protobuf:"bytes,5,opt,name=source"`

	// The time at which the event was first recorded. (Time of server receipt is in TypeMeta.)
	// +optional
	FirstTimestamp metav1.Time `json:"firstTimestamp,omitempty" protobuf:"bytes,6,opt,name=firstTimestamp"`

	// The time at which the most recent occurrence of this event was recorded.
	// +optional
	LastTimestamp metav1.Time `json:"lastTimestamp,omitempty" protobuf:"bytes,7,opt,name=lastTimestamp"`

	// The number of times this event has occurred.
	// +optional
	Count int32 `json:"count,omitempty" protobuf:"varint,8,opt,name=count"`

	// Type of this event (Normal, Warning), new types could be added in the future
	// +optional
	Type string `json:"type,omitempty" protobuf:"bytes,9,opt,name=type"`

	// Time when this Event was first observed.
	// +optional
	EventTime metav1.MicroTime `json:"eventTime,omitempty" protobuf:"bytes,10,opt,name=eventTime"`

	// Data about the Event series this event represents or nil if it's a singleton Event.
	// +optional
	Series *EventSeries `json:"series,omitempty" protobuf:"bytes,11,opt,name=series"`

	// What action was taken/failed regarding to the Regarding object.
	// +optional
	Action string `json:"action,omitempty" protobuf:"bytes,12,opt,name=action"`

	// Optional secondary object for more complex actions.
	// +optional
	Related *ObjectReference `json:"related,omitempty" protobuf:"bytes,13,opt,name=related"`

	// Name of the controller that emitted this Event, e.g. `kubernetes.io/kubelet`.
	// +optional
	ReportingController string `json:"reportingComponent" protobuf:"bytes,14,opt,name=reportingComponent"`

	// ID of the controller instance, e.g. `kubelet-xyzf`.
	// +optional
	ReportingInstance string `json:"reportingInstance" protobuf:"bytes,15,opt,name=reportingInstance"`
}

// EventSeries contain information on series of events, i.e. thing that was/is happening
// continuously for some time.
type EventSeries struct {
	// Number of occurrences in this series up to the last heartbeat time
	Count int32 `json:"count,omitempty" protobuf:"varint,1,name=count"`
	// Time of the last occurrence observed
	LastObservedTime metav1.MicroTime `json:"lastObservedTime,omitempty" protobuf:"bytes,2,name=lastObservedTime"`

	// +k8s:deprecated=state,protobuf=3
}

// +k8s:deepcopy-gen:interfaces=k8s.io/apimachinery/pkg/runtime.Object

// EventList is a list of events.
type EventList struct {
	metav1.TypeMeta `json:",inline"`
	// Standard list metadata.
	// More info: https://git.k8s.io/community/contributors/devel/sig-architecture/api-conventions.md#types-kinds
	// +optional
	metav1.ListMeta `json:"metadata,omitempty" protobuf:"bytes,1,opt,name=metadata"`

	// List of events
	Items []Event `json:"items" protobuf:"bytes,2,rep,name=items"`
}

// +k8s:deepcopy-gen:interfaces=k8s.io/apimachinery/pkg/runtime.Object

// List holds a list of objects, which may not be known by the server.
type List metav1.List

<<<<<<< HEAD
// LimitType is a type of object that is limited
// +enum
=======
// LimitType is a type of object that is limited. It can be Pod, Container, PersistentVolumeClaim or
// a fully qualified resource name.
>>>>>>> e8d3e9b1
type LimitType string

const (
	// Limit that applies to all pods in a namespace
	LimitTypePod LimitType = "Pod"
	// Limit that applies to all containers in a namespace
	LimitTypeContainer LimitType = "Container"
	// Limit that applies to all persistent volume claims in a namespace
	LimitTypePersistentVolumeClaim LimitType = "PersistentVolumeClaim"
)

// LimitRangeItem defines a min/max usage limit for any resource that matches on kind.
type LimitRangeItem struct {
	// Type of resource that this limit applies to.
	Type LimitType `json:"type" protobuf:"bytes,1,opt,name=type,casttype=LimitType"`
	// Max usage constraints on this kind by resource name.
	// +optional
	Max ResourceList `json:"max,omitempty" protobuf:"bytes,2,rep,name=max,casttype=ResourceList,castkey=ResourceName"`
	// Min usage constraints on this kind by resource name.
	// +optional
	Min ResourceList `json:"min,omitempty" protobuf:"bytes,3,rep,name=min,casttype=ResourceList,castkey=ResourceName"`
	// Default resource requirement limit value by resource name if resource limit is omitted.
	// +optional
	Default ResourceList `json:"default,omitempty" protobuf:"bytes,4,rep,name=default,casttype=ResourceList,castkey=ResourceName"`
	// DefaultRequest is the default resource requirement request value by resource name if resource request is omitted.
	// +optional
	DefaultRequest ResourceList `json:"defaultRequest,omitempty" protobuf:"bytes,5,rep,name=defaultRequest,casttype=ResourceList,castkey=ResourceName"`
	// MaxLimitRequestRatio if specified, the named resource must have a request and limit that are both non-zero where limit divided by request is less than or equal to the enumerated value; this represents the max burst for the named resource.
	// +optional
	MaxLimitRequestRatio ResourceList `json:"maxLimitRequestRatio,omitempty" protobuf:"bytes,6,rep,name=maxLimitRequestRatio,casttype=ResourceList,castkey=ResourceName"`
}

// LimitRangeSpec defines a min/max usage limit for resources that match on kind.
type LimitRangeSpec struct {
	// Limits is the list of LimitRangeItem objects that are enforced.
	Limits []LimitRangeItem `json:"limits" protobuf:"bytes,1,rep,name=limits"`
}

// +genclient
// +k8s:deepcopy-gen:interfaces=k8s.io/apimachinery/pkg/runtime.Object

// LimitRange sets resource usage limits for each kind of resource in a Namespace.
type LimitRange struct {
	metav1.TypeMeta `json:",inline"`
	// Standard object's metadata.
	// More info: https://git.k8s.io/community/contributors/devel/sig-architecture/api-conventions.md#metadata
	// +optional
	metav1.ObjectMeta `json:"metadata,omitempty" protobuf:"bytes,1,opt,name=metadata"`

	// Spec defines the limits enforced.
	// More info: https://git.k8s.io/community/contributors/devel/sig-architecture/api-conventions.md#spec-and-status
	// +optional
	Spec LimitRangeSpec `json:"spec,omitempty" protobuf:"bytes,2,opt,name=spec"`
}

// +k8s:deepcopy-gen:interfaces=k8s.io/apimachinery/pkg/runtime.Object

// LimitRangeList is a list of LimitRange items.
type LimitRangeList struct {
	metav1.TypeMeta `json:",inline"`
	// Standard list metadata.
	// More info: https://git.k8s.io/community/contributors/devel/sig-architecture/api-conventions.md#types-kinds
	// +optional
	metav1.ListMeta `json:"metadata,omitempty" protobuf:"bytes,1,opt,name=metadata"`

	// Items is a list of LimitRange objects.
	// More info: https://kubernetes.io/docs/concepts/configuration/manage-resources-containers/
	Items []LimitRange `json:"items" protobuf:"bytes,2,rep,name=items"`
}

// The following identify resource constants for Kubernetes object types
const (
	// Pods, number
	ResourcePods ResourceName = "pods"
	// Services, number
	ResourceServices ResourceName = "services"
	// ReplicationControllers, number
	ResourceReplicationControllers ResourceName = "replicationcontrollers"
	// ResourceQuotas, number
	ResourceQuotas ResourceName = "resourcequotas"
	// ResourceSecrets, number
	ResourceSecrets ResourceName = "secrets"
	// ResourceConfigMaps, number
	ResourceConfigMaps ResourceName = "configmaps"
	// ResourcePersistentVolumeClaims, number
	ResourcePersistentVolumeClaims ResourceName = "persistentvolumeclaims"
	// ResourceServicesNodePorts, number
	ResourceServicesNodePorts ResourceName = "services.nodeports"
	// ResourceServicesLoadBalancers, number
	ResourceServicesLoadBalancers ResourceName = "services.loadbalancers"
	// CPU request, in cores. (500m = .5 cores)
	ResourceRequestsCPU ResourceName = "requests.cpu"
	// Memory request, in bytes. (500Gi = 500GiB = 500 * 1024 * 1024 * 1024)
	ResourceRequestsMemory ResourceName = "requests.memory"
	// Storage request, in bytes
	ResourceRequestsStorage ResourceName = "requests.storage"
	// Local ephemeral storage request, in bytes. (500Gi = 500GiB = 500 * 1024 * 1024 * 1024)
	ResourceRequestsEphemeralStorage ResourceName = "requests.ephemeral-storage"
	// CPU limit, in cores. (500m = .5 cores)
	ResourceLimitsCPU ResourceName = "limits.cpu"
	// Memory limit, in bytes. (500Gi = 500GiB = 500 * 1024 * 1024 * 1024)
	ResourceLimitsMemory ResourceName = "limits.memory"
	// Local ephemeral storage limit, in bytes. (500Gi = 500GiB = 500 * 1024 * 1024 * 1024)
	ResourceLimitsEphemeralStorage ResourceName = "limits.ephemeral-storage"
)

// The following identify resource prefix for Kubernetes object types
const (
	// HugePages request, in bytes. (500Gi = 500GiB = 500 * 1024 * 1024 * 1024)
	// As burst is not supported for HugePages, we would only quota its request, and ignore the limit.
	ResourceRequestsHugePagesPrefix = "requests.hugepages-"
	// Default resource requests prefix
	DefaultResourceRequestsPrefix = "requests."
)

// A ResourceQuotaScope defines a filter that must match each object tracked by a quota
// +enum
type ResourceQuotaScope string

const (
	// Match all pod objects where spec.activeDeadlineSeconds >=0
	ResourceQuotaScopeTerminating ResourceQuotaScope = "Terminating"
	// Match all pod objects where spec.activeDeadlineSeconds is nil
	ResourceQuotaScopeNotTerminating ResourceQuotaScope = "NotTerminating"
	// Match all pod objects that have best effort quality of service
	ResourceQuotaScopeBestEffort ResourceQuotaScope = "BestEffort"
	// Match all pod objects that do not have best effort quality of service
	ResourceQuotaScopeNotBestEffort ResourceQuotaScope = "NotBestEffort"
	// Match all pod objects that have priority class mentioned
	ResourceQuotaScopePriorityClass ResourceQuotaScope = "PriorityClass"
	// Match all pod objects that have cross-namespace pod (anti)affinity mentioned.
<<<<<<< HEAD
	// This is a beta feature enabled by the PodAffinityNamespaceSelector feature flag.
=======
>>>>>>> e8d3e9b1
	ResourceQuotaScopeCrossNamespacePodAffinity ResourceQuotaScope = "CrossNamespacePodAffinity"
)

// ResourceQuotaSpec defines the desired hard limits to enforce for Quota.
type ResourceQuotaSpec struct {
	// hard is the set of desired hard limits for each named resource.
	// More info: https://kubernetes.io/docs/concepts/policy/resource-quotas/
	// +optional
	Hard ResourceList `json:"hard,omitempty" protobuf:"bytes,1,rep,name=hard,casttype=ResourceList,castkey=ResourceName"`
	// A collection of filters that must match each object tracked by a quota.
	// If not specified, the quota matches all objects.
	// +optional
	Scopes []ResourceQuotaScope `json:"scopes,omitempty" protobuf:"bytes,2,rep,name=scopes,casttype=ResourceQuotaScope"`
	// scopeSelector is also a collection of filters like scopes that must match each object tracked by a quota
	// but expressed using ScopeSelectorOperator in combination with possible values.
	// For a resource to match, both scopes AND scopeSelector (if specified in spec), must be matched.
	// +optional
	ScopeSelector *ScopeSelector `json:"scopeSelector,omitempty" protobuf:"bytes,3,opt,name=scopeSelector"`
}

// A scope selector represents the AND of the selectors represented
// by the scoped-resource selector requirements.
// +structType=atomic
type ScopeSelector struct {
	// A list of scope selector requirements by scope of the resources.
	// +optional
	MatchExpressions []ScopedResourceSelectorRequirement `json:"matchExpressions,omitempty" protobuf:"bytes,1,rep,name=matchExpressions"`
}

// A scoped-resource selector requirement is a selector that contains values, a scope name, and an operator
// that relates the scope name and values.
type ScopedResourceSelectorRequirement struct {
	// The name of the scope that the selector applies to.
	ScopeName ResourceQuotaScope `json:"scopeName" protobuf:"bytes,1,opt,name=scopeName"`
	// Represents a scope's relationship to a set of values.
	// Valid operators are In, NotIn, Exists, DoesNotExist.
	Operator ScopeSelectorOperator `json:"operator" protobuf:"bytes,2,opt,name=operator,casttype=ScopedResourceSelectorOperator"`
	// An array of string values. If the operator is In or NotIn,
	// the values array must be non-empty. If the operator is Exists or DoesNotExist,
	// the values array must be empty.
	// This array is replaced during a strategic merge patch.
	// +optional
	Values []string `json:"values,omitempty" protobuf:"bytes,3,rep,name=values"`
}

// A scope selector operator is the set of operators that can be used in
// a scope selector requirement.
// +enum
type ScopeSelectorOperator string

const (
	ScopeSelectorOpIn           ScopeSelectorOperator = "In"
	ScopeSelectorOpNotIn        ScopeSelectorOperator = "NotIn"
	ScopeSelectorOpExists       ScopeSelectorOperator = "Exists"
	ScopeSelectorOpDoesNotExist ScopeSelectorOperator = "DoesNotExist"
)

// ResourceQuotaStatus defines the enforced hard limits and observed use.
type ResourceQuotaStatus struct {
	// Hard is the set of enforced hard limits for each named resource.
	// More info: https://kubernetes.io/docs/concepts/policy/resource-quotas/
	// +optional
	Hard ResourceList `json:"hard,omitempty" protobuf:"bytes,1,rep,name=hard,casttype=ResourceList,castkey=ResourceName"`
	// Used is the current observed total usage of the resource in the namespace.
	// +optional
	Used ResourceList `json:"used,omitempty" protobuf:"bytes,2,rep,name=used,casttype=ResourceList,castkey=ResourceName"`
}

// +genclient
// +k8s:deepcopy-gen:interfaces=k8s.io/apimachinery/pkg/runtime.Object

// ResourceQuota sets aggregate quota restrictions enforced per namespace
type ResourceQuota struct {
	metav1.TypeMeta `json:",inline"`
	// Standard object's metadata.
	// More info: https://git.k8s.io/community/contributors/devel/sig-architecture/api-conventions.md#metadata
	// +optional
	metav1.ObjectMeta `json:"metadata,omitempty" protobuf:"bytes,1,opt,name=metadata"`

	// Spec defines the desired quota.
	// https://git.k8s.io/community/contributors/devel/sig-architecture/api-conventions.md#spec-and-status
	// +optional
	Spec ResourceQuotaSpec `json:"spec,omitempty" protobuf:"bytes,2,opt,name=spec"`

	// Status defines the actual enforced quota and its current usage.
	// https://git.k8s.io/community/contributors/devel/sig-architecture/api-conventions.md#spec-and-status
	// +optional
	Status ResourceQuotaStatus `json:"status,omitempty" protobuf:"bytes,3,opt,name=status"`
}

// +k8s:deepcopy-gen:interfaces=k8s.io/apimachinery/pkg/runtime.Object

// ResourceQuotaList is a list of ResourceQuota items.
type ResourceQuotaList struct {
	metav1.TypeMeta `json:",inline"`
	// Standard list metadata.
	// More info: https://git.k8s.io/community/contributors/devel/sig-architecture/api-conventions.md#types-kinds
	// +optional
	metav1.ListMeta `json:"metadata,omitempty" protobuf:"bytes,1,opt,name=metadata"`

	// Items is a list of ResourceQuota objects.
	// More info: https://kubernetes.io/docs/concepts/policy/resource-quotas/
	Items []ResourceQuota `json:"items" protobuf:"bytes,2,rep,name=items"`
}

// +genclient
// +k8s:deepcopy-gen:interfaces=k8s.io/apimachinery/pkg/runtime.Object

// Secret holds secret data of a certain type. The total bytes of the values in
// the Data field must be less than MaxSecretSize bytes.
type Secret struct {
	metav1.TypeMeta `json:",inline"`
	// Standard object's metadata.
	// More info: https://git.k8s.io/community/contributors/devel/sig-architecture/api-conventions.md#metadata
	// +optional
	metav1.ObjectMeta `json:"metadata,omitempty" protobuf:"bytes,1,opt,name=metadata"`

	// Immutable, if set to true, ensures that data stored in the Secret cannot
	// be updated (only object metadata can be modified).
	// If not set to true, the field can be modified at any time.
	// Defaulted to nil.
	// +optional
	Immutable *bool `json:"immutable,omitempty" protobuf:"varint,5,opt,name=immutable"`

	// Data contains the secret data. Each key must consist of alphanumeric
	// characters, '-', '_' or '.'. The serialized form of the secret data is a
	// base64 encoded string, representing the arbitrary (possibly non-string)
	// data value here. Described in https://tools.ietf.org/html/rfc4648#section-4
	// +optional
	Data map[string][]byte `json:"data,omitempty" protobuf:"bytes,2,rep,name=data"`

	// stringData allows specifying non-binary secret data in string form.
	// It is provided as a write-only input field for convenience.
	// All keys and values are merged into the data field on write, overwriting any existing values.
	// The stringData field is never output when reading from the API.
	// +k8s:conversion-gen=false
	// +optional
	StringData map[string]string `json:"stringData,omitempty" protobuf:"bytes,4,rep,name=stringData"`

	// Used to facilitate programmatic handling of secret data.
	// More info: https://kubernetes.io/docs/concepts/configuration/secret/#secret-types
	// +optional
	Type SecretType `json:"type,omitempty" protobuf:"bytes,3,opt,name=type,casttype=SecretType"`
}

const MaxSecretSize = 1 * 1024 * 1024

type SecretType string

const (
	// SecretTypeOpaque is the default. Arbitrary user-defined data
	SecretTypeOpaque SecretType = "Opaque"

	// SecretTypeServiceAccountToken contains a token that identifies a service account to the API
	//
	// Required fields:
	// - Secret.Annotations["kubernetes.io/service-account.name"] - the name of the ServiceAccount the token identifies
	// - Secret.Annotations["kubernetes.io/service-account.uid"] - the UID of the ServiceAccount the token identifies
	// - Secret.Data["token"] - a token that identifies the service account to the API
	SecretTypeServiceAccountToken SecretType = "kubernetes.io/service-account-token"

	// ServiceAccountNameKey is the key of the required annotation for SecretTypeServiceAccountToken secrets
	ServiceAccountNameKey = "kubernetes.io/service-account.name"
	// ServiceAccountUIDKey is the key of the required annotation for SecretTypeServiceAccountToken secrets
	ServiceAccountUIDKey = "kubernetes.io/service-account.uid"
	// ServiceAccountTokenKey is the key of the required data for SecretTypeServiceAccountToken secrets
	ServiceAccountTokenKey = "token"
	// ServiceAccountKubeconfigKey is the key of the optional kubeconfig data for SecretTypeServiceAccountToken secrets
	ServiceAccountKubeconfigKey = "kubernetes.kubeconfig"
	// ServiceAccountRootCAKey is the key of the optional root certificate authority for SecretTypeServiceAccountToken secrets
	ServiceAccountRootCAKey = "ca.crt"
	// ServiceAccountNamespaceKey is the key of the optional namespace to use as the default for namespaced API calls
	ServiceAccountNamespaceKey = "namespace"

	// SecretTypeDockercfg contains a dockercfg file that follows the same format rules as ~/.dockercfg
	//
	// Required fields:
	// - Secret.Data[".dockercfg"] - a serialized ~/.dockercfg file
	SecretTypeDockercfg SecretType = "kubernetes.io/dockercfg"

	// DockerConfigKey is the key of the required data for SecretTypeDockercfg secrets
	DockerConfigKey = ".dockercfg"

	// SecretTypeDockerConfigJson contains a dockercfg file that follows the same format rules as ~/.docker/config.json
	//
	// Required fields:
	// - Secret.Data[".dockerconfigjson"] - a serialized ~/.docker/config.json file
	SecretTypeDockerConfigJson SecretType = "kubernetes.io/dockerconfigjson"

	// DockerConfigJsonKey is the key of the required data for SecretTypeDockerConfigJson secrets
	DockerConfigJsonKey = ".dockerconfigjson"

	// SecretTypeBasicAuth contains data needed for basic authentication.
	//
	// Required at least one of fields:
	// - Secret.Data["username"] - username used for authentication
	// - Secret.Data["password"] - password or token needed for authentication
	SecretTypeBasicAuth SecretType = "kubernetes.io/basic-auth"

	// BasicAuthUsernameKey is the key of the username for SecretTypeBasicAuth secrets
	BasicAuthUsernameKey = "username"
	// BasicAuthPasswordKey is the key of the password or token for SecretTypeBasicAuth secrets
	BasicAuthPasswordKey = "password"

	// SecretTypeSSHAuth contains data needed for SSH authetication.
	//
	// Required field:
	// - Secret.Data["ssh-privatekey"] - private SSH key needed for authentication
	SecretTypeSSHAuth SecretType = "kubernetes.io/ssh-auth"

	// SSHAuthPrivateKey is the key of the required SSH private key for SecretTypeSSHAuth secrets
	SSHAuthPrivateKey = "ssh-privatekey"
	// SecretTypeTLS contains information about a TLS client or server secret. It
	// is primarily used with TLS termination of the Ingress resource, but may be
	// used in other types.
	//
	// Required fields:
	// - Secret.Data["tls.key"] - TLS private key.
	//   Secret.Data["tls.crt"] - TLS certificate.
	// TODO: Consider supporting different formats, specifying CA/destinationCA.
	SecretTypeTLS SecretType = "kubernetes.io/tls"

	// TLSCertKey is the key for tls certificates in a TLS secret.
	TLSCertKey = "tls.crt"
	// TLSPrivateKeyKey is the key for the private key field in a TLS secret.
	TLSPrivateKeyKey = "tls.key"
	// SecretTypeBootstrapToken is used during the automated bootstrap process (first
	// implemented by kubeadm). It stores tokens that are used to sign well known
	// ConfigMaps. They are used for authn.
	SecretTypeBootstrapToken SecretType = "bootstrap.kubernetes.io/token"
)

// +k8s:deepcopy-gen:interfaces=k8s.io/apimachinery/pkg/runtime.Object

// SecretList is a list of Secret.
type SecretList struct {
	metav1.TypeMeta `json:",inline"`
	// Standard list metadata.
	// More info: https://git.k8s.io/community/contributors/devel/sig-architecture/api-conventions.md#types-kinds
	// +optional
	metav1.ListMeta `json:"metadata,omitempty" protobuf:"bytes,1,opt,name=metadata"`

	// Items is a list of secret objects.
	// More info: https://kubernetes.io/docs/concepts/configuration/secret
	Items []Secret `json:"items" protobuf:"bytes,2,rep,name=items"`
}

// +genclient
// +k8s:deepcopy-gen:interfaces=k8s.io/apimachinery/pkg/runtime.Object

// ConfigMap holds configuration data for pods to consume.
type ConfigMap struct {
	metav1.TypeMeta `json:",inline"`
	// Standard object's metadata.
	// More info: https://git.k8s.io/community/contributors/devel/sig-architecture/api-conventions.md#metadata
	// +optional
	metav1.ObjectMeta `json:"metadata,omitempty" protobuf:"bytes,1,opt,name=metadata"`

	// Immutable, if set to true, ensures that data stored in the ConfigMap cannot
	// be updated (only object metadata can be modified).
	// If not set to true, the field can be modified at any time.
	// Defaulted to nil.
	// +optional
	Immutable *bool `json:"immutable,omitempty" protobuf:"varint,4,opt,name=immutable"`

	// Data contains the configuration data.
	// Each key must consist of alphanumeric characters, '-', '_' or '.'.
	// Values with non-UTF-8 byte sequences must use the BinaryData field.
	// The keys stored in Data must not overlap with the keys in
	// the BinaryData field, this is enforced during validation process.
	// +optional
	Data map[string]string `json:"data,omitempty" protobuf:"bytes,2,rep,name=data"`

	// BinaryData contains the binary data.
	// Each key must consist of alphanumeric characters, '-', '_' or '.'.
	// BinaryData can contain byte sequences that are not in the UTF-8 range.
	// The keys stored in BinaryData must not overlap with the ones in
	// the Data field, this is enforced during validation process.
	// Using this field will require 1.10+ apiserver and
	// kubelet.
	// +optional
	BinaryData map[string][]byte `json:"binaryData,omitempty" protobuf:"bytes,3,rep,name=binaryData"`
}

// +k8s:deepcopy-gen:interfaces=k8s.io/apimachinery/pkg/runtime.Object

// ConfigMapList is a resource containing a list of ConfigMap objects.
type ConfigMapList struct {
	metav1.TypeMeta `json:",inline"`

	// More info: https://git.k8s.io/community/contributors/devel/sig-architecture/api-conventions.md#metadata
	// +optional
	metav1.ListMeta `json:"metadata,omitempty" protobuf:"bytes,1,opt,name=metadata"`

	// Items is the list of ConfigMaps.
	Items []ConfigMap `json:"items" protobuf:"bytes,2,rep,name=items"`
}

// Type and constants for component health validation.
type ComponentConditionType string

// These are the valid conditions for the component.
const (
	ComponentHealthy ComponentConditionType = "Healthy"
)

// Information about the condition of a component.
type ComponentCondition struct {
	// Type of condition for a component.
	// Valid value: "Healthy"
	Type ComponentConditionType `json:"type" protobuf:"bytes,1,opt,name=type,casttype=ComponentConditionType"`
	// Status of the condition for a component.
	// Valid values for "Healthy": "True", "False", or "Unknown".
	Status ConditionStatus `json:"status" protobuf:"bytes,2,opt,name=status,casttype=ConditionStatus"`
	// Message about the condition for a component.
	// For example, information about a health check.
	// +optional
	Message string `json:"message,omitempty" protobuf:"bytes,3,opt,name=message"`
	// Condition error code for a component.
	// For example, a health check error code.
	// +optional
	Error string `json:"error,omitempty" protobuf:"bytes,4,opt,name=error"`
}

// +genclient
// +genclient:nonNamespaced
// +k8s:deepcopy-gen:interfaces=k8s.io/apimachinery/pkg/runtime.Object

// ComponentStatus (and ComponentStatusList) holds the cluster validation info.
// Deprecated: This API is deprecated in v1.19+
type ComponentStatus struct {
	metav1.TypeMeta `json:",inline"`
	// Standard object's metadata.
	// More info: https://git.k8s.io/community/contributors/devel/sig-architecture/api-conventions.md#metadata
	// +optional
	metav1.ObjectMeta `json:"metadata,omitempty" protobuf:"bytes,1,opt,name=metadata"`

	// List of component conditions observed
	// +optional
	// +patchMergeKey=type
	// +patchStrategy=merge
	Conditions []ComponentCondition `json:"conditions,omitempty" patchStrategy:"merge" patchMergeKey:"type" protobuf:"bytes,2,rep,name=conditions"`
}

// +k8s:deepcopy-gen:interfaces=k8s.io/apimachinery/pkg/runtime.Object

// Status of all the conditions for the component as a list of ComponentStatus objects.
// Deprecated: This API is deprecated in v1.19+
type ComponentStatusList struct {
	metav1.TypeMeta `json:",inline"`
	// Standard list metadata.
	// More info: https://git.k8s.io/community/contributors/devel/sig-architecture/api-conventions.md#types-kinds
	// +optional
	metav1.ListMeta `json:"metadata,omitempty" protobuf:"bytes,1,opt,name=metadata"`

	// List of ComponentStatus objects.
	Items []ComponentStatus `json:"items" protobuf:"bytes,2,rep,name=items"`
}

// DownwardAPIVolumeSource represents a volume containing downward API info.
// Downward API volumes support ownership management and SELinux relabeling.
type DownwardAPIVolumeSource struct {
	// Items is a list of downward API volume file
	// +optional
	Items []DownwardAPIVolumeFile `json:"items,omitempty" protobuf:"bytes,1,rep,name=items"`
	// Optional: mode bits to use on created files by default. Must be a
	// Optional: mode bits used to set permissions on created files by default.
	// Must be an octal value between 0000 and 0777 or a decimal value between 0 and 511.
	// YAML accepts both octal and decimal values, JSON requires decimal values for mode bits.
	// Defaults to 0644.
	// Directories within the path are not affected by this setting.
	// This might be in conflict with other options that affect the file
	// mode, like fsGroup, and the result can be other mode bits set.
	// +optional
	DefaultMode *int32 `json:"defaultMode,omitempty" protobuf:"varint,2,opt,name=defaultMode"`
}

const (
	DownwardAPIVolumeSourceDefaultMode int32 = 0644
)

// DownwardAPIVolumeFile represents information to create the file containing the pod field
type DownwardAPIVolumeFile struct {
	// Required: Path is  the relative path name of the file to be created. Must not be absolute or contain the '..' path. Must be utf-8 encoded. The first item of the relative path must not start with '..'
	Path string `json:"path" protobuf:"bytes,1,opt,name=path"`
	// Required: Selects a field of the pod: only annotations, labels, name and namespace are supported.
	// +optional
	FieldRef *ObjectFieldSelector `json:"fieldRef,omitempty" protobuf:"bytes,2,opt,name=fieldRef"`
	// Selects a resource of the container: only resources limits and requests
	// (limits.cpu, limits.memory, requests.cpu and requests.memory) are currently supported.
	// +optional
	ResourceFieldRef *ResourceFieldSelector `json:"resourceFieldRef,omitempty" protobuf:"bytes,3,opt,name=resourceFieldRef"`
	// Optional: mode bits used to set permissions on this file, must be an octal value
	// between 0000 and 0777 or a decimal value between 0 and 511.
	// YAML accepts both octal and decimal values, JSON requires decimal values for mode bits.
	// If not specified, the volume defaultMode will be used.
	// This might be in conflict with other options that affect the file
	// mode, like fsGroup, and the result can be other mode bits set.
	// +optional
	Mode *int32 `json:"mode,omitempty" protobuf:"varint,4,opt,name=mode"`
}

// Represents downward API info for projecting into a projected volume.
// Note that this is identical to a downwardAPI volume source without the default
// mode.
type DownwardAPIProjection struct {
	// Items is a list of DownwardAPIVolume file
	// +optional
	Items []DownwardAPIVolumeFile `json:"items,omitempty" protobuf:"bytes,1,rep,name=items"`
}

// SecurityContext holds security configuration that will be applied to a container.
// Some fields are present in both SecurityContext and PodSecurityContext.  When both
// are set, the values in SecurityContext take precedence.
type SecurityContext struct {
	// The capabilities to add/drop when running containers.
	// Defaults to the default set of capabilities granted by the container runtime.
	// Note that this field cannot be set when spec.os.name is windows.
	// +optional
	Capabilities *Capabilities `json:"capabilities,omitempty" protobuf:"bytes,1,opt,name=capabilities"`
	// Run container in privileged mode.
	// Processes in privileged containers are essentially equivalent to root on the host.
	// Defaults to false.
	// Note that this field cannot be set when spec.os.name is windows.
	// +optional
	Privileged *bool `json:"privileged,omitempty" protobuf:"varint,2,opt,name=privileged"`
	// The SELinux context to be applied to the container.
	// If unspecified, the container runtime will allocate a random SELinux context for each
	// container.  May also be set in PodSecurityContext.  If set in both SecurityContext and
	// PodSecurityContext, the value specified in SecurityContext takes precedence.
	// Note that this field cannot be set when spec.os.name is windows.
	// +optional
	SELinuxOptions *SELinuxOptions `json:"seLinuxOptions,omitempty" protobuf:"bytes,3,opt,name=seLinuxOptions"`
	// The Windows specific settings applied to all containers.
	// If unspecified, the options from the PodSecurityContext will be used.
	// If set in both SecurityContext and PodSecurityContext, the value specified in SecurityContext takes precedence.
	// Note that this field cannot be set when spec.os.name is linux.
	// +optional
	WindowsOptions *WindowsSecurityContextOptions `json:"windowsOptions,omitempty" protobuf:"bytes,10,opt,name=windowsOptions"`
	// The UID to run the entrypoint of the container process.
	// Defaults to user specified in image metadata if unspecified.
	// May also be set in PodSecurityContext.  If set in both SecurityContext and
	// PodSecurityContext, the value specified in SecurityContext takes precedence.
	// Note that this field cannot be set when spec.os.name is windows.
	// +optional
	RunAsUser *int64 `json:"runAsUser,omitempty" protobuf:"varint,4,opt,name=runAsUser"`
	// The GID to run the entrypoint of the container process.
	// Uses runtime default if unset.
	// May also be set in PodSecurityContext.  If set in both SecurityContext and
	// PodSecurityContext, the value specified in SecurityContext takes precedence.
	// Note that this field cannot be set when spec.os.name is windows.
	// +optional
	RunAsGroup *int64 `json:"runAsGroup,omitempty" protobuf:"varint,8,opt,name=runAsGroup"`
	// Indicates that the container must run as a non-root user.
	// If true, the Kubelet will validate the image at runtime to ensure that it
	// does not run as UID 0 (root) and fail to start the container if it does.
	// If unset or false, no such validation will be performed.
	// May also be set in PodSecurityContext.  If set in both SecurityContext and
	// PodSecurityContext, the value specified in SecurityContext takes precedence.
	// +optional
	RunAsNonRoot *bool `json:"runAsNonRoot,omitempty" protobuf:"varint,5,opt,name=runAsNonRoot"`
	// Whether this container has a read-only root filesystem.
	// Default is false.
	// Note that this field cannot be set when spec.os.name is windows.
	// +optional
	ReadOnlyRootFilesystem *bool `json:"readOnlyRootFilesystem,omitempty" protobuf:"varint,6,opt,name=readOnlyRootFilesystem"`
	// AllowPrivilegeEscalation controls whether a process can gain more
	// privileges than its parent process. This bool directly controls if
	// the no_new_privs flag will be set on the container process.
	// AllowPrivilegeEscalation is true always when the container is:
	// 1) run as Privileged
	// 2) has CAP_SYS_ADMIN
	// Note that this field cannot be set when spec.os.name is windows.
	// +optional
	AllowPrivilegeEscalation *bool `json:"allowPrivilegeEscalation,omitempty" protobuf:"varint,7,opt,name=allowPrivilegeEscalation"`
	// procMount denotes the type of proc mount to use for the containers.
	// The default is DefaultProcMount which uses the container runtime defaults for
	// readonly paths and masked paths.
	// This requires the ProcMountType feature flag to be enabled.
	// Note that this field cannot be set when spec.os.name is windows.
	// +optional
	ProcMount *ProcMountType `json:"procMount,omitempty" protobuf:"bytes,9,opt,name=procMount"`
	// The seccomp options to use by this container. If seccomp options are
	// provided at both the pod & container level, the container options
	// override the pod options.
	// Note that this field cannot be set when spec.os.name is windows.
	// +optional
	SeccompProfile *SeccompProfile `json:"seccompProfile,omitempty" protobuf:"bytes,11,opt,name=seccompProfile"`
}

// +enum
type ProcMountType string

const (
	// DefaultProcMount uses the container runtime defaults for readonly and masked
	// paths for /proc.  Most container runtimes mask certain paths in /proc to avoid
	// accidental security exposure of special devices or information.
	DefaultProcMount ProcMountType = "Default"

	// UnmaskedProcMount bypasses the default masking behavior of the container
	// runtime and ensures the newly created /proc the container stays in tact with
	// no modifications.
	UnmaskedProcMount ProcMountType = "Unmasked"
)

// SELinuxOptions are the labels to be applied to the container
type SELinuxOptions struct {
	// User is a SELinux user label that applies to the container.
	// +optional
	User string `json:"user,omitempty" protobuf:"bytes,1,opt,name=user"`
	// Role is a SELinux role label that applies to the container.
	// +optional
	Role string `json:"role,omitempty" protobuf:"bytes,2,opt,name=role"`
	// Type is a SELinux type label that applies to the container.
	// +optional
	Type string `json:"type,omitempty" protobuf:"bytes,3,opt,name=type"`
	// Level is SELinux level label that applies to the container.
	// +optional
	Level string `json:"level,omitempty" protobuf:"bytes,4,opt,name=level"`
}

// WindowsSecurityContextOptions contain Windows-specific options and credentials.
type WindowsSecurityContextOptions struct {
	// GMSACredentialSpecName is the name of the GMSA credential spec to use.
	// +optional
	GMSACredentialSpecName *string `json:"gmsaCredentialSpecName,omitempty" protobuf:"bytes,1,opt,name=gmsaCredentialSpecName"`

	// GMSACredentialSpec is where the GMSA admission webhook
	// (https://github.com/kubernetes-sigs/windows-gmsa) inlines the contents of the
	// GMSA credential spec named by the GMSACredentialSpecName field.
	// +optional
	GMSACredentialSpec *string `json:"gmsaCredentialSpec,omitempty" protobuf:"bytes,2,opt,name=gmsaCredentialSpec"`

	// The UserName in Windows to run the entrypoint of the container process.
	// Defaults to the user specified in image metadata if unspecified.
	// May also be set in PodSecurityContext. If set in both SecurityContext and
	// PodSecurityContext, the value specified in SecurityContext takes precedence.
	// +optional
	RunAsUserName *string `json:"runAsUserName,omitempty" protobuf:"bytes,3,opt,name=runAsUserName"`

	// HostProcess determines if a container should be run as a 'Host Process' container.
	// This field is alpha-level and will only be honored by components that enable the
	// WindowsHostProcessContainers feature flag. Setting this field without the feature
	// flag will result in errors when validating the Pod. All of a Pod's containers must
	// have the same effective HostProcess value (it is not allowed to have a mix of HostProcess
	// containers and non-HostProcess containers).  In addition, if HostProcess is true
	// then HostNetwork must also be set to true.
	// +optional
	HostProcess *bool `json:"hostProcess,omitempty" protobuf:"bytes,4,opt,name=hostProcess"`
}

// +k8s:deepcopy-gen:interfaces=k8s.io/apimachinery/pkg/runtime.Object

// RangeAllocation is not a public type.
type RangeAllocation struct {
	metav1.TypeMeta `json:",inline"`
	// Standard object's metadata.
	// More info: https://git.k8s.io/community/contributors/devel/sig-architecture/api-conventions.md#metadata
	// +optional
	metav1.ObjectMeta `json:"metadata,omitempty" protobuf:"bytes,1,opt,name=metadata"`

	// Range is string that identifies the range represented by 'data'.
	Range string `json:"range" protobuf:"bytes,2,opt,name=range"`
	// Data is a bit array containing all allocated addresses in the previous segment.
	Data []byte `json:"data" protobuf:"bytes,3,opt,name=data"`
}

const (
	// DefaultSchedulerName defines the name of default scheduler.
	DefaultSchedulerName = "default-scheduler"

	// RequiredDuringScheduling affinity is not symmetric, but there is an implicit PreferredDuringScheduling affinity rule
	// corresponding to every RequiredDuringScheduling affinity rule.
	// When the --hard-pod-affinity-weight scheduler flag is not specified,
	// DefaultHardPodAffinityWeight defines the weight of the implicit PreferredDuringScheduling affinity rule.
	DefaultHardPodAffinitySymmetricWeight int32 = 1
)

// Sysctl defines a kernel parameter to be set
type Sysctl struct {
	// Name of a property to set
	Name string `json:"name" protobuf:"bytes,1,opt,name=name"`
	// Value of a property to set
	Value string `json:"value" protobuf:"bytes,2,opt,name=value"`
}

// NodeResources is an object for conveying resource information about a node.
// see https://kubernetes.io/docs/concepts/architecture/nodes/#capacity for more details.
type NodeResources struct {
	// Capacity represents the available resources of a node
	Capacity ResourceList `protobuf:"bytes,1,rep,name=capacity,casttype=ResourceList,castkey=ResourceName"`
}

const (
	// Enable stdin for remote command execution
	ExecStdinParam = "input"
	// Enable stdout for remote command execution
	ExecStdoutParam = "output"
	// Enable stderr for remote command execution
	ExecStderrParam = "error"
	// Enable TTY for remote command execution
	ExecTTYParam = "tty"
	// Command to run for remote command execution
	ExecCommandParam = "command"

	// Name of header that specifies stream type
	StreamType = "streamType"
	// Value for streamType header for stdin stream
	StreamTypeStdin = "stdin"
	// Value for streamType header for stdout stream
	StreamTypeStdout = "stdout"
	// Value for streamType header for stderr stream
	StreamTypeStderr = "stderr"
	// Value for streamType header for data stream
	StreamTypeData = "data"
	// Value for streamType header for error stream
	StreamTypeError = "error"
	// Value for streamType header for terminal resize stream
	StreamTypeResize = "resize"

	// Name of header that specifies the port being forwarded
	PortHeader = "port"
	// Name of header that specifies a request ID used to associate the error
	// and data streams for a single forwarded connection
	PortForwardRequestIDHeader = "requestID"
)

// PortStatus represents the error condition of a service port

type PortStatus struct {
	// Port is the port number of the service port of which status is recorded here
	Port int32 `json:"port" protobuf:"varint,1,opt,name=port"`
	// Protocol is the protocol of the service port of which status is recorded here
	// The supported values are: "TCP", "UDP", "SCTP"
	Protocol Protocol `json:"protocol" protobuf:"bytes,2,opt,name=protocol,casttype=Protocol"`
	// Error is to record the problem with the service port
	// The format of the error shall comply with the following rules:
	// - built-in error values shall be specified in this file and those shall use
	//   CamelCase names
	// - cloud provider specific error values must have names that comply with the
	//   format foo.example.com/CamelCase.
	// ---
	// The regex it matches is (dns1123SubdomainFmt/)?(qualifiedNameFmt)
	// +optional
	// +kubebuilder:validation:Required
	// +kubebuilder:validation:Pattern=`^([a-z0-9]([-a-z0-9]*[a-z0-9])?(\.[a-z0-9]([-a-z0-9]*[a-z0-9])?)*/)?(([A-Za-z0-9][-A-Za-z0-9_.]*)?[A-Za-z0-9])$`
	// +kubebuilder:validation:MaxLength=316
	Error *string `json:"error,omitempty" protobuf:"bytes,3,opt,name=error"`
}<|MERGE_RESOLUTION|>--- conflicted
+++ resolved
@@ -151,17 +151,10 @@
 	// storageOS represents a StorageOS volume attached and mounted on Kubernetes nodes.
 	// +optional
 	StorageOS *StorageOSVolumeSource `json:"storageos,omitempty" protobuf:"bytes,27,opt,name=storageos"`
-<<<<<<< HEAD
-	// CSI (Container Storage Interface) represents ephemeral storage that is handled by certain external CSI drivers (Beta feature).
-	// +optional
-	CSI *CSIVolumeSource `json:"csi,omitempty" protobuf:"bytes,28,opt,name=csi"`
-	// Ephemeral represents a volume that is handled by a cluster storage driver.
-=======
 	// csi (Container Storage Interface) represents ephemeral storage that is handled by certain external CSI drivers (Beta feature).
 	// +optional
 	CSI *CSIVolumeSource `json:"csi,omitempty" protobuf:"bytes,28,opt,name=csi"`
 	// ephemeral represents a volume that is handled by a cluster storage driver.
->>>>>>> e8d3e9b1
 	// The volume's lifecycle is tied to the pod that defines it - it will be created before the pod starts,
 	// and deleted when the pod is removed.
 	//
@@ -481,11 +474,7 @@
 	// selector is a label query over volumes to consider for binding.
 	// +optional
 	Selector *metav1.LabelSelector `json:"selector,omitempty" protobuf:"bytes,4,opt,name=selector"`
-<<<<<<< HEAD
-	// Resources represents the minimum resources the volume should have.
-=======
 	// resources represents the minimum resources the volume should have.
->>>>>>> e8d3e9b1
 	// If RecoverVolumeExpansionFailure feature is enabled users are allowed to specify resource requirements
 	// that are lower than previous value but must still be higher than capacity recorded in the
 	// status field of the claim.
@@ -503,11 +492,7 @@
 	// Value of Filesystem is implied when not included in claim spec.
 	// +optional
 	VolumeMode *PersistentVolumeMode `json:"volumeMode,omitempty" protobuf:"bytes,6,opt,name=volumeMode,casttype=PersistentVolumeMode"`
-<<<<<<< HEAD
-	// This field can be used to specify either:
-=======
 	// dataSource field can be used to specify either:
->>>>>>> e8d3e9b1
 	// * An existing VolumeSnapshot object (snapshot.storage.k8s.io/VolumeSnapshot)
 	// * An existing PVC (PersistentVolumeClaim)
 	// If the provisioner or an external controller can support the specified data source,
@@ -516,11 +501,7 @@
 	// the same contents as the DataSourceRef field.
 	// +optional
 	DataSource *TypedLocalObjectReference `json:"dataSource,omitempty" protobuf:"bytes,7,opt,name=dataSource"`
-<<<<<<< HEAD
-	// Specifies the object from which to populate the volume with data, if a non-empty
-=======
 	// dataSourceRef specifies the object from which to populate the volume with data, if a non-empty
->>>>>>> e8d3e9b1
 	// volume is desired. This may be any local object from a non-empty API group (non
 	// core object) or a PersistentVolumeClaim object.
 	// When this field is specified, volume binding will only succeed if the type of
@@ -536,17 +517,12 @@
 	// * While DataSource ignores disallowed values (dropping them), DataSourceRef
 	//   preserves all values, and generates an error if a disallowed value is
 	//   specified.
-<<<<<<< HEAD
-	// (Alpha) Using this field requires the AnyVolumeDataSource feature gate to be enabled.
-=======
 	// (Beta) Using this field requires the AnyVolumeDataSource feature gate to be enabled.
->>>>>>> e8d3e9b1
 	// +optional
 	DataSourceRef *TypedLocalObjectReference `json:"dataSourceRef,omitempty" protobuf:"bytes,8,opt,name=dataSourceRef"`
 }
 
 // PersistentVolumeClaimConditionType is a valid value of PersistentVolumeClaimCondition.Type
-// +enum
 type PersistentVolumeClaimConditionType string
 
 const (
@@ -614,11 +590,7 @@
 	// +patchMergeKey=type
 	// +patchStrategy=merge
 	Conditions []PersistentVolumeClaimCondition `json:"conditions,omitempty" patchStrategy:"merge" patchMergeKey:"type" protobuf:"bytes,4,rep,name=conditions"`
-<<<<<<< HEAD
-	// The storage resource within AllocatedResources tracks the capacity allocated to a PVC. It may
-=======
 	// allocatedResources is the storage resource within AllocatedResources tracks the capacity allocated to a PVC. It may
->>>>>>> e8d3e9b1
 	// be larger than the actual capacity when a volume expansion operation is requested.
 	// For storage quota, the larger value from allocatedResources and PVC.spec.resources is used.
 	// If allocatedResources is not set, PVC.spec.resources alone is used for quota calculation.
@@ -629,11 +601,7 @@
 	// +featureGate=RecoverVolumeExpansionFailure
 	// +optional
 	AllocatedResources ResourceList `json:"allocatedResources,omitempty" protobuf:"bytes,5,rep,name=allocatedResources,casttype=ResourceList,castkey=ResourceName"`
-<<<<<<< HEAD
-	// ResizeStatus stores status of resize operation.
-=======
 	// resizeStatus stores status of resize operation.
->>>>>>> e8d3e9b1
 	// ResizeStatus is not set by default but when expansion is complete resizeStatus is set to empty
 	// string by resize controller or kubelet.
 	// This is an alpha field and requires enabling RecoverVolumeExpansionFailure feature.
@@ -1215,11 +1183,7 @@
 	// relative and may not contain the '..' path or start with '..'.
 	// +optional
 	Items []KeyToPath `json:"items,omitempty" protobuf:"bytes,2,rep,name=items"`
-<<<<<<< HEAD
-	// Optional: mode bits used to set permissions on created files by default.
-=======
 	// defaultMode is Optional: mode bits used to set permissions on created files by default.
->>>>>>> e8d3e9b1
 	// Must be an octal value between 0000 and 0777 or a decimal value between 0 and 511.
 	// YAML accepts both octal and decimal values, JSON requires decimal values
 	// for mode bits. Defaults to 0644.
@@ -1649,11 +1613,7 @@
 	// relative and may not contain the '..' path or start with '..'.
 	// +optional
 	Items []KeyToPath `json:"items,omitempty" protobuf:"bytes,2,rep,name=items"`
-<<<<<<< HEAD
-	// Optional: mode bits used to set permissions on created files by default.
-=======
 	// defaultMode is optional: mode bits used to set permissions on created files by default.
->>>>>>> e8d3e9b1
 	// Must be an octal value between 0000 and 0777 or a decimal value between 0 and 511.
 	// YAML accepts both octal and decimal values, JSON requires decimal values for mode bits.
 	// Defaults to 0644.
@@ -1720,17 +1680,10 @@
 
 // Represents a projected volume source
 type ProjectedVolumeSource struct {
-<<<<<<< HEAD
-	// list of volume projections
-	// +optional
-	Sources []VolumeProjection `json:"sources" protobuf:"bytes,1,rep,name=sources"`
-	// Mode bits used to set permissions on created files by default.
-=======
 	// sources is the list of volume projections
 	// +optional
 	Sources []VolumeProjection `json:"sources" protobuf:"bytes,1,rep,name=sources"`
 	// defaultMode are the mode bits used to set permissions on created files by default.
->>>>>>> e8d3e9b1
 	// Must be an octal value between 0000 and 0777 or a decimal value between 0 and 511.
 	// YAML accepts both octal and decimal values, JSON requires decimal values for mode bits.
 	// Directories within the path are not affected by this setting.
@@ -1772,11 +1725,7 @@
 	// May not contain the path element '..'.
 	// May not start with the string '..'.
 	Path string `json:"path" protobuf:"bytes,2,opt,name=path"`
-<<<<<<< HEAD
-	// Optional: mode bits used to set permissions on this file.
-=======
 	// mode is Optional: mode bits used to set permissions on this file.
->>>>>>> e8d3e9b1
 	// Must be an octal value between 0000 and 0777 or a decimal value between 0 and 511.
 	// YAML accepts both octal and decimal values, JSON requires decimal values for mode bits.
 	// If not specified, the volume defaultMode will be used.
@@ -2522,11 +2471,7 @@
 	TCPSocket *TCPSocketAction `json:"tcpSocket,omitempty" protobuf:"bytes,3,opt,name=tcpSocket"`
 
 	// GRPC specifies an action involving a GRPC port.
-<<<<<<< HEAD
-	// This is an alpha field and requires enabling GRPCContainerProbe feature gate.
-=======
 	// This is a beta field and requires enabling GRPCContainerProbe feature gate.
->>>>>>> e8d3e9b1
 	// +featureGate=GRPCContainerProbe
 	// +optional
 	GRPC *GRPCAction `json:"grpc,omitempty" protobuf:"bytes,4,opt,name=grpc"`
@@ -2696,7 +2641,6 @@
 )
 
 // PodConditionType is a valid value for PodCondition.Type
-// +enum
 type PodConditionType string
 
 // These are built-in conditions of pod. An application may use a custom condition not listed here.
@@ -2972,11 +2916,7 @@
 	// namespaces specifies a static list of namespace names that the term applies to.
 	// The term is applied to the union of the namespaces listed in this field
 	// and the ones selected by namespaceSelector.
-<<<<<<< HEAD
-	// null or empty namespaces list and null namespaceSelector means "this pod's namespace"
-=======
 	// null or empty namespaces list and null namespaceSelector means "this pod's namespace".
->>>>>>> e8d3e9b1
 	// +optional
 	Namespaces []string `json:"namespaces,omitempty" protobuf:"bytes,2,rep,name=namespaces"`
 	// This pod should be co-located (affinity) or not co-located (anti-affinity) with the pods matching
@@ -2990,10 +2930,6 @@
 	// and the ones listed in the namespaces field.
 	// null selector and null or empty namespaces list means "this pod's namespace".
 	// An empty selector ({}) matches all namespaces.
-<<<<<<< HEAD
-	// This field is beta-level and is only honored when PodAffinityNamespaceSelector feature is enabled.
-=======
->>>>>>> e8d3e9b1
 	// +optional
 	NamespaceSelector *metav1.LabelSelector `json:"namespaceSelector,omitempty" protobuf:"bytes,4,opt,name=namespaceSelector"`
 }
@@ -3159,10 +3095,6 @@
 	// pod to perform user-initiated actions such as debugging. This list cannot be specified when
 	// creating a pod, and it cannot be modified by updating the pod spec. In order to add an
 	// ephemeral container to an existing pod, use the pod's ephemeralcontainers subresource.
-<<<<<<< HEAD
-	// This field is beta-level and available on clusters that haven't disabled the EphemeralContainers feature gate.
-=======
->>>>>>> e8d3e9b1
 	// +optional
 	// +patchMergeKey=name
 	// +patchStrategy=merge
@@ -3311,10 +3243,6 @@
 	// If unset or empty, the "legacy" RuntimeClass will be used, which is an implicit class with an
 	// empty definition that uses the default runtime handler.
 	// More info: https://git.k8s.io/enhancements/keps/sig-node/585-runtime-class
-<<<<<<< HEAD
-	// This is a beta feature as of Kubernetes v1.14.
-=======
->>>>>>> e8d3e9b1
 	// +optional
 	RuntimeClassName *string `json:"runtimeClassName,omitempty" protobuf:"bytes,29,opt,name=runtimeClassName"`
 	// EnableServiceLinks indicates whether information about services should be injected into pod's
@@ -3325,10 +3253,6 @@
 	// PreemptionPolicy is the Policy for preempting pods with lower priority.
 	// One of Never, PreemptLowerPriority.
 	// Defaults to PreemptLowerPriority if unset.
-<<<<<<< HEAD
-	// This field is beta-level, gated by the NonPreemptingPriority feature-gate.
-=======
->>>>>>> e8d3e9b1
 	// +optional
 	PreemptionPolicy *PreemptionPolicy `json:"preemptionPolicy,omitempty" protobuf:"bytes,31,opt,name=preemptionPolicy"`
 	// Overhead represents the resource overhead associated with running a pod for a given RuntimeClass.
@@ -3338,10 +3262,6 @@
 	// set. If RuntimeClass is configured and selected in the PodSpec, Overhead will be set to the value
 	// defined in the corresponding RuntimeClass, otherwise it will remain unset and treated as zero.
 	// More info: https://git.k8s.io/enhancements/keps/sig-node/688-pod-overhead/README.md
-<<<<<<< HEAD
-	// This field is beta-level as of Kubernetes v1.18, and is only honored by servers that enable the PodOverhead feature.
-=======
->>>>>>> e8d3e9b1
 	// +optional
 	Overhead ResourceList `json:"overhead,omitempty" protobuf:"bytes,32,opt,name=overhead"`
 	// TopologySpreadConstraints describes how a group of pods ought to spread across topology
@@ -3370,10 +3290,7 @@
 	// If the OS field is set to windows, following fields must be unset:
 	// - spec.hostPID
 	// - spec.hostIPC
-<<<<<<< HEAD
-=======
 	// - spec.hostUsers
->>>>>>> e8d3e9b1
 	// - spec.securityContext.seLinuxOptions
 	// - spec.securityContext.seccompProfile
 	// - spec.securityContext.fsGroup
@@ -3393,30 +3310,6 @@
 	// - spec.containers[*].securityContext.runAsUser
 	// - spec.containers[*].securityContext.runAsGroup
 	// +optional
-<<<<<<< HEAD
-	// This is an alpha field and requires the IdentifyPodOS feature
-	OS *PodOS `json:"os,omitempty" protobuf:"bytes,36,opt,name=os"`
-}
-
-// OSName is the set of OS'es that can be used in OS.
-type OSName string
-
-// These are valid values for OSName
-const (
-	Linux   OSName = "linux"
-	Windows OSName = "windows"
-)
-
-// PodOS defines the OS parameters of a pod.
-type PodOS struct {
-	// Name is the name of the operating system. The currently supported values are linux and windows.
-	// Additional value may be defined in future and can be one of:
-	// https://github.com/opencontainers/runtime-spec/blob/master/config.md#platform-specific-configuration
-	// Clients should expect to handle additional values and treat unrecognized values in this field as os: null
-	Name OSName `json:"name" protobuf:"bytes,1,opt,name=name"`
-}
-
-=======
 	OS *PodOS `json:"os,omitempty" protobuf:"bytes,36,opt,name=os"`
 	// Use the host's user namespace.
 	// Optional: Default to true.
@@ -3450,7 +3343,6 @@
 	Name OSName `json:"name" protobuf:"bytes,1,opt,name=name"`
 }
 
->>>>>>> e8d3e9b1
 // +enum
 type UnsatisfiableConstraintAction string
 
@@ -3479,11 +3371,8 @@
 	// MaxSkew describes the degree to which pods may be unevenly distributed.
 	// When `whenUnsatisfiable=DoNotSchedule`, it is the maximum permitted difference
 	// between the number of matching pods in the target topology and the global minimum.
-<<<<<<< HEAD
-=======
 	// The global minimum is the minimum number of matching pods in an eligible domain
 	// or zero if the number of eligible domains is less than MinDomains.
->>>>>>> e8d3e9b1
 	// For example, in a 3-zone cluster, MaxSkew is set to 1, and pods with the same
 	// labelSelector spread as 2/2/1:
 	// In this case, the global minimum is 1.
@@ -3703,7 +3592,6 @@
 	// Note that this field cannot be set when spec.os.name is windows.
 	// +optional
 	SeccompProfile *SeccompProfile `json:"seccompProfile,omitempty" protobuf:"bytes,10,opt,name=seccompProfile"`
-<<<<<<< HEAD
 }
 
 // SeccompProfile defines a pod/container's seccomp profile settings.
@@ -3726,30 +3614,6 @@
 	LocalhostProfile *string `json:"localhostProfile,omitempty" protobuf:"bytes,2,opt,name=localhostProfile"`
 }
 
-=======
-}
-
-// SeccompProfile defines a pod/container's seccomp profile settings.
-// Only one profile source may be set.
-// +union
-type SeccompProfile struct {
-	// type indicates which kind of seccomp profile will be applied.
-	// Valid options are:
-	//
-	// Localhost - a profile defined in a file on the node should be used.
-	// RuntimeDefault - the container runtime default profile should be used.
-	// Unconfined - no profile should be applied.
-	// +unionDiscriminator
-	Type SeccompProfileType `json:"type" protobuf:"bytes,1,opt,name=type,casttype=SeccompProfileType"`
-	// localhostProfile indicates a profile defined in a file on the node should be used.
-	// The profile must be preconfigured on the node to work.
-	// Must be a descending path, relative to the kubelet's configured seccomp profile location.
-	// Must only be set if type is "Localhost".
-	// +optional
-	LocalhostProfile *string `json:"localhostProfile,omitempty" protobuf:"bytes,2,opt,name=localhostProfile"`
-}
-
->>>>>>> e8d3e9b1
 // SeccompProfileType defines the supported seccomp profile types.
 // +enum
 type SeccompProfileType string
@@ -3966,11 +3830,6 @@
 //
 // To add an ephemeral container, use the ephemeralcontainers subresource of an existing
 // Pod. Ephemeral containers may not be removed or restarted.
-<<<<<<< HEAD
-//
-// This is a beta feature available on clusters that haven't disabled the EphemeralContainers feature gate.
-=======
->>>>>>> e8d3e9b1
 type EphemeralContainer struct {
 	// Ephemeral containers have all of the fields of Container, plus additional fields
 	// specific to ephemeral containers. Fields in common with Container are in the
@@ -4072,10 +3931,6 @@
 	// +optional
 	QOSClass PodQOSClass `json:"qosClass,omitempty" protobuf:"bytes,9,rep,name=qosClass"`
 	// Status for any ephemeral containers that have run in this pod.
-<<<<<<< HEAD
-	// This field is beta-level and available on clusters that haven't disabled the EphemeralContainers feature gate.
-=======
->>>>>>> e8d3e9b1
 	// +optional
 	EphemeralContainerStatuses []ContainerStatus `json:"ephemeralContainerStatuses,omitempty" protobuf:"bytes,13,rep,name=ephemeralContainerStatuses"`
 }
@@ -4376,28 +4231,12 @@
 	ServiceTypeExternalName ServiceType = "ExternalName"
 )
 
-<<<<<<< HEAD
-// ServiceInternalTrafficPolicyType describes the type of traffic routing for
-// internal traffic
-=======
 // ServiceInternalTrafficPolicyType describes how nodes distribute service traffic they
 // receive on the ClusterIP.
->>>>>>> e8d3e9b1
 // +enum
 type ServiceInternalTrafficPolicyType string
 
 const (
-<<<<<<< HEAD
-	// ServiceInternalTrafficPolicyCluster routes traffic to all endpoints
-	ServiceInternalTrafficPolicyCluster ServiceInternalTrafficPolicyType = "Cluster"
-
-	// ServiceInternalTrafficPolicyLocal only routes to node-local
-	// endpoints, otherwise drops the traffic
-	ServiceInternalTrafficPolicyLocal ServiceInternalTrafficPolicyType = "Local"
-)
-
-// Service External Traffic Policy Type string
-=======
 	// ServiceInternalTrafficPolicyCluster routes traffic to all endpoints.
 	ServiceInternalTrafficPolicyCluster ServiceInternalTrafficPolicyType = "Cluster"
 
@@ -4409,7 +4248,6 @@
 // ServiceExternalTrafficPolicyType describes how nodes distribute service traffic they
 // receive on one of the Service's "externally-facing" addresses (NodePorts, ExternalIPs,
 // and LoadBalancer IPs).
->>>>>>> e8d3e9b1
 // +enum
 type ServiceExternalTrafficPolicyType string
 
@@ -4421,13 +4259,6 @@
 	// routing only to endpoints on the same node as the traffic was received on
 	// (dropping the traffic if there are no local endpoints).
 	ServiceExternalTrafficPolicyTypeLocal ServiceExternalTrafficPolicyType = "Local"
-)
-
-// These are the valid conditions of a service.
-const (
-	// LoadBalancerPortsError represents the condition of the requested ports
-	// on the cloud load balancer instance.
-	LoadBalancerPortsError = "LoadBalancerPortsError"
 )
 
 // These are the valid conditions of a service.
@@ -4490,33 +4321,6 @@
 	IPv4Protocol IPFamily = "IPv4"
 	// IPv6Protocol indicates that this IP is IPv6 protocol
 	IPv6Protocol IPFamily = "IPv6"
-<<<<<<< HEAD
-)
-
-// IPFamilyPolicyType represents the dual-stack-ness requested or required by a Service
-// +enum
-type IPFamilyPolicyType string
-
-const (
-	// IPFamilyPolicySingleStack indicates that this service is required to have a single IPFamily.
-	// The IPFamily assigned is based on the default IPFamily used by the cluster
-	// or as identified by service.spec.ipFamilies field
-	IPFamilyPolicySingleStack IPFamilyPolicyType = "SingleStack"
-	// IPFamilyPolicyPreferDualStack indicates that this service prefers dual-stack when
-	// the cluster is configured for dual-stack. If the cluster is not configured
-	// for dual-stack the service will be assigned a single IPFamily. If the IPFamily is not
-	// set in service.spec.ipFamilies then the service will be assigned the default IPFamily
-	// configured on the cluster
-	IPFamilyPolicyPreferDualStack IPFamilyPolicyType = "PreferDualStack"
-	// IPFamilyPolicyRequireDualStack indicates that this service requires dual-stack. Using
-	// IPFamilyPolicyRequireDualStack on a single stack cluster will result in validation errors. The
-	// IPFamilies (and their order) assigned  to this service is based on service.spec.ipFamilies. If
-	// service.spec.ipFamilies was not provided then it will be assigned according to how they are
-	// configured on the cluster. If service.spec.ipFamilies has only one entry then the alternative
-	// IPFamily will be added by apiserver
-	IPFamilyPolicyRequireDualStack IPFamilyPolicyType = "RequireDualStack"
-=======
->>>>>>> e8d3e9b1
 )
 
 // IPFamilyPolicy represents the dual-stack-ness requested or required by a Service
@@ -4698,10 +4502,7 @@
 	// service or not.  If this field is specified when creating a Service
 	// which does not need it, creation will fail. This field will be wiped
 	// when updating a Service to no longer need it (e.g. changing type).
-<<<<<<< HEAD
-=======
 	// This field cannot be updated once set.
->>>>>>> e8d3e9b1
 	// +optional
 	HealthCheckNodePort int32 `json:"healthCheckNodePort,omitempty" protobuf:"bytes,12,opt,name=healthCheckNodePort"`
 
@@ -4755,11 +4556,7 @@
 	// ipFamilies and clusterIPs fields depend on the value of this field. This
 	// field will be wiped when updating a service to type ExternalName.
 	// +optional
-<<<<<<< HEAD
-	IPFamilyPolicy *IPFamilyPolicyType `json:"ipFamilyPolicy,omitempty" protobuf:"bytes,17,opt,name=ipFamilyPolicy,casttype=IPFamilyPolicyType"`
-=======
 	IPFamilyPolicy *IPFamilyPolicy `json:"ipFamilyPolicy,omitempty" protobuf:"bytes,17,opt,name=ipFamilyPolicy,casttype=IPFamilyPolicy"`
->>>>>>> e8d3e9b1
 
 	// allocateLoadBalancerNodePorts defines if NodePorts will be automatically
 	// allocated for services with type LoadBalancer.  Default is "true". It
@@ -4768,11 +4565,6 @@
 	// value), those requests will be respected, regardless of this field.
 	// This field may only be set for services with type LoadBalancer and will
 	// be cleared if the type is changed to any other type.
-<<<<<<< HEAD
-	// This field is beta-level and is only honored by servers that enable the ServiceLBNodePortControl feature.
-	// +featureGate=ServiceLBNodePortControl
-=======
->>>>>>> e8d3e9b1
 	// +optional
 	AllocateLoadBalancerNodePorts *bool `json:"allocateLoadBalancerNodePorts,omitempty" protobuf:"bytes,20,opt,name=allocateLoadBalancerNodePorts"`
 
@@ -4790,21 +4582,12 @@
 	// +optional
 	LoadBalancerClass *string `json:"loadBalancerClass,omitempty" protobuf:"bytes,21,opt,name=loadBalancerClass"`
 
-<<<<<<< HEAD
-	// InternalTrafficPolicy specifies if the cluster internal traffic
-	// should be routed to all endpoints or node-local endpoints only.
-	// "Cluster" routes internal traffic to a Service to all endpoints.
-	// "Local" routes traffic to node-local endpoints only, traffic is
-	// dropped if no node-local endpoints are ready.
-	// The default value is "Cluster".
-=======
 	// InternalTrafficPolicy describes how nodes distribute service traffic they
 	// receive on the ClusterIP. If set to "Local", the proxy will assume that pods
 	// only want to talk to endpoints of the service on the same node as the pod,
 	// dropping the traffic if there are no local endpoints. The default value,
 	// "Cluster", uses the standard behavior of routing to all endpoints evenly
 	// (possibly modified by topology and other features).
->>>>>>> e8d3e9b1
 	// +featureGate=ServiceInternalTrafficPolicy
 	// +optional
 	InternalTrafficPolicy *ServiceInternalTrafficPolicyType `json:"internalTrafficPolicy,omitempty" protobuf:"bytes,22,opt,name=internalTrafficPolicy"`
@@ -5112,13 +4895,7 @@
 	// +optional
 	Taints []Taint `json:"taints,omitempty" protobuf:"bytes,5,opt,name=taints"`
 
-<<<<<<< HEAD
-	// Deprecated. If specified, the source of the node's configuration.
-	// The DynamicKubeletConfig feature gate must be enabled for the Kubelet to use this field.
-	// This field is deprecated as of 1.22: https://git.k8s.io/enhancements/keps/sig-node/281-dynamic-kubelet-configuration
-=======
 	// Deprecated: Previously used to specify the source of the node's configuration for the DynamicKubeletConfig feature. This feature is removed from Kubelets as of 1.24 and will be fully removed in 1.26.
->>>>>>> e8d3e9b1
 	// +optional
 	ConfigSource *NodeConfigSource `json:"configSource,omitempty" protobuf:"bytes,6,opt,name=configSource"`
 
@@ -5365,11 +5142,7 @@
 // Describe a container image
 type ContainerImage struct {
 	// Names by which this image is known.
-<<<<<<< HEAD
-	// e.g. ["k8s.gcr.io/hyperkube:v1.0.7", "dockerhub.io/google_containers/hyperkube:v1.0.7"]
-=======
 	// e.g. ["kubernetes.example/hyperkube:v1.0.7", "cloud-vendor.registry.example/cloud-vendor/hyperkube:v1.0.7"]
->>>>>>> e8d3e9b1
 	// +optional
 	Names []string `json:"names" protobuf:"bytes,1,rep,name=names"`
 	// The size of the image in bytes.
@@ -5390,7 +5163,6 @@
 	NodeTerminated NodePhase = "Terminated"
 )
 
-// +enum
 type NodeConditionType string
 
 // These are valid but not exhaustive conditions of node. A cloud provider may set a condition not listed here.
@@ -5429,7 +5201,6 @@
 	Message string `json:"message,omitempty" protobuf:"bytes,6,opt,name=message"`
 }
 
-// +enum
 type NodeAddressType string
 
 // These are built-in addresses type of node. A cloud provider may set a type not listed here.
@@ -5602,7 +5373,6 @@
 	NamespaceTerminatingCause metav1.CauseType = "NamespaceTerminating"
 )
 
-// +enum
 type NamespaceConditionType string
 
 // These are built-in conditions of a namespace.
@@ -6094,13 +5864,8 @@
 // List holds a list of objects, which may not be known by the server.
 type List metav1.List
 
-<<<<<<< HEAD
-// LimitType is a type of object that is limited
-// +enum
-=======
 // LimitType is a type of object that is limited. It can be Pod, Container, PersistentVolumeClaim or
 // a fully qualified resource name.
->>>>>>> e8d3e9b1
 type LimitType string
 
 const (
@@ -6232,10 +5997,6 @@
 	// Match all pod objects that have priority class mentioned
 	ResourceQuotaScopePriorityClass ResourceQuotaScope = "PriorityClass"
 	// Match all pod objects that have cross-namespace pod (anti)affinity mentioned.
-<<<<<<< HEAD
-	// This is a beta feature enabled by the PodAffinityNamespaceSelector feature flag.
-=======
->>>>>>> e8d3e9b1
 	ResourceQuotaScopeCrossNamespacePodAffinity ResourceQuotaScope = "CrossNamespacePodAffinity"
 )
 
