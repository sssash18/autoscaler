/*
Copyright The Kubernetes Authors.

Licensed under the Apache License, Version 2.0 (the "License");
you may not use this file except in compliance with the License.
You may obtain a copy of the License at

    http://www.apache.org/licenses/LICENSE-2.0

Unless required by applicable law or agreed to in writing, software
distributed under the License is distributed on an "AS IS" BASIS,
WITHOUT WARRANTIES OR CONDITIONS OF ANY KIND, either express or implied.
See the License for the specific language governing permissions and
limitations under the License.
*/


// This file was autogenerated by go-to-protobuf. Do not edit it manually!

syntax = "proto2";

package k8s.io.api.autoscaling.v2;

import "k8s.io/api/core/v1/generated.proto";
import "k8s.io/apimachinery/pkg/api/resource/generated.proto";
import "k8s.io/apimachinery/pkg/apis/meta/v1/generated.proto";
import "k8s.io/apimachinery/pkg/runtime/generated.proto";
import "k8s.io/apimachinery/pkg/runtime/schema/generated.proto";

// Package-wide variables from generator "generated".
option go_package = "k8s.io/api/autoscaling/v2";

// ContainerResourceMetricSource indicates how to scale on a resource metric known to
// Kubernetes, as specified in requests and limits, describing each pod in the
// current scale target (e.g. CPU or memory).  The values will be averaged
// together before being compared to the target.  Such metrics are built in to
// Kubernetes, and have special scaling options on top of those available to
// normal per-pod metrics using the "pods" source.  Only one "target" type
// should be set.
message ContainerResourceMetricSource {
  // name is the name of the resource in question.
  optional string name = 1;

  // target specifies the target value for the given metric
  optional MetricTarget target = 2;

  // container is the name of the container in the pods of the scaling target
  optional string container = 3;
}

// ContainerResourceMetricStatus indicates the current value of a resource metric known to
// Kubernetes, as specified in requests and limits, describing a single container in each pod in the
// current scale target (e.g. CPU or memory).  Such metrics are built in to
// Kubernetes, and have special scaling options on top of those available to
// normal per-pod metrics using the "pods" source.
message ContainerResourceMetricStatus {
  // name is the name of the resource in question.
  optional string name = 1;

  // current contains the current value for the given metric
  optional MetricValueStatus current = 2;

  // container is the name of the container in the pods of the scaling target
  optional string container = 3;
}

// CrossVersionObjectReference contains enough information to let you identify the referred resource.
message CrossVersionObjectReference {
<<<<<<< HEAD
  // Kind of the referent; More info: https://git.k8s.io/community/contributors/devel/sig-architecture/api-conventions.md#types-kinds
=======
  // kind is the kind of the referent; More info: https://git.k8s.io/community/contributors/devel/sig-architecture/api-conventions.md#types-kinds
>>>>>>> acfd0dd7
  optional string kind = 1;

  // name is the name of the referent; More info: https://kubernetes.io/docs/concepts/overview/working-with-objects/names/#names
  optional string name = 2;

  // apiVersion is the API version of the referent
  // +optional
  optional string apiVersion = 3;
}

// ExternalMetricSource indicates how to scale on a metric not associated with
// any Kubernetes object (for example length of queue in cloud
// messaging service, or QPS from loadbalancer running outside of cluster).
message ExternalMetricSource {
  // metric identifies the target metric by name and selector
  optional MetricIdentifier metric = 1;

  // target specifies the target value for the given metric
  optional MetricTarget target = 2;
}

// ExternalMetricStatus indicates the current value of a global metric
// not associated with any Kubernetes object.
message ExternalMetricStatus {
  // metric identifies the target metric by name and selector
  optional MetricIdentifier metric = 1;

  // current contains the current value for the given metric
  optional MetricValueStatus current = 2;
}

// HPAScalingPolicy is a single policy which must hold true for a specified past interval.
message HPAScalingPolicy {
  // type is used to specify the scaling policy.
  optional string type = 1;

  // value contains the amount of change which is permitted by the policy.
  // It must be greater than zero
  optional int32 value = 2;

  // periodSeconds specifies the window of time for which the policy should hold true.
  // PeriodSeconds must be greater than zero and less than or equal to 1800 (30 min).
  optional int32 periodSeconds = 3;
}

// HPAScalingRules configures the scaling behavior for one direction.
// These Rules are applied after calculating DesiredReplicas from metrics for the HPA.
// They can limit the scaling velocity by specifying scaling policies.
// They can prevent flapping by specifying the stabilization window, so that the
// number of replicas is not set instantly, instead, the safest value from the stabilization
// window is chosen.
message HPAScalingRules {
  // stabilizationWindowSeconds is the number of seconds for which past recommendations should be
  // considered while scaling up or scaling down.
  // StabilizationWindowSeconds must be greater than or equal to zero and less than or equal to 3600 (one hour).
  // If not set, use the default values:
  // - For scale up: 0 (i.e. no stabilization is done).
  // - For scale down: 300 (i.e. the stabilization window is 300 seconds long).
  // +optional
  optional int32 stabilizationWindowSeconds = 3;

  // selectPolicy is used to specify which policy should be used.
  // If not set, the default value Max is used.
  // +optional
  optional string selectPolicy = 1;

  // policies is a list of potential scaling polices which can be used during scaling.
  // At least one policy must be specified, otherwise the HPAScalingRules will be discarded as invalid
  // +listType=atomic
  // +optional
  repeated HPAScalingPolicy policies = 2;
}

// HorizontalPodAutoscaler is the configuration for a horizontal pod
// autoscaler, which automatically manages the replica count of any resource
// implementing the scale subresource based on the metrics specified.
message HorizontalPodAutoscaler {
  // metadata is the standard object metadata.
  // More info: https://git.k8s.io/community/contributors/devel/sig-architecture/api-conventions.md#metadata
  // +optional
  optional k8s.io.apimachinery.pkg.apis.meta.v1.ObjectMeta metadata = 1;

  // spec is the specification for the behaviour of the autoscaler.
  // More info: https://git.k8s.io/community/contributors/devel/sig-architecture/api-conventions.md#spec-and-status.
  // +optional
  optional HorizontalPodAutoscalerSpec spec = 2;

  // status is the current information about the autoscaler.
  // +optional
  optional HorizontalPodAutoscalerStatus status = 3;
}

// HorizontalPodAutoscalerBehavior configures the scaling behavior of the target
// in both Up and Down directions (scaleUp and scaleDown fields respectively).
message HorizontalPodAutoscalerBehavior {
  // scaleUp is scaling policy for scaling Up.
  // If not set, the default value is the higher of:
  //   * increase no more than 4 pods per 60 seconds
  //   * double the number of pods per 60 seconds
  // No stabilization is used.
  // +optional
  optional HPAScalingRules scaleUp = 1;

  // scaleDown is scaling policy for scaling Down.
  // If not set, the default value is to allow to scale down to minReplicas pods, with a
  // 300 second stabilization window (i.e., the highest recommendation for
  // the last 300sec is used).
  // +optional
  optional HPAScalingRules scaleDown = 2;
}

// HorizontalPodAutoscalerCondition describes the state of
// a HorizontalPodAutoscaler at a certain point.
message HorizontalPodAutoscalerCondition {
  // type describes the current condition
  optional string type = 1;

  // status is the status of the condition (True, False, Unknown)
  optional string status = 2;

  // lastTransitionTime is the last time the condition transitioned from
  // one status to another
  // +optional
  optional k8s.io.apimachinery.pkg.apis.meta.v1.Time lastTransitionTime = 3;

  // reason is the reason for the condition's last transition.
  // +optional
  optional string reason = 4;

  // message is a human-readable explanation containing details about
  // the transition
  // +optional
  optional string message = 5;
}

// HorizontalPodAutoscalerList is a list of horizontal pod autoscaler objects.
message HorizontalPodAutoscalerList {
  // metadata is the standard list metadata.
  // +optional
  optional k8s.io.apimachinery.pkg.apis.meta.v1.ListMeta metadata = 1;

  // items is the list of horizontal pod autoscaler objects.
  repeated HorizontalPodAutoscaler items = 2;
}

// HorizontalPodAutoscalerSpec describes the desired functionality of the HorizontalPodAutoscaler.
message HorizontalPodAutoscalerSpec {
  // scaleTargetRef points to the target resource to scale, and is used to the pods for which metrics
  // should be collected, as well as to actually change the replica count.
  optional CrossVersionObjectReference scaleTargetRef = 1;

  // minReplicas is the lower limit for the number of replicas to which the autoscaler
  // can scale down.  It defaults to 1 pod.  minReplicas is allowed to be 0 if the
  // alpha feature gate HPAScaleToZero is enabled and at least one Object or External
  // metric is configured.  Scaling is active as long as at least one metric value is
  // available.
  // +optional
  optional int32 minReplicas = 2;

  // maxReplicas is the upper limit for the number of replicas to which the autoscaler can scale up.
  // It cannot be less that minReplicas.
  optional int32 maxReplicas = 3;

  // metrics contains the specifications for which to use to calculate the
  // desired replica count (the maximum replica count across all metrics will
  // be used).  The desired replica count is calculated multiplying the
  // ratio between the target value and the current value by the current
  // number of pods.  Ergo, metrics used must decrease as the pod count is
  // increased, and vice-versa.  See the individual metric source types for
  // more information about how each type of metric must respond.
  // If not set, the default metric will be set to 80% average CPU utilization.
  // +listType=atomic
  // +optional
  repeated MetricSpec metrics = 4;

  // behavior configures the scaling behavior of the target
  // in both Up and Down directions (scaleUp and scaleDown fields respectively).
  // If not set, the default HPAScalingRules for scale up and scale down are used.
  // +optional
  optional HorizontalPodAutoscalerBehavior behavior = 5;
}

// HorizontalPodAutoscalerStatus describes the current status of a horizontal pod autoscaler.
message HorizontalPodAutoscalerStatus {
  // observedGeneration is the most recent generation observed by this autoscaler.
  // +optional
  optional int64 observedGeneration = 1;

  // lastScaleTime is the last time the HorizontalPodAutoscaler scaled the number of pods,
  // used by the autoscaler to control how often the number of pods is changed.
  // +optional
  optional k8s.io.apimachinery.pkg.apis.meta.v1.Time lastScaleTime = 2;

  // currentReplicas is current number of replicas of pods managed by this autoscaler,
  // as last seen by the autoscaler.
  // +optional
  optional int32 currentReplicas = 3;

  // desiredReplicas is the desired number of replicas of pods managed by this autoscaler,
  // as last calculated by the autoscaler.
  optional int32 desiredReplicas = 4;

  // currentMetrics is the last read state of the metrics used by this autoscaler.
  // +listType=atomic
  // +optional
  repeated MetricStatus currentMetrics = 5;

  // conditions is the set of conditions required for this autoscaler to scale its target,
  // and indicates whether or not those conditions are met.
  // +patchMergeKey=type
  // +patchStrategy=merge
  // +listType=map
  // +listMapKey=type
  // +optional
  repeated HorizontalPodAutoscalerCondition conditions = 6;
}

// MetricIdentifier defines the name and optionally selector for a metric
message MetricIdentifier {
  // name is the name of the given metric
  optional string name = 1;

  // selector is the string-encoded form of a standard kubernetes label selector for the given metric
  // When set, it is passed as an additional parameter to the metrics server for more specific metrics scoping.
  // When unset, just the metricName will be used to gather metrics.
  // +optional
  optional k8s.io.apimachinery.pkg.apis.meta.v1.LabelSelector selector = 2;
}

// MetricSpec specifies how to scale based on a single metric
// (only `type` and one other matching field should be set at once).
message MetricSpec {
  // type is the type of metric source.  It should be one of "ContainerResource", "External",
  // "Object", "Pods" or "Resource", each mapping to a matching field in the object.
  // Note: "ContainerResource" type is available on when the feature-gate
  // HPAContainerMetrics is enabled
  optional string type = 1;

  // object refers to a metric describing a single kubernetes object
  // (for example, hits-per-second on an Ingress object).
  // +optional
  optional ObjectMetricSource object = 2;

  // pods refers to a metric describing each pod in the current scale target
  // (for example, transactions-processed-per-second).  The values will be
  // averaged together before being compared to the target value.
  // +optional
  optional PodsMetricSource pods = 3;

  // resource refers to a resource metric (such as those specified in
  // requests and limits) known to Kubernetes describing each pod in the
  // current scale target (e.g. CPU or memory). Such metrics are built in to
  // Kubernetes, and have special scaling options on top of those available
  // to normal per-pod metrics using the "pods" source.
  // +optional
  optional ResourceMetricSource resource = 4;

  // containerResource refers to a resource metric (such as those specified in
  // requests and limits) known to Kubernetes describing a single container in
  // each pod of the current scale target (e.g. CPU or memory). Such metrics are
  // built in to Kubernetes, and have special scaling options on top of those
  // available to normal per-pod metrics using the "pods" source.
  // This is an alpha feature and can be enabled by the HPAContainerMetrics feature flag.
  // +optional
  optional ContainerResourceMetricSource containerResource = 7;

  // external refers to a global metric that is not associated
  // with any Kubernetes object. It allows autoscaling based on information
  // coming from components running outside of cluster
  // (for example length of queue in cloud messaging service, or
  // QPS from loadbalancer running outside of cluster).
  // +optional
  optional ExternalMetricSource external = 5;
}

// MetricStatus describes the last-read state of a single metric.
message MetricStatus {
  // type is the type of metric source.  It will be one of "ContainerResource", "External",
  // "Object", "Pods" or "Resource", each corresponds to a matching field in the object.
  // Note: "ContainerResource" type is available on when the feature-gate
  // HPAContainerMetrics is enabled
  optional string type = 1;

  // object refers to a metric describing a single kubernetes object
  // (for example, hits-per-second on an Ingress object).
  // +optional
  optional ObjectMetricStatus object = 2;

  // pods refers to a metric describing each pod in the current scale target
  // (for example, transactions-processed-per-second).  The values will be
  // averaged together before being compared to the target value.
  // +optional
  optional PodsMetricStatus pods = 3;

  // resource refers to a resource metric (such as those specified in
  // requests and limits) known to Kubernetes describing each pod in the
  // current scale target (e.g. CPU or memory). Such metrics are built in to
  // Kubernetes, and have special scaling options on top of those available
  // to normal per-pod metrics using the "pods" source.
  // +optional
  optional ResourceMetricStatus resource = 4;

  // container resource refers to a resource metric (such as those specified in
  // requests and limits) known to Kubernetes describing a single container in each pod in the
  // current scale target (e.g. CPU or memory). Such metrics are built in to
  // Kubernetes, and have special scaling options on top of those available
  // to normal per-pod metrics using the "pods" source.
  // +optional
  optional ContainerResourceMetricStatus containerResource = 7;

  // external refers to a global metric that is not associated
  // with any Kubernetes object. It allows autoscaling based on information
  // coming from components running outside of cluster
  // (for example length of queue in cloud messaging service, or
  // QPS from loadbalancer running outside of cluster).
  // +optional
  optional ExternalMetricStatus external = 5;
}

// MetricTarget defines the target value, average value, or average utilization of a specific metric
message MetricTarget {
  // type represents whether the metric type is Utilization, Value, or AverageValue
  optional string type = 1;

  // value is the target value of the metric (as a quantity).
  // +optional
  optional k8s.io.apimachinery.pkg.api.resource.Quantity value = 2;

  // averageValue is the target value of the average of the
  // metric across all relevant pods (as a quantity)
  // +optional
  optional k8s.io.apimachinery.pkg.api.resource.Quantity averageValue = 3;

  // averageUtilization is the target value of the average of the
  // resource metric across all relevant pods, represented as a percentage of
  // the requested value of the resource for the pods.
  // Currently only valid for Resource metric source type
  // +optional
  optional int32 averageUtilization = 4;
}

// MetricValueStatus holds the current value for a metric
message MetricValueStatus {
  // value is the current value of the metric (as a quantity).
  // +optional
  optional k8s.io.apimachinery.pkg.api.resource.Quantity value = 1;

  // averageValue is the current value of the average of the
  // metric across all relevant pods (as a quantity)
  // +optional
  optional k8s.io.apimachinery.pkg.api.resource.Quantity averageValue = 2;

  // currentAverageUtilization is the current value of the average of the
  // resource metric across all relevant pods, represented as a percentage of
  // the requested value of the resource for the pods.
  // +optional
  optional int32 averageUtilization = 3;
}

// ObjectMetricSource indicates how to scale on a metric describing a
// kubernetes object (for example, hits-per-second on an Ingress object).
message ObjectMetricSource {
  // describedObject specifies the descriptions of a object,such as kind,name apiVersion
  optional CrossVersionObjectReference describedObject = 1;

  // target specifies the target value for the given metric
  optional MetricTarget target = 2;

  // metric identifies the target metric by name and selector
  optional MetricIdentifier metric = 3;
}

// ObjectMetricStatus indicates the current value of a metric describing a
// kubernetes object (for example, hits-per-second on an Ingress object).
message ObjectMetricStatus {
  // metric identifies the target metric by name and selector
  optional MetricIdentifier metric = 1;

  // current contains the current value for the given metric
  optional MetricValueStatus current = 2;

  // DescribedObject specifies the descriptions of a object,such as kind,name apiVersion
  optional CrossVersionObjectReference describedObject = 3;
}

// PodsMetricSource indicates how to scale on a metric describing each pod in
// the current scale target (for example, transactions-processed-per-second).
// The values will be averaged together before being compared to the target
// value.
message PodsMetricSource {
  // metric identifies the target metric by name and selector
  optional MetricIdentifier metric = 1;

  // target specifies the target value for the given metric
  optional MetricTarget target = 2;
}

// PodsMetricStatus indicates the current value of a metric describing each pod in
// the current scale target (for example, transactions-processed-per-second).
message PodsMetricStatus {
  // metric identifies the target metric by name and selector
  optional MetricIdentifier metric = 1;

  // current contains the current value for the given metric
  optional MetricValueStatus current = 2;
}

// ResourceMetricSource indicates how to scale on a resource metric known to
// Kubernetes, as specified in requests and limits, describing each pod in the
// current scale target (e.g. CPU or memory).  The values will be averaged
// together before being compared to the target.  Such metrics are built in to
// Kubernetes, and have special scaling options on top of those available to
// normal per-pod metrics using the "pods" source.  Only one "target" type
// should be set.
message ResourceMetricSource {
  // name is the name of the resource in question.
  optional string name = 1;

  // target specifies the target value for the given metric
  optional MetricTarget target = 2;
}

// ResourceMetricStatus indicates the current value of a resource metric known to
// Kubernetes, as specified in requests and limits, describing each pod in the
// current scale target (e.g. CPU or memory).  Such metrics are built in to
// Kubernetes, and have special scaling options on top of those available to
// normal per-pod metrics using the "pods" source.
message ResourceMetricStatus {
  // name is the name of the resource in question.
  optional string name = 1;

  // current contains the current value for the given metric
  optional MetricValueStatus current = 2;
}
<|MERGE_RESOLUTION|>--- conflicted
+++ resolved
@@ -66,11 +66,7 @@
 
 // CrossVersionObjectReference contains enough information to let you identify the referred resource.
 message CrossVersionObjectReference {
-<<<<<<< HEAD
-  // Kind of the referent; More info: https://git.k8s.io/community/contributors/devel/sig-architecture/api-conventions.md#types-kinds
-=======
   // kind is the kind of the referent; More info: https://git.k8s.io/community/contributors/devel/sig-architecture/api-conventions.md#types-kinds
->>>>>>> acfd0dd7
   optional string kind = 1;
 
   // name is the name of the referent; More info: https://kubernetes.io/docs/concepts/overview/working-with-objects/names/#names
