/*
Copyright 2016 The Kubernetes Authors.

Licensed under the Apache License, Version 2.0 (the "License");
you may not use this file except in compliance with the License.
You may obtain a copy of the License at

    http://www.apache.org/licenses/LICENSE-2.0

Unless required by applicable law or agreed to in writing, software
distributed under the License is distributed on an "AS IS" BASIS,
WITHOUT WARRANTIES OR CONDITIONS OF ANY KIND, either express or implied.
See the License for the specific language governing permissions and
limitations under the License.
*/

package cri

import (
	"context"
	"time"

	runtimeapi "k8s.io/cri-api/pkg/apis/runtime/v1"
)

// RuntimeVersioner contains methods for runtime name, version and API version.
type RuntimeVersioner interface {
	// Version returns the runtime name, runtime version and runtime API version
	Version(ctx context.Context, apiVersion string) (*runtimeapi.VersionResponse, error)
}

// ContainerManager contains methods to manipulate containers managed by a
// container runtime. The methods are thread-safe.
type ContainerManager interface {
	// CreateContainer creates a new container in specified PodSandbox.
	CreateContainer(ctx context.Context, podSandboxID string, config *runtimeapi.ContainerConfig, sandboxConfig *runtimeapi.PodSandboxConfig) (string, error)
	// StartContainer starts the container.
	StartContainer(ctx context.Context, containerID string) error
	// StopContainer stops a running container with a grace period (i.e., timeout).
	StopContainer(ctx context.Context, containerID string, timeout int64) error
	// RemoveContainer removes the container.
	RemoveContainer(ctx context.Context, containerID string) error
	// ListContainers lists all containers by filters.
	ListContainers(ctx context.Context, filter *runtimeapi.ContainerFilter) ([]*runtimeapi.Container, error)
	// ContainerStatus returns the status of the container.
	ContainerStatus(ctx context.Context, containerID string, verbose bool) (*runtimeapi.ContainerStatusResponse, error)
	// UpdateContainerResources updates ContainerConfig of the container synchronously.
	// If runtime fails to transactionally update the requested resources, an error is returned.
	UpdateContainerResources(ctx context.Context, containerID string, resources *runtimeapi.ContainerResources) error
	// ExecSync executes a command in the container, and returns the stdout output.
	// If command exits with a non-zero exit code, an error is returned.
	ExecSync(ctx context.Context, containerID string, cmd []string, timeout time.Duration) (stdout []byte, stderr []byte, err error)
	// Exec prepares a streaming endpoint to execute a command in the container, and returns the address.
	Exec(context.Context, *runtimeapi.ExecRequest) (*runtimeapi.ExecResponse, error)
	// Attach prepares a streaming endpoint to attach to a running container, and returns the address.
	Attach(ctx context.Context, req *runtimeapi.AttachRequest) (*runtimeapi.AttachResponse, error)
	// ReopenContainerLog asks runtime to reopen the stdout/stderr log file
	// for the container. If it returns error, new container log file MUST NOT
	// be created.
	ReopenContainerLog(ctx context.Context, ContainerID string) error
	// CheckpointContainer checkpoints a container
	CheckpointContainer(ctx context.Context, options *runtimeapi.CheckpointContainerRequest) error
	// GetContainerEvents gets container events from the CRI runtime
	GetContainerEvents(containerEventsCh chan *runtimeapi.ContainerEventResponse) error
}

// PodSandboxManager contains methods for operating on PodSandboxes. The methods
// are thread-safe.
type PodSandboxManager interface {
	// RunPodSandbox creates and starts a pod-level sandbox. Runtimes should ensure
	// the sandbox is in ready state.
	RunPodSandbox(ctx context.Context, config *runtimeapi.PodSandboxConfig, runtimeHandler string) (string, error)
	// StopPodSandbox stops the sandbox. If there are any running containers in the
	// sandbox, they should be force terminated.
	StopPodSandbox(pctx context.Context, odSandboxID string) error
	// RemovePodSandbox removes the sandbox. If there are running containers in the
	// sandbox, they should be forcibly removed.
	RemovePodSandbox(ctx context.Context, podSandboxID string) error
	// PodSandboxStatus returns the Status of the PodSandbox.
	PodSandboxStatus(ctx context.Context, podSandboxID string, verbose bool) (*runtimeapi.PodSandboxStatusResponse, error)
	// ListPodSandbox returns a list of Sandbox.
	ListPodSandbox(ctx context.Context, filter *runtimeapi.PodSandboxFilter) ([]*runtimeapi.PodSandbox, error)
	// PortForward prepares a streaming endpoint to forward ports from a PodSandbox, and returns the address.
	PortForward(context.Context, *runtimeapi.PortForwardRequest) (*runtimeapi.PortForwardResponse, error)
}

// ContainerStatsManager contains methods for retrieving the container
// statistics.
type ContainerStatsManager interface {
	// ContainerStats returns stats of the container. If the container does not
	// exist, the call returns an error.
	ContainerStats(ctx context.Context, containerID string) (*runtimeapi.ContainerStats, error)
	// ListContainerStats returns stats of all running containers.
	ListContainerStats(ctx context.Context, filter *runtimeapi.ContainerStatsFilter) ([]*runtimeapi.ContainerStats, error)
	// PodSandboxStats returns stats of the pod. If the pod does not
	// exist, the call returns an error.
	PodSandboxStats(ctx context.Context, podSandboxID string) (*runtimeapi.PodSandboxStats, error)
	// ListPodSandboxStats returns stats of all running pods.
	ListPodSandboxStats(ctx context.Context, filter *runtimeapi.PodSandboxStatsFilter) ([]*runtimeapi.PodSandboxStats, error)
	// ListMetricDescriptors gets the descriptors for the metrics that will be returned in ListPodSandboxMetrics.
	ListMetricDescriptors(ctx context.Context) ([]*runtimeapi.MetricDescriptor, error)
	// ListPodSandboxMetrics returns metrics of all running pods.
	ListPodSandboxMetrics(ctx context.Context) ([]*runtimeapi.PodSandboxMetrics, error)
}

// RuntimeService interface should be implemented by a container runtime.
// The methods should be thread-safe.
type RuntimeService interface {
	RuntimeVersioner
	ContainerManager
	PodSandboxManager
	ContainerStatsManager

	// UpdateRuntimeConfig updates runtime configuration if specified
	UpdateRuntimeConfig(ctx context.Context, runtimeConfig *runtimeapi.RuntimeConfig) error
	// Status returns the status of the runtime.
	Status(ctx context.Context, verbose bool) (*runtimeapi.StatusResponse, error)
<<<<<<< HEAD
=======
	// RuntimeConfig returns the configuration information of the runtime.
	RuntimeConfig(ctx context.Context) (*runtimeapi.RuntimeConfigResponse, error)
>>>>>>> acfd0dd7
}

// ImageManagerService interface should be implemented by a container image
// manager.
// The methods should be thread-safe.
type ImageManagerService interface {
	// ListImages lists the existing images.
	ListImages(ctx context.Context, filter *runtimeapi.ImageFilter) ([]*runtimeapi.Image, error)
	// ImageStatus returns the status of the image.
	ImageStatus(ctx context.Context, image *runtimeapi.ImageSpec, verbose bool) (*runtimeapi.ImageStatusResponse, error)
	// PullImage pulls an image with the authentication config.
	PullImage(ctx context.Context, image *runtimeapi.ImageSpec, auth *runtimeapi.AuthConfig, podSandboxConfig *runtimeapi.PodSandboxConfig) (string, error)
	// RemoveImage removes the image.
	RemoveImage(ctx context.Context, image *runtimeapi.ImageSpec) error
	// ImageFsInfo returns information of the filesystem that is used to store images.
	ImageFsInfo(ctx context.Context) ([]*runtimeapi.FilesystemUsage, error)
}<|MERGE_RESOLUTION|>--- conflicted
+++ resolved
@@ -115,11 +115,8 @@
 	UpdateRuntimeConfig(ctx context.Context, runtimeConfig *runtimeapi.RuntimeConfig) error
 	// Status returns the status of the runtime.
 	Status(ctx context.Context, verbose bool) (*runtimeapi.StatusResponse, error)
-<<<<<<< HEAD
-=======
 	// RuntimeConfig returns the configuration information of the runtime.
 	RuntimeConfig(ctx context.Context) (*runtimeapi.RuntimeConfigResponse, error)
->>>>>>> acfd0dd7
 }
 
 // ImageManagerService interface should be implemented by a container image
