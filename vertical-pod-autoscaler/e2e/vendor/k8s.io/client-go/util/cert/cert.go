--- conflicted
+++ resolved
@@ -25,10 +25,7 @@
 	"crypto/x509/pkix"
 	"encoding/pem"
 	"fmt"
-<<<<<<< HEAD
-=======
 	"math"
->>>>>>> acfd0dd7
 	"math/big"
 	"net"
 	"os"
@@ -216,11 +213,7 @@
 		if err := os.WriteFile(certFixturePath, certBuffer.Bytes(), 0644); err != nil {
 			return nil, nil, fmt.Errorf("failed to write cert fixture to %s: %v", certFixturePath, err)
 		}
-<<<<<<< HEAD
-		if err := os.WriteFile(keyFixturePath, keyBuffer.Bytes(), 0644); err != nil {
-=======
 		if err := os.WriteFile(keyFixturePath, keyBuffer.Bytes(), 0600); err != nil {
->>>>>>> acfd0dd7
 			return nil, nil, fmt.Errorf("failed to write key fixture to %s: %v", certFixturePath, err)
 		}
 	}
