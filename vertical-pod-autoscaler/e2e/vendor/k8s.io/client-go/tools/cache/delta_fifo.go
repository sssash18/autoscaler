--- conflicted
+++ resolved
@@ -179,23 +179,6 @@
 // "known" keys when Pop() is called. Have to think about how that
 // affects error retrying.
 //
-<<<<<<< HEAD
-//       NOTE: It is possible to misuse this and cause a race when using an
-//       external known object source.
-//       Whether there is a potential race depends on how the consumer
-//       modifies knownObjects. In Pop(), process function is called under
-//       lock, so it is safe to update data structures in it that need to be
-//       in sync with the queue (e.g. knownObjects).
-//
-//       Example:
-//       In case of sharedIndexInformer being a consumer
-//       (https://github.com/kubernetes/kubernetes/blob/0cdd940f/staging/src/k8s.io/client-go/tools/cache/shared_informer.go#L192),
-//       there is no race as knownObjects (s.indexer) is modified safely
-//       under DeltaFIFO's lock. The only exceptions are GetStore() and
-//       GetIndexer() methods, which expose ways to modify the underlying
-//       storage. Currently these two methods are used for creating Lister
-//       and internal tests.
-=======
 //	NOTE: It is possible to misuse this and cause a race when using an
 //	external known object source.
 //	Whether there is a potential race depends on how the consumer
@@ -211,7 +194,6 @@
 //	GetIndexer() methods, which expose ways to modify the underlying
 //	storage. Currently these two methods are used for creating Lister
 //	and internal tests.
->>>>>>> e8d3e9b1
 //
 // Also see the comment on DeltaFIFO.
 //
