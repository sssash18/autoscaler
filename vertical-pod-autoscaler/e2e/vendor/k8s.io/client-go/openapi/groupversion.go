--- conflicted
+++ resolved
@@ -40,13 +40,6 @@
 }
 
 func (g *groupversion) Schema(contentType string) ([]byte, error) {
-<<<<<<< HEAD
-	return g.client.restClient.Get().
-		RequestURI(g.item.ServerRelativeURL).
-		SetHeader("Accept", contentType).
-		Do(context.TODO()).
-		Raw()
-=======
 	if !g.useClientPrefix {
 		return g.client.restClient.Get().
 			RequestURI(g.item.ServerRelativeURL).
@@ -74,5 +67,4 @@
 	}
 
 	return path.Do(context.TODO()).Raw()
->>>>>>> acfd0dd7
 }