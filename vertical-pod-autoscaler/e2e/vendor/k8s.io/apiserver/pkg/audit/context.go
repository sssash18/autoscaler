--- conflicted
+++ resolved
@@ -39,23 +39,6 @@
 	RequestAuditConfig RequestAuditConfig
 
 	// Event is the audit Event object that is being captured to be written in
-<<<<<<< HEAD
-	// the API audit log. It is set to nil when the request is not being audited.
-	Event *auditinternal.Event
-
-	// annotations holds audit annotations that are recorded before the event has been initialized.
-	// This is represented as a slice rather than a map to preserve order.
-	annotations []annotation
-	// annotationMutex guards annotations AND event.Annotations
-	annotationMutex sync.Mutex
-
-	// auditID is the Audit ID associated with this request.
-	auditID types.UID
-}
-
-type annotation struct {
-	key, value string
-=======
 	// the API audit log.
 	Event auditinternal.Event
 
@@ -68,7 +51,6 @@
 	// Note: An unset Level should be considered Enabled, so that request data (e.g. annotations)
 	// can still be captured before the audit policy is evaluated.
 	return ac != nil && ac.RequestAuditConfig.Level != auditinternal.LevelNone
->>>>>>> acfd0dd7
 }
 
 // AddAuditAnnotation sets the audit annotation for the given key, value pair.
@@ -80,12 +62,7 @@
 // prefer AddAuditAnnotation over LogAnnotation to avoid dropping annotations.
 func AddAuditAnnotation(ctx context.Context, key, value string) {
 	ac := AuditContextFrom(ctx)
-<<<<<<< HEAD
-	if ac == nil {
-		// auditing is not enabled
-=======
 	if !ac.Enabled() {
->>>>>>> acfd0dd7
 		return
 	}
 
@@ -100,12 +77,7 @@
 // keysAndValues are the key-value pairs to add, and must have an even number of items.
 func AddAuditAnnotations(ctx context.Context, keysAndValues ...string) {
 	ac := AuditContextFrom(ctx)
-<<<<<<< HEAD
-	if ac == nil {
-		// auditing is not enabled
-=======
 	if !ac.Enabled() {
->>>>>>> acfd0dd7
 		return
 	}
 
@@ -124,12 +96,7 @@
 // restrictions on when this can be called.
 func AddAuditAnnotationsMap(ctx context.Context, annotations map[string]string) {
 	ac := AuditContextFrom(ctx)
-<<<<<<< HEAD
-	if ac == nil {
-		// auditing is not enabled
-=======
 	if !ac.Enabled() {
->>>>>>> acfd0dd7
 		return
 	}
 
@@ -138,43 +105,6 @@
 
 	for k, v := range annotations {
 		addAuditAnnotationLocked(ac, k, v)
-<<<<<<< HEAD
-	}
-}
-
-// addAuditAnnotationLocked is the shared code for recording an audit annotation. This method should
-// only be called while the auditAnnotationsMutex is locked.
-func addAuditAnnotationLocked(ac *AuditContext, key, value string) {
-	if ac.Event != nil {
-		logAnnotation(ac.Event, key, value)
-	} else {
-		ac.annotations = append(ac.annotations, annotation{key: key, value: value})
-	}
-}
-
-// This is private to prevent reads/write to the slice from outside of this package.
-// The audit event should be directly read to get access to the annotations.
-func addAuditAnnotationsFrom(ctx context.Context, ev *auditinternal.Event) {
-	ac := AuditContextFrom(ctx)
-	if ac == nil {
-		// auditing is not enabled
-		return
-	}
-
-	ac.annotationMutex.Lock()
-	defer ac.annotationMutex.Unlock()
-
-	for _, kv := range ac.annotations {
-		logAnnotation(ev, kv.key, kv.value)
-	}
-}
-
-// LogAnnotation fills in the Annotations according to the key value pair.
-func logAnnotation(ae *auditinternal.Event, key, value string) {
-	if ae == nil || ae.Level.Less(auditinternal.LevelMetadata) {
-		return
-	}
-=======
 	}
 }
 
@@ -182,7 +112,6 @@
 func addAuditAnnotationLocked(ac *AuditContext, key, value string) {
 	ae := &ac.Event
 
->>>>>>> acfd0dd7
 	if ae.Annotations == nil {
 		ae.Annotations = make(map[string]string)
 	}
@@ -224,32 +153,16 @@
 	if auditID == "" {
 		return
 	}
-<<<<<<< HEAD
-	ac := AuditContextFrom(ctx)
-	if ac == nil {
-		return
-	}
-	ac.auditID = auditID
-	if ac.Event != nil {
-=======
 	if ac := AuditContextFrom(ctx); ac != nil {
->>>>>>> acfd0dd7
 		ac.Event.AuditID = auditID
 	}
 }
 
-<<<<<<< HEAD
-// AuditIDFrom returns the value of the audit ID from the request context.
-func AuditIDFrom(ctx context.Context) (types.UID, bool) {
-	if ac := AuditContextFrom(ctx); ac != nil {
-		return ac.auditID, ac.auditID != ""
-=======
 // AuditIDFrom returns the value of the audit ID from the request context, along with whether
 // auditing is enabled.
 func AuditIDFrom(ctx context.Context) (types.UID, bool) {
 	if ac := AuditContextFrom(ctx); ac != nil {
 		return ac.Event.AuditID, true
->>>>>>> acfd0dd7
 	}
 	return "", false
 }
