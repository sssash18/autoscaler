/*
Copyright 2017 The Kubernetes Authors.

Licensed under the Apache License, Version 2.0 (the "License");
you may not use this file except in compliance with the License.
You may obtain a copy of the License at

    http://www.apache.org/licenses/LICENSE-2.0

Unless required by applicable law or agreed to in writing, software
distributed under the License is distributed on an "AS IS" BASIS,
WITHOUT WARRANTIES OR CONDITIONS OF ANY KIND, either express or implied.
See the License for the specific language governing permissions and
limitations under the License.
*/

package features

import (
	"k8s.io/apimachinery/pkg/util/runtime"

	utilfeature "k8s.io/apiserver/pkg/util/feature"
	"k8s.io/component-base/featuregate"
)

const (
	// Every feature gate should add method here following this template:
	//
	// // owner: @username
	// // alpha: v1.4
	// MyFeature featuregate.Feature = "MyFeature"
	//
	// Feature gates should be listed in alphabetical, case-sensitive
	// (upper before any lower case character) order. This reduces the risk
	// of code conflicts because changes are more likely to be scattered
	// across the file.

<<<<<<< HEAD
	// owner: @jefftree @alexzielenski
	// alpha: v1.26
=======
	// owner: @ivelichkovich, @tallclair
	// alpha: v1.27
	// beta: v1.28
	// kep: https://kep.k8s.io/3716
	//
	// Enables usage of MatchConditions fields to use CEL expressions for matching on admission webhooks
	AdmissionWebhookMatchConditions featuregate.Feature = "AdmissionWebhookMatchConditions"

	// owner: @jefftree @alexzielenski
	// alpha: v1.26
	// beta: v1.27
>>>>>>> acfd0dd7
	//
	// Enables an single HTTP endpoint /discovery/<version> which supports native HTTP
	// caching with ETags containing all APIResources known to the apiserver.
	AggregatedDiscoveryEndpoint featuregate.Feature = "AggregatedDiscoveryEndpoint"

	// owner: @smarterclayton
	// alpha: v1.8
	// beta: v1.9
	//
	// Allow API clients to retrieve resource lists in chunks rather than
	// all at once.
	APIListChunking featuregate.Feature = "APIListChunking"

	// owner: @MikeSpreitzer @yue9944882
	// alpha: v1.18
	// beta: v1.20
	//
	// Enables managing request concurrency with prioritization and fairness at each server.
	// The FeatureGate was introduced in release 1.15 but the feature
	// was not really implemented before 1.18.
	APIPriorityAndFairness featuregate.Feature = "APIPriorityAndFairness"

	// owner: @ilackams
	// alpha: v1.7
	// beta: v1.16
	//
	// Enables compression of REST responses (GET and LIST only)
	APIResponseCompression featuregate.Feature = "APIResponseCompression"

	// owner: @roycaihw
	// alpha: v1.20
	//
	// Assigns each kube-apiserver an ID in a cluster.
	APIServerIdentity featuregate.Feature = "APIServerIdentity"

	// owner: @dashpole
	// alpha: v1.22
	// beta: v1.27
	//
	// Add support for distributed tracing in the API Server
	APIServerTracing featuregate.Feature = "APIServerTracing"

	// owner: @cici37 @jpbetz
	// kep: http://kep.k8s.io/3488
	// alpha: v1.26
	//
	// Enables expression validation in Admission Control
	ValidatingAdmissionPolicy featuregate.Feature = "ValidatingAdmissionPolicy"

	// owner: @cici37 @jpbetz
	// kep: http://kep.k8s.io/3488
	// alpha: v1.26
	//
	// Enables expression validation in Admission Control
	ValidatingAdmissionPolicy featuregate.Feature = "ValidatingAdmissionPolicy"

	// owner: @cici37
	// kep: https://kep.k8s.io/2876
	// alpha: v1.23
	// beta: v1.25
	//
	// Enables expression validation for Custom Resource
	CustomResourceValidationExpressions featuregate.Feature = "CustomResourceValidationExpressions"

	// alpha: v1.20
	// beta: v1.21
	// GA: v1.24
	//
	// Allows for updating watchcache resource version with progress notify events.
	EfficientWatchResumption featuregate.Feature = "EfficientWatchResumption"

	// owner: @aramase
	// kep: https://kep.k8s.io/3299
<<<<<<< HEAD
=======
	// deprecated: v1.28
	//
	// Enables KMS v1 API for encryption at rest.
	KMSv1 featuregate.Feature = "KMSv1"

	// owner: @aramase
	// kep: https://kep.k8s.io/3299
>>>>>>> acfd0dd7
	// alpha: v1.25
	// beta: v1.27
	//
	// Enables KMS v2 API for encryption at rest.
	KMSv2 featuregate.Feature = "KMSv2"

	// owner: @enj
	// kep: https://kep.k8s.io/3299
	// beta: v1.28
	//
	// Enables the use of derived encryption keys with KMS v2.
	KMSv2KDF featuregate.Feature = "KMSv2KDF"

	// owner: @jiahuif
	// kep: https://kep.k8s.io/2887
	// alpha: v1.23
	// beta: v1.24
	//
	// Enables populating "enum" field of OpenAPI schemas
	// in the spec returned from kube-apiserver.
	OpenAPIEnums featuregate.Feature = "OpenAPIEnums"

	// owner: @jefftree
	// kep: https://kep.k8s.io/2896
	// alpha: v1.23
	// beta: v1.24
	// stable: v1.27
	//
	// Enables kubernetes to publish OpenAPI v3
	OpenAPIV3 featuregate.Feature = "OpenAPIV3"

	// owner: @caesarxuchao
	// alpha: v1.15
	// beta: v1.16
	//
	// Allow apiservers to show a count of remaining items in the response
	// to a chunking list request.
	RemainingItemCount featuregate.Feature = "RemainingItemCount"

	// owner: @wojtek-t
	// alpha: v1.16
	// beta: v1.20
	// GA: v1.24
	//
	// Deprecates and removes SelfLink from ObjectMeta and ListMeta.
	RemoveSelfLink featuregate.Feature = "RemoveSelfLink"

	// owner: @apelisse, @lavalamp
	// alpha: v1.14
	// beta: v1.16
	// stable: v1.22
	//
	// Server-side apply. Merging happens on the server.
	ServerSideApply featuregate.Feature = "ServerSideApply"

	// owner: @kevindelgado
	// kep: https://kep.k8s.io/2885
	// alpha: v1.23
	// beta: v1.24
	//
	// Enables server-side field validation.
	ServerSideFieldValidation featuregate.Feature = "ServerSideFieldValidation"

	// owner: @enj
	// beta: v1.29
	//
	// Enables http2 DOS mitigations for unauthenticated clients.
	//
	// Some known reasons to disable these mitigations:
	//
	// An API server that is fronted by an L7 load balancer that is set up
	// to mitigate http2 attacks may opt to disable this protection to prevent
	// unauthenticated clients from disabling connection reuse between the load
	// balancer and the API server (many incoming connections could share the
	// same backend connection).
	//
	// An API server that is on a private network may opt to disable this
	// protection to prevent performance regressions for unauthenticated
	// clients.
	UnauthenticatedHTTP2DOSMitigation featuregate.Feature = "UnauthenticatedHTTP2DOSMitigation"

	// owner: @caesarxuchao @roycaihw
	// alpha: v1.20
	//
	// Enable the storage version API.
	StorageVersionAPI featuregate.Feature = "StorageVersionAPI"

	// owner: @caesarxuchao
	// alpha: v1.14
	// beta: v1.15
	//
	// Allow apiservers to expose the storage version hash in the discovery
	// document.
	StorageVersionHash featuregate.Feature = "StorageVersionHash"

	// owner: @wojtek-t
	// alpha: v1.15
	// beta: v1.16
	// GA: v1.17
	//
	// Enables support for watch bookmark events.
	WatchBookmark featuregate.Feature = "WatchBookmark"

	// owner: @vinaykul
	// kep: http://kep.k8s.io/1287
	// alpha: v1.27
	//
	// Enables In-Place Pod Vertical Scaling
	InPlacePodVerticalScaling featuregate.Feature = "InPlacePodVerticalScaling"

	// owner: @p0lyn0mial
	// alpha: v1.27
	//
	// Allow the API server to stream individual items instead of chunking
	WatchList featuregate.Feature = "WatchList"

	// owner: @serathius
	// kep: http://kep.k8s.io/2340
	// alpha: v1.28
	//
	// Allow the API server to serve consistent lists from cache
	ConsistentListFromCache featuregate.Feature = "ConsistentListFromCache"
)

func init() {
	runtime.Must(utilfeature.DefaultMutableFeatureGate.Add(defaultKubernetesFeatureGates))
}

// defaultKubernetesFeatureGates consists of all known Kubernetes-specific feature keys.
// To add a new feature, define a key for it above and add it here. The features will be
// available throughout Kubernetes binaries.
var defaultKubernetesFeatureGates = map[featuregate.Feature]featuregate.FeatureSpec{
<<<<<<< HEAD
	AggregatedDiscoveryEndpoint: {Default: false, PreRelease: featuregate.Alpha},
=======

	AggregatedDiscoveryEndpoint: {Default: true, PreRelease: featuregate.Beta},

	AdmissionWebhookMatchConditions: {Default: true, PreRelease: featuregate.Beta},
>>>>>>> acfd0dd7

	APIListChunking: {Default: true, PreRelease: featuregate.Beta},

	APIPriorityAndFairness: {Default: true, PreRelease: featuregate.Beta},

	APIResponseCompression: {Default: true, PreRelease: featuregate.Beta},

	APIServerIdentity: {Default: true, PreRelease: featuregate.Beta},

	APIServerTracing: {Default: true, PreRelease: featuregate.Beta},

	ValidatingAdmissionPolicy: {Default: false, PreRelease: featuregate.Beta},

	ValidatingAdmissionPolicy: {Default: false, PreRelease: featuregate.Alpha},

	CustomResourceValidationExpressions: {Default: true, PreRelease: featuregate.Beta},

<<<<<<< HEAD
	DryRun: {Default: true, PreRelease: featuregate.GA, LockToDefault: true}, // remove in 1.28

=======
>>>>>>> acfd0dd7
	EfficientWatchResumption: {Default: true, PreRelease: featuregate.GA, LockToDefault: true},

	KMSv1: {Default: true, PreRelease: featuregate.Deprecated},

	KMSv2: {Default: true, PreRelease: featuregate.Beta},

	KMSv2KDF: {Default: false, PreRelease: featuregate.Beta}, // default and lock to true in 1.29, remove in 1.31

	OpenAPIEnums: {Default: true, PreRelease: featuregate.Beta},

	OpenAPIV3: {Default: true, PreRelease: featuregate.GA, LockToDefault: true}, // remove in 1.29

	RemainingItemCount: {Default: true, PreRelease: featuregate.Beta},

	RemoveSelfLink: {Default: true, PreRelease: featuregate.GA, LockToDefault: true},

	ServerSideApply: {Default: true, PreRelease: featuregate.GA, LockToDefault: true}, // remove in 1.29

	ServerSideFieldValidation: {Default: true, PreRelease: featuregate.GA, LockToDefault: true}, // remove in 1.29

	StorageVersionAPI: {Default: false, PreRelease: featuregate.Alpha},

	StorageVersionHash: {Default: true, PreRelease: featuregate.Beta},

	UnauthenticatedHTTP2DOSMitigation: {Default: false, PreRelease: featuregate.Beta},

	WatchBookmark: {Default: true, PreRelease: featuregate.GA, LockToDefault: true},

	InPlacePodVerticalScaling: {Default: false, PreRelease: featuregate.Alpha},

	WatchList: {Default: false, PreRelease: featuregate.Alpha},

	ConsistentListFromCache: {Default: false, PreRelease: featuregate.Alpha},
}<|MERGE_RESOLUTION|>--- conflicted
+++ resolved
@@ -35,10 +35,6 @@
 	// of code conflicts because changes are more likely to be scattered
 	// across the file.
 
-<<<<<<< HEAD
-	// owner: @jefftree @alexzielenski
-	// alpha: v1.26
-=======
 	// owner: @ivelichkovich, @tallclair
 	// alpha: v1.27
 	// beta: v1.28
@@ -50,7 +46,6 @@
 	// owner: @jefftree @alexzielenski
 	// alpha: v1.26
 	// beta: v1.27
->>>>>>> acfd0dd7
 	//
 	// Enables an single HTTP endpoint /discovery/<version> which supports native HTTP
 	// caching with ETags containing all APIResources known to the apiserver.
@@ -100,13 +95,6 @@
 	// Enables expression validation in Admission Control
 	ValidatingAdmissionPolicy featuregate.Feature = "ValidatingAdmissionPolicy"
 
-	// owner: @cici37 @jpbetz
-	// kep: http://kep.k8s.io/3488
-	// alpha: v1.26
-	//
-	// Enables expression validation in Admission Control
-	ValidatingAdmissionPolicy featuregate.Feature = "ValidatingAdmissionPolicy"
-
 	// owner: @cici37
 	// kep: https://kep.k8s.io/2876
 	// alpha: v1.23
@@ -124,8 +112,6 @@
 
 	// owner: @aramase
 	// kep: https://kep.k8s.io/3299
-<<<<<<< HEAD
-=======
 	// deprecated: v1.28
 	//
 	// Enables KMS v1 API for encryption at rest.
@@ -133,7 +119,6 @@
 
 	// owner: @aramase
 	// kep: https://kep.k8s.io/3299
->>>>>>> acfd0dd7
 	// alpha: v1.25
 	// beta: v1.27
 	//
@@ -266,14 +251,10 @@
 // To add a new feature, define a key for it above and add it here. The features will be
 // available throughout Kubernetes binaries.
 var defaultKubernetesFeatureGates = map[featuregate.Feature]featuregate.FeatureSpec{
-<<<<<<< HEAD
-	AggregatedDiscoveryEndpoint: {Default: false, PreRelease: featuregate.Alpha},
-=======
 
 	AggregatedDiscoveryEndpoint: {Default: true, PreRelease: featuregate.Beta},
 
 	AdmissionWebhookMatchConditions: {Default: true, PreRelease: featuregate.Beta},
->>>>>>> acfd0dd7
 
 	APIListChunking: {Default: true, PreRelease: featuregate.Beta},
 
@@ -287,15 +268,8 @@
 
 	ValidatingAdmissionPolicy: {Default: false, PreRelease: featuregate.Beta},
 
-	ValidatingAdmissionPolicy: {Default: false, PreRelease: featuregate.Alpha},
-
 	CustomResourceValidationExpressions: {Default: true, PreRelease: featuregate.Beta},
 
-<<<<<<< HEAD
-	DryRun: {Default: true, PreRelease: featuregate.GA, LockToDefault: true}, // remove in 1.28
-
-=======
->>>>>>> acfd0dd7
 	EfficientWatchResumption: {Default: true, PreRelease: featuregate.GA, LockToDefault: true},
 
 	KMSv1: {Default: true, PreRelease: featuregate.Deprecated},
