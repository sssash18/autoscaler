--- conflicted
+++ resolved
@@ -337,11 +337,7 @@
 			Subsystem:      subsystem,
 			Name:           "nominal_limit_seats",
 			Help:           "Nominal number of execution seats configured for each priority level",
-<<<<<<< HEAD
-			StabilityLevel: compbasemetrics.ALPHA,
-=======
 			StabilityLevel: compbasemetrics.BETA,
->>>>>>> acfd0dd7
 		},
 		[]string{priorityLevel},
 	)
