--- conflicted
+++ resolved
@@ -106,11 +106,7 @@
 		&compbasemetrics.HistogramOpts{
 			Subsystem: APIServerComponent,
 			Name:      "request_slo_duration_seconds",
-<<<<<<< HEAD
-			Help:      "Response latency distribution (not counting webhook duration) in seconds for each verb, group, version, resource, subresource, scope and component.",
-=======
 			Help:      "Response latency distribution (not counting webhook duration and priority & fairness queue wait times) in seconds for each verb, group, version, resource, subresource, scope and component.",
->>>>>>> acfd0dd7
 			// This metric is supplementary to the requestLatencies metric.
 			// It measures request duration excluding webhooks as they are mostly
 			// dependant on user configuration.
@@ -125,11 +121,7 @@
 		&compbasemetrics.HistogramOpts{
 			Subsystem: APIServerComponent,
 			Name:      "request_sli_duration_seconds",
-<<<<<<< HEAD
-			Help:      "Response latency distribution (not counting webhook duration) in seconds for each verb, group, version, resource, subresource, scope and component.",
-=======
 			Help:      "Response latency distribution (not counting webhook duration and priority & fairness queue wait times) in seconds for each verb, group, version, resource, subresource, scope and component.",
->>>>>>> acfd0dd7
 			// This metric is supplementary to the requestLatencies metric.
 			// It measures request duration excluding webhooks as they are mostly
 			// dependant on user configuration.
@@ -552,11 +544,7 @@
 	fieldValidationRequestLatencies.WithContext(req.Context()).WithLabelValues(fieldValidation)
 
 	if wd, ok := request.LatencyTrackersFrom(req.Context()); ok {
-<<<<<<< HEAD
-		sliLatency := elapsedSeconds - (wd.MutatingWebhookTracker.GetLatency() + wd.ValidatingWebhookTracker.GetLatency()).Seconds()
-=======
 		sliLatency := elapsedSeconds - (wd.MutatingWebhookTracker.GetLatency() + wd.ValidatingWebhookTracker.GetLatency() + wd.APFQueueWaitTracker.GetLatency()).Seconds()
->>>>>>> acfd0dd7
 		requestSloLatencies.WithContext(req.Context()).WithLabelValues(reportedVerb, group, version, resource, subresource, scope, component).Observe(sliLatency)
 		requestSliLatencies.WithContext(req.Context()).WithLabelValues(reportedVerb, group, version, resource, subresource, scope, component).Observe(sliLatency)
 	}
@@ -606,25 +594,16 @@
 // NormalizedVerb returns normalized verb
 func NormalizedVerb(req *http.Request) string {
 	verb := req.Method
-<<<<<<< HEAD
-	if requestInfo, ok := request.RequestInfoFrom(req.Context()); ok {
-=======
 	requestInfo, ok := request.RequestInfoFrom(req.Context())
 	if ok {
->>>>>>> acfd0dd7
 		// If we can find a requestInfo, we can get a scope, and then
 		// we can convert GETs to LISTs when needed.
 		scope := CleanScope(requestInfo)
 		verb = CanonicalVerb(strings.ToUpper(verb), scope)
 	}
 
-<<<<<<< HEAD
-	// mark APPLY requests and WATCH requests correctly.
-	return CleanVerb(verb, req)
-=======
 	// mark APPLY requests, WATCH requests and CONNECT requests correctly.
 	return CleanVerb(verb, req, requestInfo)
->>>>>>> acfd0dd7
 }
 
 // CleanScope returns the scope of the request.
