--- conflicted
+++ resolved
@@ -74,14 +74,6 @@
 	internal.DrainServerTransports = func(srv *Server, addr string) {
 		srv.drainServerTransports(addr)
 	}
-<<<<<<< HEAD
-	internal.AddExtraServerOptions = func(opt ...ServerOption) {
-		extraServerOptions = opt
-	}
-	internal.ClearExtraServerOptions = func() {
-		extraServerOptions = nil
-	}
-=======
 	internal.AddGlobalServerOptions = func(opt ...ServerOption) {
 		globalServerOptions = append(globalServerOptions, opt...)
 	}
@@ -90,7 +82,6 @@
 	}
 	internal.BinaryLogger = binaryLogger
 	internal.JoinServerOptions = newJoinServerOption
->>>>>>> acfd0dd7
 }
 
 var statusOK = status.New(codes.OK, "")
@@ -193,11 +184,7 @@
 	writeBufferSize:       defaultWriteBufSize,
 	readBufferSize:        defaultReadBufSize,
 }
-<<<<<<< HEAD
-var extraServerOptions []ServerOption
-=======
 var globalServerOptions []ServerOption
->>>>>>> acfd0dd7
 
 // A ServerOption sets options such as credentials, codec and keepalive parameters, etc.
 type ServerOption interface {
@@ -482,8 +469,6 @@
 			return
 		}
 		o.statsHandlers = append(o.statsHandlers, h)
-<<<<<<< HEAD
-=======
 	})
 }
 
@@ -492,7 +477,6 @@
 func binaryLogger(bl binarylog.Logger) ServerOption {
 	return newFuncServerOption(func(o *serverOptions) {
 		o.binaryLogger = bl
->>>>>>> acfd0dd7
 	})
 }
 
@@ -617,11 +601,7 @@
 // started to accept requests yet.
 func NewServer(opt ...ServerOption) *Server {
 	opts := defaultServerOptions
-<<<<<<< HEAD
-	for _, o := range extraServerOptions {
-=======
 	for _, o := range globalServerOptions {
->>>>>>> acfd0dd7
 		o.apply(&opts)
 	}
 	for _, o := range opt {
@@ -1321,11 +1301,7 @@
 	}
 
 	var payInfo *payloadInfo
-<<<<<<< HEAD
-	if len(shs) != 0 || binlog != nil {
-=======
 	if len(shs) != 0 || len(binlogs) != 0 {
->>>>>>> acfd0dd7
 		payInfo = &payloadInfo{}
 	}
 	d, err := recvAndDecompress(&parser{r: stream}, stream, dc, s.opts.maxReceiveMessageSize, payInfo, decomp)
