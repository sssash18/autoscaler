/*
 *
 * Copyright 2014 gRPC authors.
 *
 * Licensed under the Apache License, Version 2.0 (the "License");
 * you may not use this file except in compliance with the License.
 * You may obtain a copy of the License at
 *
 *     http://www.apache.org/licenses/LICENSE-2.0
 *
 * Unless required by applicable law or agreed to in writing, software
 * distributed under the License is distributed on an "AS IS" BASIS,
 * WITHOUT WARRANTIES OR CONDITIONS OF ANY KIND, either express or implied.
 * See the License for the specific language governing permissions and
 * limitations under the License.
 *
 */

package grpc

import (
	"context"
	"errors"
	"fmt"
	"math"
	"net/url"
	"reflect"
	"strings"
	"sync"
	"sync/atomic"
	"time"

	"google.golang.org/grpc/balancer"
	"google.golang.org/grpc/balancer/base"
	"google.golang.org/grpc/codes"
	"google.golang.org/grpc/connectivity"
	"google.golang.org/grpc/credentials"
	"google.golang.org/grpc/internal/backoff"
	"google.golang.org/grpc/internal/channelz"
	"google.golang.org/grpc/internal/grpcsync"
	iresolver "google.golang.org/grpc/internal/resolver"
	"google.golang.org/grpc/internal/transport"
	"google.golang.org/grpc/keepalive"
	"google.golang.org/grpc/resolver"
	"google.golang.org/grpc/serviceconfig"
	"google.golang.org/grpc/status"

	_ "google.golang.org/grpc/balancer/roundrobin"           // To register roundrobin.
	_ "google.golang.org/grpc/internal/resolver/dns"         // To register dns resolver.
	_ "google.golang.org/grpc/internal/resolver/passthrough" // To register passthrough resolver.
	_ "google.golang.org/grpc/internal/resolver/unix"        // To register unix resolver.
)

const (
	// minimum time to give a connection to complete
	minConnectTimeout = 20 * time.Second
	// must match grpclbName in grpclb/grpclb.go
	grpclbName = "grpclb"
)

var (
	// ErrClientConnClosing indicates that the operation is illegal because
	// the ClientConn is closing.
	//
	// Deprecated: this error should not be relied upon by users; use the status
	// code of Canceled instead.
	ErrClientConnClosing = status.Error(codes.Canceled, "grpc: the client connection is closing")
	// errConnDrain indicates that the connection starts to be drained and does not accept any new RPCs.
	errConnDrain = errors.New("grpc: the connection is drained")
	// errConnClosing indicates that the connection is closing.
	errConnClosing = errors.New("grpc: the connection is closing")
	// invalidDefaultServiceConfigErrPrefix is used to prefix the json parsing error for the default
	// service config.
	invalidDefaultServiceConfigErrPrefix = "grpc: the provided default service config is invalid"
)

// The following errors are returned from Dial and DialContext
var (
	// errNoTransportSecurity indicates that there is no transport security
	// being set for ClientConn. Users should either set one or explicitly
	// call WithInsecure DialOption to disable security.
	errNoTransportSecurity = errors.New("grpc: no transport security set (use grpc.WithTransportCredentials(insecure.NewCredentials()) explicitly or set credentials)")
	// errTransportCredsAndBundle indicates that creds bundle is used together
	// with other individual Transport Credentials.
	errTransportCredsAndBundle = errors.New("grpc: credentials.Bundle may not be used with individual TransportCredentials")
	// errNoTransportCredsInBundle indicated that the configured creds bundle
	// returned a transport credentials which was nil.
	errNoTransportCredsInBundle = errors.New("grpc: credentials.Bundle must return non-nil transport credentials")
	// errTransportCredentialsMissing indicates that users want to transmit
	// security information (e.g., OAuth2 token) which requires secure
	// connection on an insecure connection.
	errTransportCredentialsMissing = errors.New("grpc: the credentials require transport level security (use grpc.WithTransportCredentials() to set)")
)

const (
	defaultClientMaxReceiveMessageSize = 1024 * 1024 * 4
	defaultClientMaxSendMessageSize    = math.MaxInt32
	// http2IOBufSize specifies the buffer size for sending frames.
	defaultWriteBufSize = 32 * 1024
	defaultReadBufSize  = 32 * 1024
)

// Dial creates a client connection to the given target.
func Dial(target string, opts ...DialOption) (*ClientConn, error) {
	return DialContext(context.Background(), target, opts...)
}

type defaultConfigSelector struct {
	sc *ServiceConfig
}

func (dcs *defaultConfigSelector) SelectConfig(rpcInfo iresolver.RPCInfo) (*iresolver.RPCConfig, error) {
	return &iresolver.RPCConfig{
		Context:      rpcInfo.Context,
		MethodConfig: getMethodConfig(dcs.sc, rpcInfo.Method),
	}, nil
}

// DialContext creates a client connection to the given target. By default, it's
// a non-blocking dial (the function won't wait for connections to be
// established, and connecting happens in the background). To make it a blocking
// dial, use WithBlock() dial option.
//
// In the non-blocking case, the ctx does not act against the connection. It
// only controls the setup steps.
//
// In the blocking case, ctx can be used to cancel or expire the pending
// connection. Once this function returns, the cancellation and expiration of
// ctx will be noop. Users should call ClientConn.Close to terminate all the
// pending operations after this function returns.
//
// The target name syntax is defined in
// https://github.com/grpc/grpc/blob/master/doc/naming.md.
// e.g. to use dns resolver, a "dns:///" prefix should be applied to the target.
func DialContext(ctx context.Context, target string, opts ...DialOption) (conn *ClientConn, err error) {
	cc := &ClientConn{
		target:            target,
		csMgr:             &connectivityStateManager{},
		conns:             make(map[*addrConn]struct{}),
		dopts:             defaultDialOptions(),
		blockingpicker:    newPickerWrapper(),
		czData:            new(channelzData),
		firstResolveEvent: grpcsync.NewEvent(),
	}
	cc.retryThrottler.Store((*retryThrottler)(nil))
	cc.safeConfigSelector.UpdateConfigSelector(&defaultConfigSelector{nil})
	cc.ctx, cc.cancel = context.WithCancel(context.Background())

<<<<<<< HEAD
	for _, opt := range extraDialOptions {
		opt.apply(&cc.dopts)
=======
	disableGlobalOpts := false
	for _, opt := range opts {
		if _, ok := opt.(*disableGlobalDialOptions); ok {
			disableGlobalOpts = true
			break
		}
	}

	if !disableGlobalOpts {
		for _, opt := range globalDialOptions {
			opt.apply(&cc.dopts)
		}
>>>>>>> acfd0dd7
	}

	for _, opt := range opts {
		opt.apply(&cc.dopts)
	}

	chainUnaryClientInterceptors(cc)
	chainStreamClientInterceptors(cc)

	defer func() {
		if err != nil {
			cc.Close()
		}
	}()

	pid := cc.dopts.channelzParentID
	cc.channelzID = channelz.RegisterChannel(&channelzChannel{cc}, pid, target)
	ted := &channelz.TraceEventDesc{
		Desc:     "Channel created",
		Severity: channelz.CtInfo,
	}
	if cc.dopts.channelzParentID != nil {
		ted.Parent = &channelz.TraceEventDesc{
			Desc:     fmt.Sprintf("Nested Channel(id:%d) created", cc.channelzID.Int()),
			Severity: channelz.CtInfo,
		}
	}
	channelz.AddTraceEvent(logger, cc.channelzID, 1, ted)
	cc.csMgr.channelzID = cc.channelzID

	if cc.dopts.copts.TransportCredentials == nil && cc.dopts.copts.CredsBundle == nil {
		return nil, errNoTransportSecurity
	}
	if cc.dopts.copts.TransportCredentials != nil && cc.dopts.copts.CredsBundle != nil {
		return nil, errTransportCredsAndBundle
	}
	if cc.dopts.copts.CredsBundle != nil && cc.dopts.copts.CredsBundle.TransportCredentials() == nil {
		return nil, errNoTransportCredsInBundle
	}
	transportCreds := cc.dopts.copts.TransportCredentials
	if transportCreds == nil {
		transportCreds = cc.dopts.copts.CredsBundle.TransportCredentials()
	}
	if transportCreds.Info().SecurityProtocol == "insecure" {
		for _, cd := range cc.dopts.copts.PerRPCCredentials {
			if cd.RequireTransportSecurity() {
				return nil, errTransportCredentialsMissing
			}
		}
	}

	if cc.dopts.defaultServiceConfigRawJSON != nil {
		scpr := parseServiceConfig(*cc.dopts.defaultServiceConfigRawJSON)
		if scpr.Err != nil {
			return nil, fmt.Errorf("%s: %v", invalidDefaultServiceConfigErrPrefix, scpr.Err)
		}
		cc.dopts.defaultServiceConfig, _ = scpr.Config.(*ServiceConfig)
	}
	cc.mkp = cc.dopts.copts.KeepaliveParams

	if cc.dopts.copts.UserAgent != "" {
		cc.dopts.copts.UserAgent += " " + grpcUA
	} else {
		cc.dopts.copts.UserAgent = grpcUA
	}

	if cc.dopts.timeout > 0 {
		var cancel context.CancelFunc
		ctx, cancel = context.WithTimeout(ctx, cc.dopts.timeout)
		defer cancel()
	}
	defer func() {
		select {
		case <-ctx.Done():
			switch {
			case ctx.Err() == err:
				conn = nil
			case err == nil || !cc.dopts.returnLastError:
				conn, err = nil, ctx.Err()
			default:
				conn, err = nil, fmt.Errorf("%v: %v", ctx.Err(), err)
			}
		default:
		}
	}()

	scSet := false
	if cc.dopts.scChan != nil {
		// Try to get an initial service config.
		select {
		case sc, ok := <-cc.dopts.scChan:
			if ok {
				cc.sc = &sc
				cc.safeConfigSelector.UpdateConfigSelector(&defaultConfigSelector{&sc})
				scSet = true
			}
		default:
		}
	}
	if cc.dopts.bs == nil {
		cc.dopts.bs = backoff.DefaultExponential
	}

	// Determine the resolver to use.
	resolverBuilder, err := cc.parseTargetAndFindResolver()
	if err != nil {
		return nil, err
	}
	cc.authority, err = determineAuthority(cc.parsedTarget.Endpoint(), cc.target, cc.dopts)
	if err != nil {
		return nil, err
	}
	channelz.Infof(logger, cc.channelzID, "Channel authority set to %q", cc.authority)

	if cc.dopts.scChan != nil && !scSet {
		// Blocking wait for the initial service config.
		select {
		case sc, ok := <-cc.dopts.scChan:
			if ok {
				cc.sc = &sc
				cc.safeConfigSelector.UpdateConfigSelector(&defaultConfigSelector{&sc})
			}
		case <-ctx.Done():
			return nil, ctx.Err()
		}
	}
	if cc.dopts.scChan != nil {
		go cc.scWatcher()
	}

	var credsClone credentials.TransportCredentials
	if creds := cc.dopts.copts.TransportCredentials; creds != nil {
		credsClone = creds.Clone()
	}
	cc.balancerWrapper = newCCBalancerWrapper(cc, balancer.BuildOptions{
		DialCreds:        credsClone,
		CredsBundle:      cc.dopts.copts.CredsBundle,
		Dialer:           cc.dopts.copts.Dialer,
		Authority:        cc.authority,
		CustomUserAgent:  cc.dopts.copts.UserAgent,
		ChannelzParentID: cc.channelzID,
		Target:           cc.parsedTarget,
	})

	// Build the resolver.
	rWrapper, err := newCCResolverWrapper(cc, resolverBuilder)
	if err != nil {
		return nil, fmt.Errorf("failed to build resolver: %v", err)
	}
	cc.mu.Lock()
	cc.resolverWrapper = rWrapper
	cc.mu.Unlock()

	// A blocking dial blocks until the clientConn is ready.
	if cc.dopts.block {
		for {
			cc.Connect()
			s := cc.GetState()
			if s == connectivity.Ready {
				break
			} else if cc.dopts.copts.FailOnNonTempDialError && s == connectivity.TransientFailure {
				if err = cc.connectionError(); err != nil {
					terr, ok := err.(interface {
						Temporary() bool
					})
					if ok && !terr.Temporary() {
						return nil, err
					}
				}
			}
			if !cc.WaitForStateChange(ctx, s) {
				// ctx got timeout or canceled.
				if err = cc.connectionError(); err != nil && cc.dopts.returnLastError {
					return nil, err
				}
				return nil, ctx.Err()
			}
		}
	}

	return cc, nil
}

// chainUnaryClientInterceptors chains all unary client interceptors into one.
func chainUnaryClientInterceptors(cc *ClientConn) {
	interceptors := cc.dopts.chainUnaryInts
	// Prepend dopts.unaryInt to the chaining interceptors if it exists, since unaryInt will
	// be executed before any other chained interceptors.
	if cc.dopts.unaryInt != nil {
		interceptors = append([]UnaryClientInterceptor{cc.dopts.unaryInt}, interceptors...)
	}
	var chainedInt UnaryClientInterceptor
	if len(interceptors) == 0 {
		chainedInt = nil
	} else if len(interceptors) == 1 {
		chainedInt = interceptors[0]
	} else {
		chainedInt = func(ctx context.Context, method string, req, reply interface{}, cc *ClientConn, invoker UnaryInvoker, opts ...CallOption) error {
			return interceptors[0](ctx, method, req, reply, cc, getChainUnaryInvoker(interceptors, 0, invoker), opts...)
		}
	}
	cc.dopts.unaryInt = chainedInt
}

// getChainUnaryInvoker recursively generate the chained unary invoker.
func getChainUnaryInvoker(interceptors []UnaryClientInterceptor, curr int, finalInvoker UnaryInvoker) UnaryInvoker {
	if curr == len(interceptors)-1 {
		return finalInvoker
	}
	return func(ctx context.Context, method string, req, reply interface{}, cc *ClientConn, opts ...CallOption) error {
		return interceptors[curr+1](ctx, method, req, reply, cc, getChainUnaryInvoker(interceptors, curr+1, finalInvoker), opts...)
	}
}

// chainStreamClientInterceptors chains all stream client interceptors into one.
func chainStreamClientInterceptors(cc *ClientConn) {
	interceptors := cc.dopts.chainStreamInts
	// Prepend dopts.streamInt to the chaining interceptors if it exists, since streamInt will
	// be executed before any other chained interceptors.
	if cc.dopts.streamInt != nil {
		interceptors = append([]StreamClientInterceptor{cc.dopts.streamInt}, interceptors...)
	}
	var chainedInt StreamClientInterceptor
	if len(interceptors) == 0 {
		chainedInt = nil
	} else if len(interceptors) == 1 {
		chainedInt = interceptors[0]
	} else {
		chainedInt = func(ctx context.Context, desc *StreamDesc, cc *ClientConn, method string, streamer Streamer, opts ...CallOption) (ClientStream, error) {
			return interceptors[0](ctx, desc, cc, method, getChainStreamer(interceptors, 0, streamer), opts...)
		}
	}
	cc.dopts.streamInt = chainedInt
}

// getChainStreamer recursively generate the chained client stream constructor.
func getChainStreamer(interceptors []StreamClientInterceptor, curr int, finalStreamer Streamer) Streamer {
	if curr == len(interceptors)-1 {
		return finalStreamer
	}
	return func(ctx context.Context, desc *StreamDesc, cc *ClientConn, method string, opts ...CallOption) (ClientStream, error) {
		return interceptors[curr+1](ctx, desc, cc, method, getChainStreamer(interceptors, curr+1, finalStreamer), opts...)
	}
}

// connectivityStateManager keeps the connectivity.State of ClientConn.
// This struct will eventually be exported so the balancers can access it.
type connectivityStateManager struct {
	mu         sync.Mutex
	state      connectivity.State
	notifyChan chan struct{}
	channelzID *channelz.Identifier
}

// updateState updates the connectivity.State of ClientConn.
// If there's a change it notifies goroutines waiting on state change to
// happen.
func (csm *connectivityStateManager) updateState(state connectivity.State) {
	csm.mu.Lock()
	defer csm.mu.Unlock()
	if csm.state == connectivity.Shutdown {
		return
	}
	if csm.state == state {
		return
	}
	csm.state = state
	channelz.Infof(logger, csm.channelzID, "Channel Connectivity change to %v", state)
	if csm.notifyChan != nil {
		// There are other goroutines waiting on this channel.
		close(csm.notifyChan)
		csm.notifyChan = nil
	}
}

func (csm *connectivityStateManager) getState() connectivity.State {
	csm.mu.Lock()
	defer csm.mu.Unlock()
	return csm.state
}

func (csm *connectivityStateManager) getNotifyChan() <-chan struct{} {
	csm.mu.Lock()
	defer csm.mu.Unlock()
	if csm.notifyChan == nil {
		csm.notifyChan = make(chan struct{})
	}
	return csm.notifyChan
}

// ClientConnInterface defines the functions clients need to perform unary and
// streaming RPCs.  It is implemented by *ClientConn, and is only intended to
// be referenced by generated code.
type ClientConnInterface interface {
	// Invoke performs a unary RPC and returns after the response is received
	// into reply.
	Invoke(ctx context.Context, method string, args interface{}, reply interface{}, opts ...CallOption) error
	// NewStream begins a streaming RPC.
	NewStream(ctx context.Context, desc *StreamDesc, method string, opts ...CallOption) (ClientStream, error)
}

// Assert *ClientConn implements ClientConnInterface.
var _ ClientConnInterface = (*ClientConn)(nil)

// ClientConn represents a virtual connection to a conceptual endpoint, to
// perform RPCs.
//
// A ClientConn is free to have zero or more actual connections to the endpoint
// based on configuration, load, etc. It is also free to determine which actual
// endpoints to use and may change it every RPC, permitting client-side load
// balancing.
//
// A ClientConn encapsulates a range of functionality including name
// resolution, TCP connection establishment (with retries and backoff) and TLS
// handshakes. It also handles errors on established connections by
// re-resolving the name and reconnecting.
type ClientConn struct {
	ctx    context.Context    // Initialized using the background context at dial time.
	cancel context.CancelFunc // Cancelled on close.

	// The following are initialized at dial time, and are read-only after that.
	target          string               // User's dial target.
	parsedTarget    resolver.Target      // See parseTargetAndFindResolver().
	authority       string               // See determineAuthority().
	dopts           dialOptions          // Default and user specified dial options.
	channelzID      *channelz.Identifier // Channelz identifier for the channel.
	balancerWrapper *ccBalancerWrapper   // Uses gracefulswitch.balancer underneath.

	// The following provide their own synchronization, and therefore don't
	// require cc.mu to be held to access them.
	csMgr              *connectivityStateManager
	blockingpicker     *pickerWrapper
	safeConfigSelector iresolver.SafeConfigSelector
	czData             *channelzData
	retryThrottler     atomic.Value // Updated from service config.

	// firstResolveEvent is used to track whether the name resolver sent us at
	// least one update. RPCs block on this event.
	firstResolveEvent *grpcsync.Event

	// mu protects the following fields.
	// TODO: split mu so the same mutex isn't used for everything.
	mu              sync.RWMutex
	resolverWrapper *ccResolverWrapper         // Initialized in Dial; cleared in Close.
	sc              *ServiceConfig             // Latest service config received from the resolver.
	conns           map[*addrConn]struct{}     // Set to nil on close.
	mkp             keepalive.ClientParameters // May be updated upon receipt of a GoAway.

	lceMu               sync.Mutex // protects lastConnectionError
	lastConnectionError error
}

// WaitForStateChange waits until the connectivity.State of ClientConn changes from sourceState or
// ctx expires. A true value is returned in former case and false in latter.
//
// # Experimental
//
// Notice: This API is EXPERIMENTAL and may be changed or removed in a
// later release.
func (cc *ClientConn) WaitForStateChange(ctx context.Context, sourceState connectivity.State) bool {
	ch := cc.csMgr.getNotifyChan()
	if cc.csMgr.getState() != sourceState {
		return true
	}
	select {
	case <-ctx.Done():
		return false
	case <-ch:
		return true
	}
}

// GetState returns the connectivity.State of ClientConn.
//
// # Experimental
//
// Notice: This API is EXPERIMENTAL and may be changed or removed in a later
// release.
func (cc *ClientConn) GetState() connectivity.State {
	return cc.csMgr.getState()
}

// Connect causes all subchannels in the ClientConn to attempt to connect if
// the channel is idle.  Does not wait for the connection attempts to begin
// before returning.
//
// # Experimental
//
// Notice: This API is EXPERIMENTAL and may be changed or removed in a later
// release.
func (cc *ClientConn) Connect() {
	cc.balancerWrapper.exitIdle()
}

func (cc *ClientConn) scWatcher() {
	for {
		select {
		case sc, ok := <-cc.dopts.scChan:
			if !ok {
				return
			}
			cc.mu.Lock()
			// TODO: load balance policy runtime change is ignored.
			// We may revisit this decision in the future.
			cc.sc = &sc
			cc.safeConfigSelector.UpdateConfigSelector(&defaultConfigSelector{&sc})
			cc.mu.Unlock()
		case <-cc.ctx.Done():
			return
		}
	}
}

// waitForResolvedAddrs blocks until the resolver has provided addresses or the
// context expires.  Returns nil unless the context expires first; otherwise
// returns a status error based on the context.
func (cc *ClientConn) waitForResolvedAddrs(ctx context.Context) error {
	// This is on the RPC path, so we use a fast path to avoid the
	// more-expensive "select" below after the resolver has returned once.
	if cc.firstResolveEvent.HasFired() {
		return nil
	}
	select {
	case <-cc.firstResolveEvent.Done():
		return nil
	case <-ctx.Done():
		return status.FromContextError(ctx.Err()).Err()
	case <-cc.ctx.Done():
		return ErrClientConnClosing
	}
}

var emptyServiceConfig *ServiceConfig

func init() {
	cfg := parseServiceConfig("{}")
	if cfg.Err != nil {
		panic(fmt.Sprintf("impossible error parsing empty service config: %v", cfg.Err))
	}
	emptyServiceConfig = cfg.Config.(*ServiceConfig)
}

func (cc *ClientConn) maybeApplyDefaultServiceConfig(addrs []resolver.Address) {
	if cc.sc != nil {
		cc.applyServiceConfigAndBalancer(cc.sc, nil, addrs)
		return
	}
	if cc.dopts.defaultServiceConfig != nil {
		cc.applyServiceConfigAndBalancer(cc.dopts.defaultServiceConfig, &defaultConfigSelector{cc.dopts.defaultServiceConfig}, addrs)
	} else {
		cc.applyServiceConfigAndBalancer(emptyServiceConfig, &defaultConfigSelector{emptyServiceConfig}, addrs)
	}
}

func (cc *ClientConn) updateResolverState(s resolver.State, err error) error {
	defer cc.firstResolveEvent.Fire()
	cc.mu.Lock()
	// Check if the ClientConn is already closed. Some fields (e.g.
	// balancerWrapper) are set to nil when closing the ClientConn, and could
	// cause nil pointer panic if we don't have this check.
	if cc.conns == nil {
		cc.mu.Unlock()
		return nil
	}

	if err != nil {
		// May need to apply the initial service config in case the resolver
		// doesn't support service configs, or doesn't provide a service config
		// with the new addresses.
		cc.maybeApplyDefaultServiceConfig(nil)

		cc.balancerWrapper.resolverError(err)

		// No addresses are valid with err set; return early.
		cc.mu.Unlock()
		return balancer.ErrBadResolverState
	}

	var ret error
	if cc.dopts.disableServiceConfig {
		channelz.Infof(logger, cc.channelzID, "ignoring service config from resolver (%v) and applying the default because service config is disabled", s.ServiceConfig)
		cc.maybeApplyDefaultServiceConfig(s.Addresses)
	} else if s.ServiceConfig == nil {
		cc.maybeApplyDefaultServiceConfig(s.Addresses)
		// TODO: do we need to apply a failing LB policy if there is no
		// default, per the error handling design?
	} else {
		if sc, ok := s.ServiceConfig.Config.(*ServiceConfig); s.ServiceConfig.Err == nil && ok {
			configSelector := iresolver.GetConfigSelector(s)
			if configSelector != nil {
				if len(s.ServiceConfig.Config.(*ServiceConfig).Methods) != 0 {
					channelz.Infof(logger, cc.channelzID, "method configs in service config will be ignored due to presence of config selector")
				}
			} else {
				configSelector = &defaultConfigSelector{sc}
			}
			cc.applyServiceConfigAndBalancer(sc, configSelector, s.Addresses)
		} else {
			ret = balancer.ErrBadResolverState
			if cc.sc == nil {
				// Apply the failing LB only if we haven't received valid service config
				// from the name resolver in the past.
				cc.applyFailingLB(s.ServiceConfig)
				cc.mu.Unlock()
				return ret
			}
		}
	}

	var balCfg serviceconfig.LoadBalancingConfig
	if cc.sc != nil && cc.sc.lbConfig != nil {
		balCfg = cc.sc.lbConfig.cfg
	}
	bw := cc.balancerWrapper
	cc.mu.Unlock()

	uccsErr := bw.updateClientConnState(&balancer.ClientConnState{ResolverState: s, BalancerConfig: balCfg})
	if ret == nil {
		ret = uccsErr // prefer ErrBadResolver state since any other error is
		// currently meaningless to the caller.
	}
	return ret
}

// applyFailingLB is akin to configuring an LB policy on the channel which
// always fails RPCs. Here, an actual LB policy is not configured, but an always
// erroring picker is configured, which returns errors with information about
// what was invalid in the received service config. A config selector with no
// service config is configured, and the connectivity state of the channel is
// set to TransientFailure.
//
// Caller must hold cc.mu.
func (cc *ClientConn) applyFailingLB(sc *serviceconfig.ParseResult) {
	var err error
	if sc.Err != nil {
		err = status.Errorf(codes.Unavailable, "error parsing service config: %v", sc.Err)
	} else {
		err = status.Errorf(codes.Unavailable, "illegal service config type: %T", sc.Config)
	}
	cc.safeConfigSelector.UpdateConfigSelector(&defaultConfigSelector{nil})
	cc.blockingpicker.updatePicker(base.NewErrPicker(err))
	cc.csMgr.updateState(connectivity.TransientFailure)
}

func (cc *ClientConn) handleSubConnStateChange(sc balancer.SubConn, s connectivity.State, err error) {
	cc.balancerWrapper.updateSubConnState(sc, s, err)
}

// newAddrConn creates an addrConn for addrs and adds it to cc.conns.
//
// Caller needs to make sure len(addrs) > 0.
func (cc *ClientConn) newAddrConn(addrs []resolver.Address, opts balancer.NewSubConnOptions) (*addrConn, error) {
	ac := &addrConn{
		state:        connectivity.Idle,
		cc:           cc,
		addrs:        addrs,
		scopts:       opts,
		dopts:        cc.dopts,
		czData:       new(channelzData),
		resetBackoff: make(chan struct{}),
	}
	ac.ctx, ac.cancel = context.WithCancel(cc.ctx)
	// Track ac in cc. This needs to be done before any getTransport(...) is called.
	cc.mu.Lock()
	defer cc.mu.Unlock()
	if cc.conns == nil {
		return nil, ErrClientConnClosing
	}

	var err error
	ac.channelzID, err = channelz.RegisterSubChannel(ac, cc.channelzID, "")
	if err != nil {
		return nil, err
	}
	channelz.AddTraceEvent(logger, ac.channelzID, 0, &channelz.TraceEventDesc{
		Desc:     "Subchannel created",
		Severity: channelz.CtInfo,
		Parent: &channelz.TraceEventDesc{
			Desc:     fmt.Sprintf("Subchannel(id:%d) created", ac.channelzID.Int()),
			Severity: channelz.CtInfo,
		},
	})

	cc.conns[ac] = struct{}{}
	return ac, nil
}

// removeAddrConn removes the addrConn in the subConn from clientConn.
// It also tears down the ac with the given error.
func (cc *ClientConn) removeAddrConn(ac *addrConn, err error) {
	cc.mu.Lock()
	if cc.conns == nil {
		cc.mu.Unlock()
		return
	}
	delete(cc.conns, ac)
	cc.mu.Unlock()
	ac.tearDown(err)
}

func (cc *ClientConn) channelzMetric() *channelz.ChannelInternalMetric {
	return &channelz.ChannelInternalMetric{
		State:                    cc.GetState(),
		Target:                   cc.target,
		CallsStarted:             atomic.LoadInt64(&cc.czData.callsStarted),
		CallsSucceeded:           atomic.LoadInt64(&cc.czData.callsSucceeded),
		CallsFailed:              atomic.LoadInt64(&cc.czData.callsFailed),
		LastCallStartedTimestamp: time.Unix(0, atomic.LoadInt64(&cc.czData.lastCallStartedTime)),
	}
}

// Target returns the target string of the ClientConn.
//
// # Experimental
//
// Notice: This API is EXPERIMENTAL and may be changed or removed in a
// later release.
func (cc *ClientConn) Target() string {
	return cc.target
}

func (cc *ClientConn) incrCallsStarted() {
	atomic.AddInt64(&cc.czData.callsStarted, 1)
	atomic.StoreInt64(&cc.czData.lastCallStartedTime, time.Now().UnixNano())
}

func (cc *ClientConn) incrCallsSucceeded() {
	atomic.AddInt64(&cc.czData.callsSucceeded, 1)
}

func (cc *ClientConn) incrCallsFailed() {
	atomic.AddInt64(&cc.czData.callsFailed, 1)
}

// connect starts creating a transport.
// It does nothing if the ac is not IDLE.
// TODO(bar) Move this to the addrConn section.
func (ac *addrConn) connect() error {
	ac.mu.Lock()
	if ac.state == connectivity.Shutdown {
		if logger.V(2) {
			logger.Infof("connect called on shutdown addrConn; ignoring.")
		}
		ac.mu.Unlock()
		return errConnClosing
	}
	if ac.state != connectivity.Idle {
		if logger.V(2) {
			logger.Infof("connect called on addrConn in non-idle state (%v); ignoring.", ac.state)
		}
		ac.mu.Unlock()
		return nil
	}
	// Update connectivity state within the lock to prevent subsequent or
	// concurrent calls from resetting the transport more than once.
	ac.updateConnectivityState(connectivity.Connecting, nil)
	ac.mu.Unlock()

	ac.resetTransport()
	return nil
}

func equalAddresses(a, b []resolver.Address) bool {
	if len(a) != len(b) {
		return false
	}
	for i, v := range a {
		if !v.Equal(b[i]) {
			return false
		}
	}
	return true
}

// tryUpdateAddrs tries to update ac.addrs with the new addresses list.
//
// If ac is TransientFailure, it updates ac.addrs and returns true. The updated
// addresses will be picked up by retry in the next iteration after backoff.
//
// If ac is Shutdown or Idle, it updates ac.addrs and returns true.
//
// If the addresses is the same as the old list, it does nothing and returns
// true.
//
// If ac is Connecting, it returns false. The caller should tear down the ac and
// create a new one. Note that the backoff will be reset when this happens.
//
// If ac is Ready, it checks whether current connected address of ac is in the
// new addrs list.
//   - If true, it updates ac.addrs and returns true. The ac will keep using
//     the existing connection.
//   - If false, it does nothing and returns false.
func (ac *addrConn) tryUpdateAddrs(addrs []resolver.Address) bool {
	ac.mu.Lock()
	defer ac.mu.Unlock()
	channelz.Infof(logger, ac.channelzID, "addrConn: tryUpdateAddrs curAddr: %v, addrs: %v", ac.curAddr, addrs)
	if ac.state == connectivity.Shutdown ||
		ac.state == connectivity.TransientFailure ||
		ac.state == connectivity.Idle {
		ac.addrs = addrs
		return true
	}

	if equalAddresses(ac.addrs, addrs) {
		return true
	}

	if ac.state == connectivity.Connecting {
		return false
	}

	// ac.state is Ready, try to find the connected address.
	var curAddrFound bool
	for _, a := range addrs {
		a.ServerName = ac.cc.getServerName(a)
		if reflect.DeepEqual(ac.curAddr, a) {
			curAddrFound = true
			break
		}
	}
	channelz.Infof(logger, ac.channelzID, "addrConn: tryUpdateAddrs curAddrFound: %v", curAddrFound)
	if curAddrFound {
		ac.addrs = addrs
	}

	return curAddrFound
}

// getServerName determines the serverName to be used in the connection
// handshake. The default value for the serverName is the authority on the
// ClientConn, which either comes from the user's dial target or through an
// authority override specified using the WithAuthority dial option. Name
// resolvers can specify a per-address override for the serverName through the
// resolver.Address.ServerName field which is used only if the WithAuthority
// dial option was not used. The rationale is that per-address authority
// overrides specified by the name resolver can represent a security risk, while
// an override specified by the user is more dependable since they probably know
// what they are doing.
func (cc *ClientConn) getServerName(addr resolver.Address) string {
	if cc.dopts.authority != "" {
		return cc.dopts.authority
	}
	if addr.ServerName != "" {
		return addr.ServerName
	}
	return cc.authority
}

func getMethodConfig(sc *ServiceConfig, method string) MethodConfig {
	if sc == nil {
		return MethodConfig{}
	}
	if m, ok := sc.Methods[method]; ok {
		return m
	}
	i := strings.LastIndex(method, "/")
	if m, ok := sc.Methods[method[:i+1]]; ok {
		return m
	}
	return sc.Methods[""]
}

// GetMethodConfig gets the method config of the input method.
// If there's an exact match for input method (i.e. /service/method), we return
// the corresponding MethodConfig.
// If there isn't an exact match for the input method, we look for the service's default
// config under the service (i.e /service/) and then for the default for all services (empty string).
//
// If there is a default MethodConfig for the service, we return it.
// Otherwise, we return an empty MethodConfig.
func (cc *ClientConn) GetMethodConfig(method string) MethodConfig {
	// TODO: Avoid the locking here.
	cc.mu.RLock()
	defer cc.mu.RUnlock()
	return getMethodConfig(cc.sc, method)
}

func (cc *ClientConn) healthCheckConfig() *healthCheckConfig {
	cc.mu.RLock()
	defer cc.mu.RUnlock()
	if cc.sc == nil {
		return nil
	}
	return cc.sc.healthCheckConfig
}

func (cc *ClientConn) getTransport(ctx context.Context, failfast bool, method string) (transport.ClientTransport, balancer.PickResult, error) {
	return cc.blockingpicker.pick(ctx, failfast, balancer.PickInfo{
		Ctx:            ctx,
		FullMethodName: method,
	})
}

func (cc *ClientConn) applyServiceConfigAndBalancer(sc *ServiceConfig, configSelector iresolver.ConfigSelector, addrs []resolver.Address) {
	if sc == nil {
		// should never reach here.
		return
	}
	cc.sc = sc
	if configSelector != nil {
		cc.safeConfigSelector.UpdateConfigSelector(configSelector)
	}

	if cc.sc.retryThrottling != nil {
		newThrottler := &retryThrottler{
			tokens: cc.sc.retryThrottling.MaxTokens,
			max:    cc.sc.retryThrottling.MaxTokens,
			thresh: cc.sc.retryThrottling.MaxTokens / 2,
			ratio:  cc.sc.retryThrottling.TokenRatio,
		}
		cc.retryThrottler.Store(newThrottler)
	} else {
		cc.retryThrottler.Store((*retryThrottler)(nil))
	}

	var newBalancerName string
	if cc.sc != nil && cc.sc.lbConfig != nil {
		newBalancerName = cc.sc.lbConfig.name
	} else {
		var isGRPCLB bool
		for _, a := range addrs {
			if a.Type == resolver.GRPCLB {
				isGRPCLB = true
				break
			}
		}
		if isGRPCLB {
			newBalancerName = grpclbName
		} else if cc.sc != nil && cc.sc.LB != nil {
			newBalancerName = *cc.sc.LB
		} else {
			newBalancerName = PickFirstBalancerName
		}
	}
	cc.balancerWrapper.switchTo(newBalancerName)
}

func (cc *ClientConn) resolveNow(o resolver.ResolveNowOptions) {
	cc.mu.RLock()
	r := cc.resolverWrapper
	cc.mu.RUnlock()
	if r == nil {
		return
	}
	go r.resolveNow(o)
}

// ResetConnectBackoff wakes up all subchannels in transient failure and causes
// them to attempt another connection immediately.  It also resets the backoff
// times used for subsequent attempts regardless of the current state.
//
// In general, this function should not be used.  Typical service or network
// outages result in a reasonable client reconnection strategy by default.
// However, if a previously unavailable network becomes available, this may be
// used to trigger an immediate reconnect.
//
// # Experimental
//
// Notice: This API is EXPERIMENTAL and may be changed or removed in a
// later release.
func (cc *ClientConn) ResetConnectBackoff() {
	cc.mu.Lock()
	conns := cc.conns
	cc.mu.Unlock()
	for ac := range conns {
		ac.resetConnectBackoff()
	}
}

// Close tears down the ClientConn and all underlying connections.
func (cc *ClientConn) Close() error {
	defer cc.cancel()

	cc.mu.Lock()
	if cc.conns == nil {
		cc.mu.Unlock()
		return ErrClientConnClosing
	}
	conns := cc.conns
	cc.conns = nil
	cc.csMgr.updateState(connectivity.Shutdown)

	rWrapper := cc.resolverWrapper
	cc.resolverWrapper = nil
	bWrapper := cc.balancerWrapper
	cc.mu.Unlock()

	// The order of closing matters here since the balancer wrapper assumes the
	// picker is closed before it is closed.
	cc.blockingpicker.close()
	if bWrapper != nil {
		bWrapper.close()
	}
	if rWrapper != nil {
		rWrapper.close()
	}

	for ac := range conns {
		ac.tearDown(ErrClientConnClosing)
	}
	ted := &channelz.TraceEventDesc{
		Desc:     "Channel deleted",
		Severity: channelz.CtInfo,
	}
	if cc.dopts.channelzParentID != nil {
		ted.Parent = &channelz.TraceEventDesc{
			Desc:     fmt.Sprintf("Nested channel(id:%d) deleted", cc.channelzID.Int()),
			Severity: channelz.CtInfo,
		}
	}
	channelz.AddTraceEvent(logger, cc.channelzID, 0, ted)
	// TraceEvent needs to be called before RemoveEntry, as TraceEvent may add
	// trace reference to the entity being deleted, and thus prevent it from being
	// deleted right away.
	channelz.RemoveEntry(cc.channelzID)

	return nil
}

// addrConn is a network connection to a given address.
type addrConn struct {
	ctx    context.Context
	cancel context.CancelFunc

	cc     *ClientConn
	dopts  dialOptions
	acbw   balancer.SubConn
	scopts balancer.NewSubConnOptions

	// transport is set when there's a viable transport (note: ac state may not be READY as LB channel
	// health checking may require server to report healthy to set ac to READY), and is reset
	// to nil when the current transport should no longer be used to create a stream (e.g. after GoAway
	// is received, transport is closed, ac has been torn down).
	transport transport.ClientTransport // The current transport.

	mu      sync.Mutex
	curAddr resolver.Address   // The current address.
	addrs   []resolver.Address // All addresses that the resolver resolved to.

	// Use updateConnectivityState for updating addrConn's connectivity state.
	state connectivity.State

	backoffIdx   int // Needs to be stateful for resetConnectBackoff.
	resetBackoff chan struct{}

	channelzID *channelz.Identifier
	czData     *channelzData
}

// Note: this requires a lock on ac.mu.
func (ac *addrConn) updateConnectivityState(s connectivity.State, lastErr error) {
	if ac.state == s {
		return
	}
	ac.state = s
	if lastErr == nil {
		channelz.Infof(logger, ac.channelzID, "Subchannel Connectivity change to %v", s)
	} else {
		channelz.Infof(logger, ac.channelzID, "Subchannel Connectivity change to %v, last error: %s", s, lastErr)
	}
	ac.cc.handleSubConnStateChange(ac.acbw, s, lastErr)
}

// adjustParams updates parameters used to create transports upon
// receiving a GoAway.
func (ac *addrConn) adjustParams(r transport.GoAwayReason) {
	switch r {
	case transport.GoAwayTooManyPings:
		v := 2 * ac.dopts.copts.KeepaliveParams.Time
		ac.cc.mu.Lock()
		if v > ac.cc.mkp.Time {
			ac.cc.mkp.Time = v
		}
		ac.cc.mu.Unlock()
	}
}

func (ac *addrConn) resetTransport() {
	ac.mu.Lock()
	if ac.state == connectivity.Shutdown {
		ac.mu.Unlock()
		return
	}

	addrs := ac.addrs
	backoffFor := ac.dopts.bs.Backoff(ac.backoffIdx)
	// This will be the duration that dial gets to finish.
	dialDuration := minConnectTimeout
	if ac.dopts.minConnectTimeout != nil {
		dialDuration = ac.dopts.minConnectTimeout()
	}

	if dialDuration < backoffFor {
		// Give dial more time as we keep failing to connect.
		dialDuration = backoffFor
	}
	// We can potentially spend all the time trying the first address, and
	// if the server accepts the connection and then hangs, the following
	// addresses will never be tried.
	//
	// The spec doesn't mention what should be done for multiple addresses.
	// https://github.com/grpc/grpc/blob/master/doc/connection-backoff.md#proposed-backoff-algorithm
	connectDeadline := time.Now().Add(dialDuration)

	ac.updateConnectivityState(connectivity.Connecting, nil)
	ac.mu.Unlock()

	if err := ac.tryAllAddrs(addrs, connectDeadline); err != nil {
		ac.cc.resolveNow(resolver.ResolveNowOptions{})
		// After exhausting all addresses, the addrConn enters
		// TRANSIENT_FAILURE.
		ac.mu.Lock()
		if ac.state == connectivity.Shutdown {
			ac.mu.Unlock()
			return
		}
		ac.updateConnectivityState(connectivity.TransientFailure, err)

		// Backoff.
		b := ac.resetBackoff
		ac.mu.Unlock()

		timer := time.NewTimer(backoffFor)
		select {
		case <-timer.C:
			ac.mu.Lock()
			ac.backoffIdx++
			ac.mu.Unlock()
		case <-b:
			timer.Stop()
		case <-ac.ctx.Done():
			timer.Stop()
			return
		}

		ac.mu.Lock()
		if ac.state != connectivity.Shutdown {
			ac.updateConnectivityState(connectivity.Idle, err)
		}
		ac.mu.Unlock()
		return
	}
	// Success; reset backoff.
	ac.mu.Lock()
	ac.backoffIdx = 0
	ac.mu.Unlock()
}

// tryAllAddrs tries to creates a connection to the addresses, and stop when at
// the first successful one. It returns an error if no address was successfully
// connected, or updates ac appropriately with the new transport.
func (ac *addrConn) tryAllAddrs(addrs []resolver.Address, connectDeadline time.Time) error {
	var firstConnErr error
	for _, addr := range addrs {
		ac.mu.Lock()
		if ac.state == connectivity.Shutdown {
			ac.mu.Unlock()
			return errConnClosing
		}

		ac.cc.mu.RLock()
		ac.dopts.copts.KeepaliveParams = ac.cc.mkp
		ac.cc.mu.RUnlock()

		copts := ac.dopts.copts
		if ac.scopts.CredsBundle != nil {
			copts.CredsBundle = ac.scopts.CredsBundle
		}
		ac.mu.Unlock()

		channelz.Infof(logger, ac.channelzID, "Subchannel picks a new address %q to connect", addr.Addr)

		err := ac.createTransport(addr, copts, connectDeadline)
		if err == nil {
			return nil
		}
		if firstConnErr == nil {
			firstConnErr = err
		}
		ac.cc.updateConnectionError(err)
	}

	// Couldn't connect to any address.
	return firstConnErr
}

// createTransport creates a connection to addr. It returns an error if the
// address was not successfully connected, or updates ac appropriately with the
// new transport.
func (ac *addrConn) createTransport(addr resolver.Address, copts transport.ConnectOptions, connectDeadline time.Time) error {
	addr.ServerName = ac.cc.getServerName(addr)
	hctx, hcancel := context.WithCancel(ac.ctx)

	onClose := func(r transport.GoAwayReason) {
		ac.mu.Lock()
		defer ac.mu.Unlock()
		// adjust params based on GoAwayReason
		ac.adjustParams(r)
		if ac.state == connectivity.Shutdown {
			// Already shut down.  tearDown() already cleared the transport and
			// canceled hctx via ac.ctx, and we expected this connection to be
			// closed, so do nothing here.
			return
		}
		hcancel()
		if ac.transport == nil {
			// We're still connecting to this address, which could error.  Do
			// not update the connectivity state or resolve; these will happen
			// at the end of the tryAllAddrs connection loop in the event of an
			// error.
			return
		}
		ac.transport = nil
		// Refresh the name resolver on any connection loss.
		ac.cc.resolveNow(resolver.ResolveNowOptions{})
		// Always go idle and wait for the LB policy to initiate a new
		// connection attempt.
		ac.updateConnectivityState(connectivity.Idle, nil)
	}

	connectCtx, cancel := context.WithDeadline(ac.ctx, connectDeadline)
	defer cancel()
	copts.ChannelzParentID = ac.channelzID

	newTr, err := transport.NewClientTransport(connectCtx, ac.cc.ctx, addr, copts, onClose)
	if err != nil {
		if logger.V(2) {
			logger.Infof("Creating new client transport to %q: %v", addr, err)
		}
		// newTr is either nil, or closed.
		hcancel()
		channelz.Warningf(logger, ac.channelzID, "grpc: addrConn.createTransport failed to connect to %s. Err: %v", addr, err)
		return err
	}

	ac.mu.Lock()
	defer ac.mu.Unlock()
	if ac.state == connectivity.Shutdown {
		// This can happen if the subConn was removed while in `Connecting`
		// state. tearDown() would have set the state to `Shutdown`, but
		// would not have closed the transport since ac.transport would not
		// have been set at that point.
		//
		// We run this in a goroutine because newTr.Close() calls onClose()
		// inline, which requires locking ac.mu.
		//
		// The error we pass to Close() is immaterial since there are no open
		// streams at this point, so no trailers with error details will be sent
		// out. We just need to pass a non-nil error.
		go newTr.Close(transport.ErrConnClosing)
		return nil
	}
	if hctx.Err() != nil {
		// onClose was already called for this connection, but the connection
		// was successfully established first.  Consider it a success and set
		// the new state to Idle.
		ac.updateConnectivityState(connectivity.Idle, nil)
		return nil
	}
	ac.curAddr = addr
	ac.transport = newTr
	ac.startHealthCheck(hctx) // Will set state to READY if appropriate.
	return nil
}

// startHealthCheck starts the health checking stream (RPC) to watch the health
// stats of this connection if health checking is requested and configured.
//
// LB channel health checking is enabled when all requirements below are met:
// 1. it is not disabled by the user with the WithDisableHealthCheck DialOption
// 2. internal.HealthCheckFunc is set by importing the grpc/health package
// 3. a service config with non-empty healthCheckConfig field is provided
// 4. the load balancer requests it
//
// It sets addrConn to READY if the health checking stream is not started.
//
// Caller must hold ac.mu.
func (ac *addrConn) startHealthCheck(ctx context.Context) {
	var healthcheckManagingState bool
	defer func() {
		if !healthcheckManagingState {
			ac.updateConnectivityState(connectivity.Ready, nil)
		}
	}()

	if ac.cc.dopts.disableHealthCheck {
		return
	}
	healthCheckConfig := ac.cc.healthCheckConfig()
	if healthCheckConfig == nil {
		return
	}
	if !ac.scopts.HealthCheckEnabled {
		return
	}
	healthCheckFunc := ac.cc.dopts.healthCheckFunc
	if healthCheckFunc == nil {
		// The health package is not imported to set health check function.
		//
		// TODO: add a link to the health check doc in the error message.
		channelz.Error(logger, ac.channelzID, "Health check is requested but health check function is not set.")
		return
	}

	healthcheckManagingState = true

	// Set up the health check helper functions.
	currentTr := ac.transport
	newStream := func(method string) (interface{}, error) {
		ac.mu.Lock()
		if ac.transport != currentTr {
			ac.mu.Unlock()
			return nil, status.Error(codes.Canceled, "the provided transport is no longer valid to use")
		}
		ac.mu.Unlock()
		return newNonRetryClientStream(ctx, &StreamDesc{ServerStreams: true}, method, currentTr, ac)
	}
	setConnectivityState := func(s connectivity.State, lastErr error) {
		ac.mu.Lock()
		defer ac.mu.Unlock()
		if ac.transport != currentTr {
			return
		}
		ac.updateConnectivityState(s, lastErr)
	}
	// Start the health checking stream.
	go func() {
		err := ac.cc.dopts.healthCheckFunc(ctx, newStream, setConnectivityState, healthCheckConfig.ServiceName)
		if err != nil {
			if status.Code(err) == codes.Unimplemented {
				channelz.Error(logger, ac.channelzID, "Subchannel health check is unimplemented at server side, thus health check is disabled")
			} else {
				channelz.Errorf(logger, ac.channelzID, "Health checking failed: %v", err)
			}
		}
	}()
}

func (ac *addrConn) resetConnectBackoff() {
	ac.mu.Lock()
	close(ac.resetBackoff)
	ac.backoffIdx = 0
	ac.resetBackoff = make(chan struct{})
	ac.mu.Unlock()
}

// getReadyTransport returns the transport if ac's state is READY or nil if not.
func (ac *addrConn) getReadyTransport() transport.ClientTransport {
	ac.mu.Lock()
	defer ac.mu.Unlock()
	if ac.state == connectivity.Ready {
		return ac.transport
	}
	return nil
}

// tearDown starts to tear down the addrConn.
//
// Note that tearDown doesn't remove ac from ac.cc.conns, so the addrConn struct
// will leak. In most cases, call cc.removeAddrConn() instead.
func (ac *addrConn) tearDown(err error) {
	ac.mu.Lock()
	if ac.state == connectivity.Shutdown {
		ac.mu.Unlock()
		return
	}
	curTr := ac.transport
	ac.transport = nil
	// We have to set the state to Shutdown before anything else to prevent races
	// between setting the state and logic that waits on context cancellation / etc.
	ac.updateConnectivityState(connectivity.Shutdown, nil)
	ac.cancel()
	ac.curAddr = resolver.Address{}
	if err == errConnDrain && curTr != nil {
		// GracefulClose(...) may be executed multiple times when
		// i) receiving multiple GoAway frames from the server; or
		// ii) there are concurrent name resolver/Balancer triggered
		// address removal and GoAway.
		// We have to unlock and re-lock here because GracefulClose => Close => onClose, which requires locking ac.mu.
		ac.mu.Unlock()
		curTr.GracefulClose()
		ac.mu.Lock()
	}
	channelz.AddTraceEvent(logger, ac.channelzID, 0, &channelz.TraceEventDesc{
		Desc:     "Subchannel deleted",
		Severity: channelz.CtInfo,
		Parent: &channelz.TraceEventDesc{
			Desc:     fmt.Sprintf("Subchannel(id:%d) deleted", ac.channelzID.Int()),
			Severity: channelz.CtInfo,
		},
	})
	// TraceEvent needs to be called before RemoveEntry, as TraceEvent may add
	// trace reference to the entity being deleted, and thus prevent it from
	// being deleted right away.
	channelz.RemoveEntry(ac.channelzID)
	ac.mu.Unlock()
}

func (ac *addrConn) getState() connectivity.State {
	ac.mu.Lock()
	defer ac.mu.Unlock()
	return ac.state
}

func (ac *addrConn) ChannelzMetric() *channelz.ChannelInternalMetric {
	ac.mu.Lock()
	addr := ac.curAddr.Addr
	ac.mu.Unlock()
	return &channelz.ChannelInternalMetric{
		State:                    ac.getState(),
		Target:                   addr,
		CallsStarted:             atomic.LoadInt64(&ac.czData.callsStarted),
		CallsSucceeded:           atomic.LoadInt64(&ac.czData.callsSucceeded),
		CallsFailed:              atomic.LoadInt64(&ac.czData.callsFailed),
		LastCallStartedTimestamp: time.Unix(0, atomic.LoadInt64(&ac.czData.lastCallStartedTime)),
	}
}

func (ac *addrConn) incrCallsStarted() {
	atomic.AddInt64(&ac.czData.callsStarted, 1)
	atomic.StoreInt64(&ac.czData.lastCallStartedTime, time.Now().UnixNano())
}

func (ac *addrConn) incrCallsSucceeded() {
	atomic.AddInt64(&ac.czData.callsSucceeded, 1)
}

func (ac *addrConn) incrCallsFailed() {
	atomic.AddInt64(&ac.czData.callsFailed, 1)
}

type retryThrottler struct {
	max    float64
	thresh float64
	ratio  float64

	mu     sync.Mutex
	tokens float64 // TODO(dfawley): replace with atomic and remove lock.
}

// throttle subtracts a retry token from the pool and returns whether a retry
// should be throttled (disallowed) based upon the retry throttling policy in
// the service config.
func (rt *retryThrottler) throttle() bool {
	if rt == nil {
		return false
	}
	rt.mu.Lock()
	defer rt.mu.Unlock()
	rt.tokens--
	if rt.tokens < 0 {
		rt.tokens = 0
	}
	return rt.tokens <= rt.thresh
}

func (rt *retryThrottler) successfulRPC() {
	if rt == nil {
		return
	}
	rt.mu.Lock()
	defer rt.mu.Unlock()
	rt.tokens += rt.ratio
	if rt.tokens > rt.max {
		rt.tokens = rt.max
	}
}

type channelzChannel struct {
	cc *ClientConn
}

func (c *channelzChannel) ChannelzMetric() *channelz.ChannelInternalMetric {
	return c.cc.channelzMetric()
}

// ErrClientConnTimeout indicates that the ClientConn cannot establish the
// underlying connections within the specified timeout.
//
// Deprecated: This error is never returned by grpc and should not be
// referenced by users.
var ErrClientConnTimeout = errors.New("grpc: timed out when dialing")

// getResolver finds the scheme in the cc's resolvers or the global registry.
// scheme should always be lowercase (typically by virtue of url.Parse()
// performing proper RFC3986 behavior).
func (cc *ClientConn) getResolver(scheme string) resolver.Builder {
	for _, rb := range cc.dopts.resolvers {
		if scheme == rb.Scheme() {
			return rb
		}
	}
	return resolver.Get(scheme)
}

func (cc *ClientConn) updateConnectionError(err error) {
	cc.lceMu.Lock()
	cc.lastConnectionError = err
	cc.lceMu.Unlock()
}

func (cc *ClientConn) connectionError() error {
	cc.lceMu.Lock()
	defer cc.lceMu.Unlock()
	return cc.lastConnectionError
}

func (cc *ClientConn) parseTargetAndFindResolver() (resolver.Builder, error) {
	channelz.Infof(logger, cc.channelzID, "original dial target is: %q", cc.target)

	var rb resolver.Builder
	parsedTarget, err := parseTarget(cc.target)
	if err != nil {
		channelz.Infof(logger, cc.channelzID, "dial target %q parse failed: %v", cc.target, err)
	} else {
		channelz.Infof(logger, cc.channelzID, "parsed dial target is: %+v", parsedTarget)
		rb = cc.getResolver(parsedTarget.URL.Scheme)
		if rb != nil {
			cc.parsedTarget = parsedTarget
			return rb, nil
		}
	}

	// We are here because the user's dial target did not contain a scheme or
	// specified an unregistered scheme. We should fallback to the default
	// scheme, except when a custom dialer is specified in which case, we should
	// always use passthrough scheme.
	defScheme := resolver.GetDefaultScheme()
	channelz.Infof(logger, cc.channelzID, "fallback to scheme %q", defScheme)
	canonicalTarget := defScheme + ":///" + cc.target

	parsedTarget, err = parseTarget(canonicalTarget)
	if err != nil {
		channelz.Infof(logger, cc.channelzID, "dial target %q parse failed: %v", canonicalTarget, err)
		return nil, err
	}
	channelz.Infof(logger, cc.channelzID, "parsed dial target is: %+v", parsedTarget)
	rb = cc.getResolver(parsedTarget.URL.Scheme)
	if rb == nil {
		return nil, fmt.Errorf("could not get resolver for default scheme: %q", parsedTarget.URL.Scheme)
	}
	cc.parsedTarget = parsedTarget
	return rb, nil
}

// parseTarget uses RFC 3986 semantics to parse the given target into a
// resolver.Target struct containing scheme, authority and url. Query
// params are stripped from the endpoint.
func parseTarget(target string) (resolver.Target, error) {
	u, err := url.Parse(target)
	if err != nil {
		return resolver.Target{}, err
	}

	return resolver.Target{
		Scheme:    u.Scheme,
		Authority: u.Host,
		URL:       *u,
	}, nil
}

// Determine channel authority. The order of precedence is as follows:
// - user specified authority override using `WithAuthority` dial option
// - creds' notion of server name for the authentication handshake
// - endpoint from dial target of the form "scheme://[authority]/endpoint"
func determineAuthority(endpoint, target string, dopts dialOptions) (string, error) {
	// Historically, we had two options for users to specify the serverName or
	// authority for a channel. One was through the transport credentials
	// (either in its constructor, or through the OverrideServerName() method).
	// The other option (for cases where WithInsecure() dial option was used)
	// was to use the WithAuthority() dial option.
	//
	// A few things have changed since:
	// - `insecure` package with an implementation of the `TransportCredentials`
	//   interface for the insecure case
	// - WithAuthority() dial option support for secure credentials
	authorityFromCreds := ""
	if creds := dopts.copts.TransportCredentials; creds != nil && creds.Info().ServerName != "" {
		authorityFromCreds = creds.Info().ServerName
	}
	authorityFromDialOption := dopts.authority
	if (authorityFromCreds != "" && authorityFromDialOption != "") && authorityFromCreds != authorityFromDialOption {
		return "", fmt.Errorf("ClientConn's authority from transport creds %q and dial option %q don't match", authorityFromCreds, authorityFromDialOption)
	}

	switch {
	case authorityFromDialOption != "":
		return authorityFromDialOption, nil
	case authorityFromCreds != "":
		return authorityFromCreds, nil
	case strings.HasPrefix(target, "unix:") || strings.HasPrefix(target, "unix-abstract:"):
		// TODO: remove when the unix resolver implements optional interface to
		// return channel authority.
		return "localhost", nil
	case strings.HasPrefix(endpoint, ":"):
		return "localhost" + endpoint, nil
	default:
		// TODO: Define an optional interface on the resolver builder to return
		// the channel authority given the user's dial target. For resolvers
		// which don't implement this interface, we will use the endpoint from
		// "scheme://authority/endpoint" as the default authority.
		return endpoint, nil
	}
}<|MERGE_RESOLUTION|>--- conflicted
+++ resolved
@@ -146,10 +146,6 @@
 	cc.safeConfigSelector.UpdateConfigSelector(&defaultConfigSelector{nil})
 	cc.ctx, cc.cancel = context.WithCancel(context.Background())
 
-<<<<<<< HEAD
-	for _, opt := range extraDialOptions {
-		opt.apply(&cc.dopts)
-=======
 	disableGlobalOpts := false
 	for _, opt := range opts {
 		if _, ok := opt.(*disableGlobalDialOptions); ok {
@@ -162,7 +158,6 @@
 		for _, opt := range globalDialOptions {
 			opt.apply(&cc.dopts)
 		}
->>>>>>> acfd0dd7
 	}
 
 	for _, opt := range opts {
