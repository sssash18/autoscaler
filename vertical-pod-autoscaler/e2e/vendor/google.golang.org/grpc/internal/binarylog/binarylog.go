--- conflicted
+++ resolved
@@ -42,11 +42,6 @@
 // It is used to get a MethodLogger for each individual method.
 var binLogger Logger
 
-<<<<<<< HEAD
-var grpclogLogger = grpclog.Component("binarylog")
-
-=======
->>>>>>> acfd0dd7
 // SetLogger sets the binary logger.
 //
 // Only call this at init time.
