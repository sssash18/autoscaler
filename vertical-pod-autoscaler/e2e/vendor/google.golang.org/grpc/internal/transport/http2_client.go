--- conflicted
+++ resolved
@@ -856,9 +856,6 @@
 				Header:      header,
 			}
 			sh.HandleRPC(s.ctx, outHeader)
-<<<<<<< HEAD
-		}
-=======
 		}
 	}
 	if transportDrainRequired {
@@ -866,7 +863,6 @@
 			logger.Infof("transport: t.nextID > MaxStreamID. Draining")
 		}
 		t.GracefulClose()
->>>>>>> acfd0dd7
 	}
 	return s, nil
 }
