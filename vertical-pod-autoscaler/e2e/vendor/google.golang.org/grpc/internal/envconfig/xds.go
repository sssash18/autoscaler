--- conflicted
+++ resolved
@@ -35,18 +35,6 @@
 	//
 	// When both bootstrap FileName and FileContent are set, FileName is used.
 	XDSBootstrapFileContentEnv = "GRPC_XDS_BOOTSTRAP_CONFIG"
-<<<<<<< HEAD
-
-	ringHashSupportEnv           = "GRPC_XDS_EXPERIMENTAL_ENABLE_RING_HASH"
-	clientSideSecuritySupportEnv = "GRPC_XDS_EXPERIMENTAL_SECURITY_SUPPORT"
-	aggregateAndDNSSupportEnv    = "GRPC_XDS_EXPERIMENTAL_ENABLE_AGGREGATE_AND_LOGICAL_DNS_CLUSTER"
-	rbacSupportEnv               = "GRPC_XDS_EXPERIMENTAL_RBAC"
-	federationEnv                = "GRPC_EXPERIMENTAL_XDS_FEDERATION"
-	rlsInXDSEnv                  = "GRPC_EXPERIMENTAL_XDS_RLS_LB"
-
-	c2pResolverTestOnlyTrafficDirectorURIEnv = "GRPC_TEST_ONLY_GOOGLE_C2P_RESOLVER_TRAFFIC_DIRECTOR_URI"
-=======
->>>>>>> acfd0dd7
 )
 
 var (
@@ -78,24 +66,13 @@
 	// environment variable
 	// "GRPC_XDS_EXPERIMENTAL_ENABLE_AGGREGATE_AND_LOGICAL_DNS_CLUSTER" to
 	// "true".
-<<<<<<< HEAD
-	XDSAggregateAndDNS = !strings.EqualFold(os.Getenv(aggregateAndDNSSupportEnv), "false")
-=======
 	XDSAggregateAndDNS = boolFromEnv("GRPC_XDS_EXPERIMENTAL_ENABLE_AGGREGATE_AND_LOGICAL_DNS_CLUSTER", true)
->>>>>>> acfd0dd7
 
 	// XDSRBAC indicates whether xDS configured RBAC HTTP Filter is enabled,
 	// which can be disabled by setting the environment variable
 	// "GRPC_XDS_EXPERIMENTAL_RBAC" to "false".
 	XDSRBAC = boolFromEnv("GRPC_XDS_EXPERIMENTAL_RBAC", true)
 	// XDSOutlierDetection indicates whether outlier detection support is
-<<<<<<< HEAD
-	// enabled, which can be enabled by setting the environment variable
-	// "GRPC_EXPERIMENTAL_ENABLE_OUTLIER_DETECTION" to "true".
-	XDSOutlierDetection = false
-	// XDSFederation indicates whether federation support is enabled.
-	XDSFederation = strings.EqualFold(os.Getenv(federationEnv), "true")
-=======
 	// enabled, which can be disabled by setting the environment variable
 	// "GRPC_EXPERIMENTAL_ENABLE_OUTLIER_DETECTION" to "false".
 	XDSOutlierDetection = boolFromEnv("GRPC_EXPERIMENTAL_ENABLE_OUTLIER_DETECTION", true)
@@ -103,7 +80,6 @@
 	// be enabled by setting the environment variable
 	// "GRPC_EXPERIMENTAL_XDS_FEDERATION" to "true".
 	XDSFederation = boolFromEnv("GRPC_EXPERIMENTAL_XDS_FEDERATION", false)
->>>>>>> acfd0dd7
 
 	// XDSRLS indicates whether processing of Cluster Specifier plugins and
 	// support for the RLS CLuster Specifier is enabled, which can be enabled by
