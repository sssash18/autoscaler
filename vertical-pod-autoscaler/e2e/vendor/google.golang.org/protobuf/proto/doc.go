// Copyright 2019 The Go Authors. All rights reserved.
// Use of this source code is governed by a BSD-style
// license that can be found in the LICENSE file.

// Package proto provides functions operating on protocol buffer messages.
//
// For documentation on protocol buffers in general, see:
<<<<<<< HEAD
//
//	https://developers.google.com/protocol-buffers
//
// For a tutorial on using protocol buffers with Go, see:
//
//	https://developers.google.com/protocol-buffers/docs/gotutorial
=======
// https://protobuf.dev.
//
// For a tutorial on using protocol buffers with Go, see:
// https://protobuf.dev/getting-started/gotutorial.
>>>>>>> acfd0dd7
//
// For a guide to generated Go protocol buffer code, see:
// https://protobuf.dev/reference/go/go-generated.
//
<<<<<<< HEAD
//	https://developers.google.com/protocol-buffers/docs/reference/go-generated
//
=======
>>>>>>> acfd0dd7
// # Binary serialization
//
// This package contains functions to convert to and from the wire format,
// an efficient binary serialization of protocol buffers.
//
// • Size reports the size of a message in the wire format.
//
// • Marshal converts a message to the wire format.
// The MarshalOptions type provides more control over wire marshaling.
//
// • Unmarshal converts a message from the wire format.
// The UnmarshalOptions type provides more control over wire unmarshaling.
//
// # Basic message operations
//
// • Clone makes a deep copy of a message.
//
// • Merge merges the content of a message into another.
//
// • Equal compares two messages. For more control over comparisons
// and detailed reporting of differences, see package
// "google.golang.org/protobuf/testing/protocmp".
//
// • Reset clears the content of a message.
//
// • CheckInitialized reports whether all required fields in a message are set.
//
// # Optional scalar constructors
//
// The API for some generated messages represents optional scalar fields
// as pointers to a value. For example, an optional string field has the
// Go type *string.
//
// • Bool, Int32, Int64, Uint32, Uint64, Float32, Float64, and String
// take a value and return a pointer to a new instance of it,
// to simplify construction of optional field values.
//
// Generated enum types usually have an Enum method which performs the
// same operation.
//
// Optional scalar fields are only supported in proto2.
//
// # Extension accessors
//
// • HasExtension, GetExtension, SetExtension, and ClearExtension
// access extension field values in a protocol buffer message.
//
// Extension fields are only supported in proto2.
//
// # Related packages
//
// • Package "google.golang.org/protobuf/encoding/protojson" converts messages to
// and from JSON.
//
// • Package "google.golang.org/protobuf/encoding/prototext" converts messages to
// and from the text format.
//
// • Package "google.golang.org/protobuf/reflect/protoreflect" provides a
// reflection interface for protocol buffer data types.
//
// • Package "google.golang.org/protobuf/testing/protocmp" provides features
// to compare protocol buffer messages with the "github.com/google/go-cmp/cmp"
// package.
//
// • Package "google.golang.org/protobuf/types/dynamicpb" provides a dynamic
// message type, suitable for working with messages where the protocol buffer
// type is only known at runtime.
//
// This module contains additional packages for more specialized use cases.
// Consult the individual package documentation for details.
package proto<|MERGE_RESOLUTION|>--- conflicted
+++ resolved
@@ -5,28 +5,14 @@
 // Package proto provides functions operating on protocol buffer messages.
 //
 // For documentation on protocol buffers in general, see:
-<<<<<<< HEAD
-//
-//	https://developers.google.com/protocol-buffers
-//
-// For a tutorial on using protocol buffers with Go, see:
-//
-//	https://developers.google.com/protocol-buffers/docs/gotutorial
-=======
 // https://protobuf.dev.
 //
 // For a tutorial on using protocol buffers with Go, see:
 // https://protobuf.dev/getting-started/gotutorial.
->>>>>>> acfd0dd7
 //
 // For a guide to generated Go protocol buffer code, see:
 // https://protobuf.dev/reference/go/go-generated.
 //
-<<<<<<< HEAD
-//	https://developers.google.com/protocol-buffers/docs/reference/go-generated
-//
-=======
->>>>>>> acfd0dd7
 // # Binary serialization
 //
 // This package contains functions to convert to and from the wire format,
