--- conflicted
+++ resolved
@@ -398,11 +398,8 @@
 // tokensFromDuration is a unit conversion function from a time duration to the number of tokens
 // which could be accumulated during that duration at a rate of limit tokens per second.
 func (limit Limit) tokensFromDuration(d time.Duration) float64 {
-<<<<<<< HEAD
-=======
 	if limit <= 0 {
 		return 0
 	}
->>>>>>> e8d3e9b1
 	return d.Seconds() * float64(limit)
 }