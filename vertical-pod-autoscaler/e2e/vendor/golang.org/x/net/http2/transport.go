--- conflicted
+++ resolved
@@ -291,8 +291,7 @@
 // HTTP/2 server.
 type ClientConn struct {
 	t             *Transport
-	tconn         net.Conn // usually *tls.Conn, except specialized impls
-	tconnClosed   bool
+	tconn         net.Conn             // usually *tls.Conn, except specialized impls
 	tlsState      *tls.ConnectionState // nil only for specialized impls
 	reused        uint32               // whether conn is being reused; atomic
 	singleUse     bool                 // whether being used for a single http.Request
@@ -577,11 +576,7 @@
 				timer := backoffNewTimer(d)
 				select {
 				case <-timer.C:
-<<<<<<< HEAD
-					t.vlogf("RoundTrip retrying after failure: %v", err)
-=======
 					t.vlogf("RoundTrip retrying after failure: %v", roundTripErr)
->>>>>>> acfd0dd7
 					continue
 				case <-req.Context().Done():
 					timer.Stop()
@@ -698,19 +693,11 @@
 	tlsCn, err := t.dialTLSWithContext(ctx, network, addr, tlsCfg)
 	if err != nil {
 		return nil, err
-<<<<<<< HEAD
 	}
 	state := tlsCn.ConnectionState()
 	if p := state.NegotiatedProtocol; p != NextProtoTLS {
 		return nil, fmt.Errorf("http2: unexpected ALPN protocol %q; want %q", p, NextProtoTLS)
 	}
-=======
-	}
-	state := tlsCn.ConnectionState()
-	if p := state.NegotiatedProtocol; p != NextProtoTLS {
-		return nil, fmt.Errorf("http2: unexpected ALPN protocol %q; want %q", p, NextProtoTLS)
-	}
->>>>>>> acfd0dd7
 	if !state.NegotiatedProtocolIsMutual {
 		return nil, errors.New("http2: could not negotiate protocol mutually")
 	}
