// Copyright 2011 The Go Authors. All rights reserved.
// Use of this source code is governed by a BSD-style
// license that can be found in the LICENSE file.

package windows

import (
	"net"
	"syscall"
	"unsafe"
)

// NTStatus corresponds with NTSTATUS, error values returned by ntdll.dll and
// other native functions.
type NTStatus uint32

const (
	// Invented values to support what package os expects.
	O_RDONLY   = 0x00000
	O_WRONLY   = 0x00001
	O_RDWR     = 0x00002
	O_CREAT    = 0x00040
	O_EXCL     = 0x00080
	O_NOCTTY   = 0x00100
	O_TRUNC    = 0x00200
	O_NONBLOCK = 0x00800
	O_APPEND   = 0x00400
	O_SYNC     = 0x01000
	O_ASYNC    = 0x02000
	O_CLOEXEC  = 0x80000
)

const (
	// More invented values for signals
	SIGHUP  = Signal(0x1)
	SIGINT  = Signal(0x2)
	SIGQUIT = Signal(0x3)
	SIGILL  = Signal(0x4)
	SIGTRAP = Signal(0x5)
	SIGABRT = Signal(0x6)
	SIGBUS  = Signal(0x7)
	SIGFPE  = Signal(0x8)
	SIGKILL = Signal(0x9)
	SIGSEGV = Signal(0xb)
	SIGPIPE = Signal(0xd)
	SIGALRM = Signal(0xe)
	SIGTERM = Signal(0xf)
)

var signals = [...]string{
	1:  "hangup",
	2:  "interrupt",
	3:  "quit",
	4:  "illegal instruction",
	5:  "trace/breakpoint trap",
	6:  "aborted",
	7:  "bus error",
	8:  "floating point exception",
	9:  "killed",
	10: "user defined signal 1",
	11: "segmentation fault",
	12: "user defined signal 2",
	13: "broken pipe",
	14: "alarm clock",
	15: "terminated",
}

const (
	FILE_READ_DATA        = 0x00000001
	FILE_READ_ATTRIBUTES  = 0x00000080
	FILE_READ_EA          = 0x00000008
	FILE_WRITE_DATA       = 0x00000002
	FILE_WRITE_ATTRIBUTES = 0x00000100
	FILE_WRITE_EA         = 0x00000010
	FILE_APPEND_DATA      = 0x00000004
	FILE_EXECUTE          = 0x00000020

	FILE_GENERIC_READ    = STANDARD_RIGHTS_READ | FILE_READ_DATA | FILE_READ_ATTRIBUTES | FILE_READ_EA | SYNCHRONIZE
	FILE_GENERIC_WRITE   = STANDARD_RIGHTS_WRITE | FILE_WRITE_DATA | FILE_WRITE_ATTRIBUTES | FILE_WRITE_EA | FILE_APPEND_DATA | SYNCHRONIZE
	FILE_GENERIC_EXECUTE = STANDARD_RIGHTS_EXECUTE | FILE_READ_ATTRIBUTES | FILE_EXECUTE | SYNCHRONIZE

	FILE_LIST_DIRECTORY = 0x00000001
	FILE_TRAVERSE       = 0x00000020

	FILE_SHARE_READ   = 0x00000001
	FILE_SHARE_WRITE  = 0x00000002
	FILE_SHARE_DELETE = 0x00000004

	FILE_ATTRIBUTE_READONLY              = 0x00000001
	FILE_ATTRIBUTE_HIDDEN                = 0x00000002
	FILE_ATTRIBUTE_SYSTEM                = 0x00000004
	FILE_ATTRIBUTE_DIRECTORY             = 0x00000010
	FILE_ATTRIBUTE_ARCHIVE               = 0x00000020
	FILE_ATTRIBUTE_DEVICE                = 0x00000040
	FILE_ATTRIBUTE_NORMAL                = 0x00000080
	FILE_ATTRIBUTE_TEMPORARY             = 0x00000100
	FILE_ATTRIBUTE_SPARSE_FILE           = 0x00000200
	FILE_ATTRIBUTE_REPARSE_POINT         = 0x00000400
	FILE_ATTRIBUTE_COMPRESSED            = 0x00000800
	FILE_ATTRIBUTE_OFFLINE               = 0x00001000
	FILE_ATTRIBUTE_NOT_CONTENT_INDEXED   = 0x00002000
	FILE_ATTRIBUTE_ENCRYPTED             = 0x00004000
	FILE_ATTRIBUTE_INTEGRITY_STREAM      = 0x00008000
	FILE_ATTRIBUTE_VIRTUAL               = 0x00010000
	FILE_ATTRIBUTE_NO_SCRUB_DATA         = 0x00020000
	FILE_ATTRIBUTE_RECALL_ON_OPEN        = 0x00040000
	FILE_ATTRIBUTE_RECALL_ON_DATA_ACCESS = 0x00400000

	INVALID_FILE_ATTRIBUTES = 0xffffffff

	CREATE_NEW        = 1
	CREATE_ALWAYS     = 2
	OPEN_EXISTING     = 3
	OPEN_ALWAYS       = 4
	TRUNCATE_EXISTING = 5

	FILE_FLAG_OPEN_REQUIRING_OPLOCK = 0x00040000
	FILE_FLAG_FIRST_PIPE_INSTANCE   = 0x00080000
	FILE_FLAG_OPEN_NO_RECALL        = 0x00100000
	FILE_FLAG_OPEN_REPARSE_POINT    = 0x00200000
	FILE_FLAG_SESSION_AWARE         = 0x00800000
	FILE_FLAG_POSIX_SEMANTICS       = 0x01000000
	FILE_FLAG_BACKUP_SEMANTICS      = 0x02000000
	FILE_FLAG_DELETE_ON_CLOSE       = 0x04000000
	FILE_FLAG_SEQUENTIAL_SCAN       = 0x08000000
	FILE_FLAG_RANDOM_ACCESS         = 0x10000000
	FILE_FLAG_NO_BUFFERING          = 0x20000000
	FILE_FLAG_OVERLAPPED            = 0x40000000
	FILE_FLAG_WRITE_THROUGH         = 0x80000000

	HANDLE_FLAG_INHERIT    = 0x00000001
	STARTF_USESTDHANDLES   = 0x00000100
	STARTF_USESHOWWINDOW   = 0x00000001
	DUPLICATE_CLOSE_SOURCE = 0x00000001
	DUPLICATE_SAME_ACCESS  = 0x00000002

	STD_INPUT_HANDLE  = -10 & (1<<32 - 1)
	STD_OUTPUT_HANDLE = -11 & (1<<32 - 1)
	STD_ERROR_HANDLE  = -12 & (1<<32 - 1)

	FILE_BEGIN   = 0
	FILE_CURRENT = 1
	FILE_END     = 2

	LANG_ENGLISH       = 0x09
	SUBLANG_ENGLISH_US = 0x01

	FORMAT_MESSAGE_ALLOCATE_BUFFER = 256
	FORMAT_MESSAGE_IGNORE_INSERTS  = 512
	FORMAT_MESSAGE_FROM_STRING     = 1024
	FORMAT_MESSAGE_FROM_HMODULE    = 2048
	FORMAT_MESSAGE_FROM_SYSTEM     = 4096
	FORMAT_MESSAGE_ARGUMENT_ARRAY  = 8192
	FORMAT_MESSAGE_MAX_WIDTH_MASK  = 255

	MAX_PATH      = 260
	MAX_LONG_PATH = 32768

	MAX_MODULE_NAME32 = 255

	MAX_COMPUTERNAME_LENGTH = 15

	MAX_DHCPV6_DUID_LENGTH = 130

	MAX_DNS_SUFFIX_STRING_LENGTH = 256

	TIME_ZONE_ID_UNKNOWN  = 0
	TIME_ZONE_ID_STANDARD = 1

	TIME_ZONE_ID_DAYLIGHT = 2
	IGNORE                = 0
	INFINITE              = 0xffffffff

	WAIT_ABANDONED = 0x00000080
	WAIT_OBJECT_0  = 0x00000000
	WAIT_FAILED    = 0xFFFFFFFF

	// Access rights for process.
	PROCESS_CREATE_PROCESS            = 0x0080
	PROCESS_CREATE_THREAD             = 0x0002
	PROCESS_DUP_HANDLE                = 0x0040
	PROCESS_QUERY_INFORMATION         = 0x0400
	PROCESS_QUERY_LIMITED_INFORMATION = 0x1000
	PROCESS_SET_INFORMATION           = 0x0200
	PROCESS_SET_QUOTA                 = 0x0100
	PROCESS_SUSPEND_RESUME            = 0x0800
	PROCESS_TERMINATE                 = 0x0001
	PROCESS_VM_OPERATION              = 0x0008
	PROCESS_VM_READ                   = 0x0010
	PROCESS_VM_WRITE                  = 0x0020

	// Access rights for thread.
	THREAD_DIRECT_IMPERSONATION      = 0x0200
	THREAD_GET_CONTEXT               = 0x0008
	THREAD_IMPERSONATE               = 0x0100
	THREAD_QUERY_INFORMATION         = 0x0040
	THREAD_QUERY_LIMITED_INFORMATION = 0x0800
	THREAD_SET_CONTEXT               = 0x0010
	THREAD_SET_INFORMATION           = 0x0020
	THREAD_SET_LIMITED_INFORMATION   = 0x0400
	THREAD_SET_THREAD_TOKEN          = 0x0080
	THREAD_SUSPEND_RESUME            = 0x0002
	THREAD_TERMINATE                 = 0x0001

	FILE_MAP_COPY    = 0x01
	FILE_MAP_WRITE   = 0x02
	FILE_MAP_READ    = 0x04
	FILE_MAP_EXECUTE = 0x20

	CTRL_C_EVENT        = 0
	CTRL_BREAK_EVENT    = 1
	CTRL_CLOSE_EVENT    = 2
	CTRL_LOGOFF_EVENT   = 5
	CTRL_SHUTDOWN_EVENT = 6

	// Windows reserves errors >= 1<<29 for application use.
	APPLICATION_ERROR = 1 << 29
)

const (
	// Process creation flags.
	CREATE_BREAKAWAY_FROM_JOB        = 0x01000000
	CREATE_DEFAULT_ERROR_MODE        = 0x04000000
	CREATE_NEW_CONSOLE               = 0x00000010
	CREATE_NEW_PROCESS_GROUP         = 0x00000200
	CREATE_NO_WINDOW                 = 0x08000000
	CREATE_PROTECTED_PROCESS         = 0x00040000
	CREATE_PRESERVE_CODE_AUTHZ_LEVEL = 0x02000000
	CREATE_SEPARATE_WOW_VDM          = 0x00000800
	CREATE_SHARED_WOW_VDM            = 0x00001000
	CREATE_SUSPENDED                 = 0x00000004
	CREATE_UNICODE_ENVIRONMENT       = 0x00000400
	DEBUG_ONLY_THIS_PROCESS          = 0x00000002
	DEBUG_PROCESS                    = 0x00000001
	DETACHED_PROCESS                 = 0x00000008
	EXTENDED_STARTUPINFO_PRESENT     = 0x00080000
	INHERIT_PARENT_AFFINITY          = 0x00010000
)

const (
	// attributes for ProcThreadAttributeList
	PROC_THREAD_ATTRIBUTE_PARENT_PROCESS    = 0x00020000
	PROC_THREAD_ATTRIBUTE_HANDLE_LIST       = 0x00020002
	PROC_THREAD_ATTRIBUTE_GROUP_AFFINITY    = 0x00030003
	PROC_THREAD_ATTRIBUTE_PREFERRED_NODE    = 0x00020004
	PROC_THREAD_ATTRIBUTE_IDEAL_PROCESSOR   = 0x00030005
	PROC_THREAD_ATTRIBUTE_MITIGATION_POLICY = 0x00020007
	PROC_THREAD_ATTRIBUTE_UMS_THREAD        = 0x00030006
	PROC_THREAD_ATTRIBUTE_PROTECTION_LEVEL  = 0x0002000b
	PROC_THREAD_ATTRIBUTE_PSEUDOCONSOLE     = 0x00020016
)

const (
	// flags for CreateToolhelp32Snapshot
	TH32CS_SNAPHEAPLIST = 0x01
	TH32CS_SNAPPROCESS  = 0x02
	TH32CS_SNAPTHREAD   = 0x04
	TH32CS_SNAPMODULE   = 0x08
	TH32CS_SNAPMODULE32 = 0x10
	TH32CS_SNAPALL      = TH32CS_SNAPHEAPLIST | TH32CS_SNAPMODULE | TH32CS_SNAPPROCESS | TH32CS_SNAPTHREAD
	TH32CS_INHERIT      = 0x80000000
)

const (
	// flags for EnumProcessModulesEx
	LIST_MODULES_32BIT   = 0x01
	LIST_MODULES_64BIT   = 0x02
	LIST_MODULES_ALL     = 0x03
	LIST_MODULES_DEFAULT = 0x00
)

const (
	// filters for ReadDirectoryChangesW and FindFirstChangeNotificationW
	FILE_NOTIFY_CHANGE_FILE_NAME   = 0x001
	FILE_NOTIFY_CHANGE_DIR_NAME    = 0x002
	FILE_NOTIFY_CHANGE_ATTRIBUTES  = 0x004
	FILE_NOTIFY_CHANGE_SIZE        = 0x008
	FILE_NOTIFY_CHANGE_LAST_WRITE  = 0x010
	FILE_NOTIFY_CHANGE_LAST_ACCESS = 0x020
	FILE_NOTIFY_CHANGE_CREATION    = 0x040
	FILE_NOTIFY_CHANGE_SECURITY    = 0x100
)

const (
	// do not reorder
	FILE_ACTION_ADDED = iota + 1
	FILE_ACTION_REMOVED
	FILE_ACTION_MODIFIED
	FILE_ACTION_RENAMED_OLD_NAME
	FILE_ACTION_RENAMED_NEW_NAME
)

const (
	// wincrypt.h
	/* certenrolld_begin -- PROV_RSA_*/
	PROV_RSA_FULL      = 1
	PROV_RSA_SIG       = 2
	PROV_DSS           = 3
	PROV_FORTEZZA      = 4
	PROV_MS_EXCHANGE   = 5
	PROV_SSL           = 6
	PROV_RSA_SCHANNEL  = 12
	PROV_DSS_DH        = 13
	PROV_EC_ECDSA_SIG  = 14
	PROV_EC_ECNRA_SIG  = 15
	PROV_EC_ECDSA_FULL = 16
	PROV_EC_ECNRA_FULL = 17
	PROV_DH_SCHANNEL   = 18
	PROV_SPYRUS_LYNKS  = 20
	PROV_RNG           = 21
	PROV_INTEL_SEC     = 22
	PROV_REPLACE_OWF   = 23
	PROV_RSA_AES       = 24

	/* dwFlags definitions for CryptAcquireContext */
	CRYPT_VERIFYCONTEXT              = 0xF0000000
	CRYPT_NEWKEYSET                  = 0x00000008
	CRYPT_DELETEKEYSET               = 0x00000010
	CRYPT_MACHINE_KEYSET             = 0x00000020
	CRYPT_SILENT                     = 0x00000040
	CRYPT_DEFAULT_CONTAINER_OPTIONAL = 0x00000080

	/* Flags for PFXImportCertStore */
	CRYPT_EXPORTABLE                   = 0x00000001
	CRYPT_USER_PROTECTED               = 0x00000002
	CRYPT_USER_KEYSET                  = 0x00001000
	PKCS12_PREFER_CNG_KSP              = 0x00000100
	PKCS12_ALWAYS_CNG_KSP              = 0x00000200
	PKCS12_ALLOW_OVERWRITE_KEY         = 0x00004000
	PKCS12_NO_PERSIST_KEY              = 0x00008000
	PKCS12_INCLUDE_EXTENDED_PROPERTIES = 0x00000010

	/* Flags for CryptAcquireCertificatePrivateKey */
	CRYPT_ACQUIRE_CACHE_FLAG             = 0x00000001
	CRYPT_ACQUIRE_USE_PROV_INFO_FLAG     = 0x00000002
	CRYPT_ACQUIRE_COMPARE_KEY_FLAG       = 0x00000004
	CRYPT_ACQUIRE_NO_HEALING             = 0x00000008
	CRYPT_ACQUIRE_SILENT_FLAG            = 0x00000040
	CRYPT_ACQUIRE_WINDOW_HANDLE_FLAG     = 0x00000080
	CRYPT_ACQUIRE_NCRYPT_KEY_FLAGS_MASK  = 0x00070000
	CRYPT_ACQUIRE_ALLOW_NCRYPT_KEY_FLAG  = 0x00010000
	CRYPT_ACQUIRE_PREFER_NCRYPT_KEY_FLAG = 0x00020000
	CRYPT_ACQUIRE_ONLY_NCRYPT_KEY_FLAG   = 0x00040000

	/* pdwKeySpec for CryptAcquireCertificatePrivateKey */
	AT_KEYEXCHANGE       = 1
	AT_SIGNATURE         = 2
	CERT_NCRYPT_KEY_SPEC = 0xFFFFFFFF

	/* Default usage match type is AND with value zero */
	USAGE_MATCH_TYPE_AND = 0
	USAGE_MATCH_TYPE_OR  = 1

	/* msgAndCertEncodingType values for CertOpenStore function */
	X509_ASN_ENCODING   = 0x00000001
	PKCS_7_ASN_ENCODING = 0x00010000

	/* storeProvider values for CertOpenStore function */
	CERT_STORE_PROV_MSG               = 1
	CERT_STORE_PROV_MEMORY            = 2
	CERT_STORE_PROV_FILE              = 3
	CERT_STORE_PROV_REG               = 4
	CERT_STORE_PROV_PKCS7             = 5
	CERT_STORE_PROV_SERIALIZED        = 6
	CERT_STORE_PROV_FILENAME_A        = 7
	CERT_STORE_PROV_FILENAME_W        = 8
	CERT_STORE_PROV_FILENAME          = CERT_STORE_PROV_FILENAME_W
	CERT_STORE_PROV_SYSTEM_A          = 9
	CERT_STORE_PROV_SYSTEM_W          = 10
	CERT_STORE_PROV_SYSTEM            = CERT_STORE_PROV_SYSTEM_W
	CERT_STORE_PROV_COLLECTION        = 11
	CERT_STORE_PROV_SYSTEM_REGISTRY_A = 12
	CERT_STORE_PROV_SYSTEM_REGISTRY_W = 13
	CERT_STORE_PROV_SYSTEM_REGISTRY   = CERT_STORE_PROV_SYSTEM_REGISTRY_W
	CERT_STORE_PROV_PHYSICAL_W        = 14
	CERT_STORE_PROV_PHYSICAL          = CERT_STORE_PROV_PHYSICAL_W
	CERT_STORE_PROV_SMART_CARD_W      = 15
	CERT_STORE_PROV_SMART_CARD        = CERT_STORE_PROV_SMART_CARD_W
	CERT_STORE_PROV_LDAP_W            = 16
	CERT_STORE_PROV_LDAP              = CERT_STORE_PROV_LDAP_W
	CERT_STORE_PROV_PKCS12            = 17

	/* store characteristics (low WORD of flag) for CertOpenStore function */
	CERT_STORE_NO_CRYPT_RELEASE_FLAG            = 0x00000001
	CERT_STORE_SET_LOCALIZED_NAME_FLAG          = 0x00000002
	CERT_STORE_DEFER_CLOSE_UNTIL_LAST_FREE_FLAG = 0x00000004
	CERT_STORE_DELETE_FLAG                      = 0x00000010
	CERT_STORE_UNSAFE_PHYSICAL_FLAG             = 0x00000020
	CERT_STORE_SHARE_STORE_FLAG                 = 0x00000040
	CERT_STORE_SHARE_CONTEXT_FLAG               = 0x00000080
	CERT_STORE_MANIFOLD_FLAG                    = 0x00000100
	CERT_STORE_ENUM_ARCHIVED_FLAG               = 0x00000200
	CERT_STORE_UPDATE_KEYID_FLAG                = 0x00000400
	CERT_STORE_BACKUP_RESTORE_FLAG              = 0x00000800
	CERT_STORE_MAXIMUM_ALLOWED_FLAG             = 0x00001000
	CERT_STORE_CREATE_NEW_FLAG                  = 0x00002000
	CERT_STORE_OPEN_EXISTING_FLAG               = 0x00004000
	CERT_STORE_READONLY_FLAG                    = 0x00008000

	/* store locations (high WORD of flag) for CertOpenStore function */
	CERT_SYSTEM_STORE_CURRENT_USER               = 0x00010000
	CERT_SYSTEM_STORE_LOCAL_MACHINE              = 0x00020000
	CERT_SYSTEM_STORE_CURRENT_SERVICE            = 0x00040000
	CERT_SYSTEM_STORE_SERVICES                   = 0x00050000
	CERT_SYSTEM_STORE_USERS                      = 0x00060000
	CERT_SYSTEM_STORE_CURRENT_USER_GROUP_POLICY  = 0x00070000
	CERT_SYSTEM_STORE_LOCAL_MACHINE_GROUP_POLICY = 0x00080000
	CERT_SYSTEM_STORE_LOCAL_MACHINE_ENTERPRISE   = 0x00090000
	CERT_SYSTEM_STORE_UNPROTECTED_FLAG           = 0x40000000
	CERT_SYSTEM_STORE_RELOCATE_FLAG              = 0x80000000

	/* Miscellaneous high-WORD flags for CertOpenStore function */
	CERT_REGISTRY_STORE_REMOTE_FLAG      = 0x00010000
	CERT_REGISTRY_STORE_SERIALIZED_FLAG  = 0x00020000
	CERT_REGISTRY_STORE_ROAMING_FLAG     = 0x00040000
	CERT_REGISTRY_STORE_MY_IE_DIRTY_FLAG = 0x00080000
	CERT_REGISTRY_STORE_LM_GPT_FLAG      = 0x01000000
	CERT_REGISTRY_STORE_CLIENT_GPT_FLAG  = 0x80000000
	CERT_FILE_STORE_COMMIT_ENABLE_FLAG   = 0x00010000
	CERT_LDAP_STORE_SIGN_FLAG            = 0x00010000
	CERT_LDAP_STORE_AREC_EXCLUSIVE_FLAG  = 0x00020000
	CERT_LDAP_STORE_OPENED_FLAG          = 0x00040000
	CERT_LDAP_STORE_UNBIND_FLAG          = 0x00080000

	/* addDisposition values for CertAddCertificateContextToStore function */
	CERT_STORE_ADD_NEW                                 = 1
	CERT_STORE_ADD_USE_EXISTING                        = 2
	CERT_STORE_ADD_REPLACE_EXISTING                    = 3
	CERT_STORE_ADD_ALWAYS                              = 4
	CERT_STORE_ADD_REPLACE_EXISTING_INHERIT_PROPERTIES = 5
	CERT_STORE_ADD_NEWER                               = 6
	CERT_STORE_ADD_NEWER_INHERIT_PROPERTIES            = 7

	/* ErrorStatus values for CertTrustStatus struct */
	CERT_TRUST_NO_ERROR                          = 0x00000000
	CERT_TRUST_IS_NOT_TIME_VALID                 = 0x00000001
	CERT_TRUST_IS_REVOKED                        = 0x00000004
	CERT_TRUST_IS_NOT_SIGNATURE_VALID            = 0x00000008
	CERT_TRUST_IS_NOT_VALID_FOR_USAGE            = 0x00000010
	CERT_TRUST_IS_UNTRUSTED_ROOT                 = 0x00000020
	CERT_TRUST_REVOCATION_STATUS_UNKNOWN         = 0x00000040
	CERT_TRUST_IS_CYCLIC                         = 0x00000080
	CERT_TRUST_INVALID_EXTENSION                 = 0x00000100
	CERT_TRUST_INVALID_POLICY_CONSTRAINTS        = 0x00000200
	CERT_TRUST_INVALID_BASIC_CONSTRAINTS         = 0x00000400
	CERT_TRUST_INVALID_NAME_CONSTRAINTS          = 0x00000800
	CERT_TRUST_HAS_NOT_SUPPORTED_NAME_CONSTRAINT = 0x00001000
	CERT_TRUST_HAS_NOT_DEFINED_NAME_CONSTRAINT   = 0x00002000
	CERT_TRUST_HAS_NOT_PERMITTED_NAME_CONSTRAINT = 0x00004000
	CERT_TRUST_HAS_EXCLUDED_NAME_CONSTRAINT      = 0x00008000
	CERT_TRUST_IS_PARTIAL_CHAIN                  = 0x00010000
	CERT_TRUST_CTL_IS_NOT_TIME_VALID             = 0x00020000
	CERT_TRUST_CTL_IS_NOT_SIGNATURE_VALID        = 0x00040000
	CERT_TRUST_CTL_IS_NOT_VALID_FOR_USAGE        = 0x00080000
	CERT_TRUST_HAS_WEAK_SIGNATURE                = 0x00100000
	CERT_TRUST_IS_OFFLINE_REVOCATION             = 0x01000000
	CERT_TRUST_NO_ISSUANCE_CHAIN_POLICY          = 0x02000000
	CERT_TRUST_IS_EXPLICIT_DISTRUST              = 0x04000000
	CERT_TRUST_HAS_NOT_SUPPORTED_CRITICAL_EXT    = 0x08000000

	/* InfoStatus values for CertTrustStatus struct */
	CERT_TRUST_HAS_EXACT_MATCH_ISSUER        = 0x00000001
	CERT_TRUST_HAS_KEY_MATCH_ISSUER          = 0x00000002
	CERT_TRUST_HAS_NAME_MATCH_ISSUER         = 0x00000004
	CERT_TRUST_IS_SELF_SIGNED                = 0x00000008
	CERT_TRUST_HAS_PREFERRED_ISSUER          = 0x00000100
	CERT_TRUST_HAS_ISSUANCE_CHAIN_POLICY     = 0x00000400
	CERT_TRUST_HAS_VALID_NAME_CONSTRAINTS    = 0x00000400
	CERT_TRUST_IS_PEER_TRUSTED               = 0x00000800
	CERT_TRUST_HAS_CRL_VALIDITY_EXTENDED     = 0x00001000
	CERT_TRUST_IS_FROM_EXCLUSIVE_TRUST_STORE = 0x00002000
	CERT_TRUST_IS_CA_TRUSTED                 = 0x00004000
	CERT_TRUST_IS_COMPLEX_CHAIN              = 0x00010000

	/* Certificate Information Flags */
	CERT_INFO_VERSION_FLAG                 = 1
	CERT_INFO_SERIAL_NUMBER_FLAG           = 2
	CERT_INFO_SIGNATURE_ALGORITHM_FLAG     = 3
	CERT_INFO_ISSUER_FLAG                  = 4
	CERT_INFO_NOT_BEFORE_FLAG              = 5
	CERT_INFO_NOT_AFTER_FLAG               = 6
	CERT_INFO_SUBJECT_FLAG                 = 7
	CERT_INFO_SUBJECT_PUBLIC_KEY_INFO_FLAG = 8
	CERT_INFO_ISSUER_UNIQUE_ID_FLAG        = 9
	CERT_INFO_SUBJECT_UNIQUE_ID_FLAG       = 10
	CERT_INFO_EXTENSION_FLAG               = 11

	/* dwFindType for CertFindCertificateInStore  */
	CERT_COMPARE_MASK                     = 0xFFFF
	CERT_COMPARE_SHIFT                    = 16
	CERT_COMPARE_ANY                      = 0
	CERT_COMPARE_SHA1_HASH                = 1
	CERT_COMPARE_NAME                     = 2
	CERT_COMPARE_ATTR                     = 3
	CERT_COMPARE_MD5_HASH                 = 4
	CERT_COMPARE_PROPERTY                 = 5
	CERT_COMPARE_PUBLIC_KEY               = 6
	CERT_COMPARE_HASH                     = CERT_COMPARE_SHA1_HASH
	CERT_COMPARE_NAME_STR_A               = 7
	CERT_COMPARE_NAME_STR_W               = 8
	CERT_COMPARE_KEY_SPEC                 = 9
	CERT_COMPARE_ENHKEY_USAGE             = 10
	CERT_COMPARE_CTL_USAGE                = CERT_COMPARE_ENHKEY_USAGE
	CERT_COMPARE_SUBJECT_CERT             = 11
	CERT_COMPARE_ISSUER_OF                = 12
	CERT_COMPARE_EXISTING                 = 13
	CERT_COMPARE_SIGNATURE_HASH           = 14
	CERT_COMPARE_KEY_IDENTIFIER           = 15
	CERT_COMPARE_CERT_ID                  = 16
	CERT_COMPARE_CROSS_CERT_DIST_POINTS   = 17
	CERT_COMPARE_PUBKEY_MD5_HASH          = 18
	CERT_COMPARE_SUBJECT_INFO_ACCESS      = 19
	CERT_COMPARE_HASH_STR                 = 20
	CERT_COMPARE_HAS_PRIVATE_KEY          = 21
	CERT_FIND_ANY                         = (CERT_COMPARE_ANY << CERT_COMPARE_SHIFT)
	CERT_FIND_SHA1_HASH                   = (CERT_COMPARE_SHA1_HASH << CERT_COMPARE_SHIFT)
	CERT_FIND_MD5_HASH                    = (CERT_COMPARE_MD5_HASH << CERT_COMPARE_SHIFT)
	CERT_FIND_SIGNATURE_HASH              = (CERT_COMPARE_SIGNATURE_HASH << CERT_COMPARE_SHIFT)
	CERT_FIND_KEY_IDENTIFIER              = (CERT_COMPARE_KEY_IDENTIFIER << CERT_COMPARE_SHIFT)
	CERT_FIND_HASH                        = CERT_FIND_SHA1_HASH
	CERT_FIND_PROPERTY                    = (CERT_COMPARE_PROPERTY << CERT_COMPARE_SHIFT)
	CERT_FIND_PUBLIC_KEY                  = (CERT_COMPARE_PUBLIC_KEY << CERT_COMPARE_SHIFT)
	CERT_FIND_SUBJECT_NAME                = (CERT_COMPARE_NAME<<CERT_COMPARE_SHIFT | CERT_INFO_SUBJECT_FLAG)
	CERT_FIND_SUBJECT_ATTR                = (CERT_COMPARE_ATTR<<CERT_COMPARE_SHIFT | CERT_INFO_SUBJECT_FLAG)
	CERT_FIND_ISSUER_NAME                 = (CERT_COMPARE_NAME<<CERT_COMPARE_SHIFT | CERT_INFO_ISSUER_FLAG)
	CERT_FIND_ISSUER_ATTR                 = (CERT_COMPARE_ATTR<<CERT_COMPARE_SHIFT | CERT_INFO_ISSUER_FLAG)
	CERT_FIND_SUBJECT_STR_A               = (CERT_COMPARE_NAME_STR_A<<CERT_COMPARE_SHIFT | CERT_INFO_SUBJECT_FLAG)
	CERT_FIND_SUBJECT_STR_W               = (CERT_COMPARE_NAME_STR_W<<CERT_COMPARE_SHIFT | CERT_INFO_SUBJECT_FLAG)
	CERT_FIND_SUBJECT_STR                 = CERT_FIND_SUBJECT_STR_W
	CERT_FIND_ISSUER_STR_A                = (CERT_COMPARE_NAME_STR_A<<CERT_COMPARE_SHIFT | CERT_INFO_ISSUER_FLAG)
	CERT_FIND_ISSUER_STR_W                = (CERT_COMPARE_NAME_STR_W<<CERT_COMPARE_SHIFT | CERT_INFO_ISSUER_FLAG)
	CERT_FIND_ISSUER_STR                  = CERT_FIND_ISSUER_STR_W
	CERT_FIND_KEY_SPEC                    = (CERT_COMPARE_KEY_SPEC << CERT_COMPARE_SHIFT)
	CERT_FIND_ENHKEY_USAGE                = (CERT_COMPARE_ENHKEY_USAGE << CERT_COMPARE_SHIFT)
	CERT_FIND_CTL_USAGE                   = CERT_FIND_ENHKEY_USAGE
	CERT_FIND_SUBJECT_CERT                = (CERT_COMPARE_SUBJECT_CERT << CERT_COMPARE_SHIFT)
	CERT_FIND_ISSUER_OF                   = (CERT_COMPARE_ISSUER_OF << CERT_COMPARE_SHIFT)
	CERT_FIND_EXISTING                    = (CERT_COMPARE_EXISTING << CERT_COMPARE_SHIFT)
	CERT_FIND_CERT_ID                     = (CERT_COMPARE_CERT_ID << CERT_COMPARE_SHIFT)
	CERT_FIND_CROSS_CERT_DIST_POINTS      = (CERT_COMPARE_CROSS_CERT_DIST_POINTS << CERT_COMPARE_SHIFT)
	CERT_FIND_PUBKEY_MD5_HASH             = (CERT_COMPARE_PUBKEY_MD5_HASH << CERT_COMPARE_SHIFT)
	CERT_FIND_SUBJECT_INFO_ACCESS         = (CERT_COMPARE_SUBJECT_INFO_ACCESS << CERT_COMPARE_SHIFT)
	CERT_FIND_HASH_STR                    = (CERT_COMPARE_HASH_STR << CERT_COMPARE_SHIFT)
	CERT_FIND_HAS_PRIVATE_KEY             = (CERT_COMPARE_HAS_PRIVATE_KEY << CERT_COMPARE_SHIFT)
	CERT_FIND_OPTIONAL_ENHKEY_USAGE_FLAG  = 0x1
	CERT_FIND_EXT_ONLY_ENHKEY_USAGE_FLAG  = 0x2
	CERT_FIND_PROP_ONLY_ENHKEY_USAGE_FLAG = 0x4
	CERT_FIND_NO_ENHKEY_USAGE_FLAG        = 0x8
	CERT_FIND_OR_ENHKEY_USAGE_FLAG        = 0x10
	CERT_FIND_VALID_ENHKEY_USAGE_FLAG     = 0x20
	CERT_FIND_OPTIONAL_CTL_USAGE_FLAG     = CERT_FIND_OPTIONAL_ENHKEY_USAGE_FLAG
	CERT_FIND_EXT_ONLY_CTL_USAGE_FLAG     = CERT_FIND_EXT_ONLY_ENHKEY_USAGE_FLAG
	CERT_FIND_PROP_ONLY_CTL_USAGE_FLAG    = CERT_FIND_PROP_ONLY_ENHKEY_USAGE_FLAG
	CERT_FIND_NO_CTL_USAGE_FLAG           = CERT_FIND_NO_ENHKEY_USAGE_FLAG
	CERT_FIND_OR_CTL_USAGE_FLAG           = CERT_FIND_OR_ENHKEY_USAGE_FLAG
	CERT_FIND_VALID_CTL_USAGE_FLAG        = CERT_FIND_VALID_ENHKEY_USAGE_FLAG

	/* policyOID values for CertVerifyCertificateChainPolicy function */
	CERT_CHAIN_POLICY_BASE              = 1
	CERT_CHAIN_POLICY_AUTHENTICODE      = 2
	CERT_CHAIN_POLICY_AUTHENTICODE_TS   = 3
	CERT_CHAIN_POLICY_SSL               = 4
	CERT_CHAIN_POLICY_BASIC_CONSTRAINTS = 5
	CERT_CHAIN_POLICY_NT_AUTH           = 6
	CERT_CHAIN_POLICY_MICROSOFT_ROOT    = 7
	CERT_CHAIN_POLICY_EV                = 8
	CERT_CHAIN_POLICY_SSL_F12           = 9

	/* flag for dwFindType CertFindChainInStore  */
	CERT_CHAIN_FIND_BY_ISSUER = 1

	/* dwFindFlags for CertFindChainInStore when dwFindType == CERT_CHAIN_FIND_BY_ISSUER */
	CERT_CHAIN_FIND_BY_ISSUER_COMPARE_KEY_FLAG    = 0x0001
	CERT_CHAIN_FIND_BY_ISSUER_COMPLEX_CHAIN_FLAG  = 0x0002
	CERT_CHAIN_FIND_BY_ISSUER_CACHE_ONLY_URL_FLAG = 0x0004
	CERT_CHAIN_FIND_BY_ISSUER_LOCAL_MACHINE_FLAG  = 0x0008
	CERT_CHAIN_FIND_BY_ISSUER_NO_KEY_FLAG         = 0x4000
	CERT_CHAIN_FIND_BY_ISSUER_CACHE_ONLY_FLAG     = 0x8000

	/* Certificate Store close flags */
	CERT_CLOSE_STORE_FORCE_FLAG = 0x00000001
	CERT_CLOSE_STORE_CHECK_FLAG = 0x00000002

	/* CryptQueryObject object type */
	CERT_QUERY_OBJECT_FILE = 1
	CERT_QUERY_OBJECT_BLOB = 2

	/* CryptQueryObject content type flags */
	CERT_QUERY_CONTENT_CERT                    = 1
	CERT_QUERY_CONTENT_CTL                     = 2
	CERT_QUERY_CONTENT_CRL                     = 3
	CERT_QUERY_CONTENT_SERIALIZED_STORE        = 4
	CERT_QUERY_CONTENT_SERIALIZED_CERT         = 5
	CERT_QUERY_CONTENT_SERIALIZED_CTL          = 6
	CERT_QUERY_CONTENT_SERIALIZED_CRL          = 7
	CERT_QUERY_CONTENT_PKCS7_SIGNED            = 8
	CERT_QUERY_CONTENT_PKCS7_UNSIGNED          = 9
	CERT_QUERY_CONTENT_PKCS7_SIGNED_EMBED      = 10
	CERT_QUERY_CONTENT_PKCS10                  = 11
	CERT_QUERY_CONTENT_PFX                     = 12
	CERT_QUERY_CONTENT_CERT_PAIR               = 13
	CERT_QUERY_CONTENT_PFX_AND_LOAD            = 14
	CERT_QUERY_CONTENT_FLAG_CERT               = (1 << CERT_QUERY_CONTENT_CERT)
	CERT_QUERY_CONTENT_FLAG_CTL                = (1 << CERT_QUERY_CONTENT_CTL)
	CERT_QUERY_CONTENT_FLAG_CRL                = (1 << CERT_QUERY_CONTENT_CRL)
	CERT_QUERY_CONTENT_FLAG_SERIALIZED_STORE   = (1 << CERT_QUERY_CONTENT_SERIALIZED_STORE)
	CERT_QUERY_CONTENT_FLAG_SERIALIZED_CERT    = (1 << CERT_QUERY_CONTENT_SERIALIZED_CERT)
	CERT_QUERY_CONTENT_FLAG_SERIALIZED_CTL     = (1 << CERT_QUERY_CONTENT_SERIALIZED_CTL)
	CERT_QUERY_CONTENT_FLAG_SERIALIZED_CRL     = (1 << CERT_QUERY_CONTENT_SERIALIZED_CRL)
	CERT_QUERY_CONTENT_FLAG_PKCS7_SIGNED       = (1 << CERT_QUERY_CONTENT_PKCS7_SIGNED)
	CERT_QUERY_CONTENT_FLAG_PKCS7_UNSIGNED     = (1 << CERT_QUERY_CONTENT_PKCS7_UNSIGNED)
	CERT_QUERY_CONTENT_FLAG_PKCS7_SIGNED_EMBED = (1 << CERT_QUERY_CONTENT_PKCS7_SIGNED_EMBED)
	CERT_QUERY_CONTENT_FLAG_PKCS10             = (1 << CERT_QUERY_CONTENT_PKCS10)
	CERT_QUERY_CONTENT_FLAG_PFX                = (1 << CERT_QUERY_CONTENT_PFX)
	CERT_QUERY_CONTENT_FLAG_CERT_PAIR          = (1 << CERT_QUERY_CONTENT_CERT_PAIR)
	CERT_QUERY_CONTENT_FLAG_PFX_AND_LOAD       = (1 << CERT_QUERY_CONTENT_PFX_AND_LOAD)
	CERT_QUERY_CONTENT_FLAG_ALL                = (CERT_QUERY_CONTENT_FLAG_CERT | CERT_QUERY_CONTENT_FLAG_CTL | CERT_QUERY_CONTENT_FLAG_CRL | CERT_QUERY_CONTENT_FLAG_SERIALIZED_STORE | CERT_QUERY_CONTENT_FLAG_SERIALIZED_CERT | CERT_QUERY_CONTENT_FLAG_SERIALIZED_CTL | CERT_QUERY_CONTENT_FLAG_SERIALIZED_CRL | CERT_QUERY_CONTENT_FLAG_PKCS7_SIGNED | CERT_QUERY_CONTENT_FLAG_PKCS7_UNSIGNED | CERT_QUERY_CONTENT_FLAG_PKCS7_SIGNED_EMBED | CERT_QUERY_CONTENT_FLAG_PKCS10 | CERT_QUERY_CONTENT_FLAG_PFX | CERT_QUERY_CONTENT_FLAG_CERT_PAIR)
	CERT_QUERY_CONTENT_FLAG_ALL_ISSUER_CERT    = (CERT_QUERY_CONTENT_FLAG_CERT | CERT_QUERY_CONTENT_FLAG_SERIALIZED_STORE | CERT_QUERY_CONTENT_FLAG_SERIALIZED_CERT | CERT_QUERY_CONTENT_FLAG_PKCS7_SIGNED | CERT_QUERY_CONTENT_FLAG_PKCS7_UNSIGNED)

	/* CryptQueryObject format type flags */
	CERT_QUERY_FORMAT_BINARY                     = 1
	CERT_QUERY_FORMAT_BASE64_ENCODED             = 2
	CERT_QUERY_FORMAT_ASN_ASCII_HEX_ENCODED      = 3
	CERT_QUERY_FORMAT_FLAG_BINARY                = (1 << CERT_QUERY_FORMAT_BINARY)
	CERT_QUERY_FORMAT_FLAG_BASE64_ENCODED        = (1 << CERT_QUERY_FORMAT_BASE64_ENCODED)
	CERT_QUERY_FORMAT_FLAG_ASN_ASCII_HEX_ENCODED = (1 << CERT_QUERY_FORMAT_ASN_ASCII_HEX_ENCODED)
	CERT_QUERY_FORMAT_FLAG_ALL                   = (CERT_QUERY_FORMAT_FLAG_BINARY | CERT_QUERY_FORMAT_FLAG_BASE64_ENCODED | CERT_QUERY_FORMAT_FLAG_ASN_ASCII_HEX_ENCODED)

	/* CertGetNameString name types */
	CERT_NAME_EMAIL_TYPE            = 1
	CERT_NAME_RDN_TYPE              = 2
	CERT_NAME_ATTR_TYPE             = 3
	CERT_NAME_SIMPLE_DISPLAY_TYPE   = 4
	CERT_NAME_FRIENDLY_DISPLAY_TYPE = 5
	CERT_NAME_DNS_TYPE              = 6
	CERT_NAME_URL_TYPE              = 7
	CERT_NAME_UPN_TYPE              = 8

	/* CertGetNameString flags */
	CERT_NAME_ISSUER_FLAG              = 0x1
	CERT_NAME_DISABLE_IE4_UTF8_FLAG    = 0x10000
	CERT_NAME_SEARCH_ALL_NAMES_FLAG    = 0x2
	CERT_NAME_STR_ENABLE_PUNYCODE_FLAG = 0x00200000

	/* AuthType values for SSLExtraCertChainPolicyPara struct */
	AUTHTYPE_CLIENT = 1
	AUTHTYPE_SERVER = 2

	/* Checks values for SSLExtraCertChainPolicyPara struct */
	SECURITY_FLAG_IGNORE_REVOCATION        = 0x00000080
	SECURITY_FLAG_IGNORE_UNKNOWN_CA        = 0x00000100
	SECURITY_FLAG_IGNORE_WRONG_USAGE       = 0x00000200
	SECURITY_FLAG_IGNORE_CERT_CN_INVALID   = 0x00001000
	SECURITY_FLAG_IGNORE_CERT_DATE_INVALID = 0x00002000

	/* Flags for Crypt[Un]ProtectData */
	CRYPTPROTECT_UI_FORBIDDEN      = 0x1
	CRYPTPROTECT_LOCAL_MACHINE     = 0x4
	CRYPTPROTECT_CRED_SYNC         = 0x8
	CRYPTPROTECT_AUDIT             = 0x10
	CRYPTPROTECT_NO_RECOVERY       = 0x20
	CRYPTPROTECT_VERIFY_PROTECTION = 0x40
	CRYPTPROTECT_CRED_REGENERATE   = 0x80

	/* Flags for CryptProtectPromptStruct */
	CRYPTPROTECT_PROMPT_ON_UNPROTECT   = 1
	CRYPTPROTECT_PROMPT_ON_PROTECT     = 2
	CRYPTPROTECT_PROMPT_RESERVED       = 4
	CRYPTPROTECT_PROMPT_STRONG         = 8
	CRYPTPROTECT_PROMPT_REQUIRE_STRONG = 16
)

const (
	// flags for SetErrorMode
	SEM_FAILCRITICALERRORS     = 0x0001
	SEM_NOALIGNMENTFAULTEXCEPT = 0x0004
	SEM_NOGPFAULTERRORBOX      = 0x0002
	SEM_NOOPENFILEERRORBOX     = 0x8000
)

const (
	// Priority class.
	ABOVE_NORMAL_PRIORITY_CLASS   = 0x00008000
	BELOW_NORMAL_PRIORITY_CLASS   = 0x00004000
	HIGH_PRIORITY_CLASS           = 0x00000080
	IDLE_PRIORITY_CLASS           = 0x00000040
	NORMAL_PRIORITY_CLASS         = 0x00000020
	PROCESS_MODE_BACKGROUND_BEGIN = 0x00100000
	PROCESS_MODE_BACKGROUND_END   = 0x00200000
	REALTIME_PRIORITY_CLASS       = 0x00000100
)

/* wintrust.h constants for WinVerifyTrustEx */
const (
	WTD_UI_ALL    = 1
	WTD_UI_NONE   = 2
	WTD_UI_NOBAD  = 3
	WTD_UI_NOGOOD = 4

	WTD_REVOKE_NONE       = 0
	WTD_REVOKE_WHOLECHAIN = 1

	WTD_CHOICE_FILE    = 1
	WTD_CHOICE_CATALOG = 2
	WTD_CHOICE_BLOB    = 3
	WTD_CHOICE_SIGNER  = 4
	WTD_CHOICE_CERT    = 5

	WTD_STATEACTION_IGNORE           = 0x00000000
	WTD_STATEACTION_VERIFY           = 0x00000001
	WTD_STATEACTION_CLOSE            = 0x00000002
	WTD_STATEACTION_AUTO_CACHE       = 0x00000003
	WTD_STATEACTION_AUTO_CACHE_FLUSH = 0x00000004

	WTD_USE_IE4_TRUST_FLAG                  = 0x1
	WTD_NO_IE4_CHAIN_FLAG                   = 0x2
	WTD_NO_POLICY_USAGE_FLAG                = 0x4
	WTD_REVOCATION_CHECK_NONE               = 0x10
	WTD_REVOCATION_CHECK_END_CERT           = 0x20
	WTD_REVOCATION_CHECK_CHAIN              = 0x40
	WTD_REVOCATION_CHECK_CHAIN_EXCLUDE_ROOT = 0x80
	WTD_SAFER_FLAG                          = 0x100
	WTD_HASH_ONLY_FLAG                      = 0x200
	WTD_USE_DEFAULT_OSVER_CHECK             = 0x400
	WTD_LIFETIME_SIGNING_FLAG               = 0x800
	WTD_CACHE_ONLY_URL_RETRIEVAL            = 0x1000
	WTD_DISABLE_MD2_MD4                     = 0x2000
	WTD_MOTW                                = 0x4000

	WTD_UICONTEXT_EXECUTE = 0
	WTD_UICONTEXT_INSTALL = 1
)

var (
	OID_PKIX_KP_SERVER_AUTH = []byte("1.3.6.1.5.5.7.3.1\x00")
	OID_SERVER_GATED_CRYPTO = []byte("1.3.6.1.4.1.311.10.3.3\x00")
	OID_SGC_NETSCAPE        = []byte("2.16.840.1.113730.4.1\x00")

	WINTRUST_ACTION_GENERIC_VERIFY_V2 = GUID{
		Data1: 0xaac56b,
		Data2: 0xcd44,
		Data3: 0x11d0,
		Data4: [8]byte{0x8c, 0xc2, 0x0, 0xc0, 0x4f, 0xc2, 0x95, 0xee},
	}
)

// Pointer represents a pointer to an arbitrary Windows type.
//
// Pointer-typed fields may point to one of many different types. It's
// up to the caller to provide a pointer to the appropriate type, cast
// to Pointer. The caller must obey the unsafe.Pointer rules while
// doing so.
type Pointer *struct{}

// Invented values to support what package os expects.
type Timeval struct {
	Sec  int32
	Usec int32
}

func (tv *Timeval) Nanoseconds() int64 {
	return (int64(tv.Sec)*1e6 + int64(tv.Usec)) * 1e3
}

func NsecToTimeval(nsec int64) (tv Timeval) {
	tv.Sec = int32(nsec / 1e9)
	tv.Usec = int32(nsec % 1e9 / 1e3)
	return
}

type Overlapped struct {
	Internal     uintptr
	InternalHigh uintptr
	Offset       uint32
	OffsetHigh   uint32
	HEvent       Handle
}

type FileNotifyInformation struct {
	NextEntryOffset uint32
	Action          uint32
	FileNameLength  uint32
	FileName        uint16
}

type Filetime struct {
	LowDateTime  uint32
	HighDateTime uint32
}

// Nanoseconds returns Filetime ft in nanoseconds
// since Epoch (00:00:00 UTC, January 1, 1970).
func (ft *Filetime) Nanoseconds() int64 {
	// 100-nanosecond intervals since January 1, 1601
	nsec := int64(ft.HighDateTime)<<32 + int64(ft.LowDateTime)
	// change starting time to the Epoch (00:00:00 UTC, January 1, 1970)
	nsec -= 116444736000000000
	// convert into nanoseconds
	nsec *= 100
	return nsec
}

func NsecToFiletime(nsec int64) (ft Filetime) {
	// convert into 100-nanosecond
	nsec /= 100
	// change starting time to January 1, 1601
	nsec += 116444736000000000
	// split into high / low
	ft.LowDateTime = uint32(nsec & 0xffffffff)
	ft.HighDateTime = uint32(nsec >> 32 & 0xffffffff)
	return ft
}

type Win32finddata struct {
	FileAttributes    uint32
	CreationTime      Filetime
	LastAccessTime    Filetime
	LastWriteTime     Filetime
	FileSizeHigh      uint32
	FileSizeLow       uint32
	Reserved0         uint32
	Reserved1         uint32
	FileName          [MAX_PATH - 1]uint16
	AlternateFileName [13]uint16
}

// This is the actual system call structure.
// Win32finddata is what we committed to in Go 1.
type win32finddata1 struct {
	FileAttributes    uint32
	CreationTime      Filetime
	LastAccessTime    Filetime
	LastWriteTime     Filetime
	FileSizeHigh      uint32
	FileSizeLow       uint32
	Reserved0         uint32
	Reserved1         uint32
	FileName          [MAX_PATH]uint16
	AlternateFileName [14]uint16

	// The Microsoft documentation for this struct¹ describes three additional
	// fields: dwFileType, dwCreatorType, and wFinderFlags. However, those fields
	// are empirically only present in the macOS port of the Win32 API,² and thus
	// not needed for binaries built for Windows.
	//
	// ¹ https://docs.microsoft.com/en-us/windows/win32/api/minwinbase/ns-minwinbase-win32_find_dataw describe
	// ² https://golang.org/issue/42637#issuecomment-760715755.
}

func copyFindData(dst *Win32finddata, src *win32finddata1) {
	dst.FileAttributes = src.FileAttributes
	dst.CreationTime = src.CreationTime
	dst.LastAccessTime = src.LastAccessTime
	dst.LastWriteTime = src.LastWriteTime
	dst.FileSizeHigh = src.FileSizeHigh
	dst.FileSizeLow = src.FileSizeLow
	dst.Reserved0 = src.Reserved0
	dst.Reserved1 = src.Reserved1

	// The src is 1 element bigger than dst, but it must be NUL.
	copy(dst.FileName[:], src.FileName[:])
	copy(dst.AlternateFileName[:], src.AlternateFileName[:])
}

type ByHandleFileInformation struct {
	FileAttributes     uint32
	CreationTime       Filetime
	LastAccessTime     Filetime
	LastWriteTime      Filetime
	VolumeSerialNumber uint32
	FileSizeHigh       uint32
	FileSizeLow        uint32
	NumberOfLinks      uint32
	FileIndexHigh      uint32
	FileIndexLow       uint32
}

const (
	GetFileExInfoStandard = 0
	GetFileExMaxInfoLevel = 1
)

type Win32FileAttributeData struct {
	FileAttributes uint32
	CreationTime   Filetime
	LastAccessTime Filetime
	LastWriteTime  Filetime
	FileSizeHigh   uint32
	FileSizeLow    uint32
}

// ShowWindow constants
const (
	// winuser.h
	SW_HIDE            = 0
	SW_NORMAL          = 1
	SW_SHOWNORMAL      = 1
	SW_SHOWMINIMIZED   = 2
	SW_SHOWMAXIMIZED   = 3
	SW_MAXIMIZE        = 3
	SW_SHOWNOACTIVATE  = 4
	SW_SHOW            = 5
	SW_MINIMIZE        = 6
	SW_SHOWMINNOACTIVE = 7
	SW_SHOWNA          = 8
	SW_RESTORE         = 9
	SW_SHOWDEFAULT     = 10
	SW_FORCEMINIMIZE   = 11
)

type StartupInfo struct {
	Cb            uint32
	_             *uint16
	Desktop       *uint16
	Title         *uint16
	X             uint32
	Y             uint32
	XSize         uint32
	YSize         uint32
	XCountChars   uint32
	YCountChars   uint32
	FillAttribute uint32
	Flags         uint32
	ShowWindow    uint16
	_             uint16
	_             *byte
	StdInput      Handle
	StdOutput     Handle
	StdErr        Handle
}

type StartupInfoEx struct {
	StartupInfo
	ProcThreadAttributeList *ProcThreadAttributeList
}

// ProcThreadAttributeList is a placeholder type to represent a PROC_THREAD_ATTRIBUTE_LIST.
//
// To create a *ProcThreadAttributeList, use NewProcThreadAttributeList, update
// it with ProcThreadAttributeListContainer.Update, free its memory using
// ProcThreadAttributeListContainer.Delete, and access the list itself using
// ProcThreadAttributeListContainer.List.
type ProcThreadAttributeList struct{}

type ProcThreadAttributeListContainer struct {
	data     *ProcThreadAttributeList
	pointers []unsafe.Pointer
}

type ProcessInformation struct {
	Process   Handle
	Thread    Handle
	ProcessId uint32
	ThreadId  uint32
}

type ProcessEntry32 struct {
	Size            uint32
	Usage           uint32
	ProcessID       uint32
	DefaultHeapID   uintptr
	ModuleID        uint32
	Threads         uint32
	ParentProcessID uint32
	PriClassBase    int32
	Flags           uint32
	ExeFile         [MAX_PATH]uint16
}

type ThreadEntry32 struct {
	Size           uint32
	Usage          uint32
	ThreadID       uint32
	OwnerProcessID uint32
	BasePri        int32
	DeltaPri       int32
	Flags          uint32
}

type ModuleEntry32 struct {
	Size         uint32
	ModuleID     uint32
	ProcessID    uint32
	GlblcntUsage uint32
	ProccntUsage uint32
	ModBaseAddr  uintptr
	ModBaseSize  uint32
	ModuleHandle Handle
	Module       [MAX_MODULE_NAME32 + 1]uint16
	ExePath      [MAX_PATH]uint16
}

const SizeofModuleEntry32 = unsafe.Sizeof(ModuleEntry32{})

type Systemtime struct {
	Year         uint16
	Month        uint16
	DayOfWeek    uint16
	Day          uint16
	Hour         uint16
	Minute       uint16
	Second       uint16
	Milliseconds uint16
}

type Timezoneinformation struct {
	Bias         int32
	StandardName [32]uint16
	StandardDate Systemtime
	StandardBias int32
	DaylightName [32]uint16
	DaylightDate Systemtime
	DaylightBias int32
}

// Socket related.

const (
	AF_UNSPEC  = 0
	AF_UNIX    = 1
	AF_INET    = 2
	AF_NETBIOS = 17
	AF_INET6   = 23
	AF_IRDA    = 26
	AF_BTH     = 32

	SOCK_STREAM    = 1
	SOCK_DGRAM     = 2
	SOCK_RAW       = 3
	SOCK_RDM       = 4
	SOCK_SEQPACKET = 5

	IPPROTO_IP      = 0
	IPPROTO_ICMP    = 1
	IPPROTO_IGMP    = 2
	BTHPROTO_RFCOMM = 3
	IPPROTO_TCP     = 6
	IPPROTO_UDP     = 17
	IPPROTO_IPV6    = 41
	IPPROTO_ICMPV6  = 58
	IPPROTO_RM      = 113

	SOL_SOCKET                = 0xffff
	SO_REUSEADDR              = 4
	SO_KEEPALIVE              = 8
	SO_DONTROUTE              = 16
	SO_BROADCAST              = 32
	SO_LINGER                 = 128
	SO_RCVBUF                 = 0x1002
	SO_RCVTIMEO               = 0x1006
	SO_SNDBUF                 = 0x1001
	SO_UPDATE_ACCEPT_CONTEXT  = 0x700b
	SO_UPDATE_CONNECT_CONTEXT = 0x7010

	IOC_OUT                            = 0x40000000
	IOC_IN                             = 0x80000000
	IOC_VENDOR                         = 0x18000000
	IOC_INOUT                          = IOC_IN | IOC_OUT
	IOC_WS2                            = 0x08000000
	SIO_GET_EXTENSION_FUNCTION_POINTER = IOC_INOUT | IOC_WS2 | 6
	SIO_KEEPALIVE_VALS                 = IOC_IN | IOC_VENDOR | 4
	SIO_UDP_CONNRESET                  = IOC_IN | IOC_VENDOR | 12

	// cf. http://support.microsoft.com/default.aspx?scid=kb;en-us;257460

	IP_HDRINCL         = 0x2
	IP_TOS             = 0x3
	IP_TTL             = 0x4
	IP_MULTICAST_IF    = 0x9
	IP_MULTICAST_TTL   = 0xa
	IP_MULTICAST_LOOP  = 0xb
	IP_ADD_MEMBERSHIP  = 0xc
	IP_DROP_MEMBERSHIP = 0xd
	IP_PKTINFO         = 0x13

	IPV6_V6ONLY         = 0x1b
	IPV6_UNICAST_HOPS   = 0x4
	IPV6_MULTICAST_IF   = 0x9
	IPV6_MULTICAST_HOPS = 0xa
	IPV6_MULTICAST_LOOP = 0xb
	IPV6_JOIN_GROUP     = 0xc
	IPV6_LEAVE_GROUP    = 0xd
	IPV6_PKTINFO        = 0x13

	MSG_OOB       = 0x1
	MSG_PEEK      = 0x2
	MSG_DONTROUTE = 0x4
	MSG_WAITALL   = 0x8

	MSG_TRUNC  = 0x0100
	MSG_CTRUNC = 0x0200
	MSG_BCAST  = 0x0400
	MSG_MCAST  = 0x0800

	SOMAXCONN = 0x7fffffff

	TCP_NODELAY = 1

	SHUT_RD   = 0
	SHUT_WR   = 1
	SHUT_RDWR = 2

	WSADESCRIPTION_LEN = 256
	WSASYS_STATUS_LEN  = 128
)

type WSABuf struct {
	Len uint32
	Buf *byte
}

type WSAMsg struct {
	Name        *syscall.RawSockaddrAny
	Namelen     int32
	Buffers     *WSABuf
	BufferCount uint32
	Control     WSABuf
	Flags       uint32
}

// Flags for WSASocket
const (
	WSA_FLAG_OVERLAPPED             = 0x01
	WSA_FLAG_MULTIPOINT_C_ROOT      = 0x02
	WSA_FLAG_MULTIPOINT_C_LEAF      = 0x04
	WSA_FLAG_MULTIPOINT_D_ROOT      = 0x08
	WSA_FLAG_MULTIPOINT_D_LEAF      = 0x10
	WSA_FLAG_ACCESS_SYSTEM_SECURITY = 0x40
	WSA_FLAG_NO_HANDLE_INHERIT      = 0x80
	WSA_FLAG_REGISTERED_IO          = 0x100
)

// Invented values to support what package os expects.
const (
	S_IFMT   = 0x1f000
	S_IFIFO  = 0x1000
	S_IFCHR  = 0x2000
	S_IFDIR  = 0x4000
	S_IFBLK  = 0x6000
	S_IFREG  = 0x8000
	S_IFLNK  = 0xa000
	S_IFSOCK = 0xc000
	S_ISUID  = 0x800
	S_ISGID  = 0x400
	S_ISVTX  = 0x200
	S_IRUSR  = 0x100
	S_IWRITE = 0x80
	S_IWUSR  = 0x80
	S_IXUSR  = 0x40
)

const (
	FILE_TYPE_CHAR    = 0x0002
	FILE_TYPE_DISK    = 0x0001
	FILE_TYPE_PIPE    = 0x0003
	FILE_TYPE_REMOTE  = 0x8000
	FILE_TYPE_UNKNOWN = 0x0000
)

type Hostent struct {
	Name     *byte
	Aliases  **byte
	AddrType uint16
	Length   uint16
	AddrList **byte
}

type Protoent struct {
	Name    *byte
	Aliases **byte
	Proto   uint16
}

const (
	DNS_TYPE_A       = 0x0001
	DNS_TYPE_NS      = 0x0002
	DNS_TYPE_MD      = 0x0003
	DNS_TYPE_MF      = 0x0004
	DNS_TYPE_CNAME   = 0x0005
	DNS_TYPE_SOA     = 0x0006
	DNS_TYPE_MB      = 0x0007
	DNS_TYPE_MG      = 0x0008
	DNS_TYPE_MR      = 0x0009
	DNS_TYPE_NULL    = 0x000a
	DNS_TYPE_WKS     = 0x000b
	DNS_TYPE_PTR     = 0x000c
	DNS_TYPE_HINFO   = 0x000d
	DNS_TYPE_MINFO   = 0x000e
	DNS_TYPE_MX      = 0x000f
	DNS_TYPE_TEXT    = 0x0010
	DNS_TYPE_RP      = 0x0011
	DNS_TYPE_AFSDB   = 0x0012
	DNS_TYPE_X25     = 0x0013
	DNS_TYPE_ISDN    = 0x0014
	DNS_TYPE_RT      = 0x0015
	DNS_TYPE_NSAP    = 0x0016
	DNS_TYPE_NSAPPTR = 0x0017
	DNS_TYPE_SIG     = 0x0018
	DNS_TYPE_KEY     = 0x0019
	DNS_TYPE_PX      = 0x001a
	DNS_TYPE_GPOS    = 0x001b
	DNS_TYPE_AAAA    = 0x001c
	DNS_TYPE_LOC     = 0x001d
	DNS_TYPE_NXT     = 0x001e
	DNS_TYPE_EID     = 0x001f
	DNS_TYPE_NIMLOC  = 0x0020
	DNS_TYPE_SRV     = 0x0021
	DNS_TYPE_ATMA    = 0x0022
	DNS_TYPE_NAPTR   = 0x0023
	DNS_TYPE_KX      = 0x0024
	DNS_TYPE_CERT    = 0x0025
	DNS_TYPE_A6      = 0x0026
	DNS_TYPE_DNAME   = 0x0027
	DNS_TYPE_SINK    = 0x0028
	DNS_TYPE_OPT     = 0x0029
	DNS_TYPE_DS      = 0x002B
	DNS_TYPE_RRSIG   = 0x002E
	DNS_TYPE_NSEC    = 0x002F
	DNS_TYPE_DNSKEY  = 0x0030
	DNS_TYPE_DHCID   = 0x0031
	DNS_TYPE_UINFO   = 0x0064
	DNS_TYPE_UID     = 0x0065
	DNS_TYPE_GID     = 0x0066
	DNS_TYPE_UNSPEC  = 0x0067
	DNS_TYPE_ADDRS   = 0x00f8
	DNS_TYPE_TKEY    = 0x00f9
	DNS_TYPE_TSIG    = 0x00fa
	DNS_TYPE_IXFR    = 0x00fb
	DNS_TYPE_AXFR    = 0x00fc
	DNS_TYPE_MAILB   = 0x00fd
	DNS_TYPE_MAILA   = 0x00fe
	DNS_TYPE_ALL     = 0x00ff
	DNS_TYPE_ANY     = 0x00ff
	DNS_TYPE_WINS    = 0xff01
	DNS_TYPE_WINSR   = 0xff02
	DNS_TYPE_NBSTAT  = 0xff01
)

const (
	// flags inside DNSRecord.Dw
	DnsSectionQuestion   = 0x0000
	DnsSectionAnswer     = 0x0001
	DnsSectionAuthority  = 0x0002
	DnsSectionAdditional = 0x0003
)

const (
	// flags of WSALookupService
	LUP_DEEP                = 0x0001
	LUP_CONTAINERS          = 0x0002
	LUP_NOCONTAINERS        = 0x0004
	LUP_NEAREST             = 0x0008
	LUP_RETURN_NAME         = 0x0010
	LUP_RETURN_TYPE         = 0x0020
	LUP_RETURN_VERSION      = 0x0040
	LUP_RETURN_COMMENT      = 0x0080
	LUP_RETURN_ADDR         = 0x0100
	LUP_RETURN_BLOB         = 0x0200
	LUP_RETURN_ALIASES      = 0x0400
	LUP_RETURN_QUERY_STRING = 0x0800
	LUP_RETURN_ALL          = 0x0FF0
	LUP_RES_SERVICE         = 0x8000

	LUP_FLUSHCACHE    = 0x1000
	LUP_FLUSHPREVIOUS = 0x2000

	LUP_NON_AUTHORITATIVE      = 0x4000
	LUP_SECURE                 = 0x8000
	LUP_RETURN_PREFERRED_NAMES = 0x10000
	LUP_DNS_ONLY               = 0x20000

	LUP_ADDRCONFIG           = 0x100000
	LUP_DUAL_ADDR            = 0x200000
	LUP_FILESERVER           = 0x400000
	LUP_DISABLE_IDN_ENCODING = 0x00800000
	LUP_API_ANSI             = 0x01000000

	LUP_RESOLUTION_HANDLE = 0x80000000
)

const (
	// values of WSAQUERYSET's namespace
	NS_ALL       = 0
	NS_DNS       = 12
	NS_NLA       = 15
	NS_BTH       = 16
	NS_EMAIL     = 37
	NS_PNRPNAME  = 38
	NS_PNRPCLOUD = 39
)

type DNSSRVData struct {
	Target   *uint16
	Priority uint16
	Weight   uint16
	Port     uint16
	Pad      uint16
}

type DNSPTRData struct {
	Host *uint16
}

type DNSMXData struct {
	NameExchange *uint16
	Preference   uint16
	Pad          uint16
}

type DNSTXTData struct {
	StringCount uint16
	StringArray [1]*uint16
}

type DNSRecord struct {
	Next     *DNSRecord
	Name     *uint16
	Type     uint16
	Length   uint16
	Dw       uint32
	Ttl      uint32
	Reserved uint32
	Data     [40]byte
}

const (
	TF_DISCONNECT         = 1
	TF_REUSE_SOCKET       = 2
	TF_WRITE_BEHIND       = 4
	TF_USE_DEFAULT_WORKER = 0
	TF_USE_SYSTEM_THREAD  = 16
	TF_USE_KERNEL_APC     = 32
)

type TransmitFileBuffers struct {
	Head       uintptr
	HeadLength uint32
	Tail       uintptr
	TailLength uint32
}

const (
	IFF_UP           = 1
	IFF_BROADCAST    = 2
	IFF_LOOPBACK     = 4
	IFF_POINTTOPOINT = 8
	IFF_MULTICAST    = 16
)

const SIO_GET_INTERFACE_LIST = 0x4004747F

// TODO(mattn): SockaddrGen is union of sockaddr/sockaddr_in/sockaddr_in6_old.
// will be fixed to change variable type as suitable.

type SockaddrGen [24]byte

type InterfaceInfo struct {
	Flags            uint32
	Address          SockaddrGen
	BroadcastAddress SockaddrGen
	Netmask          SockaddrGen
}

type IpAddressString struct {
	String [16]byte
}

type IpMaskString IpAddressString

type IpAddrString struct {
	Next      *IpAddrString
	IpAddress IpAddressString
	IpMask    IpMaskString
	Context   uint32
}

const MAX_ADAPTER_NAME_LENGTH = 256
const MAX_ADAPTER_DESCRIPTION_LENGTH = 128
const MAX_ADAPTER_ADDRESS_LENGTH = 8

type IpAdapterInfo struct {
	Next                *IpAdapterInfo
	ComboIndex          uint32
	AdapterName         [MAX_ADAPTER_NAME_LENGTH + 4]byte
	Description         [MAX_ADAPTER_DESCRIPTION_LENGTH + 4]byte
	AddressLength       uint32
	Address             [MAX_ADAPTER_ADDRESS_LENGTH]byte
	Index               uint32
	Type                uint32
	DhcpEnabled         uint32
	CurrentIpAddress    *IpAddrString
	IpAddressList       IpAddrString
	GatewayList         IpAddrString
	DhcpServer          IpAddrString
	HaveWins            bool
	PrimaryWinsServer   IpAddrString
	SecondaryWinsServer IpAddrString
	LeaseObtained       int64
	LeaseExpires        int64
}

const MAXLEN_PHYSADDR = 8
const MAX_INTERFACE_NAME_LEN = 256
const MAXLEN_IFDESCR = 256

type MibIfRow struct {
	Name            [MAX_INTERFACE_NAME_LEN]uint16
	Index           uint32
	Type            uint32
	Mtu             uint32
	Speed           uint32
	PhysAddrLen     uint32
	PhysAddr        [MAXLEN_PHYSADDR]byte
	AdminStatus     uint32
	OperStatus      uint32
	LastChange      uint32
	InOctets        uint32
	InUcastPkts     uint32
	InNUcastPkts    uint32
	InDiscards      uint32
	InErrors        uint32
	InUnknownProtos uint32
	OutOctets       uint32
	OutUcastPkts    uint32
	OutNUcastPkts   uint32
	OutDiscards     uint32
	OutErrors       uint32
	OutQLen         uint32
	DescrLen        uint32
	Descr           [MAXLEN_IFDESCR]byte
}

type CertInfo struct {
	Version              uint32
	SerialNumber         CryptIntegerBlob
	SignatureAlgorithm   CryptAlgorithmIdentifier
	Issuer               CertNameBlob
	NotBefore            Filetime
	NotAfter             Filetime
	Subject              CertNameBlob
	SubjectPublicKeyInfo CertPublicKeyInfo
	IssuerUniqueId       CryptBitBlob
	SubjectUniqueId      CryptBitBlob
	CountExtensions      uint32
	Extensions           *CertExtension
}

type CertExtension struct {
	ObjId    *byte
	Critical int32
	Value    CryptObjidBlob
}

type CryptAlgorithmIdentifier struct {
	ObjId      *byte
	Parameters CryptObjidBlob
}

type CertPublicKeyInfo struct {
	Algorithm CryptAlgorithmIdentifier
	PublicKey CryptBitBlob
}

type DataBlob struct {
	Size uint32
	Data *byte
}
type CryptIntegerBlob DataBlob
type CryptUintBlob DataBlob
type CryptObjidBlob DataBlob
type CertNameBlob DataBlob
type CertRdnValueBlob DataBlob
type CertBlob DataBlob
type CrlBlob DataBlob
type CryptDataBlob DataBlob
type CryptHashBlob DataBlob
type CryptDigestBlob DataBlob
type CryptDerBlob DataBlob
type CryptAttrBlob DataBlob

type CryptBitBlob struct {
	Size       uint32
	Data       *byte
	UnusedBits uint32
}

type CertContext struct {
	EncodingType uint32
	EncodedCert  *byte
	Length       uint32
	CertInfo     *CertInfo
	Store        Handle
}

type CertChainContext struct {
	Size                       uint32
	TrustStatus                CertTrustStatus
	ChainCount                 uint32
	Chains                     **CertSimpleChain
	LowerQualityChainCount     uint32
	LowerQualityChains         **CertChainContext
	HasRevocationFreshnessTime uint32
	RevocationFreshnessTime    uint32
}

type CertTrustListInfo struct {
	// Not implemented
}

type CertSimpleChain struct {
	Size                       uint32
	TrustStatus                CertTrustStatus
	NumElements                uint32
	Elements                   **CertChainElement
	TrustListInfo              *CertTrustListInfo
	HasRevocationFreshnessTime uint32
	RevocationFreshnessTime    uint32
}

type CertChainElement struct {
	Size              uint32
	CertContext       *CertContext
	TrustStatus       CertTrustStatus
	RevocationInfo    *CertRevocationInfo
	IssuanceUsage     *CertEnhKeyUsage
	ApplicationUsage  *CertEnhKeyUsage
	ExtendedErrorInfo *uint16
}

type CertRevocationCrlInfo struct {
	// Not implemented
}

type CertRevocationInfo struct {
	Size             uint32
	RevocationResult uint32
	RevocationOid    *byte
	OidSpecificInfo  Pointer
	HasFreshnessTime uint32
	FreshnessTime    uint32
	CrlInfo          *CertRevocationCrlInfo
}

type CertTrustStatus struct {
	ErrorStatus uint32
	InfoStatus  uint32
}

type CertUsageMatch struct {
	Type  uint32
	Usage CertEnhKeyUsage
}

type CertEnhKeyUsage struct {
	Length           uint32
	UsageIdentifiers **byte
}

type CertChainPara struct {
	Size                         uint32
	RequestedUsage               CertUsageMatch
	RequstedIssuancePolicy       CertUsageMatch
	URLRetrievalTimeout          uint32
	CheckRevocationFreshnessTime uint32
	RevocationFreshnessTime      uint32
	CacheResync                  *Filetime
}

type CertChainPolicyPara struct {
	Size            uint32
	Flags           uint32
	ExtraPolicyPara Pointer
}

type SSLExtraCertChainPolicyPara struct {
	Size       uint32
	AuthType   uint32
	Checks     uint32
	ServerName *uint16
}

type CertChainPolicyStatus struct {
	Size              uint32
	Error             uint32
	ChainIndex        uint32
	ElementIndex      uint32
	ExtraPolicyStatus Pointer
}

type CertPolicyInfo struct {
	Identifier      *byte
	CountQualifiers uint32
	Qualifiers      *CertPolicyQualifierInfo
}

type CertPoliciesInfo struct {
	Count       uint32
	PolicyInfos *CertPolicyInfo
}

type CertPolicyQualifierInfo struct {
	// Not implemented
}

type CertStrongSignPara struct {
	Size                      uint32
	InfoChoice                uint32
	InfoOrSerializedInfoOrOID unsafe.Pointer
}

type CryptProtectPromptStruct struct {
	Size        uint32
	PromptFlags uint32
	App         HWND
	Prompt      *uint16
}

type CertChainFindByIssuerPara struct {
	Size                   uint32
	UsageIdentifier        *byte
	KeySpec                uint32
	AcquirePrivateKeyFlags uint32
	IssuerCount            uint32
	Issuer                 Pointer
	FindCallback           Pointer
	FindArg                Pointer
	IssuerChainIndex       *uint32
	IssuerElementIndex     *uint32
}

type WinTrustData struct {
	Size                            uint32
	PolicyCallbackData              uintptr
	SIPClientData                   uintptr
	UIChoice                        uint32
	RevocationChecks                uint32
	UnionChoice                     uint32
	FileOrCatalogOrBlobOrSgnrOrCert unsafe.Pointer
	StateAction                     uint32
	StateData                       Handle
	URLReference                    *uint16
	ProvFlags                       uint32
	UIContext                       uint32
	SignatureSettings               *WinTrustSignatureSettings
}

type WinTrustFileInfo struct {
	Size         uint32
	FilePath     *uint16
	File         Handle
	KnownSubject *GUID
}

type WinTrustSignatureSettings struct {
	Size             uint32
	Index            uint32
	Flags            uint32
	SecondarySigs    uint32
	VerifiedSigIndex uint32
	CryptoPolicy     *CertStrongSignPara
}

const (
	// do not reorder
	HKEY_CLASSES_ROOT = 0x80000000 + iota
	HKEY_CURRENT_USER
	HKEY_LOCAL_MACHINE
	HKEY_USERS
	HKEY_PERFORMANCE_DATA
	HKEY_CURRENT_CONFIG
	HKEY_DYN_DATA

	KEY_QUERY_VALUE        = 1
	KEY_SET_VALUE          = 2
	KEY_CREATE_SUB_KEY     = 4
	KEY_ENUMERATE_SUB_KEYS = 8
	KEY_NOTIFY             = 16
	KEY_CREATE_LINK        = 32
	KEY_WRITE              = 0x20006
	KEY_EXECUTE            = 0x20019
	KEY_READ               = 0x20019
	KEY_WOW64_64KEY        = 0x0100
	KEY_WOW64_32KEY        = 0x0200
	KEY_ALL_ACCESS         = 0xf003f
)

const (
	// do not reorder
	REG_NONE = iota
	REG_SZ
	REG_EXPAND_SZ
	REG_BINARY
	REG_DWORD_LITTLE_ENDIAN
	REG_DWORD_BIG_ENDIAN
	REG_LINK
	REG_MULTI_SZ
	REG_RESOURCE_LIST
	REG_FULL_RESOURCE_DESCRIPTOR
	REG_RESOURCE_REQUIREMENTS_LIST
	REG_QWORD_LITTLE_ENDIAN
	REG_DWORD = REG_DWORD_LITTLE_ENDIAN
	REG_QWORD = REG_QWORD_LITTLE_ENDIAN
)

const (
	EVENT_MODIFY_STATE = 0x0002
	EVENT_ALL_ACCESS   = STANDARD_RIGHTS_REQUIRED | SYNCHRONIZE | 0x3

	MUTANT_QUERY_STATE = 0x0001
	MUTANT_ALL_ACCESS  = STANDARD_RIGHTS_REQUIRED | SYNCHRONIZE | MUTANT_QUERY_STATE

	SEMAPHORE_MODIFY_STATE = 0x0002
	SEMAPHORE_ALL_ACCESS   = STANDARD_RIGHTS_REQUIRED | SYNCHRONIZE | 0x3

	TIMER_QUERY_STATE  = 0x0001
	TIMER_MODIFY_STATE = 0x0002
	TIMER_ALL_ACCESS   = STANDARD_RIGHTS_REQUIRED | SYNCHRONIZE | TIMER_QUERY_STATE | TIMER_MODIFY_STATE

	MUTEX_MODIFY_STATE = MUTANT_QUERY_STATE
	MUTEX_ALL_ACCESS   = MUTANT_ALL_ACCESS

	CREATE_EVENT_MANUAL_RESET  = 0x1
	CREATE_EVENT_INITIAL_SET   = 0x2
	CREATE_MUTEX_INITIAL_OWNER = 0x1
)

type AddrinfoW struct {
	Flags     int32
	Family    int32
	Socktype  int32
	Protocol  int32
	Addrlen   uintptr
	Canonname *uint16
	Addr      uintptr
	Next      *AddrinfoW
}

const (
	AI_PASSIVE     = 1
	AI_CANONNAME   = 2
	AI_NUMERICHOST = 4
)

type GUID struct {
	Data1 uint32
	Data2 uint16
	Data3 uint16
	Data4 [8]byte
}

var WSAID_CONNECTEX = GUID{
	0x25a207b9,
	0xddf3,
	0x4660,
	[8]byte{0x8e, 0xe9, 0x76, 0xe5, 0x8c, 0x74, 0x06, 0x3e},
}

var WSAID_WSASENDMSG = GUID{
	0xa441e712,
	0x754f,
	0x43ca,
	[8]byte{0x84, 0xa7, 0x0d, 0xee, 0x44, 0xcf, 0x60, 0x6d},
}

var WSAID_WSARECVMSG = GUID{
	0xf689d7c8,
	0x6f1f,
	0x436b,
	[8]byte{0x8a, 0x53, 0xe5, 0x4f, 0xe3, 0x51, 0xc3, 0x22},
}

const (
	FILE_SKIP_COMPLETION_PORT_ON_SUCCESS = 1
	FILE_SKIP_SET_EVENT_ON_HANDLE        = 2
)

const (
	WSAPROTOCOL_LEN    = 255
	MAX_PROTOCOL_CHAIN = 7
	BASE_PROTOCOL      = 1
	LAYERED_PROTOCOL   = 0

	XP1_CONNECTIONLESS           = 0x00000001
	XP1_GUARANTEED_DELIVERY      = 0x00000002
	XP1_GUARANTEED_ORDER         = 0x00000004
	XP1_MESSAGE_ORIENTED         = 0x00000008
	XP1_PSEUDO_STREAM            = 0x00000010
	XP1_GRACEFUL_CLOSE           = 0x00000020
	XP1_EXPEDITED_DATA           = 0x00000040
	XP1_CONNECT_DATA             = 0x00000080
	XP1_DISCONNECT_DATA          = 0x00000100
	XP1_SUPPORT_BROADCAST        = 0x00000200
	XP1_SUPPORT_MULTIPOINT       = 0x00000400
	XP1_MULTIPOINT_CONTROL_PLANE = 0x00000800
	XP1_MULTIPOINT_DATA_PLANE    = 0x00001000
	XP1_QOS_SUPPORTED            = 0x00002000
	XP1_UNI_SEND                 = 0x00008000
	XP1_UNI_RECV                 = 0x00010000
	XP1_IFS_HANDLES              = 0x00020000
	XP1_PARTIAL_MESSAGE          = 0x00040000
	XP1_SAN_SUPPORT_SDP          = 0x00080000

	PFL_MULTIPLE_PROTO_ENTRIES  = 0x00000001
	PFL_RECOMMENDED_PROTO_ENTRY = 0x00000002
	PFL_HIDDEN                  = 0x00000004
	PFL_MATCHES_PROTOCOL_ZERO   = 0x00000008
	PFL_NETWORKDIRECT_PROVIDER  = 0x00000010
)

type WSAProtocolInfo struct {
	ServiceFlags1     uint32
	ServiceFlags2     uint32
	ServiceFlags3     uint32
	ServiceFlags4     uint32
	ProviderFlags     uint32
	ProviderId        GUID
	CatalogEntryId    uint32
	ProtocolChain     WSAProtocolChain
	Version           int32
	AddressFamily     int32
	MaxSockAddr       int32
	MinSockAddr       int32
	SocketType        int32
	Protocol          int32
	ProtocolMaxOffset int32
	NetworkByteOrder  int32
	SecurityScheme    int32
	MessageSize       uint32
	ProviderReserved  uint32
	ProtocolName      [WSAPROTOCOL_LEN + 1]uint16
}

type WSAProtocolChain struct {
	ChainLen     int32
	ChainEntries [MAX_PROTOCOL_CHAIN]uint32
}

type TCPKeepalive struct {
	OnOff    uint32
	Time     uint32
	Interval uint32
}

type symbolicLinkReparseBuffer struct {
	SubstituteNameOffset uint16
	SubstituteNameLength uint16
	PrintNameOffset      uint16
	PrintNameLength      uint16
	Flags                uint32
	PathBuffer           [1]uint16
}

type mountPointReparseBuffer struct {
	SubstituteNameOffset uint16
	SubstituteNameLength uint16
	PrintNameOffset      uint16
	PrintNameLength      uint16
	PathBuffer           [1]uint16
}

type reparseDataBuffer struct {
	ReparseTag        uint32
	ReparseDataLength uint16
	Reserved          uint16

	// GenericReparseBuffer
	reparseBuffer byte
}

const (
	FSCTL_CREATE_OR_GET_OBJECT_ID             = 0x0900C0
	FSCTL_DELETE_OBJECT_ID                    = 0x0900A0
	FSCTL_DELETE_REPARSE_POINT                = 0x0900AC
	FSCTL_DUPLICATE_EXTENTS_TO_FILE           = 0x098344
	FSCTL_DUPLICATE_EXTENTS_TO_FILE_EX        = 0x0983E8
	FSCTL_FILESYSTEM_GET_STATISTICS           = 0x090060
	FSCTL_FILE_LEVEL_TRIM                     = 0x098208
	FSCTL_FIND_FILES_BY_SID                   = 0x09008F
	FSCTL_GET_COMPRESSION                     = 0x09003C
	FSCTL_GET_INTEGRITY_INFORMATION           = 0x09027C
	FSCTL_GET_NTFS_VOLUME_DATA                = 0x090064
	FSCTL_GET_REFS_VOLUME_DATA                = 0x0902D8
	FSCTL_GET_OBJECT_ID                       = 0x09009C
	FSCTL_GET_REPARSE_POINT                   = 0x0900A8
	FSCTL_GET_RETRIEVAL_POINTER_COUNT         = 0x09042B
	FSCTL_GET_RETRIEVAL_POINTERS              = 0x090073
	FSCTL_GET_RETRIEVAL_POINTERS_AND_REFCOUNT = 0x0903D3
	FSCTL_IS_PATHNAME_VALID                   = 0x09002C
	FSCTL_LMR_SET_LINK_TRACKING_INFORMATION   = 0x1400EC
	FSCTL_MARK_HANDLE                         = 0x0900FC
	FSCTL_OFFLOAD_READ                        = 0x094264
	FSCTL_OFFLOAD_WRITE                       = 0x098268
	FSCTL_PIPE_PEEK                           = 0x11400C
	FSCTL_PIPE_TRANSCEIVE                     = 0x11C017
	FSCTL_PIPE_WAIT                           = 0x110018
	FSCTL_QUERY_ALLOCATED_RANGES              = 0x0940CF
	FSCTL_QUERY_FAT_BPB                       = 0x090058
	FSCTL_QUERY_FILE_REGIONS                  = 0x090284
	FSCTL_QUERY_ON_DISK_VOLUME_INFO           = 0x09013C
	FSCTL_QUERY_SPARING_INFO                  = 0x090138
	FSCTL_READ_FILE_USN_DATA                  = 0x0900EB
	FSCTL_RECALL_FILE                         = 0x090117
	FSCTL_REFS_STREAM_SNAPSHOT_MANAGEMENT     = 0x090440
	FSCTL_SET_COMPRESSION                     = 0x09C040
	FSCTL_SET_DEFECT_MANAGEMENT               = 0x098134
	FSCTL_SET_ENCRYPTION                      = 0x0900D7
	FSCTL_SET_INTEGRITY_INFORMATION           = 0x09C280
	FSCTL_SET_INTEGRITY_INFORMATION_EX        = 0x090380
	FSCTL_SET_OBJECT_ID                       = 0x090098
	FSCTL_SET_OBJECT_ID_EXTENDED              = 0x0900BC
	FSCTL_SET_REPARSE_POINT                   = 0x0900A4
	FSCTL_SET_SPARSE                          = 0x0900C4
	FSCTL_SET_ZERO_DATA                       = 0x0980C8
	FSCTL_SET_ZERO_ON_DEALLOCATION            = 0x090194
	FSCTL_SIS_COPYFILE                        = 0x090100
	FSCTL_WRITE_USN_CLOSE_RECORD              = 0x0900EF

	MAXIMUM_REPARSE_DATA_BUFFER_SIZE = 16 * 1024
	IO_REPARSE_TAG_MOUNT_POINT       = 0xA0000003
	IO_REPARSE_TAG_SYMLINK           = 0xA000000C
	SYMBOLIC_LINK_FLAG_DIRECTORY     = 0x1
)

const (
	ComputerNameNetBIOS                   = 0
	ComputerNameDnsHostname               = 1
	ComputerNameDnsDomain                 = 2
	ComputerNameDnsFullyQualified         = 3
	ComputerNamePhysicalNetBIOS           = 4
	ComputerNamePhysicalDnsHostname       = 5
	ComputerNamePhysicalDnsDomain         = 6
	ComputerNamePhysicalDnsFullyQualified = 7
	ComputerNameMax                       = 8
)

// For MessageBox()
const (
	MB_OK                   = 0x00000000
	MB_OKCANCEL             = 0x00000001
	MB_ABORTRETRYIGNORE     = 0x00000002
	MB_YESNOCANCEL          = 0x00000003
	MB_YESNO                = 0x00000004
	MB_RETRYCANCEL          = 0x00000005
	MB_CANCELTRYCONTINUE    = 0x00000006
	MB_ICONHAND             = 0x00000010
	MB_ICONQUESTION         = 0x00000020
	MB_ICONEXCLAMATION      = 0x00000030
	MB_ICONASTERISK         = 0x00000040
	MB_USERICON             = 0x00000080
	MB_ICONWARNING          = MB_ICONEXCLAMATION
	MB_ICONERROR            = MB_ICONHAND
	MB_ICONINFORMATION      = MB_ICONASTERISK
	MB_ICONSTOP             = MB_ICONHAND
	MB_DEFBUTTON1           = 0x00000000
	MB_DEFBUTTON2           = 0x00000100
	MB_DEFBUTTON3           = 0x00000200
	MB_DEFBUTTON4           = 0x00000300
	MB_APPLMODAL            = 0x00000000
	MB_SYSTEMMODAL          = 0x00001000
	MB_TASKMODAL            = 0x00002000
	MB_HELP                 = 0x00004000
	MB_NOFOCUS              = 0x00008000
	MB_SETFOREGROUND        = 0x00010000
	MB_DEFAULT_DESKTOP_ONLY = 0x00020000
	MB_TOPMOST              = 0x00040000
	MB_RIGHT                = 0x00080000
	MB_RTLREADING           = 0x00100000
	MB_SERVICE_NOTIFICATION = 0x00200000
)

const (
	MOVEFILE_REPLACE_EXISTING      = 0x1
	MOVEFILE_COPY_ALLOWED          = 0x2
	MOVEFILE_DELAY_UNTIL_REBOOT    = 0x4
	MOVEFILE_WRITE_THROUGH         = 0x8
	MOVEFILE_CREATE_HARDLINK       = 0x10
	MOVEFILE_FAIL_IF_NOT_TRACKABLE = 0x20
)

const GAA_FLAG_INCLUDE_PREFIX = 0x00000010

const (
	IF_TYPE_OTHER              = 1
	IF_TYPE_ETHERNET_CSMACD    = 6
	IF_TYPE_ISO88025_TOKENRING = 9
	IF_TYPE_PPP                = 23
	IF_TYPE_SOFTWARE_LOOPBACK  = 24
	IF_TYPE_ATM                = 37
	IF_TYPE_IEEE80211          = 71
	IF_TYPE_TUNNEL             = 131
	IF_TYPE_IEEE1394           = 144
)

type SocketAddress struct {
	Sockaddr       *syscall.RawSockaddrAny
	SockaddrLength int32
}

// IP returns an IPv4 or IPv6 address, or nil if the underlying SocketAddress is neither.
func (addr *SocketAddress) IP() net.IP {
	if uintptr(addr.SockaddrLength) >= unsafe.Sizeof(RawSockaddrInet4{}) && addr.Sockaddr.Addr.Family == AF_INET {
		return (*RawSockaddrInet4)(unsafe.Pointer(addr.Sockaddr)).Addr[:]
	} else if uintptr(addr.SockaddrLength) >= unsafe.Sizeof(RawSockaddrInet6{}) && addr.Sockaddr.Addr.Family == AF_INET6 {
		return (*RawSockaddrInet6)(unsafe.Pointer(addr.Sockaddr)).Addr[:]
	}
	return nil
}

type IpAdapterUnicastAddress struct {
	Length             uint32
	Flags              uint32
	Next               *IpAdapterUnicastAddress
	Address            SocketAddress
	PrefixOrigin       int32
	SuffixOrigin       int32
	DadState           int32
	ValidLifetime      uint32
	PreferredLifetime  uint32
	LeaseLifetime      uint32
	OnLinkPrefixLength uint8
}

type IpAdapterAnycastAddress struct {
	Length  uint32
	Flags   uint32
	Next    *IpAdapterAnycastAddress
	Address SocketAddress
}

type IpAdapterMulticastAddress struct {
	Length  uint32
	Flags   uint32
	Next    *IpAdapterMulticastAddress
	Address SocketAddress
}

type IpAdapterDnsServerAdapter struct {
	Length   uint32
	Reserved uint32
	Next     *IpAdapterDnsServerAdapter
	Address  SocketAddress
}

type IpAdapterPrefix struct {
	Length       uint32
	Flags        uint32
	Next         *IpAdapterPrefix
	Address      SocketAddress
	PrefixLength uint32
}

type IpAdapterAddresses struct {
	Length                 uint32
	IfIndex                uint32
	Next                   *IpAdapterAddresses
	AdapterName            *byte
	FirstUnicastAddress    *IpAdapterUnicastAddress
	FirstAnycastAddress    *IpAdapterAnycastAddress
	FirstMulticastAddress  *IpAdapterMulticastAddress
	FirstDnsServerAddress  *IpAdapterDnsServerAdapter
	DnsSuffix              *uint16
	Description            *uint16
	FriendlyName           *uint16
	PhysicalAddress        [syscall.MAX_ADAPTER_ADDRESS_LENGTH]byte
	PhysicalAddressLength  uint32
	Flags                  uint32
	Mtu                    uint32
	IfType                 uint32
	OperStatus             uint32
	Ipv6IfIndex            uint32
	ZoneIndices            [16]uint32
	FirstPrefix            *IpAdapterPrefix
	TransmitLinkSpeed      uint64
	ReceiveLinkSpeed       uint64
	FirstWinsServerAddress *IpAdapterWinsServerAddress
	FirstGatewayAddress    *IpAdapterGatewayAddress
	Ipv4Metric             uint32
	Ipv6Metric             uint32
	Luid                   uint64
	Dhcpv4Server           SocketAddress
	CompartmentId          uint32
	NetworkGuid            GUID
	ConnectionType         uint32
	TunnelType             uint32
	Dhcpv6Server           SocketAddress
	Dhcpv6ClientDuid       [MAX_DHCPV6_DUID_LENGTH]byte
	Dhcpv6ClientDuidLength uint32
	Dhcpv6Iaid             uint32
	FirstDnsSuffix         *IpAdapterDNSSuffix
}

type IpAdapterWinsServerAddress struct {
	Length   uint32
	Reserved uint32
	Next     *IpAdapterWinsServerAddress
	Address  SocketAddress
}

type IpAdapterGatewayAddress struct {
	Length   uint32
	Reserved uint32
	Next     *IpAdapterGatewayAddress
	Address  SocketAddress
}

type IpAdapterDNSSuffix struct {
	Next   *IpAdapterDNSSuffix
	String [MAX_DNS_SUFFIX_STRING_LENGTH]uint16
}

const (
	IfOperStatusUp             = 1
	IfOperStatusDown           = 2
	IfOperStatusTesting        = 3
	IfOperStatusUnknown        = 4
	IfOperStatusDormant        = 5
	IfOperStatusNotPresent     = 6
	IfOperStatusLowerLayerDown = 7
)

// Console related constants used for the mode parameter to SetConsoleMode. See
// https://docs.microsoft.com/en-us/windows/console/setconsolemode for details.

const (
	ENABLE_PROCESSED_INPUT        = 0x1
	ENABLE_LINE_INPUT             = 0x2
	ENABLE_ECHO_INPUT             = 0x4
	ENABLE_WINDOW_INPUT           = 0x8
	ENABLE_MOUSE_INPUT            = 0x10
	ENABLE_INSERT_MODE            = 0x20
	ENABLE_QUICK_EDIT_MODE        = 0x40
	ENABLE_EXTENDED_FLAGS         = 0x80
	ENABLE_AUTO_POSITION          = 0x100
	ENABLE_VIRTUAL_TERMINAL_INPUT = 0x200

	ENABLE_PROCESSED_OUTPUT            = 0x1
	ENABLE_WRAP_AT_EOL_OUTPUT          = 0x2
	ENABLE_VIRTUAL_TERMINAL_PROCESSING = 0x4
	DISABLE_NEWLINE_AUTO_RETURN        = 0x8
	ENABLE_LVB_GRID_WORLDWIDE          = 0x10
)

// Pseudo console related constants used for the flags parameter to
// CreatePseudoConsole. See: https://learn.microsoft.com/en-us/windows/console/createpseudoconsole
const (
	PSEUDOCONSOLE_INHERIT_CURSOR = 0x1
)

type Coord struct {
	X int16
	Y int16
}

type SmallRect struct {
	Left   int16
	Top    int16
	Right  int16
	Bottom int16
}

// Used with GetConsoleScreenBuffer to retrieve information about a console
// screen buffer. See
// https://docs.microsoft.com/en-us/windows/console/console-screen-buffer-info-str
// for details.

type ConsoleScreenBufferInfo struct {
	Size              Coord
	CursorPosition    Coord
	Attributes        uint16
	Window            SmallRect
	MaximumWindowSize Coord
}

const UNIX_PATH_MAX = 108 // defined in afunix.h

const (
	// flags for JOBOBJECT_BASIC_LIMIT_INFORMATION.LimitFlags
	JOB_OBJECT_LIMIT_ACTIVE_PROCESS             = 0x00000008
	JOB_OBJECT_LIMIT_AFFINITY                   = 0x00000010
	JOB_OBJECT_LIMIT_BREAKAWAY_OK               = 0x00000800
	JOB_OBJECT_LIMIT_DIE_ON_UNHANDLED_EXCEPTION = 0x00000400
	JOB_OBJECT_LIMIT_JOB_MEMORY                 = 0x00000200
	JOB_OBJECT_LIMIT_JOB_TIME                   = 0x00000004
	JOB_OBJECT_LIMIT_KILL_ON_JOB_CLOSE          = 0x00002000
	JOB_OBJECT_LIMIT_PRESERVE_JOB_TIME          = 0x00000040
	JOB_OBJECT_LIMIT_PRIORITY_CLASS             = 0x00000020
	JOB_OBJECT_LIMIT_PROCESS_MEMORY             = 0x00000100
	JOB_OBJECT_LIMIT_PROCESS_TIME               = 0x00000002
	JOB_OBJECT_LIMIT_SCHEDULING_CLASS           = 0x00000080
	JOB_OBJECT_LIMIT_SILENT_BREAKAWAY_OK        = 0x00001000
	JOB_OBJECT_LIMIT_SUBSET_AFFINITY            = 0x00004000
	JOB_OBJECT_LIMIT_WORKINGSET                 = 0x00000001
)

type IO_COUNTERS struct {
	ReadOperationCount  uint64
	WriteOperationCount uint64
	OtherOperationCount uint64
	ReadTransferCount   uint64
	WriteTransferCount  uint64
	OtherTransferCount  uint64
}

type JOBOBJECT_EXTENDED_LIMIT_INFORMATION struct {
	BasicLimitInformation JOBOBJECT_BASIC_LIMIT_INFORMATION
	IoInfo                IO_COUNTERS
	ProcessMemoryLimit    uintptr
	JobMemoryLimit        uintptr
	PeakProcessMemoryUsed uintptr
	PeakJobMemoryUsed     uintptr
}

const (
	// UIRestrictionsClass
	JOB_OBJECT_UILIMIT_DESKTOP          = 0x00000040
	JOB_OBJECT_UILIMIT_DISPLAYSETTINGS  = 0x00000010
	JOB_OBJECT_UILIMIT_EXITWINDOWS      = 0x00000080
	JOB_OBJECT_UILIMIT_GLOBALATOMS      = 0x00000020
	JOB_OBJECT_UILIMIT_HANDLES          = 0x00000001
	JOB_OBJECT_UILIMIT_READCLIPBOARD    = 0x00000002
	JOB_OBJECT_UILIMIT_SYSTEMPARAMETERS = 0x00000008
	JOB_OBJECT_UILIMIT_WRITECLIPBOARD   = 0x00000004
)

type JOBOBJECT_BASIC_UI_RESTRICTIONS struct {
	UIRestrictionsClass uint32
}

const (
	// JobObjectInformationClass for QueryInformationJobObject and SetInformationJobObject
	JobObjectAssociateCompletionPortInformation = 7
	JobObjectBasicAccountingInformation         = 1
	JobObjectBasicAndIoAccountingInformation    = 8
	JobObjectBasicLimitInformation              = 2
	JobObjectBasicProcessIdList                 = 3
	JobObjectBasicUIRestrictions                = 4
	JobObjectCpuRateControlInformation          = 15
	JobObjectEndOfJobTimeInformation            = 6
	JobObjectExtendedLimitInformation           = 9
	JobObjectGroupInformation                   = 11
	JobObjectGroupInformationEx                 = 14
	JobObjectLimitViolationInformation          = 13
	JobObjectLimitViolationInformation2         = 34
	JobObjectNetRateControlInformation          = 32
	JobObjectNotificationLimitInformation       = 12
	JobObjectNotificationLimitInformation2      = 33
	JobObjectSecurityLimitInformation           = 5
)

const (
	KF_FLAG_DEFAULT                          = 0x00000000
	KF_FLAG_FORCE_APP_DATA_REDIRECTION       = 0x00080000
	KF_FLAG_RETURN_FILTER_REDIRECTION_TARGET = 0x00040000
	KF_FLAG_FORCE_PACKAGE_REDIRECTION        = 0x00020000
	KF_FLAG_NO_PACKAGE_REDIRECTION           = 0x00010000
	KF_FLAG_FORCE_APPCONTAINER_REDIRECTION   = 0x00020000
	KF_FLAG_NO_APPCONTAINER_REDIRECTION      = 0x00010000
	KF_FLAG_CREATE                           = 0x00008000
	KF_FLAG_DONT_VERIFY                      = 0x00004000
	KF_FLAG_DONT_UNEXPAND                    = 0x00002000
	KF_FLAG_NO_ALIAS                         = 0x00001000
	KF_FLAG_INIT                             = 0x00000800
	KF_FLAG_DEFAULT_PATH                     = 0x00000400
	KF_FLAG_NOT_PARENT_RELATIVE              = 0x00000200
	KF_FLAG_SIMPLE_IDLIST                    = 0x00000100
	KF_FLAG_ALIAS_ONLY                       = 0x80000000
)

type OsVersionInfoEx struct {
	osVersionInfoSize uint32
	MajorVersion      uint32
	MinorVersion      uint32
	BuildNumber       uint32
	PlatformId        uint32
	CsdVersion        [128]uint16
	ServicePackMajor  uint16
	ServicePackMinor  uint16
	SuiteMask         uint16
	ProductType       byte
	_                 byte
}

const (
	EWX_LOGOFF          = 0x00000000
	EWX_SHUTDOWN        = 0x00000001
	EWX_REBOOT          = 0x00000002
	EWX_FORCE           = 0x00000004
	EWX_POWEROFF        = 0x00000008
	EWX_FORCEIFHUNG     = 0x00000010
	EWX_QUICKRESOLVE    = 0x00000020
	EWX_RESTARTAPPS     = 0x00000040
	EWX_HYBRID_SHUTDOWN = 0x00400000
	EWX_BOOTOPTIONS     = 0x01000000

	SHTDN_REASON_FLAG_COMMENT_REQUIRED          = 0x01000000
	SHTDN_REASON_FLAG_DIRTY_PROBLEM_ID_REQUIRED = 0x02000000
	SHTDN_REASON_FLAG_CLEAN_UI                  = 0x04000000
	SHTDN_REASON_FLAG_DIRTY_UI                  = 0x08000000
	SHTDN_REASON_FLAG_USER_DEFINED              = 0x40000000
	SHTDN_REASON_FLAG_PLANNED                   = 0x80000000
	SHTDN_REASON_MAJOR_OTHER                    = 0x00000000
	SHTDN_REASON_MAJOR_NONE                     = 0x00000000
	SHTDN_REASON_MAJOR_HARDWARE                 = 0x00010000
	SHTDN_REASON_MAJOR_OPERATINGSYSTEM          = 0x00020000
	SHTDN_REASON_MAJOR_SOFTWARE                 = 0x00030000
	SHTDN_REASON_MAJOR_APPLICATION              = 0x00040000
	SHTDN_REASON_MAJOR_SYSTEM                   = 0x00050000
	SHTDN_REASON_MAJOR_POWER                    = 0x00060000
	SHTDN_REASON_MAJOR_LEGACY_API               = 0x00070000
	SHTDN_REASON_MINOR_OTHER                    = 0x00000000
	SHTDN_REASON_MINOR_NONE                     = 0x000000ff
	SHTDN_REASON_MINOR_MAINTENANCE              = 0x00000001
	SHTDN_REASON_MINOR_INSTALLATION             = 0x00000002
	SHTDN_REASON_MINOR_UPGRADE                  = 0x00000003
	SHTDN_REASON_MINOR_RECONFIG                 = 0x00000004
	SHTDN_REASON_MINOR_HUNG                     = 0x00000005
	SHTDN_REASON_MINOR_UNSTABLE                 = 0x00000006
	SHTDN_REASON_MINOR_DISK                     = 0x00000007
	SHTDN_REASON_MINOR_PROCESSOR                = 0x00000008
	SHTDN_REASON_MINOR_NETWORKCARD              = 0x00000009
	SHTDN_REASON_MINOR_POWER_SUPPLY             = 0x0000000a
	SHTDN_REASON_MINOR_CORDUNPLUGGED            = 0x0000000b
	SHTDN_REASON_MINOR_ENVIRONMENT              = 0x0000000c
	SHTDN_REASON_MINOR_HARDWARE_DRIVER          = 0x0000000d
	SHTDN_REASON_MINOR_OTHERDRIVER              = 0x0000000e
	SHTDN_REASON_MINOR_BLUESCREEN               = 0x0000000F
	SHTDN_REASON_MINOR_SERVICEPACK              = 0x00000010
	SHTDN_REASON_MINOR_HOTFIX                   = 0x00000011
	SHTDN_REASON_MINOR_SECURITYFIX              = 0x00000012
	SHTDN_REASON_MINOR_SECURITY                 = 0x00000013
	SHTDN_REASON_MINOR_NETWORK_CONNECTIVITY     = 0x00000014
	SHTDN_REASON_MINOR_WMI                      = 0x00000015
	SHTDN_REASON_MINOR_SERVICEPACK_UNINSTALL    = 0x00000016
	SHTDN_REASON_MINOR_HOTFIX_UNINSTALL         = 0x00000017
	SHTDN_REASON_MINOR_SECURITYFIX_UNINSTALL    = 0x00000018
	SHTDN_REASON_MINOR_MMC                      = 0x00000019
	SHTDN_REASON_MINOR_SYSTEMRESTORE            = 0x0000001a
	SHTDN_REASON_MINOR_TERMSRV                  = 0x00000020
	SHTDN_REASON_MINOR_DC_PROMOTION             = 0x00000021
	SHTDN_REASON_MINOR_DC_DEMOTION              = 0x00000022
	SHTDN_REASON_UNKNOWN                        = SHTDN_REASON_MINOR_NONE
	SHTDN_REASON_LEGACY_API                     = SHTDN_REASON_MAJOR_LEGACY_API | SHTDN_REASON_FLAG_PLANNED
	SHTDN_REASON_VALID_BIT_MASK                 = 0xc0ffffff

	SHUTDOWN_NORETRY = 0x1
)

// Flags used for GetModuleHandleEx
const (
	GET_MODULE_HANDLE_EX_FLAG_PIN                = 1
	GET_MODULE_HANDLE_EX_FLAG_UNCHANGED_REFCOUNT = 2
	GET_MODULE_HANDLE_EX_FLAG_FROM_ADDRESS       = 4
)

// MUI function flag values
const (
	MUI_LANGUAGE_ID                    = 0x4
	MUI_LANGUAGE_NAME                  = 0x8
	MUI_MERGE_SYSTEM_FALLBACK          = 0x10
	MUI_MERGE_USER_FALLBACK            = 0x20
	MUI_UI_FALLBACK                    = MUI_MERGE_SYSTEM_FALLBACK | MUI_MERGE_USER_FALLBACK
	MUI_THREAD_LANGUAGES               = 0x40
	MUI_CONSOLE_FILTER                 = 0x100
	MUI_COMPLEX_SCRIPT_FILTER          = 0x200
	MUI_RESET_FILTERS                  = 0x001
	MUI_USER_PREFERRED_UI_LANGUAGES    = 0x10
	MUI_USE_INSTALLED_LANGUAGES        = 0x20
	MUI_USE_SEARCH_ALL_LANGUAGES       = 0x40
	MUI_LANG_NEUTRAL_PE_FILE           = 0x100
	MUI_NON_LANG_NEUTRAL_FILE          = 0x200
	MUI_MACHINE_LANGUAGE_SETTINGS      = 0x400
	MUI_FILETYPE_NOT_LANGUAGE_NEUTRAL  = 0x001
	MUI_FILETYPE_LANGUAGE_NEUTRAL_MAIN = 0x002
	MUI_FILETYPE_LANGUAGE_NEUTRAL_MUI  = 0x004
	MUI_QUERY_TYPE                     = 0x001
	MUI_QUERY_CHECKSUM                 = 0x002
	MUI_QUERY_LANGUAGE_NAME            = 0x004
	MUI_QUERY_RESOURCE_TYPES           = 0x008
	MUI_FILEINFO_VERSION               = 0x001

	MUI_FULL_LANGUAGE      = 0x01
	MUI_PARTIAL_LANGUAGE   = 0x02
	MUI_LIP_LANGUAGE       = 0x04
	MUI_LANGUAGE_INSTALLED = 0x20
	MUI_LANGUAGE_LICENSED  = 0x40
)

// FILE_INFO_BY_HANDLE_CLASS constants for SetFileInformationByHandle/GetFileInformationByHandleEx
const (
	FileBasicInfo                  = 0
	FileStandardInfo               = 1
	FileNameInfo                   = 2
	FileRenameInfo                 = 3
	FileDispositionInfo            = 4
	FileAllocationInfo             = 5
	FileEndOfFileInfo              = 6
	FileStreamInfo                 = 7
	FileCompressionInfo            = 8
	FileAttributeTagInfo           = 9
	FileIdBothDirectoryInfo        = 10
	FileIdBothDirectoryRestartInfo = 11
	FileIoPriorityHintInfo         = 12
	FileRemoteProtocolInfo         = 13
	FileFullDirectoryInfo          = 14
	FileFullDirectoryRestartInfo   = 15
	FileStorageInfo                = 16
	FileAlignmentInfo              = 17
	FileIdInfo                     = 18
	FileIdExtdDirectoryInfo        = 19
	FileIdExtdDirectoryRestartInfo = 20
	FileDispositionInfoEx          = 21
	FileRenameInfoEx               = 22
	FileCaseSensitiveInfo          = 23
	FileNormalizedNameInfo         = 24
)

// LoadLibrary flags for determining from where to search for a DLL
const (
	DONT_RESOLVE_DLL_REFERENCES               = 0x1
	LOAD_LIBRARY_AS_DATAFILE                  = 0x2
	LOAD_WITH_ALTERED_SEARCH_PATH             = 0x8
	LOAD_IGNORE_CODE_AUTHZ_LEVEL              = 0x10
	LOAD_LIBRARY_AS_IMAGE_RESOURCE            = 0x20
	LOAD_LIBRARY_AS_DATAFILE_EXCLUSIVE        = 0x40
	LOAD_LIBRARY_REQUIRE_SIGNED_TARGET        = 0x80
	LOAD_LIBRARY_SEARCH_DLL_LOAD_DIR          = 0x100
	LOAD_LIBRARY_SEARCH_APPLICATION_DIR       = 0x200
	LOAD_LIBRARY_SEARCH_USER_DIRS             = 0x400
	LOAD_LIBRARY_SEARCH_SYSTEM32              = 0x800
	LOAD_LIBRARY_SEARCH_DEFAULT_DIRS          = 0x1000
	LOAD_LIBRARY_SAFE_CURRENT_DIRS            = 0x00002000
	LOAD_LIBRARY_SEARCH_SYSTEM32_NO_FORWARDER = 0x00004000
	LOAD_LIBRARY_OS_INTEGRITY_CONTINUITY      = 0x00008000
)

// RegNotifyChangeKeyValue notifyFilter flags.
const (
	// REG_NOTIFY_CHANGE_NAME notifies the caller if a subkey is added or deleted.
	REG_NOTIFY_CHANGE_NAME = 0x00000001

	// REG_NOTIFY_CHANGE_ATTRIBUTES notifies the caller of changes to the attributes of the key, such as the security descriptor information.
	REG_NOTIFY_CHANGE_ATTRIBUTES = 0x00000002

	// REG_NOTIFY_CHANGE_LAST_SET notifies the caller of changes to a value of the key. This can include adding or deleting a value, or changing an existing value.
	REG_NOTIFY_CHANGE_LAST_SET = 0x00000004

	// REG_NOTIFY_CHANGE_SECURITY notifies the caller of changes to the security descriptor of the key.
	REG_NOTIFY_CHANGE_SECURITY = 0x00000008

	// REG_NOTIFY_THREAD_AGNOSTIC indicates that the lifetime of the registration must not be tied to the lifetime of the thread issuing the RegNotifyChangeKeyValue call. Note: This flag value is only supported in Windows 8 and later.
	REG_NOTIFY_THREAD_AGNOSTIC = 0x10000000
)

type CommTimeouts struct {
	ReadIntervalTimeout         uint32
	ReadTotalTimeoutMultiplier  uint32
	ReadTotalTimeoutConstant    uint32
	WriteTotalTimeoutMultiplier uint32
	WriteTotalTimeoutConstant   uint32
}

// NTUnicodeString is a UTF-16 string for NT native APIs, corresponding to UNICODE_STRING.
type NTUnicodeString struct {
	Length        uint16
	MaximumLength uint16
	Buffer        *uint16
}

// NTString is an ANSI string for NT native APIs, corresponding to STRING.
type NTString struct {
	Length        uint16
	MaximumLength uint16
	Buffer        *byte
}

type LIST_ENTRY struct {
	Flink *LIST_ENTRY
	Blink *LIST_ENTRY
}

type RUNTIME_FUNCTION struct {
	BeginAddress uint32
	EndAddress   uint32
	UnwindData   uint32
}

type LDR_DATA_TABLE_ENTRY struct {
	reserved1          [2]uintptr
	InMemoryOrderLinks LIST_ENTRY
	reserved2          [2]uintptr
	DllBase            uintptr
	reserved3          [2]uintptr
	FullDllName        NTUnicodeString
	reserved4          [8]byte
	reserved5          [3]uintptr
	reserved6          uintptr
	TimeDateStamp      uint32
}

type PEB_LDR_DATA struct {
	reserved1               [8]byte
	reserved2               [3]uintptr
	InMemoryOrderModuleList LIST_ENTRY
}

type CURDIR struct {
	DosPath NTUnicodeString
	Handle  Handle
}

type RTL_DRIVE_LETTER_CURDIR struct {
	Flags     uint16
	Length    uint16
	TimeStamp uint32
	DosPath   NTString
}

type RTL_USER_PROCESS_PARAMETERS struct {
	MaximumLength, Length uint32

	Flags, DebugFlags uint32

	ConsoleHandle                                Handle
	ConsoleFlags                                 uint32
	StandardInput, StandardOutput, StandardError Handle

	CurrentDirectory CURDIR
	DllPath          NTUnicodeString
	ImagePathName    NTUnicodeString
	CommandLine      NTUnicodeString
	Environment      unsafe.Pointer

	StartingX, StartingY, CountX, CountY, CountCharsX, CountCharsY, FillAttribute uint32

	WindowFlags, ShowWindowFlags                     uint32
	WindowTitle, DesktopInfo, ShellInfo, RuntimeData NTUnicodeString
	CurrentDirectories                               [32]RTL_DRIVE_LETTER_CURDIR

	EnvironmentSize, EnvironmentVersion uintptr

	PackageDependencyData unsafe.Pointer
	ProcessGroupId        uint32
	LoaderThreads         uint32

	RedirectionDllName               NTUnicodeString
	HeapPartitionName                NTUnicodeString
	DefaultThreadpoolCpuSetMasks     uintptr
	DefaultThreadpoolCpuSetMaskCount uint32
}

type PEB struct {
	reserved1              [2]byte
	BeingDebugged          byte
	BitField               byte
	reserved3              uintptr
	ImageBaseAddress       uintptr
	Ldr                    *PEB_LDR_DATA
	ProcessParameters      *RTL_USER_PROCESS_PARAMETERS
	reserved4              [3]uintptr
	AtlThunkSListPtr       uintptr
	reserved5              uintptr
	reserved6              uint32
	reserved7              uintptr
	reserved8              uint32
	AtlThunkSListPtr32     uint32
	reserved9              [45]uintptr
	reserved10             [96]byte
	PostProcessInitRoutine uintptr
	reserved11             [128]byte
	reserved12             [1]uintptr
	SessionId              uint32
}

type OBJECT_ATTRIBUTES struct {
	Length             uint32
	RootDirectory      Handle
	ObjectName         *NTUnicodeString
	Attributes         uint32
	SecurityDescriptor *SECURITY_DESCRIPTOR
	SecurityQoS        *SECURITY_QUALITY_OF_SERVICE
}

// Values for the Attributes member of OBJECT_ATTRIBUTES.
const (
	OBJ_INHERIT                       = 0x00000002
	OBJ_PERMANENT                     = 0x00000010
	OBJ_EXCLUSIVE                     = 0x00000020
	OBJ_CASE_INSENSITIVE              = 0x00000040
	OBJ_OPENIF                        = 0x00000080
	OBJ_OPENLINK                      = 0x00000100
	OBJ_KERNEL_HANDLE                 = 0x00000200
	OBJ_FORCE_ACCESS_CHECK            = 0x00000400
	OBJ_IGNORE_IMPERSONATED_DEVICEMAP = 0x00000800
	OBJ_DONT_REPARSE                  = 0x00001000
	OBJ_VALID_ATTRIBUTES              = 0x00001FF2
)

type IO_STATUS_BLOCK struct {
	Status      NTStatus
	Information uintptr
}

type RTLP_CURDIR_REF struct {
	RefCount int32
	Handle   Handle
}

type RTL_RELATIVE_NAME struct {
	RelativeName        NTUnicodeString
	ContainingDirectory Handle
	CurDirRef           *RTLP_CURDIR_REF
}

const (
	// CreateDisposition flags for NtCreateFile and NtCreateNamedPipeFile.
	FILE_SUPERSEDE           = 0x00000000
	FILE_OPEN                = 0x00000001
	FILE_CREATE              = 0x00000002
	FILE_OPEN_IF             = 0x00000003
	FILE_OVERWRITE           = 0x00000004
	FILE_OVERWRITE_IF        = 0x00000005
	FILE_MAXIMUM_DISPOSITION = 0x00000005

	// CreateOptions flags for NtCreateFile and NtCreateNamedPipeFile.
	FILE_DIRECTORY_FILE            = 0x00000001
	FILE_WRITE_THROUGH             = 0x00000002
	FILE_SEQUENTIAL_ONLY           = 0x00000004
	FILE_NO_INTERMEDIATE_BUFFERING = 0x00000008
	FILE_SYNCHRONOUS_IO_ALERT      = 0x00000010
	FILE_SYNCHRONOUS_IO_NONALERT   = 0x00000020
	FILE_NON_DIRECTORY_FILE        = 0x00000040
	FILE_CREATE_TREE_CONNECTION    = 0x00000080
	FILE_COMPLETE_IF_OPLOCKED      = 0x00000100
	FILE_NO_EA_KNOWLEDGE           = 0x00000200
	FILE_OPEN_REMOTE_INSTANCE      = 0x00000400
	FILE_RANDOM_ACCESS             = 0x00000800
	FILE_DELETE_ON_CLOSE           = 0x00001000
	FILE_OPEN_BY_FILE_ID           = 0x00002000
	FILE_OPEN_FOR_BACKUP_INTENT    = 0x00004000
	FILE_NO_COMPRESSION            = 0x00008000
	FILE_OPEN_REQUIRING_OPLOCK     = 0x00010000
	FILE_DISALLOW_EXCLUSIVE        = 0x00020000
	FILE_RESERVE_OPFILTER          = 0x00100000
	FILE_OPEN_REPARSE_POINT        = 0x00200000
	FILE_OPEN_NO_RECALL            = 0x00400000
	FILE_OPEN_FOR_FREE_SPACE_QUERY = 0x00800000

	// Parameter constants for NtCreateNamedPipeFile.

	FILE_PIPE_BYTE_STREAM_TYPE = 0x00000000
	FILE_PIPE_MESSAGE_TYPE     = 0x00000001

	FILE_PIPE_ACCEPT_REMOTE_CLIENTS = 0x00000000
	FILE_PIPE_REJECT_REMOTE_CLIENTS = 0x00000002

	FILE_PIPE_TYPE_VALID_MASK = 0x00000003

	FILE_PIPE_BYTE_STREAM_MODE = 0x00000000
	FILE_PIPE_MESSAGE_MODE     = 0x00000001

	FILE_PIPE_QUEUE_OPERATION    = 0x00000000
	FILE_PIPE_COMPLETE_OPERATION = 0x00000001

	FILE_PIPE_INBOUND     = 0x00000000
	FILE_PIPE_OUTBOUND    = 0x00000001
	FILE_PIPE_FULL_DUPLEX = 0x00000002

	FILE_PIPE_DISCONNECTED_STATE = 0x00000001
	FILE_PIPE_LISTENING_STATE    = 0x00000002
	FILE_PIPE_CONNECTED_STATE    = 0x00000003
	FILE_PIPE_CLOSING_STATE      = 0x00000004

	FILE_PIPE_CLIENT_END = 0x00000000
	FILE_PIPE_SERVER_END = 0x00000001
)

const (
	// FileInformationClass for NtSetInformationFile
	FileBasicInformation                         = 4
	FileRenameInformation                        = 10
	FileDispositionInformation                   = 13
	FilePositionInformation                      = 14
	FileEndOfFileInformation                     = 20
	FileValidDataLengthInformation               = 39
	FileShortNameInformation                     = 40
	FileIoPriorityHintInformation                = 43
	FileReplaceCompletionInformation             = 61
	FileDispositionInformationEx                 = 64
	FileCaseSensitiveInformation                 = 71
	FileLinkInformation                          = 72
	FileCaseSensitiveInformationForceAccessCheck = 75
	FileKnownFolderInformation                   = 76

	// Flags for FILE_RENAME_INFORMATION
	FILE_RENAME_REPLACE_IF_EXISTS                    = 0x00000001
	FILE_RENAME_POSIX_SEMANTICS                      = 0x00000002
	FILE_RENAME_SUPPRESS_PIN_STATE_INHERITANCE       = 0x00000004
	FILE_RENAME_SUPPRESS_STORAGE_RESERVE_INHERITANCE = 0x00000008
	FILE_RENAME_NO_INCREASE_AVAILABLE_SPACE          = 0x00000010
	FILE_RENAME_NO_DECREASE_AVAILABLE_SPACE          = 0x00000020
	FILE_RENAME_PRESERVE_AVAILABLE_SPACE             = 0x00000030
	FILE_RENAME_IGNORE_READONLY_ATTRIBUTE            = 0x00000040
	FILE_RENAME_FORCE_RESIZE_TARGET_SR               = 0x00000080
	FILE_RENAME_FORCE_RESIZE_SOURCE_SR               = 0x00000100
	FILE_RENAME_FORCE_RESIZE_SR                      = 0x00000180

	// Flags for FILE_DISPOSITION_INFORMATION_EX
	FILE_DISPOSITION_DO_NOT_DELETE             = 0x00000000
	FILE_DISPOSITION_DELETE                    = 0x00000001
	FILE_DISPOSITION_POSIX_SEMANTICS           = 0x00000002
	FILE_DISPOSITION_FORCE_IMAGE_SECTION_CHECK = 0x00000004
	FILE_DISPOSITION_ON_CLOSE                  = 0x00000008
	FILE_DISPOSITION_IGNORE_READONLY_ATTRIBUTE = 0x00000010

	// Flags for FILE_CASE_SENSITIVE_INFORMATION
	FILE_CS_FLAG_CASE_SENSITIVE_DIR = 0x00000001

	// Flags for FILE_LINK_INFORMATION
	FILE_LINK_REPLACE_IF_EXISTS                    = 0x00000001
	FILE_LINK_POSIX_SEMANTICS                      = 0x00000002
	FILE_LINK_SUPPRESS_STORAGE_RESERVE_INHERITANCE = 0x00000008
	FILE_LINK_NO_INCREASE_AVAILABLE_SPACE          = 0x00000010
	FILE_LINK_NO_DECREASE_AVAILABLE_SPACE          = 0x00000020
	FILE_LINK_PRESERVE_AVAILABLE_SPACE             = 0x00000030
	FILE_LINK_IGNORE_READONLY_ATTRIBUTE            = 0x00000040
	FILE_LINK_FORCE_RESIZE_TARGET_SR               = 0x00000080
	FILE_LINK_FORCE_RESIZE_SOURCE_SR               = 0x00000100
	FILE_LINK_FORCE_RESIZE_SR                      = 0x00000180
)

// ProcessInformationClasses for NtQueryInformationProcess and NtSetInformationProcess.
const (
	ProcessBasicInformation = iota
	ProcessQuotaLimits
	ProcessIoCounters
	ProcessVmCounters
	ProcessTimes
	ProcessBasePriority
	ProcessRaisePriority
	ProcessDebugPort
	ProcessExceptionPort
	ProcessAccessToken
	ProcessLdtInformation
	ProcessLdtSize
	ProcessDefaultHardErrorMode
	ProcessIoPortHandlers
	ProcessPooledUsageAndLimits
	ProcessWorkingSetWatch
	ProcessUserModeIOPL
	ProcessEnableAlignmentFaultFixup
	ProcessPriorityClass
	ProcessWx86Information
	ProcessHandleCount
	ProcessAffinityMask
	ProcessPriorityBoost
	ProcessDeviceMap
	ProcessSessionInformation
	ProcessForegroundInformation
	ProcessWow64Information
	ProcessImageFileName
	ProcessLUIDDeviceMapsEnabled
	ProcessBreakOnTermination
	ProcessDebugObjectHandle
	ProcessDebugFlags
	ProcessHandleTracing
	ProcessIoPriority
	ProcessExecuteFlags
	ProcessTlsInformation
	ProcessCookie
	ProcessImageInformation
	ProcessCycleTime
	ProcessPagePriority
	ProcessInstrumentationCallback
	ProcessThreadStackAllocation
	ProcessWorkingSetWatchEx
	ProcessImageFileNameWin32
	ProcessImageFileMapping
	ProcessAffinityUpdateMode
	ProcessMemoryAllocationMode
	ProcessGroupInformation
	ProcessTokenVirtualizationEnabled
	ProcessConsoleHostProcess
	ProcessWindowInformation
	ProcessHandleInformation
	ProcessMitigationPolicy
	ProcessDynamicFunctionTableInformation
	ProcessHandleCheckingMode
	ProcessKeepAliveCount
	ProcessRevokeFileHandles
	ProcessWorkingSetControl
	ProcessHandleTable
	ProcessCheckStackExtentsMode
	ProcessCommandLineInformation
	ProcessProtectionInformation
	ProcessMemoryExhaustion
	ProcessFaultInformation
	ProcessTelemetryIdInformation
	ProcessCommitReleaseInformation
	ProcessDefaultCpuSetsInformation
	ProcessAllowedCpuSetsInformation
	ProcessSubsystemProcess
	ProcessJobMemoryInformation
	ProcessInPrivate
	ProcessRaiseUMExceptionOnInvalidHandleClose
	ProcessIumChallengeResponse
	ProcessChildProcessInformation
	ProcessHighGraphicsPriorityInformation
	ProcessSubsystemInformation
	ProcessEnergyValues
	ProcessActivityThrottleState
	ProcessActivityThrottlePolicy
	ProcessWin32kSyscallFilterInformation
	ProcessDisableSystemAllowedCpuSets
	ProcessWakeInformation
	ProcessEnergyTrackingState
	ProcessManageWritesToExecutableMemory
	ProcessCaptureTrustletLiveDump
	ProcessTelemetryCoverage
	ProcessEnclaveInformation
	ProcessEnableReadWriteVmLogging
	ProcessUptimeInformation
	ProcessImageSection
	ProcessDebugAuthInformation
	ProcessSystemResourceManagement
	ProcessSequenceNumber
	ProcessLoaderDetour
	ProcessSecurityDomainInformation
	ProcessCombineSecurityDomainsInformation
	ProcessEnableLogging
	ProcessLeapSecondInformation
	ProcessFiberShadowStackAllocation
	ProcessFreeFiberShadowStackAllocation
	ProcessAltSystemCallInformation
	ProcessDynamicEHContinuationTargets
	ProcessDynamicEnforcedCetCompatibleRanges
)

type PROCESS_BASIC_INFORMATION struct {
	ExitStatus                   NTStatus
	PebBaseAddress               *PEB
	AffinityMask                 uintptr
	BasePriority                 int32
	UniqueProcessId              uintptr
	InheritedFromUniqueProcessId uintptr
}

type SYSTEM_PROCESS_INFORMATION struct {
	NextEntryOffset              uint32
	NumberOfThreads              uint32
	WorkingSetPrivateSize        int64
	HardFaultCount               uint32
	NumberOfThreadsHighWatermark uint32
	CycleTime                    uint64
	CreateTime                   int64
	UserTime                     int64
	KernelTime                   int64
	ImageName                    NTUnicodeString
	BasePriority                 int32
	UniqueProcessID              uintptr
	InheritedFromUniqueProcessID uintptr
	HandleCount                  uint32
	SessionID                    uint32
	UniqueProcessKey             *uint32
	PeakVirtualSize              uintptr
	VirtualSize                  uintptr
	PageFaultCount               uint32
	PeakWorkingSetSize           uintptr
	WorkingSetSize               uintptr
	QuotaPeakPagedPoolUsage      uintptr
	QuotaPagedPoolUsage          uintptr
	QuotaPeakNonPagedPoolUsage   uintptr
	QuotaNonPagedPoolUsage       uintptr
	PagefileUsage                uintptr
	PeakPagefileUsage            uintptr
	PrivatePageCount             uintptr
	ReadOperationCount           int64
	WriteOperationCount          int64
	OtherOperationCount          int64
	ReadTransferCount            int64
	WriteTransferCount           int64
	OtherTransferCount           int64
}

// SystemInformationClasses for NtQuerySystemInformation and NtSetSystemInformation
const (
	SystemBasicInformation = iota
	SystemProcessorInformation
	SystemPerformanceInformation
	SystemTimeOfDayInformation
	SystemPathInformation
	SystemProcessInformation
	SystemCallCountInformation
	SystemDeviceInformation
	SystemProcessorPerformanceInformation
	SystemFlagsInformation
	SystemCallTimeInformation
	SystemModuleInformation
	SystemLocksInformation
	SystemStackTraceInformation
	SystemPagedPoolInformation
	SystemNonPagedPoolInformation
	SystemHandleInformation
	SystemObjectInformation
	SystemPageFileInformation
	SystemVdmInstemulInformation
	SystemVdmBopInformation
	SystemFileCacheInformation
	SystemPoolTagInformation
	SystemInterruptInformation
	SystemDpcBehaviorInformation
	SystemFullMemoryInformation
	SystemLoadGdiDriverInformation
	SystemUnloadGdiDriverInformation
	SystemTimeAdjustmentInformation
	SystemSummaryMemoryInformation
	SystemMirrorMemoryInformation
	SystemPerformanceTraceInformation
	systemObsolete0
	SystemExceptionInformation
	SystemCrashDumpStateInformation
	SystemKernelDebuggerInformation
	SystemContextSwitchInformation
	SystemRegistryQuotaInformation
	SystemExtendServiceTableInformation
	SystemPrioritySeperation
	SystemVerifierAddDriverInformation
	SystemVerifierRemoveDriverInformation
	SystemProcessorIdleInformation
	SystemLegacyDriverInformation
	SystemCurrentTimeZoneInformation
	SystemLookasideInformation
	SystemTimeSlipNotification
	SystemSessionCreate
	SystemSessionDetach
	SystemSessionInformation
	SystemRangeStartInformation
	SystemVerifierInformation
	SystemVerifierThunkExtend
	SystemSessionProcessInformation
	SystemLoadGdiDriverInSystemSpace
	SystemNumaProcessorMap
	SystemPrefetcherInformation
	SystemExtendedProcessInformation
	SystemRecommendedSharedDataAlignment
	SystemComPlusPackage
	SystemNumaAvailableMemory
	SystemProcessorPowerInformation
	SystemEmulationBasicInformation
	SystemEmulationProcessorInformation
	SystemExtendedHandleInformation
	SystemLostDelayedWriteInformation
	SystemBigPoolInformation
	SystemSessionPoolTagInformation
	SystemSessionMappedViewInformation
	SystemHotpatchInformation
	SystemObjectSecurityMode
	SystemWatchdogTimerHandler
	SystemWatchdogTimerInformation
	SystemLogicalProcessorInformation
	SystemWow64SharedInformationObsolete
	SystemRegisterFirmwareTableInformationHandler
	SystemFirmwareTableInformation
	SystemModuleInformationEx
	SystemVerifierTriageInformation
	SystemSuperfetchInformation
	SystemMemoryListInformation
	SystemFileCacheInformationEx
	SystemThreadPriorityClientIdInformation
	SystemProcessorIdleCycleTimeInformation
	SystemVerifierCancellationInformation
	SystemProcessorPowerInformationEx
	SystemRefTraceInformation
	SystemSpecialPoolInformation
	SystemProcessIdInformation
	SystemErrorPortInformation
	SystemBootEnvironmentInformation
	SystemHypervisorInformation
	SystemVerifierInformationEx
	SystemTimeZoneInformation
	SystemImageFileExecutionOptionsInformation
	SystemCoverageInformation
	SystemPrefetchPatchInformation
	SystemVerifierFaultsInformation
	SystemSystemPartitionInformation
	SystemSystemDiskInformation
	SystemProcessorPerformanceDistribution
	SystemNumaProximityNodeInformation
	SystemDynamicTimeZoneInformation
	SystemCodeIntegrityInformation
	SystemProcessorMicrocodeUpdateInformation
	SystemProcessorBrandString
	SystemVirtualAddressInformation
	SystemLogicalProcessorAndGroupInformation
	SystemProcessorCycleTimeInformation
	SystemStoreInformation
	SystemRegistryAppendString
	SystemAitSamplingValue
	SystemVhdBootInformation
	SystemCpuQuotaInformation
	SystemNativeBasicInformation
	systemSpare1
	SystemLowPriorityIoInformation
	SystemTpmBootEntropyInformation
	SystemVerifierCountersInformation
	SystemPagedPoolInformationEx
	SystemSystemPtesInformationEx
	SystemNodeDistanceInformation
	SystemAcpiAuditInformation
	SystemBasicPerformanceInformation
	SystemQueryPerformanceCounterInformation
	SystemSessionBigPoolInformation
	SystemBootGraphicsInformation
	SystemScrubPhysicalMemoryInformation
	SystemBadPageInformation
	SystemProcessorProfileControlArea
	SystemCombinePhysicalMemoryInformation
	SystemEntropyInterruptTimingCallback
	SystemConsoleInformation
	SystemPlatformBinaryInformation
	SystemThrottleNotificationInformation
	SystemHypervisorProcessorCountInformation
	SystemDeviceDataInformation
	SystemDeviceDataEnumerationInformation
	SystemMemoryTopologyInformation
	SystemMemoryChannelInformation
	SystemBootLogoInformation
	SystemProcessorPerformanceInformationEx
	systemSpare0
	SystemSecureBootPolicyInformation
	SystemPageFileInformationEx
	SystemSecureBootInformation
	SystemEntropyInterruptTimingRawInformation
	SystemPortableWorkspaceEfiLauncherInformation
	SystemFullProcessInformation
	SystemKernelDebuggerInformationEx
	SystemBootMetadataInformation
	SystemSoftRebootInformation
	SystemElamCertificateInformation
	SystemOfflineDumpConfigInformation
	SystemProcessorFeaturesInformation
	SystemRegistryReconciliationInformation
	SystemEdidInformation
	SystemManufacturingInformation
	SystemEnergyEstimationConfigInformation
	SystemHypervisorDetailInformation
	SystemProcessorCycleStatsInformation
	SystemVmGenerationCountInformation
	SystemTrustedPlatformModuleInformation
	SystemKernelDebuggerFlags
	SystemCodeIntegrityPolicyInformation
	SystemIsolatedUserModeInformation
	SystemHardwareSecurityTestInterfaceResultsInformation
	SystemSingleModuleInformation
	SystemAllowedCpuSetsInformation
	SystemDmaProtectionInformation
	SystemInterruptCpuSetsInformation
	SystemSecureBootPolicyFullInformation
	SystemCodeIntegrityPolicyFullInformation
	SystemAffinitizedInterruptProcessorInformation
	SystemRootSiloInformation
)

type RTL_PROCESS_MODULE_INFORMATION struct {
	Section          Handle
	MappedBase       uintptr
	ImageBase        uintptr
	ImageSize        uint32
	Flags            uint32
	LoadOrderIndex   uint16
	InitOrderIndex   uint16
	LoadCount        uint16
	OffsetToFileName uint16
	FullPathName     [256]byte
}

type RTL_PROCESS_MODULES struct {
	NumberOfModules uint32
	Modules         [1]RTL_PROCESS_MODULE_INFORMATION
}

// Constants for LocalAlloc flags.
const (
	LMEM_FIXED          = 0x0
	LMEM_MOVEABLE       = 0x2
	LMEM_NOCOMPACT      = 0x10
	LMEM_NODISCARD      = 0x20
	LMEM_ZEROINIT       = 0x40
	LMEM_MODIFY         = 0x80
	LMEM_DISCARDABLE    = 0xf00
	LMEM_VALID_FLAGS    = 0xf72
	LMEM_INVALID_HANDLE = 0x8000
	LHND                = LMEM_MOVEABLE | LMEM_ZEROINIT
	LPTR                = LMEM_FIXED | LMEM_ZEROINIT
	NONZEROLHND         = LMEM_MOVEABLE
	NONZEROLPTR         = LMEM_FIXED
)

// Constants for the CreateNamedPipe-family of functions.
const (
	PIPE_ACCESS_INBOUND  = 0x1
	PIPE_ACCESS_OUTBOUND = 0x2
	PIPE_ACCESS_DUPLEX   = 0x3

	PIPE_CLIENT_END = 0x0
	PIPE_SERVER_END = 0x1

	PIPE_WAIT                  = 0x0
	PIPE_NOWAIT                = 0x1
	PIPE_READMODE_BYTE         = 0x0
	PIPE_READMODE_MESSAGE      = 0x2
	PIPE_TYPE_BYTE             = 0x0
	PIPE_TYPE_MESSAGE          = 0x4
	PIPE_ACCEPT_REMOTE_CLIENTS = 0x0
	PIPE_REJECT_REMOTE_CLIENTS = 0x8

	PIPE_UNLIMITED_INSTANCES = 255
)

// Constants for security attributes when opening named pipes.
const (
	SECURITY_ANONYMOUS      = SecurityAnonymous << 16
	SECURITY_IDENTIFICATION = SecurityIdentification << 16
	SECURITY_IMPERSONATION  = SecurityImpersonation << 16
	SECURITY_DELEGATION     = SecurityDelegation << 16

	SECURITY_CONTEXT_TRACKING = 0x40000
	SECURITY_EFFECTIVE_ONLY   = 0x80000

	SECURITY_SQOS_PRESENT     = 0x100000
	SECURITY_VALID_SQOS_FLAGS = 0x1f0000
)

// ResourceID represents a 16-bit resource identifier, traditionally created with the MAKEINTRESOURCE macro.
type ResourceID uint16

// ResourceIDOrString must be either a ResourceID, to specify a resource or resource type by ID,
// or a string, to specify a resource or resource type by name.
type ResourceIDOrString interface{}

// Predefined resource names and types.
var (
	// Predefined names.
	CREATEPROCESS_MANIFEST_RESOURCE_ID                 ResourceID = 1
	ISOLATIONAWARE_MANIFEST_RESOURCE_ID                ResourceID = 2
	ISOLATIONAWARE_NOSTATICIMPORT_MANIFEST_RESOURCE_ID ResourceID = 3
	ISOLATIONPOLICY_MANIFEST_RESOURCE_ID               ResourceID = 4
	ISOLATIONPOLICY_BROWSER_MANIFEST_RESOURCE_ID       ResourceID = 5
	MINIMUM_RESERVED_MANIFEST_RESOURCE_ID              ResourceID = 1  // inclusive
	MAXIMUM_RESERVED_MANIFEST_RESOURCE_ID              ResourceID = 16 // inclusive

	// Predefined types.
	RT_CURSOR       ResourceID = 1
	RT_BITMAP       ResourceID = 2
	RT_ICON         ResourceID = 3
	RT_MENU         ResourceID = 4
	RT_DIALOG       ResourceID = 5
	RT_STRING       ResourceID = 6
	RT_FONTDIR      ResourceID = 7
	RT_FONT         ResourceID = 8
	RT_ACCELERATOR  ResourceID = 9
	RT_RCDATA       ResourceID = 10
	RT_MESSAGETABLE ResourceID = 11
	RT_GROUP_CURSOR ResourceID = 12
	RT_GROUP_ICON   ResourceID = 14
	RT_VERSION      ResourceID = 16
	RT_DLGINCLUDE   ResourceID = 17
	RT_PLUGPLAY     ResourceID = 19
	RT_VXD          ResourceID = 20
	RT_ANICURSOR    ResourceID = 21
	RT_ANIICON      ResourceID = 22
	RT_HTML         ResourceID = 23
	RT_MANIFEST     ResourceID = 24
)

type VS_FIXEDFILEINFO struct {
	Signature        uint32
	StrucVersion     uint32
	FileVersionMS    uint32
	FileVersionLS    uint32
	ProductVersionMS uint32
	ProductVersionLS uint32
	FileFlagsMask    uint32
	FileFlags        uint32
	FileOS           uint32
	FileType         uint32
	FileSubtype      uint32
	FileDateMS       uint32
	FileDateLS       uint32
}

type COAUTHIDENTITY struct {
	User           *uint16
	UserLength     uint32
	Domain         *uint16
	DomainLength   uint32
	Password       *uint16
	PasswordLength uint32
	Flags          uint32
}

type COAUTHINFO struct {
	AuthnSvc           uint32
	AuthzSvc           uint32
	ServerPrincName    *uint16
	AuthnLevel         uint32
	ImpersonationLevel uint32
	AuthIdentityData   *COAUTHIDENTITY
	Capabilities       uint32
}

type COSERVERINFO struct {
	Reserved1 uint32
	Aame      *uint16
	AuthInfo  *COAUTHINFO
	Reserved2 uint32
}

type BIND_OPTS3 struct {
	CbStruct          uint32
	Flags             uint32
	Mode              uint32
	TickCountDeadline uint32
	TrackFlags        uint32
	ClassContext      uint32
	Locale            uint32
	ServerInfo        *COSERVERINFO
	Hwnd              HWND
}

const (
	CLSCTX_INPROC_SERVER          = 0x1
	CLSCTX_INPROC_HANDLER         = 0x2
	CLSCTX_LOCAL_SERVER           = 0x4
	CLSCTX_INPROC_SERVER16        = 0x8
	CLSCTX_REMOTE_SERVER          = 0x10
	CLSCTX_INPROC_HANDLER16       = 0x20
	CLSCTX_RESERVED1              = 0x40
	CLSCTX_RESERVED2              = 0x80
	CLSCTX_RESERVED3              = 0x100
	CLSCTX_RESERVED4              = 0x200
	CLSCTX_NO_CODE_DOWNLOAD       = 0x400
	CLSCTX_RESERVED5              = 0x800
	CLSCTX_NO_CUSTOM_MARSHAL      = 0x1000
	CLSCTX_ENABLE_CODE_DOWNLOAD   = 0x2000
	CLSCTX_NO_FAILURE_LOG         = 0x4000
	CLSCTX_DISABLE_AAA            = 0x8000
	CLSCTX_ENABLE_AAA             = 0x10000
	CLSCTX_FROM_DEFAULT_CONTEXT   = 0x20000
	CLSCTX_ACTIVATE_32_BIT_SERVER = 0x40000
	CLSCTX_ACTIVATE_64_BIT_SERVER = 0x80000
	CLSCTX_ENABLE_CLOAKING        = 0x100000
	CLSCTX_APPCONTAINER           = 0x400000
	CLSCTX_ACTIVATE_AAA_AS_IU     = 0x800000
	CLSCTX_PS_DLL                 = 0x80000000

	COINIT_MULTITHREADED     = 0x0
	COINIT_APARTMENTTHREADED = 0x2
	COINIT_DISABLE_OLE1DDE   = 0x4
	COINIT_SPEED_OVER_MEMORY = 0x8
)

// Flag for QueryFullProcessImageName.
const PROCESS_NAME_NATIVE = 1

type ModuleInfo struct {
	BaseOfDll   uintptr
	SizeOfImage uint32
	EntryPoint  uintptr
}

const ALL_PROCESSOR_GROUPS = 0xFFFF

type Rect struct {
	Left   int32
	Top    int32
	Right  int32
	Bottom int32
}

type GUIThreadInfo struct {
	Size        uint32
	Flags       uint32
	Active      HWND
	Focus       HWND
	Capture     HWND
	MenuOwner   HWND
	MoveSize    HWND
	CaretHandle HWND
	CaretRect   Rect
}

const (
	DWMWA_NCRENDERING_ENABLED            = 1
	DWMWA_NCRENDERING_POLICY             = 2
	DWMWA_TRANSITIONS_FORCEDISABLED      = 3
	DWMWA_ALLOW_NCPAINT                  = 4
	DWMWA_CAPTION_BUTTON_BOUNDS          = 5
	DWMWA_NONCLIENT_RTL_LAYOUT           = 6
	DWMWA_FORCE_ICONIC_REPRESENTATION    = 7
	DWMWA_FLIP3D_POLICY                  = 8
	DWMWA_EXTENDED_FRAME_BOUNDS          = 9
	DWMWA_HAS_ICONIC_BITMAP              = 10
	DWMWA_DISALLOW_PEEK                  = 11
	DWMWA_EXCLUDED_FROM_PEEK             = 12
	DWMWA_CLOAK                          = 13
	DWMWA_CLOAKED                        = 14
	DWMWA_FREEZE_REPRESENTATION          = 15
	DWMWA_PASSIVE_UPDATE_MODE            = 16
	DWMWA_USE_HOSTBACKDROPBRUSH          = 17
	DWMWA_USE_IMMERSIVE_DARK_MODE        = 20
	DWMWA_WINDOW_CORNER_PREFERENCE       = 33
	DWMWA_BORDER_COLOR                   = 34
	DWMWA_CAPTION_COLOR                  = 35
	DWMWA_TEXT_COLOR                     = 36
	DWMWA_VISIBLE_FRAME_BORDER_THICKNESS = 37
<<<<<<< HEAD
)
=======
)

type WSAQUERYSET struct {
	Size                uint32
	ServiceInstanceName *uint16
	ServiceClassId      *GUID
	Version             *WSAVersion
	Comment             *uint16
	NameSpace           uint32
	NSProviderId        *GUID
	Context             *uint16
	NumberOfProtocols   uint32
	AfpProtocols        *AFProtocols
	QueryString         *uint16
	NumberOfCsAddrs     uint32
	SaBuffer            *CSAddrInfo
	OutputFlags         uint32
	Blob                *BLOB
}

type WSAVersion struct {
	Version                 uint32
	EnumerationOfComparison int32
}

type AFProtocols struct {
	AddressFamily int32
	Protocol      int32
}

type CSAddrInfo struct {
	LocalAddr  SocketAddress
	RemoteAddr SocketAddress
	SocketType int32
	Protocol   int32
}

type BLOB struct {
	Size     uint32
	BlobData *byte
}
>>>>>>> acfd0dd7
<|MERGE_RESOLUTION|>--- conflicted
+++ resolved
@@ -3313,9 +3313,6 @@
 	DWMWA_CAPTION_COLOR                  = 35
 	DWMWA_TEXT_COLOR                     = 36
 	DWMWA_VISIBLE_FRAME_BORDER_THICKNESS = 37
-<<<<<<< HEAD
-)
-=======
 )
 
 type WSAQUERYSET struct {
@@ -3356,5 +3353,4 @@
 type BLOB struct {
 	Size     uint32
 	BlobData *byte
-}
->>>>>>> acfd0dd7
+}