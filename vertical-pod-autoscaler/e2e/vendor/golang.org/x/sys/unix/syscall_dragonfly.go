--- conflicted
+++ resolved
@@ -117,14 +117,10 @@
 	var pp [2]_C_int
 	// pipe2 on dragonfly takes an fds array as an argument, but still
 	// returns the file descriptors.
-<<<<<<< HEAD
-	p[0], p[1], err = pipe2(&pp, flags)
-=======
 	r, w, err := pipe2(&pp, flags)
 	if err == nil {
 		p[0], p[1] = r, w
 	}
->>>>>>> e8d3e9b1
 	return err
 }
 
