--- conflicted
+++ resolved
@@ -994,7 +994,6 @@
 			break
 		}
 		valid = i + 1
-<<<<<<< HEAD
 	}
 	return valid, err
 }
@@ -1009,22 +1008,6 @@
 			Buf: (*int8)(unsafe.Pointer(&cl[0])),
 		}
 	}
-=======
-	}
-	return valid, err
-}
-
-//sys	putmsg(fd int, clptr *strbuf, dataptr *strbuf, flags int) (err error)
-
-func Putmsg(fd int, cl []byte, data []byte, flags int) (err error) {
-	var clp, datap *strbuf
-	if len(cl) > 0 {
-		clp = &strbuf{
-			Len: int32(len(cl)),
-			Buf: (*int8)(unsafe.Pointer(&cl[0])),
-		}
-	}
->>>>>>> acfd0dd7
 	if len(data) > 0 {
 		datap = &strbuf{
 			Len: int32(len(data)),
@@ -1064,16 +1047,6 @@
 	return retCl, retData, flags, nil
 }
 
-<<<<<<< HEAD
-func IoctlSetIntRetInt(fd int, req uint, arg int) (int, error) {
-	return ioctlRet(fd, req, uintptr(arg))
-}
-
-func IoctlSetString(fd int, req uint, val string) error {
-	bs := make([]byte, len(val)+1)
-	copy(bs[:len(bs)-1], val)
-	err := ioctl(fd, req, uintptr(unsafe.Pointer(&bs[0])))
-=======
 func IoctlSetIntRetInt(fd int, req int, arg int) (int, error) {
 	return ioctlRet(fd, req, uintptr(arg))
 }
@@ -1082,7 +1055,6 @@
 	bs := make([]byte, len(val)+1)
 	copy(bs[:len(bs)-1], val)
 	err := ioctlPtr(fd, req, unsafe.Pointer(&bs[0]))
->>>>>>> acfd0dd7
 	runtime.KeepAlive(&bs[0])
 	return err
 }
@@ -1115,13 +1087,8 @@
 	return *(*uint)(unsafe.Pointer(&l.Lifru[0]))
 }
 
-<<<<<<< HEAD
-func IoctlLifreq(fd int, req uint, l *Lifreq) error {
-	return ioctl(fd, req, uintptr(unsafe.Pointer(l)))
-=======
 func IoctlLifreq(fd int, req int, l *Lifreq) error {
 	return ioctlPtr(fd, req, unsafe.Pointer(l))
->>>>>>> acfd0dd7
 }
 
 // Strioctl Helpers
@@ -1131,11 +1098,6 @@
 	s.Dp = (*int8)(unsafe.Pointer(&i))
 }
 
-<<<<<<< HEAD
-func IoctlSetStrioctlRetInt(fd int, req uint, s *Strioctl) (int, error) {
-	return ioctlRet(fd, req, uintptr(unsafe.Pointer(s)))
-=======
 func IoctlSetStrioctlRetInt(fd int, req int, s *Strioctl) (int, error) {
 	return ioctlPtrRet(fd, req, unsafe.Pointer(s))
->>>>>>> acfd0dd7
 }