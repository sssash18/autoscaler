// Copyright The OpenTelemetry Authors
//
// Licensed under the Apache License, Version 2.0 (the "License");
// you may not use this file except in compliance with the License.
// You may obtain a copy of the License at
//
//     http://www.apache.org/licenses/LICENSE-2.0
//
// Unless required by applicable law or agreed to in writing, software
// distributed under the License is distributed on an "AS IS" BASIS,
// WITHOUT WARRANTIES OR CONDITIONS OF ANY KIND, either express or implied.
// See the License for the specific language governing permissions and
// limitations under the License.

package otelhttp // import "go.opentelemetry.io/contrib/instrumentation/net/http/otelhttp"

import (
	"io"
	"net/http"
	"time"

	"github.com/felixge/httpsnoop"

	"go.opentelemetry.io/otel"
	"go.opentelemetry.io/otel/attribute"
	"go.opentelemetry.io/otel/metric"
	"go.opentelemetry.io/otel/metric/instrument/syncfloat64"
	"go.opentelemetry.io/otel/metric/instrument/syncint64"
	"go.opentelemetry.io/otel/propagation"
	semconv "go.opentelemetry.io/otel/semconv/v1.12.0"
	"go.opentelemetry.io/otel/trace"
)

var _ http.Handler = &Handler{}

// Handler is http middleware that corresponds to the http.Handler interface and
// is designed to wrap a http.Mux (or equivalent), while individual routes on
// the mux are wrapped with WithRouteTag. A Handler will add various attributes
// to the span using the attribute.Keys defined in this package.
type Handler struct {
	operation string
	handler   http.Handler

	tracer            trace.Tracer
	meter             metric.Meter
	propagators       propagation.TextMapPropagator
	spanStartOptions  []trace.SpanStartOption
	readEvent         bool
	writeEvent        bool
	filters           []Filter
	spanNameFormatter func(string, *http.Request) string
	counters          map[string]syncint64.Counter
	valueRecorders    map[string]syncfloat64.Histogram
	publicEndpoint    bool
	publicEndpointFn  func(*http.Request) bool
}

func defaultHandlerFormatter(operation string, _ *http.Request) string {
	return operation
}

// NewHandler wraps the passed handler, functioning like middleware, in a span
// named after the operation and with any provided Options.
func NewHandler(handler http.Handler, operation string, opts ...Option) http.Handler {
	h := Handler{
		handler:   handler,
		operation: operation,
	}

	defaultOpts := []Option{
		WithSpanOptions(trace.WithSpanKind(trace.SpanKindServer)),
		WithSpanNameFormatter(defaultHandlerFormatter),
	}

	c := newConfig(append(defaultOpts, opts...)...)
	h.configure(c)
	h.createMeasures()

	return &h
}

func (h *Handler) configure(c *config) {
	h.tracer = c.Tracer
	h.meter = c.Meter
	h.propagators = c.Propagators
	h.spanStartOptions = c.SpanStartOptions
	h.readEvent = c.ReadEvent
	h.writeEvent = c.WriteEvent
	h.filters = c.Filters
	h.spanNameFormatter = c.SpanNameFormatter
	h.publicEndpoint = c.PublicEndpoint
	h.publicEndpointFn = c.PublicEndpointFn
}

func handleErr(err error) {
	if err != nil {
		otel.Handle(err)
	}
}

func (h *Handler) createMeasures() {
	h.counters = make(map[string]syncint64.Counter)
	h.valueRecorders = make(map[string]syncfloat64.Histogram)

	requestBytesCounter, err := h.meter.SyncInt64().Counter(RequestContentLength)
	handleErr(err)

	responseBytesCounter, err := h.meter.SyncInt64().Counter(ResponseContentLength)
	handleErr(err)

	serverLatencyMeasure, err := h.meter.SyncFloat64().Histogram(ServerLatency)
	handleErr(err)

	h.counters[RequestContentLength] = requestBytesCounter
	h.counters[ResponseContentLength] = responseBytesCounter
	h.valueRecorders[ServerLatency] = serverLatencyMeasure
}

// ServeHTTP serves HTTP requests (http.Handler).
func (h *Handler) ServeHTTP(w http.ResponseWriter, r *http.Request) {
	requestStartTime := time.Now()
	for _, f := range h.filters {
		if !f(r) {
			// Simply pass through to the handler if a filter rejects the request
			h.handler.ServeHTTP(w, r)
			return
		}
	}

	ctx := h.propagators.Extract(r.Context(), propagation.HeaderCarrier(r.Header))
	opts := h.spanStartOptions
	if h.publicEndpoint || (h.publicEndpointFn != nil && h.publicEndpointFn(r.WithContext(ctx))) {
		opts = append(opts, trace.WithNewRoot())
		// Linking incoming span context if any for public endpoint.
		if s := trace.SpanContextFromContext(ctx); s.IsValid() && s.IsRemote() {
			opts = append(opts, trace.WithLinks(trace.Link{SpanContext: s}))
		}
	}

	opts = append([]trace.SpanStartOption{
		trace.WithAttributes(semconv.NetAttributesFromHTTPRequest("tcp", r)...),
		trace.WithAttributes(semconv.EndUserAttributesFromHTTPRequest(r)...),
		trace.WithAttributes(semconv.HTTPServerAttributesFromHTTPRequest(h.operation, "", r)...),
	}, opts...) // start with the configured options

	tracer := h.tracer

	if tracer == nil {
		if span := trace.SpanFromContext(r.Context()); span.SpanContext().IsValid() {
			tracer = newTracer(span.TracerProvider())
		} else {
			tracer = newTracer(otel.GetTracerProvider())
		}
	}

	ctx, span := tracer.Start(ctx, h.spanNameFormatter(h.operation, r), opts...)
	defer span.End()

	readRecordFunc := func(int64) {}
	if h.readEvent {
		readRecordFunc = func(n int64) {
			span.AddEvent("read", trace.WithAttributes(ReadBytesKey.Int64(n)))
		}
	}

	var bw bodyWrapper
<<<<<<< HEAD
	// if request body is nil we don't want to mutate the body as it will affect
	// the identity of it in an unforeseeable way because we assert ReadCloser
	// fulfills a certain interface and it is indeed nil.
	if r.Body != nil {
=======
	// if request body is nil or NoBody, we don't want to mutate the body as it
	// will affect the identity of it in an unforeseeable way because we assert
	// ReadCloser fulfills a certain interface and it is indeed nil or NoBody.
	if r.Body != nil && r.Body != http.NoBody {
>>>>>>> acfd0dd7
		bw.ReadCloser = r.Body
		bw.record = readRecordFunc
		r.Body = &bw
	}

	writeRecordFunc := func(int64) {}
	if h.writeEvent {
		writeRecordFunc = func(n int64) {
			span.AddEvent("write", trace.WithAttributes(WroteBytesKey.Int64(n)))
		}
	}

	rww := &respWriterWrapper{ResponseWriter: w, record: writeRecordFunc, ctx: ctx, props: h.propagators}

	// Wrap w to use our ResponseWriter methods while also exposing
	// other interfaces that w may implement (http.CloseNotifier,
	// http.Flusher, http.Hijacker, http.Pusher, io.ReaderFrom).

	w = httpsnoop.Wrap(w, httpsnoop.Hooks{
		Header: func(httpsnoop.HeaderFunc) httpsnoop.HeaderFunc {
			return rww.Header
		},
		Write: func(httpsnoop.WriteFunc) httpsnoop.WriteFunc {
			return rww.Write
		},
		WriteHeader: func(httpsnoop.WriteHeaderFunc) httpsnoop.WriteHeaderFunc {
			return rww.WriteHeader
		},
	})

	labeler := &Labeler{}
	ctx = injectLabeler(ctx, labeler)

	h.handler.ServeHTTP(w, r.WithContext(ctx))

	setAfterServeAttributes(span, bw.read, rww.written, rww.statusCode, bw.err, rww.err)

	// Add metrics
	attributes := append(labeler.Get(), semconv.HTTPServerMetricAttributesFromHTTPRequest(h.operation, r)...)
	h.counters[RequestContentLength].Add(ctx, bw.read, attributes...)
	h.counters[ResponseContentLength].Add(ctx, rww.written, attributes...)

	// Use floating point division here for higher precision (instead of Millisecond method).
	elapsedTime := float64(time.Since(requestStartTime)) / float64(time.Millisecond)

	h.valueRecorders[ServerLatency].Record(ctx, elapsedTime, attributes...)
}

func setAfterServeAttributes(span trace.Span, read, wrote int64, statusCode int, rerr, werr error) {
	attributes := []attribute.KeyValue{}

	// TODO: Consider adding an event after each read and write, possibly as an
	// option (defaulting to off), so as to not create needlessly verbose spans.
	if read > 0 {
		attributes = append(attributes, ReadBytesKey.Int64(read))
	}
	if rerr != nil && rerr != io.EOF {
		attributes = append(attributes, ReadErrorKey.String(rerr.Error()))
	}
	if wrote > 0 {
		attributes = append(attributes, WroteBytesKey.Int64(wrote))
	}
	if statusCode > 0 {
		attributes = append(attributes, semconv.HTTPAttributesFromHTTPStatusCode(statusCode)...)
		span.SetStatus(semconv.SpanStatusFromHTTPStatusCodeAndSpanKind(statusCode, trace.SpanKindServer))
	}
	if werr != nil && werr != io.EOF {
		attributes = append(attributes, WriteErrorKey.String(werr.Error()))
	}
	span.SetAttributes(attributes...)
}

// WithRouteTag annotates a span with the provided route name using the
// RouteKey Tag.
func WithRouteTag(route string, h http.Handler) http.Handler {
	return http.HandlerFunc(func(w http.ResponseWriter, r *http.Request) {
		span := trace.SpanFromContext(r.Context())
		span.SetAttributes(semconv.HTTPRouteKey.String(route))
		h.ServeHTTP(w, r)
	})
}<|MERGE_RESOLUTION|>--- conflicted
+++ resolved
@@ -164,17 +164,10 @@
 	}
 
 	var bw bodyWrapper
-<<<<<<< HEAD
-	// if request body is nil we don't want to mutate the body as it will affect
-	// the identity of it in an unforeseeable way because we assert ReadCloser
-	// fulfills a certain interface and it is indeed nil.
-	if r.Body != nil {
-=======
 	// if request body is nil or NoBody, we don't want to mutate the body as it
 	// will affect the identity of it in an unforeseeable way because we assert
 	// ReadCloser fulfills a certain interface and it is indeed nil or NoBody.
 	if r.Body != nil && r.Body != http.NoBody {
->>>>>>> acfd0dd7
 		bw.ReadCloser = r.Body
 		bw.record = readRecordFunc
 		r.Body = &bw
