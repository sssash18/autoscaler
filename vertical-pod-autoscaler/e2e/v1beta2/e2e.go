/*
Copyright 2015 The Kubernetes Authors.

Licensed under the Apache License, Version 2.0 (the "License");
you may not use this file except in compliance with the License.
You may obtain a copy of the License at

    http://www.apache.org/licenses/LICENSE-2.0

Unless required by applicable law or agreed to in writing, software
distributed under the License is distributed on an "AS IS" BASIS,
WITHOUT WARRANTIES OR CONDITIONS OF ANY KIND, either express or implied.
See the License for the specific language governing permissions and
limitations under the License.
*/

package autoscaling

// This file is a cut down fork of k8s/test/e2e/e2e.go

import (
	"context"
	"fmt"
	"io/ioutil"
	"path"
	"testing"
	"time"

	klog "k8s.io/klog/v2"

	ginkgo "github.com/onsi/ginkgo/v2"
	"github.com/onsi/gomega"

	v1 "k8s.io/api/core/v1"
	metav1 "k8s.io/apimachinery/pkg/apis/meta/v1"
	runtimeutils "k8s.io/apimachinery/pkg/util/runtime"
	"k8s.io/apimachinery/pkg/util/wait"
	"k8s.io/component-base/logs"
	"k8s.io/component-base/version"
	"k8s.io/kubernetes/test/e2e/framework"
	e2edebug "k8s.io/kubernetes/test/e2e/framework/debug"
	e2ekubectl "k8s.io/kubernetes/test/e2e/framework/kubectl"
	"k8s.io/kubernetes/test/e2e/framework/manifest"
	e2emetrics "k8s.io/kubernetes/test/e2e/framework/metrics"
	e2enode "k8s.io/kubernetes/test/e2e/framework/node"
	e2epod "k8s.io/kubernetes/test/e2e/framework/pod"
	testutils "k8s.io/kubernetes/test/utils"
	utilnet "k8s.io/utils/net"

	clientset "k8s.io/client-go/kubernetes"
	// ensure auth plugins are loaded
	_ "k8s.io/client-go/plugin/pkg/client/auth"

	// ensure that cloud providers are loaded
	_ "k8s.io/kubernetes/test/e2e/framework/providers/gce"
)

const (
	// namespaceCleanupTimeout is how long to wait for the namespace to be deleted.
	// If there are any orphaned namespaces to clean up, this test is running
	// on a long lived cluster. A long wait here is preferably to spurious test
	// failures caused by leaked resources from a previous test run.
	namespaceCleanupTimeout = 15 * time.Minute
)

var _ = ginkgo.SynchronizedBeforeSuite(func() []byte {
	setupSuite()
	return nil
}, func(data []byte) {
	// Run on all Ginkgo nodes
	setupSuitePerGinkgoNode()
})

var _ = ginkgo.SynchronizedAfterSuite(func() {
	CleanupSuite()
}, func() {
	AfterSuiteActions()
})

// RunE2ETests checks configuration parameters (specified through flags) and then runs
// E2E tests using the Ginkgo runner.
// If a "report directory" is specified, one or more JUnit test reports will be
// generated in this directory, and cluster logs will also be saved.
// This function is called on each Ginkgo node in parallel mode.
func RunE2ETests(t *testing.T) {
	runtimeutils.ReallyCrash = true
	logs.InitLogs()
	defer logs.FlushLogs()

	gomega.RegisterFailHandler(framework.Fail)
	suiteConfig, _ := ginkgo.GinkgoConfiguration()
	// Disable skipped tests unless they are explicitly requested.
	if len(suiteConfig.FocusStrings) == 0 && len(suiteConfig.SkipStrings) == 0 {
		suiteConfig.SkipStrings = []string{`\[Flaky\]|\[Feature:.+\]`}
	}
	ginkgo.RunSpecs(t, "Kubernetes e2e suite")
}

// Run a test container to try and contact the Kubernetes api-server from a pod, wait for it
// to flip to Ready, log its output and delete it.
func runKubernetesServiceTestContainer(c clientset.Interface, ns string) {
	path := "test/images/clusterapi-tester/pod.yaml"
	framework.Logf("Parsing pod from %v", path)
	p, err := manifest.PodFromManifest(path)
	if err != nil {
		framework.Logf("Failed to parse clusterapi-tester from manifest %v: %v", path, err)
		return
	}
	p.Namespace = ns
	if _, err := c.CoreV1().Pods(ns).Create(context.TODO(), p, metav1.CreateOptions{}); err != nil {
		framework.Logf("Failed to create %v: %v", p.Name, err)
		return
	}
	defer func() {
		if err := c.CoreV1().Pods(ns).Delete(context.TODO(), p.Name, metav1.DeleteOptions{}); err != nil {
			framework.Logf("Failed to delete pod %v: %v", p.Name, err)
		}
	}()
	timeout := 5 * time.Minute
	if err := e2epod.WaitForPodCondition(context.TODO(), c, ns, p.Name, "clusterapi-tester", timeout, testutils.PodRunningReady); err != nil {
		framework.Logf("Pod %v took longer than %v to enter running/ready: %v", p.Name, timeout, err)
		return
	}
	logs, err := e2epod.GetPodLogs(context.TODO(), c, ns, p.Name, p.Spec.Containers[0].Name)
	if err != nil {
		framework.Logf("Failed to retrieve logs from %v: %v", p.Name, err)
	} else {
		framework.Logf("Output of clusterapi-tester:\n%v", logs)
	}
}

// getDefaultClusterIPFamily obtains the default IP family of the cluster
// using the Cluster IP address of the kubernetes service created in the default namespace
// This unequivocally identifies the default IP family because services are single family
// TODO: dual-stack may support multiple families per service
// but we can detect if a cluster is dual stack because pods have two addresses (one per family)
func getDefaultClusterIPFamily(c clientset.Interface) string {
	// Get the ClusterIP of the kubernetes service created in the default namespace
	svc, err := c.CoreV1().Services(metav1.NamespaceDefault).Get(context.TODO(), "kubernetes", metav1.GetOptions{})
	if err != nil {
		framework.Failf("Failed to get kubernetes service ClusterIP: %v", err)
	}

	if utilnet.IsIPv6String(svc.Spec.ClusterIP) {
		return "ipv6"
	}
	return "ipv4"
}

// waitForDaemonSets for all daemonsets in the given namespace to be ready
// (defined as all but 'allowedNotReadyNodes' pods associated with that
// daemonset are ready).
func waitForDaemonSets(c clientset.Interface, ns string, allowedNotReadyNodes int32, timeout time.Duration) error {
	start := time.Now()
	framework.Logf("Waiting up to %v for all daemonsets in namespace '%s' to start",
		timeout, ns)

	return wait.PollImmediate(framework.Poll, timeout, func() (bool, error) {
		dsList, err := c.AppsV1().DaemonSets(ns).List(context.TODO(), metav1.ListOptions{})
		if err != nil {
			framework.Logf("Error getting daemonsets in namespace: '%s': %v", ns, err)
			return false, err
		}
		var notReadyDaemonSets []string
		for _, ds := range dsList.Items {
			framework.Logf("%d / %d pods ready in namespace '%s' in daemonset '%s' (%d seconds elapsed)", ds.Status.NumberReady, ds.Status.DesiredNumberScheduled, ns, ds.ObjectMeta.Name, int(time.Since(start).Seconds()))
			if ds.Status.DesiredNumberScheduled-ds.Status.NumberReady > allowedNotReadyNodes {
				notReadyDaemonSets = append(notReadyDaemonSets, ds.ObjectMeta.Name)
			}
		}

		if len(notReadyDaemonSets) > 0 {
			framework.Logf("there are not ready daemonsets: %v", notReadyDaemonSets)
			return false, nil
		}

		return true, nil
	})
}

// setupSuite is the boilerplate that can be used to setup ginkgo test suites, on the SynchronizedBeforeSuite step.
// There are certain operations we only want to run once per overall test invocation
// (such as deleting old namespaces, or verifying that all system pods are running.
// Because of the way Ginkgo runs tests in parallel, we must use SynchronizedBeforeSuite
// to ensure that these operations only run on the first parallel Ginkgo node.
//
// This function takes two parameters: one function which runs on only the first Ginkgo node,
// returning an opaque byte array, and then a second function which runs on all Ginkgo nodes,
// accepting the byte array.
func setupSuite() {
	// Run only on Ginkgo node 1
	c, err := framework.LoadClientset()
	if err != nil {
		klog.Fatal("Error loading client: ", err)
	}

	// Delete any namespaces except those created by the system. This ensures no
	// lingering resources are left over from a previous test run.
	if framework.TestContext.CleanStart {
		deleted, err := framework.DeleteNamespaces(context.TODO(), c, nil, /* deleteFilter */
			[]string{
				metav1.NamespaceSystem,
				metav1.NamespaceDefault,
				metav1.NamespacePublic,
				v1.NamespaceNodeLease,
			})
		if err != nil {
			framework.Failf("Error deleting orphaned namespaces: %v", err)
		}
		klog.Infof("Waiting for deletion of the following namespaces: %v", deleted)
		if err := framework.WaitForNamespacesDeleted(context.TODO(), c, deleted, namespaceCleanupTimeout); err != nil {
			framework.Failf("Failed to delete orphaned namespaces %v: %v", deleted, err)
		}
	}

	timeoutCtx := framework.NewTimeoutContext()

	// In large clusters we may get to this point but still have a bunch
	// of nodes without Routes created. Since this would make a node
	// unschedulable, we need to wait until all of them are schedulable.
<<<<<<< HEAD
	framework.ExpectNoError(e2enode.WaitForAllNodesSchedulable(c, framework.TestContext.NodeSchedulableTimeout))
=======
	framework.ExpectNoError(e2enode.WaitForAllNodesSchedulable(context.TODO(), c, timeoutCtx.NodeSchedulable))
>>>>>>> acfd0dd7

	// If NumNodes is not specified then auto-detect how many are scheduleable and not tainted
	if framework.TestContext.CloudConfig.NumNodes == framework.DefaultNumNodes {
		nodes, err := e2enode.GetReadySchedulableNodes(context.TODO(), c)
		framework.ExpectNoError(err)
		framework.TestContext.CloudConfig.NumNodes = len(nodes.Items)
	}

	// Ensure all pods are running and ready before starting tests (otherwise,
	// cluster infrastructure pods that are being pulled or started can block
	// test pods from running, and tests that ensure all pods are running and
	// ready will fail).
	podStartupTimeout := timeoutCtx.SystemPodsStartup
	// TODO: In large clusters, we often observe a non-starting pods due to
	// #41007. To avoid those pods preventing the whole test runs (and just
	// wasting the whole run), we allow for some not-ready pods (with the
	// number equal to the number of allowed not-ready nodes).
<<<<<<< HEAD
	if err := e2epod.WaitForPodsRunningReady(c, metav1.NamespaceSystem, int32(framework.TestContext.MinStartupPods), int32(framework.TestContext.AllowedNotReadyNodes), podStartupTimeout, map[string]string{}); err != nil {
		e2edebug.DumpAllNamespaceInfo(c, metav1.NamespaceSystem)
		e2ekubectl.LogFailedContainers(c, metav1.NamespaceSystem, framework.Logf)
=======
	if err := e2epod.WaitForPodsRunningReady(context.TODO(), c, metav1.NamespaceSystem, int32(framework.TestContext.MinStartupPods), int32(framework.TestContext.AllowedNotReadyNodes), podStartupTimeout); err != nil {
		e2edebug.DumpAllNamespaceInfo(context.TODO(), c, metav1.NamespaceSystem)
		e2ekubectl.LogFailedContainers(context.TODO(), c, metav1.NamespaceSystem, framework.Logf)
>>>>>>> acfd0dd7
		runKubernetesServiceTestContainer(c, metav1.NamespaceDefault)
		framework.Failf("Error waiting for all pods to be running and ready: %v", err)
	}

	if err := waitForDaemonSets(c, metav1.NamespaceSystem, int32(framework.TestContext.AllowedNotReadyNodes), timeoutCtx.SystemDaemonsetStartup); err != nil {
		framework.Logf("WARNING: Waiting for all daemonsets to be ready failed: %v", err)
	}

	// Log the version of the server and this client.
	framework.Logf("e2e test version: %s", version.Get().GitVersion)

	dc := c.DiscoveryClient

	serverVersion, serverErr := dc.ServerVersion()
	if serverErr != nil {
		framework.Logf("Unexpected server error retrieving version: %v", serverErr)
	}
	if serverVersion != nil {
		framework.Logf("kube-apiserver version: %s", serverVersion.GitVersion)
	}

	if framework.TestContext.NodeKiller.Enabled {
		nodeKiller := e2enode.NewNodeKiller(framework.TestContext.NodeKiller, c, framework.TestContext.Provider)
<<<<<<< HEAD
		go nodeKiller.Run(framework.TestContext.NodeKiller.NodeKillerStopCh)
=======
		go nodeKiller.Run(framework.TestContext.NodeKiller.NodeKillerStopCtx)
>>>>>>> acfd0dd7
	}
}

// setupSuitePerGinkgoNode is the boilerplate that can be used to setup ginkgo test suites, on the SynchronizedBeforeSuite step.
// There are certain operations we only want to run once per overall test invocation on each Ginkgo node
// such as making some global variables accessible to all parallel executions
// Because of the way Ginkgo runs tests in parallel, we must use SynchronizedBeforeSuite
// Ref: https://onsi.github.io/ginkgo/#parallel-specs
func setupSuitePerGinkgoNode() {
	// Obtain the default IP family of the cluster
	// Some e2e test are designed to work on IPv4 only, this global variable
	// allows to adapt those tests to work on both IPv4 and IPv6
	// TODO: dual-stack
	// the dual stack clusters can be ipv4-ipv6 or ipv6-ipv4, order matters,
	// and services use the primary IP family by default
	c, err := framework.LoadClientset()
	if err != nil {
		klog.Fatal("Error loading client: ", err)
	}
	framework.TestContext.IPFamily = getDefaultClusterIPFamily(c)
	framework.Logf("Cluster IP family: %s", framework.TestContext.IPFamily)
}

// CleanupSuite is the boilerplate that can be used after tests on ginkgo were run, on the SynchronizedAfterSuite step.
// Similar to SynchronizedBeforeSuite, we want to run some operations only once (such as collecting cluster logs).
// Here, the order of functions is reversed; first, the function which runs everywhere,
// and then the function that only runs on the first Ginkgo node.
func CleanupSuite() {
	// Run on all Ginkgo nodes
	framework.Logf("Running AfterSuite actions on all nodes")
}

// AfterSuiteActions are actions that are run on ginkgo's SynchronizedAfterSuite
func AfterSuiteActions() {
	// Run only Ginkgo on node 1
	framework.Logf("Running AfterSuite actions on node 1")
	if framework.TestContext.ReportDir != "" {
		framework.CoreDump(framework.TestContext.ReportDir)
	}
	if framework.TestContext.GatherSuiteMetricsAfterTest {
		if err := gatherTestSuiteMetrics(); err != nil {
			framework.Logf("Error gathering metrics: %v", err)
		}
	}
	if framework.TestContext.NodeKiller.Enabled {
		framework.TestContext.NodeKiller.NodeKillerStop()
	}
}

func gatherTestSuiteMetrics() error {
	framework.Logf("Gathering metrics")
	c, err := framework.LoadClientset()
	if err != nil {
		return fmt.Errorf("error loading client: %v", err)
	}

	// Grab metrics for apiserver, scheduler, controller-manager, kubelet (for non-kubemark case) and cluster autoscaler (optionally).
	grabber, err := e2emetrics.NewMetricsGrabber(context.TODO(), c, nil, nil, !framework.ProviderIs("kubemark"), true, true, true, framework.TestContext.IncludeClusterAutoscalerMetrics, false)
	if err != nil {
		return fmt.Errorf("failed to create MetricsGrabber: %v", err)
	}

	received, err := grabber.Grab(context.TODO())
	if err != nil {
		return fmt.Errorf("failed to grab metrics: %v", err)
	}

	metricsForE2E := (*e2emetrics.ComponentCollection)(&received)
	metricsJSON := metricsForE2E.PrintJSON()
	if framework.TestContext.ReportDir != "" {
		filePath := path.Join(framework.TestContext.ReportDir, "MetricsForE2ESuite_"+time.Now().Format(time.RFC3339)+".json")
		if err := ioutil.WriteFile(filePath, []byte(metricsJSON), 0644); err != nil {
			return fmt.Errorf("error writing to %q: %v", filePath, err)
		}
	} else {
		framework.Logf("\n\nTest Suite Metrics:\n%s\n", metricsJSON)
	}

	return nil
}<|MERGE_RESOLUTION|>--- conflicted
+++ resolved
@@ -218,11 +218,7 @@
 	// In large clusters we may get to this point but still have a bunch
 	// of nodes without Routes created. Since this would make a node
 	// unschedulable, we need to wait until all of them are schedulable.
-<<<<<<< HEAD
-	framework.ExpectNoError(e2enode.WaitForAllNodesSchedulable(c, framework.TestContext.NodeSchedulableTimeout))
-=======
 	framework.ExpectNoError(e2enode.WaitForAllNodesSchedulable(context.TODO(), c, timeoutCtx.NodeSchedulable))
->>>>>>> acfd0dd7
 
 	// If NumNodes is not specified then auto-detect how many are scheduleable and not tainted
 	if framework.TestContext.CloudConfig.NumNodes == framework.DefaultNumNodes {
@@ -240,15 +236,9 @@
 	// #41007. To avoid those pods preventing the whole test runs (and just
 	// wasting the whole run), we allow for some not-ready pods (with the
 	// number equal to the number of allowed not-ready nodes).
-<<<<<<< HEAD
-	if err := e2epod.WaitForPodsRunningReady(c, metav1.NamespaceSystem, int32(framework.TestContext.MinStartupPods), int32(framework.TestContext.AllowedNotReadyNodes), podStartupTimeout, map[string]string{}); err != nil {
-		e2edebug.DumpAllNamespaceInfo(c, metav1.NamespaceSystem)
-		e2ekubectl.LogFailedContainers(c, metav1.NamespaceSystem, framework.Logf)
-=======
 	if err := e2epod.WaitForPodsRunningReady(context.TODO(), c, metav1.NamespaceSystem, int32(framework.TestContext.MinStartupPods), int32(framework.TestContext.AllowedNotReadyNodes), podStartupTimeout); err != nil {
 		e2edebug.DumpAllNamespaceInfo(context.TODO(), c, metav1.NamespaceSystem)
 		e2ekubectl.LogFailedContainers(context.TODO(), c, metav1.NamespaceSystem, framework.Logf)
->>>>>>> acfd0dd7
 		runKubernetesServiceTestContainer(c, metav1.NamespaceDefault)
 		framework.Failf("Error waiting for all pods to be running and ready: %v", err)
 	}
@@ -272,11 +262,7 @@
 
 	if framework.TestContext.NodeKiller.Enabled {
 		nodeKiller := e2enode.NewNodeKiller(framework.TestContext.NodeKiller, c, framework.TestContext.Provider)
-<<<<<<< HEAD
-		go nodeKiller.Run(framework.TestContext.NodeKiller.NodeKillerStopCh)
-=======
 		go nodeKiller.Run(framework.TestContext.NodeKiller.NodeKillerStopCtx)
->>>>>>> acfd0dd7
 	}
 }
 
