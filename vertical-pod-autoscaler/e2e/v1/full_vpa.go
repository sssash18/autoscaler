--- conflicted
+++ resolved
@@ -238,10 +238,7 @@
 		containerName := GetHamsterContainerNameByIndex(0)
 		vpaCRD := test.VerticalPodAutoscaler().
 			WithName("hamster-vpa").
-<<<<<<< HEAD
-=======
 			WithRecommender("non-recognized").
->>>>>>> 7d1f87fc
 			WithNamespace(f.Namespace.Name).
 			WithTargetRef(targetRef).
 			WithContainer(containerName).
