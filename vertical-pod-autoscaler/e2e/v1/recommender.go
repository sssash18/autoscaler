--- conflicted
+++ resolved
@@ -201,11 +201,7 @@
 
 		ginkgo.By("Setting up a VPA CRD")
 		containerName := GetHamsterContainerNameByIndex(0)
-<<<<<<< HEAD
-		vpaCRD := test.VerticalPodAutoscaler().
-=======
 		vpaCRD = test.VerticalPodAutoscaler().
->>>>>>> 7d1f87fc
 			WithName("hamster-vpa").
 			WithNamespace(f.Namespace.Name).
 			WithTargetRef(hamsterTargetRef).
@@ -319,11 +315,7 @@
 			WithNamespace(f.Namespace.Name).
 			WithTargetRef(hamsterTargetRef).
 			WithContainer(containerName).
-<<<<<<< HEAD
-			WithMaxAllowed(containerName, "1", "").
-=======
 			WithMaxAllowed(containerName, "1m", "").
->>>>>>> 7d1f87fc
 			Get()
 
 		InstallVPA(f, vpaCRD)
