/*
Copyright 2015 The Kubernetes Authors.

Licensed under the Apache License, Version 2.0 (the "License");
you may not use this file except in compliance with the License.
You may obtain a copy of the License at

    http://www.apache.org/licenses/LICENSE-2.0

Unless required by applicable law or agreed to in writing, software
distributed under the License is distributed on an "AS IS" BASIS,
WITHOUT WARRANTIES OR CONDITIONS OF ANY KIND, either express or implied.
See the License for the specific language governing permissions and
limitations under the License.
*/

// This is a cut down fork of k8s.io/kubernetes/test/e2e/common/autoscaling_utils.go

package autoscaling

import (
	"context"
	"fmt"
	"strconv"
	"strings"
	"sync"
	"time"

	v1 "k8s.io/api/core/v1"
	metav1 "k8s.io/apimachinery/pkg/apis/meta/v1"
	"k8s.io/apimachinery/pkg/runtime/schema"
	"k8s.io/apimachinery/pkg/util/intstr"
	"k8s.io/apimachinery/pkg/util/wait"
	clientset "k8s.io/client-go/kubernetes"
	"k8s.io/kubernetes/test/e2e/framework"
	e2edebug "k8s.io/kubernetes/test/e2e/framework/debug"
	e2ekubectl "k8s.io/kubernetes/test/e2e/framework/kubectl"
	e2erc "k8s.io/kubernetes/test/e2e/framework/rc"
	"k8s.io/kubernetes/test/e2e/framework/resource"
	e2eservice "k8s.io/kubernetes/test/e2e/framework/service"
	testutils "k8s.io/kubernetes/test/utils"

	ginkgo "github.com/onsi/ginkgo/v2"

	scaleclient "k8s.io/client-go/scale"
	imageutils "k8s.io/kubernetes/test/utils/image"
)

const (
	dynamicConsumptionTimeInSeconds = 30
	dynamicRequestSizeInMillicores  = 20
	dynamicRequestSizeInMegabytes   = 100
	dynamicRequestSizeCustomMetric  = 10
	port                            = 80
	targetPort                      = 8080
	timeoutRC                       = 120 * time.Second
	startServiceTimeout             = time.Minute
	startServiceInterval            = 5 * time.Second
	rcIsNil                         = "ERROR: replicationController = nil"
	deploymentIsNil                 = "ERROR: deployment = nil"
	rsIsNil                         = "ERROR: replicaset = nil"
	invalidKind                     = "ERROR: invalid workload kind for resource consumer"
	customMetricName                = "QPS"
	serviceInitializationTimeout    = 2 * time.Minute
	serviceInitializationInterval   = 15 * time.Second
	stressImage                     = "gcr.io/google-containers/stress:v1"
)

var (
	resourceConsumerImage = imageutils.GetE2EImage(imageutils.ResourceConsumer)
)

var (
	// KindRC is the GVK for ReplicationController
	KindRC = schema.GroupVersionKind{Version: "v1", Kind: "ReplicationController"}
	// KindDeployment is the GVK for Deployment
	KindDeployment = schema.GroupVersionKind{Group: "apps", Version: "v1beta2", Kind: "Deployment"}
	// KindReplicaSet is the GVK for ReplicaSet
	KindReplicaSet = schema.GroupVersionKind{Group: "apps", Version: "v1beta2", Kind: "ReplicaSet"}
)

/*
ResourceConsumer is a tool for testing. It helps create specified usage of CPU or memory (Warning: memory not supported)
typical use case:
rc.ConsumeCPU(600)
// ... check your assumption here
rc.ConsumeCPU(300)
// ... check your assumption here
*/
type ResourceConsumer struct {
	name                     string
	controllerName           string
	kind                     schema.GroupVersionKind
	nsName                   string
	clientSet                clientset.Interface
	scaleClient              scaleclient.ScalesGetter
	cpu                      chan int
	mem                      chan int
	customMetric             chan int
	stopCPU                  chan int
	stopMem                  chan int
	stopCustomMetric         chan int
	stopWaitGroup            sync.WaitGroup
	consumptionTimeInSeconds int
	sleepTime                time.Duration
	requestSizeInMillicores  int
	requestSizeInMegabytes   int
	requestSizeCustomMetric  int
}

// NewDynamicResourceConsumer is a wrapper to create a new dynamic ResourceConsumer
func NewDynamicResourceConsumer(name, nsName string, kind schema.GroupVersionKind, replicas, initCPUTotal, initMemoryTotal, initCustomMetric int, cpuLimit, memLimit int64, clientset clientset.Interface, scaleClient scaleclient.ScalesGetter) *ResourceConsumer {
	return newResourceConsumer(name, nsName, kind, replicas, initCPUTotal, initMemoryTotal, initCustomMetric, dynamicConsumptionTimeInSeconds,
		dynamicRequestSizeInMillicores, dynamicRequestSizeInMegabytes, dynamicRequestSizeCustomMetric, cpuLimit, memLimit, clientset, scaleClient, nil, nil)
}

/*
NewResourceConsumer creates new ResourceConsumer
initCPUTotal argument is in millicores
initMemoryTotal argument is in megabytes
memLimit argument is in megabytes, memLimit is a maximum amount of memory that can be consumed by a single pod
cpuLimit argument is in millicores, cpuLimit is a maximum amount of cpu that can be consumed by a single pod
*/
func newResourceConsumer(name, nsName string, kind schema.GroupVersionKind, replicas, initCPUTotal, initMemoryTotal, initCustomMetric, consumptionTimeInSeconds, requestSizeInMillicores,
	requestSizeInMegabytes int, requestSizeCustomMetric int, cpuLimit, memLimit int64, clientset clientset.Interface, scaleClient scaleclient.ScalesGetter, podAnnotations, serviceAnnotations map[string]string) *ResourceConsumer {
	if podAnnotations == nil {
		podAnnotations = make(map[string]string)
	}
	if serviceAnnotations == nil {
		serviceAnnotations = make(map[string]string)
	}
	runServiceAndWorkloadForResourceConsumer(clientset, nsName, name, kind, replicas, cpuLimit, memLimit, podAnnotations, serviceAnnotations)
	rc := &ResourceConsumer{
		name:                     name,
		controllerName:           name + "-ctrl",
		kind:                     kind,
		nsName:                   nsName,
		clientSet:                clientset,
		scaleClient:              scaleClient,
		cpu:                      make(chan int),
		mem:                      make(chan int),
		customMetric:             make(chan int),
		stopCPU:                  make(chan int),
		stopMem:                  make(chan int),
		stopCustomMetric:         make(chan int),
		consumptionTimeInSeconds: consumptionTimeInSeconds,
		sleepTime:                time.Duration(consumptionTimeInSeconds) * time.Second,
		requestSizeInMillicores:  requestSizeInMillicores,
		requestSizeInMegabytes:   requestSizeInMegabytes,
		requestSizeCustomMetric:  requestSizeCustomMetric,
	}

	go rc.makeConsumeCPURequests()
	rc.ConsumeCPU(initCPUTotal)

	go rc.makeConsumeMemRequests()
	rc.ConsumeMem(initMemoryTotal)
	go rc.makeConsumeCustomMetric()
	rc.ConsumeCustomMetric(initCustomMetric)
	return rc
}

// ConsumeCPU consumes given number of CPU
func (rc *ResourceConsumer) ConsumeCPU(millicores int) {
	framework.Logf("RC %s: consume %v millicores in total", rc.name, millicores)
	rc.cpu <- millicores
}

// ConsumeMem consumes given number of Mem
func (rc *ResourceConsumer) ConsumeMem(megabytes int) {
	framework.Logf("RC %s: consume %v MB in total", rc.name, megabytes)
	rc.mem <- megabytes
}

// ConsumeCustomMetric consumes given number of custom metric
func (rc *ResourceConsumer) ConsumeCustomMetric(amount int) {
	framework.Logf("RC %s: consume custom metric %v in total", rc.name, amount)
	rc.customMetric <- amount
}

func (rc *ResourceConsumer) makeConsumeCPURequests() {
	defer ginkgo.GinkgoRecover()
	rc.stopWaitGroup.Add(1)
	defer rc.stopWaitGroup.Done()
	sleepTime := time.Duration(0)
	millicores := 0
	for {
		select {
		case millicores = <-rc.cpu:
			framework.Logf("RC %s: setting consumption to %v millicores in total", rc.name, millicores)
		case <-time.After(sleepTime):
			framework.Logf("RC %s: sending request to consume %d millicores", rc.name, millicores)
			rc.sendConsumeCPURequest(millicores)
			sleepTime = rc.sleepTime
		case <-rc.stopCPU:
			framework.Logf("RC %s: stopping CPU consumer", rc.name)
			return
		}
	}
}

func (rc *ResourceConsumer) makeConsumeMemRequests() {
	defer ginkgo.GinkgoRecover()
	rc.stopWaitGroup.Add(1)
	defer rc.stopWaitGroup.Done()
	sleepTime := time.Duration(0)
	megabytes := 0
	for {
		select {
		case megabytes = <-rc.mem:
			framework.Logf("RC %s: setting consumption to %v MB in total", rc.name, megabytes)
		case <-time.After(sleepTime):
			framework.Logf("RC %s: sending request to consume %d MB", rc.name, megabytes)
			rc.sendConsumeMemRequest(megabytes)
			sleepTime = rc.sleepTime
		case <-rc.stopMem:
			framework.Logf("RC %s: stopping mem consumer", rc.name)
			return
		}
	}
}

func (rc *ResourceConsumer) makeConsumeCustomMetric() {
	defer ginkgo.GinkgoRecover()
	rc.stopWaitGroup.Add(1)
	defer rc.stopWaitGroup.Done()
	sleepTime := time.Duration(0)
	delta := 0
	for {
		select {
		case delta = <-rc.customMetric:
			framework.Logf("RC %s: setting bump of metric %s to %d in total", rc.name, customMetricName, delta)
		case <-time.After(sleepTime):
			framework.Logf("RC %s: sending request to consume %d of custom metric %s", rc.name, delta, customMetricName)
			rc.sendConsumeCustomMetric(delta)
			sleepTime = rc.sleepTime
		case <-rc.stopCustomMetric:
			framework.Logf("RC %s: stopping metric consumer", rc.name)
			return
		}
	}
}

func (rc *ResourceConsumer) sendConsumeCPURequest(millicores int) {
	ctx, cancel := context.WithTimeout(context.Background(), framework.SingleCallTimeout)
	defer cancel()

	err := wait.PollImmediate(serviceInitializationInterval, serviceInitializationTimeout, func() (bool, error) {
		proxyRequest, err := e2eservice.GetServicesProxyRequest(rc.clientSet, rc.clientSet.CoreV1().RESTClient().Post())
		framework.ExpectNoError(err)
		req := proxyRequest.Namespace(rc.nsName).
			Name(rc.controllerName).
			Suffix("ConsumeCPU").
			Param("millicores", strconv.Itoa(millicores)).
			Param("durationSec", strconv.Itoa(rc.consumptionTimeInSeconds)).
			Param("requestSizeMillicores", strconv.Itoa(rc.requestSizeInMillicores))
		framework.Logf("ConsumeCPU URL: %v", *req.URL())
		_, err = req.DoRaw(ctx)
		if err != nil {
			framework.Logf("ConsumeCPU failure: %v", err)
			return false, nil
		}
		return true, nil
	})

	framework.ExpectNoError(err)
}

// sendConsumeMemRequest sends POST request for memory consumption
func (rc *ResourceConsumer) sendConsumeMemRequest(megabytes int) {
	ctx, cancel := context.WithTimeout(context.Background(), framework.SingleCallTimeout)
	defer cancel()

	err := wait.PollImmediate(serviceInitializationInterval, serviceInitializationTimeout, func() (bool, error) {
		proxyRequest, err := e2eservice.GetServicesProxyRequest(rc.clientSet, rc.clientSet.CoreV1().RESTClient().Post())
		framework.ExpectNoError(err)
		req := proxyRequest.Namespace(rc.nsName).
			Name(rc.controllerName).
			Suffix("ConsumeMem").
			Param("megabytes", strconv.Itoa(megabytes)).
			Param("durationSec", strconv.Itoa(rc.consumptionTimeInSeconds)).
			Param("requestSizeMegabytes", strconv.Itoa(rc.requestSizeInMegabytes))
		framework.Logf("ConsumeMem URL: %v", *req.URL())
		_, err = req.DoRaw(ctx)
		if err != nil {
			framework.Logf("ConsumeMem failure: %v", err)
			return false, nil
		}
		return true, nil
	})

	framework.ExpectNoError(err)
}

// sendConsumeCustomMetric sends POST request for custom metric consumption
func (rc *ResourceConsumer) sendConsumeCustomMetric(delta int) {
	ctx, cancel := context.WithTimeout(context.Background(), framework.SingleCallTimeout)
	defer cancel()

	err := wait.PollImmediate(serviceInitializationInterval, serviceInitializationTimeout, func() (bool, error) {
		proxyRequest, err := e2eservice.GetServicesProxyRequest(rc.clientSet, rc.clientSet.CoreV1().RESTClient().Post())
		framework.ExpectNoError(err)
		req := proxyRequest.Namespace(rc.nsName).
			Name(rc.controllerName).
			Suffix("BumpMetric").
			Param("metric", customMetricName).
			Param("delta", strconv.Itoa(delta)).
			Param("durationSec", strconv.Itoa(rc.consumptionTimeInSeconds)).
			Param("requestSizeMetrics", strconv.Itoa(rc.requestSizeCustomMetric))
		framework.Logf("ConsumeCustomMetric URL: %v", *req.URL())
		_, err = req.DoRaw(ctx)
		if err != nil {
			framework.Logf("ConsumeCustomMetric failure: %v", err)
			return false, nil
		}
		return true, nil
	})
	framework.ExpectNoError(err)
}

// CleanUp clean up the background goroutines responsible for consuming resources.
func (rc *ResourceConsumer) CleanUp() {
	ginkgo.By(fmt.Sprintf("Removing consuming RC %s", rc.name))
	close(rc.stopCPU)
	close(rc.stopMem)
	close(rc.stopCustomMetric)
	rc.stopWaitGroup.Wait()
	// Wait some time to ensure all child goroutines are finished.
	time.Sleep(10 * time.Second)
	kind := rc.kind.GroupKind()
	framework.ExpectNoError(resource.DeleteResourceAndWaitForGC(context.TODO(), rc.clientSet, kind, rc.nsName, rc.name))
	framework.ExpectNoError(rc.clientSet.CoreV1().Services(rc.nsName).Delete(context.TODO(), rc.name, metav1.DeleteOptions{}))
	framework.ExpectNoError(resource.DeleteResourceAndWaitForGC(context.TODO(), rc.clientSet, schema.GroupKind{Kind: "ReplicationController"}, rc.nsName, rc.controllerName))
	framework.ExpectNoError(rc.clientSet.CoreV1().Services(rc.nsName).Delete(context.TODO(), rc.controllerName, metav1.DeleteOptions{}))
}

func runServiceAndWorkloadForResourceConsumer(c clientset.Interface, ns, name string, kind schema.GroupVersionKind, replicas int, cpuRequestMillis, memRequestMb int64, podAnnotations, serviceAnnotations map[string]string) {
	ginkgo.By(fmt.Sprintf("Running consuming RC %s via %s with %v replicas", name, kind, replicas))
	_, err := c.CoreV1().Services(ns).Create(context.TODO(), &v1.Service{
		ObjectMeta: metav1.ObjectMeta{
			Name:        name,
			Annotations: serviceAnnotations,
		},
		Spec: v1.ServiceSpec{
			Ports: []v1.ServicePort{{
				Port:       port,
				TargetPort: intstr.FromInt(targetPort),
			}},

			Selector: map[string]string{
				"name": name,
			},
		},
	}, metav1.CreateOptions{})
	framework.ExpectNoError(err)

	rcConfig := testutils.RCConfig{
		Client:      c,
		Image:       resourceConsumerImage,
		Name:        name,
		Namespace:   ns,
		Timeout:     timeoutRC,
		Replicas:    replicas,
		CpuRequest:  cpuRequestMillis,
		MemRequest:  memRequestMb * 1024 * 1024, // MemRequest is in bytes
		Annotations: podAnnotations,
	}

	switch kind {
	case KindRC:
		framework.ExpectNoError(e2erc.RunRC(context.TODO(), rcConfig))
	case KindDeployment:
		dpConfig := testutils.DeploymentConfig{
			RCConfig: rcConfig,
		}
		ginkgo.By(fmt.Sprintf("creating deployment %s in namespace %s", dpConfig.Name, dpConfig.Namespace))
		dpConfig.NodeDumpFunc = e2edebug.DumpNodeDebugInfo
		dpConfig.ContainerDumpFunc = e2ekubectl.LogFailedContainers
		framework.ExpectNoError(testutils.RunDeployment(context.TODO(), dpConfig))
	case KindReplicaSet:
		rsConfig := testutils.ReplicaSetConfig{
			RCConfig: rcConfig,
		}
		ginkgo.By(fmt.Sprintf("creating replicaset %s in namespace %s", rsConfig.Name, rsConfig.Namespace))
		framework.ExpectNoError(runReplicaSet(rsConfig))
	default:
		framework.Failf(invalidKind)
	}

	ginkgo.By(fmt.Sprintf("Running controller"))
	controllerName := name + "-ctrl"
	_, err = c.CoreV1().Services(ns).Create(context.TODO(), &v1.Service{
		ObjectMeta: metav1.ObjectMeta{
			Name: controllerName,
		},
		Spec: v1.ServiceSpec{
			Ports: []v1.ServicePort{{
				Port:       port,
				TargetPort: intstr.FromInt(targetPort),
			}},

			Selector: map[string]string{
				"name": controllerName,
			},
		},
	}, metav1.CreateOptions{})
	framework.ExpectNoError(err)

	dnsClusterFirst := v1.DNSClusterFirst
	controllerRcConfig := testutils.RCConfig{
		Client:    c,
		Image:     imageutils.GetE2EImage(imageutils.Agnhost),
		Name:      controllerName,
		Namespace: ns,
		Timeout:   timeoutRC,
		Replicas:  1,
		Command:   []string{"/agnhost", "resource-consumer-controller", "--consumer-service-name=" + name, "--consumer-service-namespace=" + ns, "--consumer-port=80"},
		DNSPolicy: &dnsClusterFirst,
	}
	framework.ExpectNoError(e2erc.RunRC(context.TODO(), controllerRcConfig))

	// Wait for endpoints to propagate for the controller service.
	framework.ExpectNoError(framework.WaitForServiceEndpointsNum(
		context.TODO(), c, ns, controllerName, 1, startServiceInterval, startServiceTimeout))
}

// runReplicaSet launches (and verifies correctness) of a replicaset.
func runReplicaSet(config testutils.ReplicaSetConfig) error {
	ginkgo.By(fmt.Sprintf("creating replicaset %s in namespace %s", config.Name, config.Namespace))
	config.NodeDumpFunc = e2edebug.DumpNodeDebugInfo
	config.ContainerDumpFunc = e2ekubectl.LogFailedContainers
	return testutils.RunReplicaSet(context.TODO(), config)
}

func runOomingReplicationController(c clientset.Interface, ns, name string, replicas int) {
	ginkgo.By(fmt.Sprintf("Running OOMing RC %s with %v replicas", name, replicas))

	rcConfig := testutils.RCConfig{
		Client: c,
		Image:  stressImage,
		// request exactly 1025 MiB, in a single chunk (1 MiB above the limit)
		Command:     []string{"/stress", "--mem-total", "1074790400", "--logtostderr", "--mem-alloc-size", "1074790400"},
		Name:        name,
		Namespace:   ns,
		Timeout:     timeoutRC,
		Replicas:    replicas,
		Annotations: make(map[string]string),
		MemRequest:  1024 * 1024 * 1024,
		MemLimit:    1024 * 1024 * 1024,
	}

	dpConfig := testutils.DeploymentConfig{
		RCConfig: rcConfig,
	}
	ginkgo.By(fmt.Sprintf("Creating deployment %s in namespace %s", dpConfig.Name, dpConfig.Namespace))
	dpConfig.NodeDumpFunc = e2edebug.DumpNodeDebugInfo
	dpConfig.ContainerDumpFunc = e2ekubectl.LogFailedContainers
	// Allow containers to fail (they should be OOM-killed).
	failures := 999
	dpConfig.MaxContainerFailures = &failures
	// Decrease the timeout since the containers are note expected to actually get up.
	dpConfig.Timeout = 10 * time.Second
	dpConfig.PollInterval = 5 * time.Second
<<<<<<< HEAD
	err := testutils.RunDeployment(dpConfig)
=======
	err := testutils.RunDeployment(context.TODO(), dpConfig)
>>>>>>> acfd0dd7
	// Only ignore an error about Pods not starting properly - they're not expected to.
	if err != nil && !strings.Contains(err.Error(), "pods started out of") {
		framework.ExpectNoError(err)
	}
}<|MERGE_RESOLUTION|>--- conflicted
+++ resolved
@@ -461,11 +461,7 @@
 	// Decrease the timeout since the containers are note expected to actually get up.
 	dpConfig.Timeout = 10 * time.Second
 	dpConfig.PollInterval = 5 * time.Second
-<<<<<<< HEAD
-	err := testutils.RunDeployment(dpConfig)
-=======
 	err := testutils.RunDeployment(context.TODO(), dpConfig)
->>>>>>> acfd0dd7
 	// Only ignore an error about Pods not starting properly - they're not expected to.
 	if err != nil && !strings.Contains(err.Error(), "pods started out of") {
 		framework.ExpectNoError(err)
