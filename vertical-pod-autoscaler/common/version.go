--- conflicted
+++ resolved
@@ -17,8 +17,4 @@
 package common
 
 // VerticalPodAutoscalerVersion is the version of VPA.
-<<<<<<< HEAD
-const VerticalPodAutoscalerVersion = "1.0.0"
-=======
-const VerticalPodAutoscalerVersion = "1.1.0"
->>>>>>> 7d1f87fc
+const VerticalPodAutoscalerVersion = "1.1.0"