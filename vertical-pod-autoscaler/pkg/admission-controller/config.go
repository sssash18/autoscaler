--- conflicted
+++ resolved
@@ -67,11 +67,7 @@
 	}
 
 	return &tls.Config{
-<<<<<<< HEAD
-		MinVersion:   tls.VersionTLS12,
-=======
 		MinVersion:   tlsVersion,
->>>>>>> 7d1f87fc
 		Certificates: []tls.Certificate{sCert},
 		CipherSuites: ciphersuites,
 	}
