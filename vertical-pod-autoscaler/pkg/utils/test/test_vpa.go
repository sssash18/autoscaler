--- conflicted
+++ resolved
@@ -66,10 +66,7 @@
 		minAllowed:              map[string]core.ResourceList{},
 		maxAllowed:              map[string]core.ResourceList{},
 		controlledValues:        map[string]*vpa_types.ContainerControlledValues{},
-<<<<<<< HEAD
-=======
 		scalingMode:             map[string]*vpa_types.ContainerScalingMode{},
->>>>>>> 7d1f87fc
 	}
 }
 
@@ -198,32 +195,20 @@
 }
 
 func (b *verticalPodAutoscalerBuilder) WithEvictionRequirements(evictionRequirements []*vpa_types.EvictionRequirement) VerticalPodAutoscalerBuilder {
-<<<<<<< HEAD
-	c := *b
-	if c.updatePolicy == nil {
-		c.updatePolicy = &vpa_types.PodUpdatePolicy{}
-=======
 	updateModeAuto := vpa_types.UpdateModeAuto
 	c := *b
 	if c.updatePolicy == nil {
 		c.updatePolicy = &vpa_types.PodUpdatePolicy{UpdateMode: &updateModeAuto}
->>>>>>> 7d1f87fc
 	}
 	c.updatePolicy.EvictionRequirements = evictionRequirements
 	return &c
 }
 
 func (b *verticalPodAutoscalerBuilder) WithMinReplicas(minReplicas *int32) VerticalPodAutoscalerBuilder {
-<<<<<<< HEAD
-	c := *b
-	if c.updatePolicy == nil {
-		c.updatePolicy = &vpa_types.PodUpdatePolicy{}
-=======
 	updateModeAuto := vpa_types.UpdateModeAuto
 	c := *b
 	if c.updatePolicy == nil {
 		c.updatePolicy = &vpa_types.PodUpdatePolicy{UpdateMode: &updateModeAuto}
->>>>>>> 7d1f87fc
 	}
 	c.updatePolicy.MinReplicas = minReplicas
 	return &c
@@ -257,24 +242,13 @@
 	}
 	resourcePolicy := vpa_types.PodResourcePolicy{}
 	recommendation := &vpa_types.RecommendedPodResources{}
-<<<<<<< HEAD
-	for _, containerName := range b.containerNames {
-		resourcePolicy.ContainerPolicies = append(resourcePolicy.ContainerPolicies, vpa_types.ContainerResourcePolicy{
-=======
 	scalingModeAuto := vpa_types.ContainerScalingModeAuto
 	for _, containerName := range b.containerNames {
 		containerResourcePolicy := vpa_types.ContainerResourcePolicy{
->>>>>>> 7d1f87fc
 			ContainerName:    containerName,
 			MinAllowed:       b.minAllowed[containerName],
 			MaxAllowed:       b.maxAllowed[containerName],
 			ControlledValues: b.controlledValues[containerName],
-<<<<<<< HEAD
-			Mode:             b.scalingMode[containerName],
-		})
-	}
-	recommendation = b.recommendation.WithContainer(b.containerNames[0]).Get()
-=======
 			Mode:             &scalingModeAuto,
 		}
 		if scalingMode, ok := b.scalingMode[containerName]; ok {
@@ -288,7 +262,6 @@
 		recommendation = r
 	}
 
->>>>>>> 7d1f87fc
 	recommendation.ContainerRecommendations = append(recommendation.ContainerRecommendations, b.appendedRecommendations...)
 
 	return &vpa_types.VerticalPodAutoscaler{
