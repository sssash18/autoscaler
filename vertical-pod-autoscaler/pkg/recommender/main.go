/*
Copyright 2017 The Kubernetes Authors.

Licensed under the Apache License, Version 2.0 (the "License");
you may not use this file except in compliance with the License.
You may obtain a copy of the License at

    http://www.apache.org/licenses/LICENSE-2.0

Unless required by applicable law or agreed to in writing, software
distributed under the License is distributed on an "AS IS" BASIS,
WITHOUT WARRANTIES OR CONDITIONS OF ANY KIND, either express or implied.
See the License for the specific language governing permissions and
limitations under the License.
*/

package main

import (
	"context"
	"flag"
<<<<<<< HEAD
=======
	resourceclient "k8s.io/metrics/pkg/client/clientset/versioned/typed/metrics/v1beta1"
>>>>>>> acfd0dd7
	"time"

	apiv1 "k8s.io/api/core/v1"
	"k8s.io/client-go/informers"
	kube_client "k8s.io/client-go/kubernetes"
	kube_flag "k8s.io/component-base/cli/flag"
	klog "k8s.io/klog/v2"

	"k8s.io/autoscaler/vertical-pod-autoscaler/common"
	vpa_clientset "k8s.io/autoscaler/vertical-pod-autoscaler/pkg/client/clientset/versioned"
	"k8s.io/autoscaler/vertical-pod-autoscaler/pkg/recommender/checkpoint"
	"k8s.io/autoscaler/vertical-pod-autoscaler/pkg/recommender/input"
	controllerfetcher "k8s.io/autoscaler/vertical-pod-autoscaler/pkg/recommender/input/controller_fetcher"
	"k8s.io/autoscaler/vertical-pod-autoscaler/pkg/recommender/input/history"
	input_metrics "k8s.io/autoscaler/vertical-pod-autoscaler/pkg/recommender/input/metrics"
	"k8s.io/autoscaler/vertical-pod-autoscaler/pkg/recommender/logic"
	"k8s.io/autoscaler/vertical-pod-autoscaler/pkg/recommender/model"
	"k8s.io/autoscaler/vertical-pod-autoscaler/pkg/recommender/routines"
	"k8s.io/autoscaler/vertical-pod-autoscaler/pkg/target"
	"k8s.io/autoscaler/vertical-pod-autoscaler/pkg/utils/metrics"
	metrics_quality "k8s.io/autoscaler/vertical-pod-autoscaler/pkg/utils/metrics/quality"
	metrics_recommender "k8s.io/autoscaler/vertical-pod-autoscaler/pkg/utils/metrics/recommender"
	vpa_api_util "k8s.io/autoscaler/vertical-pod-autoscaler/pkg/utils/vpa"
)

var (
	recommenderName        = flag.String("recommender-name", input.DefaultRecommenderName, "Set the recommender name. Recommender will generate recommendations for VPAs that configure the same recommender name. If the recommender name is left as default it will also generate recommendations that don't explicitly specify recommender. You shouldn't run two recommenders with the same name in a cluster.")
	metricsFetcherInterval = flag.Duration("recommender-interval", 1*time.Minute, `How often metrics should be fetched`)
	checkpointsGCInterval  = flag.Duration("checkpoints-gc-interval", 10*time.Minute, `How often orphaned checkpoints should be garbage collected`)
	prometheusAddress      = flag.String("prometheus-address", "", `Where to reach for Prometheus metrics`)
	prometheusJobName      = flag.String("prometheus-cadvisor-job-name", "kubernetes-cadvisor", `Name of the prometheus job name which scrapes the cAdvisor metrics`)
	address                = flag.String("address", ":8942", "The address to expose Prometheus metrics.")
	kubeconfig             = flag.String("kubeconfig", "", "Path to a kubeconfig. Only required if out-of-cluster.")
	kubeApiQps             = flag.Float64("kube-api-qps", 5.0, `QPS limit when making requests to Kubernetes apiserver`)
	kubeApiBurst           = flag.Float64("kube-api-burst", 10.0, `QPS burst limit when making requests to Kubernetes apiserver`)

	storage = flag.String("storage", "", `Specifies storage mode. Supported values: prometheus, checkpoint (default)`)
	// prometheus history provider configs
	historyLength       = flag.String("history-length", "8d", `How much time back prometheus have to be queried to get historical metrics`)
	historyResolution   = flag.String("history-resolution", "1h", `Resolution at which Prometheus is queried for historical metrics`)
	queryTimeout        = flag.String("prometheus-query-timeout", "5m", `How long to wait before killing long queries`)
	podLabelPrefix      = flag.String("pod-label-prefix", "pod_label_", `Which prefix to look for pod labels in metrics`)
	podLabelsMetricName = flag.String("metric-for-pod-labels", "up{job=\"kubernetes-pods\"}", `Which metric to look for pod labels in metrics`)
	podNamespaceLabel   = flag.String("pod-namespace-label", "kubernetes_namespace", `Label name to look for pod namespaces`)
	podNameLabel        = flag.String("pod-name-label", "kubernetes_pod_name", `Label name to look for pod names`)
	ctrNamespaceLabel   = flag.String("container-namespace-label", "namespace", `Label name to look for container namespaces`)
	ctrPodNameLabel     = flag.String("container-pod-name-label", "pod_name", `Label name to look for container pod names`)
	ctrNameLabel        = flag.String("container-name-label", "name", `Label name to look for container names`)
	vpaObjectNamespace  = flag.String("vpa-object-namespace", apiv1.NamespaceAll, "Namespace to search for VPA objects and pod stats. Empty means all namespaces will be used.")
	username            = flag.String("username", "", "The username used in the prometheus server basic auth")
	password            = flag.String("password", "", "The password used in the prometheus server basic auth")
	memorySaver         = flag.Bool("memory-saver", false, `If true, only track pods which have an associated VPA`)
<<<<<<< HEAD
=======
	// external metrics provider config
	useExternalMetrics   = flag.Bool("use-external-metrics", false, "ALPHA.  Use an external metrics provider instead of metrics_server.")
	externalCpuMetric    = flag.String("external-metrics-cpu-metric", "", "ALPHA.  Metric to use with external metrics provider for CPU usage.")
	externalMemoryMetric = flag.String("external-metrics-memory-metric", "", "ALPHA.  Metric to use with external metrics provider for memory usage.")
>>>>>>> acfd0dd7
)

// Aggregation configuration flags
var (
	memoryAggregationInterval      = flag.Duration("memory-aggregation-interval", model.DefaultMemoryAggregationInterval, `The length of a single interval, for which the peak memory usage is computed. Memory usage peaks are aggregated in multiples of this interval. In other words there is one memory usage sample per interval (the maximum usage over that interval)`)
	memoryAggregationIntervalCount = flag.Int64("memory-aggregation-interval-count", model.DefaultMemoryAggregationIntervalCount, `The number of consecutive memory-aggregation-intervals which make up the MemoryAggregationWindowLength which in turn is the period for memory usage aggregation by VPA. In other words, MemoryAggregationWindowLength = memory-aggregation-interval * memory-aggregation-interval-count.`)
	memoryHistogramDecayHalfLife   = flag.Duration("memory-histogram-decay-half-life", model.DefaultMemoryHistogramDecayHalfLife, `The amount of time it takes a historical memory usage sample to lose half of its weight. In other words, a fresh usage sample is twice as 'important' as one with age equal to the half life period.`)
	cpuHistogramDecayHalfLife      = flag.Duration("cpu-histogram-decay-half-life", model.DefaultCPUHistogramDecayHalfLife, `The amount of time it takes a historical CPU usage sample to lose half of its weight.`)
	oomBumpUpRatio                 = flag.Float64("oom-bump-up-ratio", model.DefaultOOMBumpUpRatio, `The memory bump up ratio when OOM occurred, default is 1.2.`)
	oomMinBumpUp                   = flag.Float64("oom-min-bump-up-bytes", model.DefaultOOMMinBumpUp, `The minimal increase of memory when OOM occurred in bytes, default is 100 * 1024 * 1024`)
)

// Post processors flags
var (
	// CPU as integer to benefit for CPU management Static Policy ( https://kubernetes.io/docs/tasks/administer-cluster/cpu-management-policies/#static-policy )
	postProcessorCPUasInteger = flag.Bool("cpu-integer-post-processor-enabled", false, "Enable the cpu-integer recommendation post processor. The post processor will round up CPU recommendations to a whole CPU for pods which were opted in by setting an appropriate label on VPA object (experimental)")
)

const (
	// aggregateContainerStateGCInterval defines how often expired AggregateContainerStates are garbage collected.
	aggregateContainerStateGCInterval               = 1 * time.Hour
	scaleCacheEntryLifetime           time.Duration = time.Hour
	scaleCacheEntryFreshnessTime      time.Duration = 10 * time.Minute
	scaleCacheEntryJitterFactor       float64       = 1.
	scaleCacheLoopPeriod                            = 7 * time.Second
	defaultResyncPeriod               time.Duration = 10 * time.Minute
)

func main() {
	klog.InitFlags(nil)
	kube_flag.InitFlags()
	klog.V(1).Infof("Vertical Pod Autoscaler %s Recommender: %v", common.VerticalPodAutoscalerVersion, *recommenderName)

	config := common.CreateKubeConfigOrDie(*kubeconfig, float32(*kubeApiQps), int(*kubeApiBurst))
	kubeClient := kube_client.NewForConfigOrDie(config)
	clusterState := model.NewClusterState(aggregateContainerStateGCInterval)
	factory := informers.NewSharedInformerFactoryWithOptions(kubeClient, defaultResyncPeriod, informers.WithNamespace(*vpaObjectNamespace))
	controllerFetcher := controllerfetcher.NewControllerFetcher(config, kubeClient, factory, scaleCacheEntryFreshnessTime, scaleCacheEntryLifetime, scaleCacheEntryJitterFactor)
	podLister, oomObserver := input.NewPodListerAndOOMObserver(kubeClient, *vpaObjectNamespace)

	model.InitializeAggregationsConfig(model.NewAggregationsConfig(*memoryAggregationInterval, *memoryAggregationIntervalCount, *memoryHistogramDecayHalfLife, *cpuHistogramDecayHalfLife, *oomBumpUpRatio, *oomMinBumpUp))

	healthCheck := metrics.NewHealthCheck(*metricsFetcherInterval*5, true)
	metrics.Initialize(*address, healthCheck)
	metrics_recommender.Register()
	metrics_quality.Register()

	useCheckpoints := *storage != "prometheus"

	var postProcessors []routines.RecommendationPostProcessor
	if *postProcessorCPUasInteger {
		postProcessors = append(postProcessors, &routines.IntegerCPUPostProcessor{})
	}

	// CappingPostProcessor, should always come in the last position for post-processing
	postProcessors = append(postProcessors, &routines.CappingPostProcessor{})
	var source input_metrics.PodMetricsLister
	if *useExternalMetrics {
		resourceMetrics := map[apiv1.ResourceName]string{}
		if externalCpuMetric != nil && *externalCpuMetric != "" {
			resourceMetrics[apiv1.ResourceCPU] = *externalCpuMetric
		}
		if externalMemoryMetric != nil && *externalMemoryMetric != "" {
			resourceMetrics[apiv1.ResourceMemory] = *externalMemoryMetric
		}
		externalClientOptions := &input_metrics.ExternalClientOptions{ResourceMetrics: resourceMetrics, ContainerNameLabel: *ctrNameLabel}
		klog.V(1).Infof("Using External Metrics: %+v", externalClientOptions)
		source = input_metrics.NewExternalClient(config, clusterState, *externalClientOptions)
	} else {
		klog.V(1).Infof("Using Metrics Server.")
		source = input_metrics.NewPodMetricsesSource(resourceclient.NewForConfigOrDie(config))
	}

	clusterStateFeeder := input.ClusterStateFeederFactory{
		PodLister:           podLister,
		OOMObserver:         oomObserver,
		KubeClient:          kubeClient,
<<<<<<< HEAD
		MetricsClient:       input_metrics.NewMetricsClient(config, *vpaObjectNamespace, "default-metrics-client"),
=======
		MetricsClient:       input_metrics.NewMetricsClient(source, *vpaObjectNamespace, "default-metrics-client"),
>>>>>>> acfd0dd7
		VpaCheckpointClient: vpa_clientset.NewForConfigOrDie(config).AutoscalingV1(),
		VpaLister:           vpa_api_util.NewVpasLister(vpa_clientset.NewForConfigOrDie(config), make(chan struct{}), *vpaObjectNamespace),
		ClusterState:        clusterState,
		SelectorFetcher:     target.NewVpaTargetSelectorFetcher(config, kubeClient, factory),
		MemorySaveMode:      *memorySaver,
		ControllerFetcher:   controllerFetcher,
		RecommenderName:     *recommenderName,
	}.Make()
	controllerFetcher.Start(context.Background(), scaleCacheLoopPeriod)

	recommender := routines.RecommenderFactory{
		ClusterState:                 clusterState,
		ClusterStateFeeder:           clusterStateFeeder,
		ControllerFetcher:            controllerFetcher,
		CheckpointWriter:             checkpoint.NewCheckpointWriter(clusterState, vpa_clientset.NewForConfigOrDie(config).AutoscalingV1()),
		VpaClient:                    vpa_clientset.NewForConfigOrDie(config).AutoscalingV1(),
		PodResourceRecommender:       logic.CreatePodResourceRecommender(),
		RecommendationPostProcessors: postProcessors,
		CheckpointsGCInterval:        *checkpointsGCInterval,
		UseCheckpoints:               useCheckpoints,
	}.Make()

	promQueryTimeout, err := time.ParseDuration(*queryTimeout)
	if err != nil {
		klog.Fatalf("Could not parse --prometheus-query-timeout as a time.Duration: %v", err)
	}

	if useCheckpoints {
		recommender.GetClusterStateFeeder().InitFromCheckpoints()
	} else {
		config := history.PrometheusHistoryProviderConfig{
			Address:                *prometheusAddress,
			QueryTimeout:           promQueryTimeout,
			HistoryLength:          *historyLength,
			HistoryResolution:      *historyResolution,
			PodLabelPrefix:         *podLabelPrefix,
			PodLabelsMetricName:    *podLabelsMetricName,
			PodNamespaceLabel:      *podNamespaceLabel,
			PodNameLabel:           *podNameLabel,
			CtrNamespaceLabel:      *ctrNamespaceLabel,
			CtrPodNameLabel:        *ctrPodNameLabel,
			CtrNameLabel:           *ctrNameLabel,
			CadvisorMetricsJobName: *prometheusJobName,
			Namespace:              *vpaObjectNamespace,
			PrometheusBasicAuthTransport: history.PrometheusBasicAuthTransport{
				Username: *username,
				Password: *password,
			},
		}
		provider, err := history.NewPrometheusHistoryProvider(config)
		if err != nil {
			klog.Fatalf("Could not initialize history provider: %v", err)
		}
		recommender.GetClusterStateFeeder().InitFromHistoryProvider(provider)
	}

	ticker := time.Tick(*metricsFetcherInterval)
	for range ticker {
		recommender.RunOnce()
		healthCheck.UpdateLastActivity()
	}
}<|MERGE_RESOLUTION|>--- conflicted
+++ resolved
@@ -19,10 +19,7 @@
 import (
 	"context"
 	"flag"
-<<<<<<< HEAD
-=======
 	resourceclient "k8s.io/metrics/pkg/client/clientset/versioned/typed/metrics/v1beta1"
->>>>>>> acfd0dd7
 	"time"
 
 	apiv1 "k8s.io/api/core/v1"
@@ -75,13 +72,10 @@
 	username            = flag.String("username", "", "The username used in the prometheus server basic auth")
 	password            = flag.String("password", "", "The password used in the prometheus server basic auth")
 	memorySaver         = flag.Bool("memory-saver", false, `If true, only track pods which have an associated VPA`)
-<<<<<<< HEAD
-=======
 	// external metrics provider config
 	useExternalMetrics   = flag.Bool("use-external-metrics", false, "ALPHA.  Use an external metrics provider instead of metrics_server.")
 	externalCpuMetric    = flag.String("external-metrics-cpu-metric", "", "ALPHA.  Metric to use with external metrics provider for CPU usage.")
 	externalMemoryMetric = flag.String("external-metrics-memory-metric", "", "ALPHA.  Metric to use with external metrics provider for memory usage.")
->>>>>>> acfd0dd7
 )
 
 // Aggregation configuration flags
@@ -159,11 +153,7 @@
 		PodLister:           podLister,
 		OOMObserver:         oomObserver,
 		KubeClient:          kubeClient,
-<<<<<<< HEAD
-		MetricsClient:       input_metrics.NewMetricsClient(config, *vpaObjectNamespace, "default-metrics-client"),
-=======
 		MetricsClient:       input_metrics.NewMetricsClient(source, *vpaObjectNamespace, "default-metrics-client"),
->>>>>>> acfd0dd7
 		VpaCheckpointClient: vpa_clientset.NewForConfigOrDie(config).AutoscalingV1(),
 		VpaLister:           vpa_api_util.NewVpasLister(vpa_clientset.NewForConfigOrDie(config), make(chan struct{}), *vpaObjectNamespace),
 		ClusterState:        clusterState,
