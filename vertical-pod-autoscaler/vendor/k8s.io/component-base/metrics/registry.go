/*
Copyright 2019 The Kubernetes Authors.

Licensed under the Apache License, Version 2.0 (the "License");
you may not use this file except in compliance with the License.
You may obtain a copy of the License at

    http://www.apache.org/licenses/LICENSE-2.0

Unless required by applicable law or agreed to in writing, software
distributed under the License is distributed on an "AS IS" BASIS,
WITHOUT WARRANTIES OR CONDITIONS OF ANY KIND, either express or implied.
See the License for the specific language governing permissions and
limitations under the License.
*/

package metrics

import (
	"fmt"
	"sync"
	"sync/atomic"

	"github.com/blang/semver/v4"
	"github.com/prometheus/client_golang/prometheus"
	dto "github.com/prometheus/client_model/go"

	apimachineryversion "k8s.io/apimachinery/pkg/version"
	"k8s.io/component-base/version"
)

var (
	showHiddenOnce      sync.Once
	disabledMetricsLock sync.RWMutex
	showHidden          atomic.Bool
	registries          []*kubeRegistry // stores all registries created by NewKubeRegistry()
	registriesLock      sync.RWMutex
	disabledMetrics     = map[string]struct{}{}

	registeredMetrics = NewCounterVec(
		&CounterOpts{
<<<<<<< HEAD
			Name:           "registered_metric_total",
			Help:           "The count of registered metrics broken by stability level and deprecation version.",
			StabilityLevel: ALPHA,
=======
			Name:           "registered_metrics_total",
			Help:           "The count of registered metrics broken by stability level and deprecation version.",
			StabilityLevel: BETA,
>>>>>>> acfd0dd7
		},
		[]string{"stability_level", "deprecated_version"},
	)

	disabledMetricsTotal = NewCounter(
		&CounterOpts{
<<<<<<< HEAD
			Name:           "disabled_metric_total",
			Help:           "The count of disabled metrics.",
			StabilityLevel: ALPHA,
=======
			Name:           "disabled_metrics_total",
			Help:           "The count of disabled metrics.",
			StabilityLevel: BETA,
>>>>>>> acfd0dd7
		},
	)

	hiddenMetricsTotal = NewCounter(
		&CounterOpts{
<<<<<<< HEAD
			Name:           "hidden_metric_total",
			Help:           "The count of hidden metrics.",
			StabilityLevel: ALPHA,
=======
			Name:           "hidden_metrics_total",
			Help:           "The count of hidden metrics.",
			StabilityLevel: BETA,
>>>>>>> acfd0dd7
		},
	)
)

// shouldHide be used to check if a specific metric with deprecated version should be hidden
// according to metrics deprecation lifecycle.
func shouldHide(currentVersion *semver.Version, deprecatedVersion *semver.Version) bool {
	guardVersion, err := semver.Make(fmt.Sprintf("%d.%d.0", currentVersion.Major, currentVersion.Minor))
	if err != nil {
		panic("failed to make version from current version")
	}

	if deprecatedVersion.LT(guardVersion) {
		return true
	}

	return false
}

// ValidateShowHiddenMetricsVersion checks invalid version for which show hidden metrics.
func ValidateShowHiddenMetricsVersion(v string) []error {
	err := validateShowHiddenMetricsVersion(parseVersion(version.Get()), v)
	if err != nil {
		return []error{err}
	}

	return nil
}

func SetDisabledMetric(name string) {
	disabledMetricsLock.Lock()
	defer disabledMetricsLock.Unlock()
	disabledMetrics[name] = struct{}{}
	disabledMetricsTotal.Inc()
}

// SetShowHidden will enable showing hidden metrics. This will no-opt
// after the initial call
func SetShowHidden() {
	showHiddenOnce.Do(func() {
		showHidden.Store(true)

		// re-register collectors that has been hidden in phase of last registry.
		for _, r := range registries {
			r.enableHiddenCollectors()
			r.enableHiddenStableCollectors()
		}
	})
}

// ShouldShowHidden returns whether showing hidden deprecated metrics
// is enabled. While the primary usecase for this is internal (to determine
// registration behavior) this can also be used to introspect
func ShouldShowHidden() bool {
	return showHidden.Load()
}

// Registerable is an interface for a collector metric which we
// will register with KubeRegistry.
type Registerable interface {
	prometheus.Collector

	// Create will mark deprecated state for the collector
	Create(version *semver.Version) bool

	// ClearState will clear all the states marked by Create.
	ClearState()

	// FQName returns the fully-qualified metric name of the collector.
	FQName() string
}

type resettable interface {
	Reset()
}

// KubeRegistry is an interface which implements a subset of prometheus.Registerer and
// prometheus.Gatherer interfaces
type KubeRegistry interface {
	// Deprecated
	RawMustRegister(...prometheus.Collector)
	// CustomRegister is our internal variant of Prometheus registry.Register
	CustomRegister(c StableCollector) error
	// CustomMustRegister is our internal variant of Prometheus registry.MustRegister
	CustomMustRegister(cs ...StableCollector)
	// Register conforms to Prometheus registry.Register
	Register(Registerable) error
	// MustRegister conforms to Prometheus registry.MustRegister
	MustRegister(...Registerable)
	// Unregister conforms to Prometheus registry.Unregister
	Unregister(collector Collector) bool
	// Gather conforms to Prometheus gatherer.Gather
	Gather() ([]*dto.MetricFamily, error)
	// Reset invokes the Reset() function on all items in the registry
	// which are added as resettables.
	Reset()
	// RegisterMetaMetrics registers metrics about the number of registered metrics.
	RegisterMetaMetrics()
	// Registerer exposes the underlying prometheus registerer
	Registerer() prometheus.Registerer
	// Gatherer exposes the underlying prometheus gatherer
	Gatherer() prometheus.Gatherer
}

// kubeRegistry is a wrapper around a prometheus registry-type object. Upon initialization
// the kubernetes binary version information is loaded into the registry object, so that
// automatic behavior can be configured for metric versioning.
type kubeRegistry struct {
	PromRegistry
	version              semver.Version
	hiddenCollectors     map[string]Registerable // stores all collectors that has been hidden
	stableCollectors     []StableCollector       // stores all stable collector
	hiddenCollectorsLock sync.RWMutex
	stableCollectorsLock sync.RWMutex
	resetLock            sync.RWMutex
	resettables          []resettable
}

// Register registers a new Collector to be included in metrics
// collection. It returns an error if the descriptors provided by the
// Collector are invalid or if they — in combination with descriptors of
// already registered Collectors — do not fulfill the consistency and
// uniqueness criteria described in the documentation of metric.Desc.
func (kr *kubeRegistry) Register(c Registerable) error {
	if c.Create(&kr.version) {
		defer kr.addResettable(c)
		return kr.PromRegistry.Register(c)
	}

	kr.trackHiddenCollector(c)
	return nil
}

// Registerer exposes the underlying prometheus.Registerer
func (kr *kubeRegistry) Registerer() prometheus.Registerer {
	return kr.PromRegistry
}

// Gatherer exposes the underlying prometheus.Gatherer
func (kr *kubeRegistry) Gatherer() prometheus.Gatherer {
	return kr.PromRegistry
}

// MustRegister works like Register but registers any number of
// Collectors and panics upon the first registration that causes an
// error.
func (kr *kubeRegistry) MustRegister(cs ...Registerable) {
	metrics := make([]prometheus.Collector, 0, len(cs))
	for _, c := range cs {
		if c.Create(&kr.version) {
			metrics = append(metrics, c)
			kr.addResettable(c)
		} else {
			kr.trackHiddenCollector(c)
		}
	}
	kr.PromRegistry.MustRegister(metrics...)
}

// CustomRegister registers a new custom collector.
func (kr *kubeRegistry) CustomRegister(c StableCollector) error {
	kr.trackStableCollectors(c)
	defer kr.addResettable(c)
	if c.Create(&kr.version, c) {
		return kr.PromRegistry.Register(c)
	}
	return nil
}

// CustomMustRegister works like CustomRegister but registers any number of
// StableCollectors and panics upon the first registration that causes an
// error.
func (kr *kubeRegistry) CustomMustRegister(cs ...StableCollector) {
	kr.trackStableCollectors(cs...)
	collectors := make([]prometheus.Collector, 0, len(cs))
	for _, c := range cs {
		if c.Create(&kr.version, c) {
			kr.addResettable(c)
			collectors = append(collectors, c)
		}
	}
	kr.PromRegistry.MustRegister(collectors...)
}

// RawMustRegister takes a native prometheus.Collector and registers the collector
// to the registry. This bypasses metrics safety checks, so should only be used
// to register custom prometheus collectors.
//
// Deprecated
func (kr *kubeRegistry) RawMustRegister(cs ...prometheus.Collector) {
	kr.PromRegistry.MustRegister(cs...)
	for _, c := range cs {
		kr.addResettable(c)
	}
}

// addResettable will automatically add our metric to our reset
// list if it satisfies the interface
func (kr *kubeRegistry) addResettable(i interface{}) {
	kr.resetLock.Lock()
	defer kr.resetLock.Unlock()
	if resettable, ok := i.(resettable); ok {
		kr.resettables = append(kr.resettables, resettable)
	}
}

// Unregister unregisters the Collector that equals the Collector passed
// in as an argument.  (Two Collectors are considered equal if their
// Describe method yields the same set of descriptors.) The function
// returns whether a Collector was unregistered. Note that an unchecked
// Collector cannot be unregistered (as its Describe method does not
// yield any descriptor).
func (kr *kubeRegistry) Unregister(collector Collector) bool {
	return kr.PromRegistry.Unregister(collector)
}

// Gather calls the Collect method of the registered Collectors and then
// gathers the collected metrics into a lexicographically sorted slice
// of uniquely named MetricFamily protobufs. Gather ensures that the
// returned slice is valid and self-consistent so that it can be used
// for valid exposition. As an exception to the strict consistency
// requirements described for metric.Desc, Gather will tolerate
// different sets of label names for metrics of the same metric family.
func (kr *kubeRegistry) Gather() ([]*dto.MetricFamily, error) {
	return kr.PromRegistry.Gather()
}

// trackHiddenCollector stores all hidden collectors.
func (kr *kubeRegistry) trackHiddenCollector(c Registerable) {
	kr.hiddenCollectorsLock.Lock()
	defer kr.hiddenCollectorsLock.Unlock()

	kr.hiddenCollectors[c.FQName()] = c
	hiddenMetricsTotal.Inc()
}

// trackStableCollectors stores all custom collectors.
func (kr *kubeRegistry) trackStableCollectors(cs ...StableCollector) {
	kr.stableCollectorsLock.Lock()
	defer kr.stableCollectorsLock.Unlock()

	kr.stableCollectors = append(kr.stableCollectors, cs...)
}

// enableHiddenCollectors will re-register all of the hidden collectors.
func (kr *kubeRegistry) enableHiddenCollectors() {
	if len(kr.hiddenCollectors) == 0 {
		return
	}

	kr.hiddenCollectorsLock.Lock()
	cs := make([]Registerable, 0, len(kr.hiddenCollectors))

	for _, c := range kr.hiddenCollectors {
		c.ClearState()
		cs = append(cs, c)
	}

	kr.hiddenCollectors = make(map[string]Registerable)
	kr.hiddenCollectorsLock.Unlock()
	kr.MustRegister(cs...)
}

// enableHiddenStableCollectors will re-register the stable collectors if there is one or more hidden metrics in it.
// Since we can not register a metrics twice, so we have to unregister first then register again.
func (kr *kubeRegistry) enableHiddenStableCollectors() {
	if len(kr.stableCollectors) == 0 {
		return
	}

	kr.stableCollectorsLock.Lock()

	cs := make([]StableCollector, 0, len(kr.stableCollectors))
	for _, c := range kr.stableCollectors {
		if len(c.HiddenMetrics()) > 0 {
			kr.Unregister(c) // unregister must happens before clear state, otherwise no metrics would be unregister
			c.ClearState()
			cs = append(cs, c)
		}
	}

	kr.stableCollectors = nil
	kr.stableCollectorsLock.Unlock()
	kr.CustomMustRegister(cs...)
}

// Reset invokes Reset on all metrics that are resettable.
func (kr *kubeRegistry) Reset() {
	kr.resetLock.RLock()
	defer kr.resetLock.RUnlock()
	for _, r := range kr.resettables {
		r.Reset()
	}
}

// BuildVersion is a helper function that can be easily mocked.
var BuildVersion = version.Get

func newKubeRegistry(v apimachineryversion.Info) *kubeRegistry {
	r := &kubeRegistry{
		PromRegistry:     prometheus.NewRegistry(),
		version:          parseVersion(v),
		hiddenCollectors: make(map[string]Registerable),
		resettables:      make([]resettable, 0),
	}

	registriesLock.Lock()
	defer registriesLock.Unlock()
	registries = append(registries, r)

	return r
}

// NewKubeRegistry creates a new vanilla Registry
func NewKubeRegistry() KubeRegistry {
	r := newKubeRegistry(BuildVersion())
	return r
}

func (r *kubeRegistry) RegisterMetaMetrics() {
	r.MustRegister(registeredMetrics)
	r.MustRegister(disabledMetricsTotal)
	r.MustRegister(hiddenMetricsTotal)
}<|MERGE_RESOLUTION|>--- conflicted
+++ resolved
@@ -39,44 +39,26 @@
 
 	registeredMetrics = NewCounterVec(
 		&CounterOpts{
-<<<<<<< HEAD
-			Name:           "registered_metric_total",
-			Help:           "The count of registered metrics broken by stability level and deprecation version.",
-			StabilityLevel: ALPHA,
-=======
 			Name:           "registered_metrics_total",
 			Help:           "The count of registered metrics broken by stability level and deprecation version.",
 			StabilityLevel: BETA,
->>>>>>> acfd0dd7
 		},
 		[]string{"stability_level", "deprecated_version"},
 	)
 
 	disabledMetricsTotal = NewCounter(
 		&CounterOpts{
-<<<<<<< HEAD
-			Name:           "disabled_metric_total",
-			Help:           "The count of disabled metrics.",
-			StabilityLevel: ALPHA,
-=======
 			Name:           "disabled_metrics_total",
 			Help:           "The count of disabled metrics.",
 			StabilityLevel: BETA,
->>>>>>> acfd0dd7
 		},
 	)
 
 	hiddenMetricsTotal = NewCounter(
 		&CounterOpts{
-<<<<<<< HEAD
-			Name:           "hidden_metric_total",
-			Help:           "The count of hidden metrics.",
-			StabilityLevel: ALPHA,
-=======
 			Name:           "hidden_metrics_total",
 			Help:           "The count of hidden metrics.",
 			StabilityLevel: BETA,
->>>>>>> acfd0dd7
 		},
 	)
 )
