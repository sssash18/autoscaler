--- conflicted
+++ resolved
@@ -74,13 +74,8 @@
 	// +optional
 	IPv4 string `json:"ipv4" protobuf:"bytes,3,opt,name=ipv4"`
 
-<<<<<<< HEAD
-	// IPv6 defines an IPv6 IP block in CIDR notation(e.g. "2001:db8::/64").
-	// At least one of IPv4 and IPv6 must be specified.
-=======
 	// ipv6 defines an IPv6 IP block in CIDR notation(e.g. "2001:db8::/64").
 	// At least one of ipv4 and ipv6 must be specified.
->>>>>>> acfd0dd7
 	// This field is immutable.
 	// +optional
 	IPv6 string `json:"ipv6" protobuf:"bytes,4,opt,name=ipv6"`
