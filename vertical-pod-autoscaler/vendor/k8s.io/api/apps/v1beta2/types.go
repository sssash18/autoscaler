--- conflicted
+++ resolved
@@ -250,10 +250,7 @@
 	// of the StatefulSet. Each pod will be named with the format
 	// <statefulsetname>-<podindex>. For example, a pod in a StatefulSet named
 	// "web" with index number "3" would be named "web-3".
-<<<<<<< HEAD
-=======
 	// The only allowed template.spec.restartPolicy value is "Always".
->>>>>>> acfd0dd7
 	Template v1.PodTemplateSpec `json:"template" protobuf:"bytes,3,opt,name=template"`
 
 	// volumeClaimTemplates is a list of claims that pods are allowed to reference.
@@ -311,11 +308,7 @@
 	// default ordinals behavior assigns a "0" index to the first replica and
 	// increments the index by one for each additional replica requested. Using
 	// the ordinals field requires the StatefulSetStartOrdinal feature gate to be
-<<<<<<< HEAD
-	// enabled, which is alpha.
-=======
 	// enabled, which is beta.
->>>>>>> acfd0dd7
 	// +optional
 	Ordinals *StatefulSetOrdinals `json:"ordinals,omitempty" protobuf:"bytes,11,opt,name=ordinals"`
 }
