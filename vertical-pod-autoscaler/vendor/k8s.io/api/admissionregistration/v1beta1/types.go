--- conflicted
+++ resolved
@@ -36,8 +36,6 @@
 	NamespacedScope ScopeType = v1.NamespacedScope
 	// AllScopes means that all scopes are included.
 	AllScopes ScopeType = v1.AllScopes
-<<<<<<< HEAD
-=======
 )
 
 // ParameterNotFoundActionType specifies a failure policy that defines how a binding
@@ -50,7 +48,6 @@
 	AllowAction ParameterNotFoundActionType = "Allow"
 	// Deny means all requests will be denied if no param resources are found.
 	DenyAction ParameterNotFoundActionType = "Deny"
->>>>>>> acfd0dd7
 )
 
 // FailurePolicyType specifies a failure policy that defines how unrecognized errors from the admission endpoint are handled.
