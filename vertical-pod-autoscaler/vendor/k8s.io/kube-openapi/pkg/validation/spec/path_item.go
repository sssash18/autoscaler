--- conflicted
+++ resolved
@@ -70,26 +70,11 @@
 	if err := opts.UnmarshalNext(dec, &x); err != nil {
 		return err
 	}
-<<<<<<< HEAD
-
-	p.Extensions = x.Extensions
-	p.PathItemProps = x.PathItemProps
-
-	if err := p.Refable.Ref.fromMap(p.Extensions); err != nil {
-		return err
-	}
-
-	p.Extensions.sanitize()
-	if len(p.Extensions) == 0 {
-		p.Extensions = nil
-	}
-=======
 	if err := p.Refable.Ref.fromMap(x.Extensions); err != nil {
 		return err
 	}
 	p.Extensions = internal.SanitizeExtensions(x.Extensions)
 	p.PathItemProps = x.PathItemProps
->>>>>>> acfd0dd7
 
 	return nil
 }
