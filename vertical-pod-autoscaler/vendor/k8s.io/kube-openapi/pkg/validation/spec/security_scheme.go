--- conflicted
+++ resolved
@@ -18,10 +18,7 @@
 	"encoding/json"
 
 	"github.com/go-openapi/swag"
-<<<<<<< HEAD
-=======
 	"k8s.io/kube-openapi/pkg/internal"
->>>>>>> acfd0dd7
 	jsonv2 "k8s.io/kube-openapi/pkg/internal/third_party/go-json-experiment/json"
 )
 
@@ -89,15 +86,7 @@
 	if err := opts.UnmarshalNext(dec, &x); err != nil {
 		return err
 	}
-<<<<<<< HEAD
-	x.Extensions.sanitize()
-	if len(x.Extensions) == 0 {
-		x.Extensions = nil
-	}
-	s.VendorExtensible.Extensions = x.Extensions
-=======
 	s.Extensions = internal.SanitizeExtensions(x.Extensions)
->>>>>>> acfd0dd7
 	s.SecuritySchemeProps = x.SecuritySchemeProps
 	return nil
 }