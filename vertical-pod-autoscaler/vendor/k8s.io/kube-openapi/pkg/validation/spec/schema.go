// Copyright 2015 go-swagger maintainers
//
// Licensed under the Apache License, Version 2.0 (the "License");
// you may not use this file except in compliance with the License.
// You may obtain a copy of the License at
//
//    http://www.apache.org/licenses/LICENSE-2.0
//
// Unless required by applicable law or agreed to in writing, software
// distributed under the License is distributed on an "AS IS" BASIS,
// WITHOUT WARRANTIES OR CONDITIONS OF ANY KIND, either express or implied.
// See the License for the specific language governing permissions and
// limitations under the License.

package spec

import (
	"encoding/json"
	"fmt"
	"net/url"
	"strings"

	"github.com/go-openapi/swag"
	"k8s.io/kube-openapi/pkg/internal"
	jsonv2 "k8s.io/kube-openapi/pkg/internal/third_party/go-json-experiment/json"
)

// BooleanProperty creates a boolean property
func BooleanProperty() *Schema {
	return &Schema{SchemaProps: SchemaProps{Type: []string{"boolean"}}}
}

// BoolProperty creates a boolean property
func BoolProperty() *Schema { return BooleanProperty() }

// StringProperty creates a string property
func StringProperty() *Schema {
	return &Schema{SchemaProps: SchemaProps{Type: []string{"string"}}}
}

// CharProperty creates a string property
func CharProperty() *Schema {
	return &Schema{SchemaProps: SchemaProps{Type: []string{"string"}}}
}

// Float64Property creates a float64/double property
func Float64Property() *Schema {
	return &Schema{SchemaProps: SchemaProps{Type: []string{"number"}, Format: "double"}}
}

// Float32Property creates a float32/float property
func Float32Property() *Schema {
	return &Schema{SchemaProps: SchemaProps{Type: []string{"number"}, Format: "float"}}
}

// Int8Property creates an int8 property
func Int8Property() *Schema {
	return &Schema{SchemaProps: SchemaProps{Type: []string{"integer"}, Format: "int8"}}
}

// Int16Property creates an int16 property
func Int16Property() *Schema {
	return &Schema{SchemaProps: SchemaProps{Type: []string{"integer"}, Format: "int16"}}
}

// Int32Property creates an int32 property
func Int32Property() *Schema {
	return &Schema{SchemaProps: SchemaProps{Type: []string{"integer"}, Format: "int32"}}
}

// Int64Property creates an int64 property
func Int64Property() *Schema {
	return &Schema{SchemaProps: SchemaProps{Type: []string{"integer"}, Format: "int64"}}
}

// StrFmtProperty creates a property for the named string format
func StrFmtProperty(format string) *Schema {
	return &Schema{SchemaProps: SchemaProps{Type: []string{"string"}, Format: format}}
}

// DateProperty creates a date property
func DateProperty() *Schema {
	return &Schema{SchemaProps: SchemaProps{Type: []string{"string"}, Format: "date"}}
}

// DateTimeProperty creates a date time property
func DateTimeProperty() *Schema {
	return &Schema{SchemaProps: SchemaProps{Type: []string{"string"}, Format: "date-time"}}
}

// MapProperty creates a map property
func MapProperty(property *Schema) *Schema {
	return &Schema{SchemaProps: SchemaProps{Type: []string{"object"},
		AdditionalProperties: &SchemaOrBool{Allows: true, Schema: property}}}
}

// RefProperty creates a ref property
func RefProperty(name string) *Schema {
	return &Schema{SchemaProps: SchemaProps{Ref: MustCreateRef(name)}}
}

// RefSchema creates a ref property
func RefSchema(name string) *Schema {
	return &Schema{SchemaProps: SchemaProps{Ref: MustCreateRef(name)}}
}

// ArrayProperty creates an array property
func ArrayProperty(items *Schema) *Schema {
	if items == nil {
		return &Schema{SchemaProps: SchemaProps{Type: []string{"array"}}}
	}
	return &Schema{SchemaProps: SchemaProps{Items: &SchemaOrArray{Schema: items}, Type: []string{"array"}}}
}

// ComposedSchema creates a schema with allOf
func ComposedSchema(schemas ...Schema) *Schema {
	s := new(Schema)
	s.AllOf = schemas
	return s
}

// SchemaURL represents a schema url
type SchemaURL string

// MarshalJSON marshal this to JSON
func (r SchemaURL) MarshalJSON() ([]byte, error) {
	if r == "" {
		return []byte("{}"), nil
	}
	v := map[string]interface{}{"$schema": string(r)}
	return json.Marshal(v)
}

// UnmarshalJSON unmarshal this from JSON
func (r *SchemaURL) UnmarshalJSON(data []byte) error {
	var v map[string]interface{}
	if err := json.Unmarshal(data, &v); err != nil {
		return err
	}
	return r.fromMap(v)
}

func (r *SchemaURL) fromMap(v map[string]interface{}) error {
	if v == nil {
		return nil
	}
	if vv, ok := v["$schema"]; ok {
		if str, ok := vv.(string); ok {
			u, err := url.Parse(str)
			if err != nil {
				return err
			}

			*r = SchemaURL(u.String())
		}
	}
	return nil
}

// SchemaProps describes a JSON schema (draft 4)
type SchemaProps struct {
	ID                   string            `json:"id,omitempty"`
	Ref                  Ref               `json:"-"`
	Schema               SchemaURL         `json:"-"`
	Description          string            `json:"description,omitempty"`
	Type                 StringOrArray     `json:"type,omitempty"`
	Nullable             bool              `json:"nullable,omitempty"`
	Format               string            `json:"format,omitempty"`
	Title                string            `json:"title,omitempty"`
	Default              interface{}       `json:"default,omitempty"`
	Maximum              *float64          `json:"maximum,omitempty"`
	ExclusiveMaximum     bool              `json:"exclusiveMaximum,omitempty"`
	Minimum              *float64          `json:"minimum,omitempty"`
	ExclusiveMinimum     bool              `json:"exclusiveMinimum,omitempty"`
	MaxLength            *int64            `json:"maxLength,omitempty"`
	MinLength            *int64            `json:"minLength,omitempty"`
	Pattern              string            `json:"pattern,omitempty"`
	MaxItems             *int64            `json:"maxItems,omitempty"`
	MinItems             *int64            `json:"minItems,omitempty"`
	UniqueItems          bool              `json:"uniqueItems,omitempty"`
	MultipleOf           *float64          `json:"multipleOf,omitempty"`
	Enum                 []interface{}     `json:"enum,omitempty"`
	MaxProperties        *int64            `json:"maxProperties,omitempty"`
	MinProperties        *int64            `json:"minProperties,omitempty"`
	Required             []string          `json:"required,omitempty"`
	Items                *SchemaOrArray    `json:"items,omitempty"`
	AllOf                []Schema          `json:"allOf,omitempty"`
	OneOf                []Schema          `json:"oneOf,omitempty"`
	AnyOf                []Schema          `json:"anyOf,omitempty"`
	Not                  *Schema           `json:"not,omitempty"`
	Properties           map[string]Schema `json:"properties,omitempty"`
	AdditionalProperties *SchemaOrBool     `json:"additionalProperties,omitempty"`
	PatternProperties    map[string]Schema `json:"patternProperties,omitempty"`
	Dependencies         Dependencies      `json:"dependencies,omitempty"`
	AdditionalItems      *SchemaOrBool     `json:"additionalItems,omitempty"`
	Definitions          Definitions       `json:"definitions,omitempty"`
}

// Marshaling structure only, always edit along with corresponding
// struct (or compilation will fail).
type schemaPropsOmitZero struct {
	ID                   string            `json:"id,omitempty"`
	Ref                  Ref               `json:"-"`
	Schema               SchemaURL         `json:"-"`
	Description          string            `json:"description,omitempty"`
	Type                 StringOrArray     `json:"type,omitzero"`
	Nullable             bool              `json:"nullable,omitzero"`
	Format               string            `json:"format,omitempty"`
	Title                string            `json:"title,omitempty"`
	Default              interface{}       `json:"default,omitzero"`
	Maximum              *float64          `json:"maximum,omitempty"`
	ExclusiveMaximum     bool              `json:"exclusiveMaximum,omitzero"`
	Minimum              *float64          `json:"minimum,omitempty"`
	ExclusiveMinimum     bool              `json:"exclusiveMinimum,omitzero"`
	MaxLength            *int64            `json:"maxLength,omitempty"`
	MinLength            *int64            `json:"minLength,omitempty"`
	Pattern              string            `json:"pattern,omitempty"`
	MaxItems             *int64            `json:"maxItems,omitempty"`
	MinItems             *int64            `json:"minItems,omitempty"`
	UniqueItems          bool              `json:"uniqueItems,omitzero"`
	MultipleOf           *float64          `json:"multipleOf,omitempty"`
	Enum                 []interface{}     `json:"enum,omitempty"`
	MaxProperties        *int64            `json:"maxProperties,omitempty"`
	MinProperties        *int64            `json:"minProperties,omitempty"`
	Required             []string          `json:"required,omitempty"`
	Items                *SchemaOrArray    `json:"items,omitzero"`
	AllOf                []Schema          `json:"allOf,omitempty"`
	OneOf                []Schema          `json:"oneOf,omitempty"`
	AnyOf                []Schema          `json:"anyOf,omitempty"`
	Not                  *Schema           `json:"not,omitzero"`
	Properties           map[string]Schema `json:"properties,omitempty"`
	AdditionalProperties *SchemaOrBool     `json:"additionalProperties,omitzero"`
	PatternProperties    map[string]Schema `json:"patternProperties,omitempty"`
	Dependencies         Dependencies      `json:"dependencies,omitempty"`
	AdditionalItems      *SchemaOrBool     `json:"additionalItems,omitzero"`
	Definitions          Definitions       `json:"definitions,omitempty"`
}

// SwaggerSchemaProps are additional properties supported by swagger schemas, but not JSON-schema (draft 4)
type SwaggerSchemaProps struct {
	Discriminator string                 `json:"discriminator,omitempty"`
	ReadOnly      bool                   `json:"readOnly,omitempty"`
	ExternalDocs  *ExternalDocumentation `json:"externalDocs,omitempty"`
	Example       interface{}            `json:"example,omitempty"`
}

// Marshaling structure only, always edit along with corresponding
// struct (or compilation will fail).
type swaggerSchemaPropsOmitZero struct {
	Discriminator string                 `json:"discriminator,omitempty"`
	ReadOnly      bool                   `json:"readOnly,omitzero"`
	ExternalDocs  *ExternalDocumentation `json:"externalDocs,omitzero"`
	Example       interface{}            `json:"example,omitempty"`
}

// Schema the schema object allows the definition of input and output data types.
// These types can be objects, but also primitives and arrays.
// This object is based on the [JSON Schema Specification Draft 4](http://json-schema.org/)
// and uses a predefined subset of it.
// On top of this subset, there are extensions provided by this specification to allow for more complete documentation.
//
// For more information: http://goo.gl/8us55a#schemaObject
type Schema struct {
	VendorExtensible
	SchemaProps
	SwaggerSchemaProps
	ExtraProps map[string]interface{} `json:"-"`
}

// WithID sets the id for this schema, allows for chaining
func (s *Schema) WithID(id string) *Schema {
	s.ID = id
	return s
}

// WithTitle sets the title for this schema, allows for chaining
func (s *Schema) WithTitle(title string) *Schema {
	s.Title = title
	return s
}

// WithDescription sets the description for this schema, allows for chaining
func (s *Schema) WithDescription(description string) *Schema {
	s.Description = description
	return s
}

// WithProperties sets the properties for this schema
func (s *Schema) WithProperties(schemas map[string]Schema) *Schema {
	s.Properties = schemas
	return s
}

// SetProperty sets a property on this schema
func (s *Schema) SetProperty(name string, schema Schema) *Schema {
	if s.Properties == nil {
		s.Properties = make(map[string]Schema)
	}
	s.Properties[name] = schema
	return s
}

// WithAllOf sets the all of property
func (s *Schema) WithAllOf(schemas ...Schema) *Schema {
	s.AllOf = schemas
	return s
}

// WithMaxProperties sets the max number of properties an object can have
func (s *Schema) WithMaxProperties(max int64) *Schema {
	s.MaxProperties = &max
	return s
}

// WithMinProperties sets the min number of properties an object must have
func (s *Schema) WithMinProperties(min int64) *Schema {
	s.MinProperties = &min
	return s
}

// Typed sets the type of this schema for a single value item
func (s *Schema) Typed(tpe, format string) *Schema {
	s.Type = []string{tpe}
	s.Format = format
	return s
}

// AddType adds a type with potential format to the types for this schema
func (s *Schema) AddType(tpe, format string) *Schema {
	s.Type = append(s.Type, tpe)
	if format != "" {
		s.Format = format
	}
	return s
}

// AsNullable flags this schema as nullable.
func (s *Schema) AsNullable() *Schema {
	s.Nullable = true
	return s
}

// CollectionOf a fluent builder method for an array parameter
func (s *Schema) CollectionOf(items Schema) *Schema {
	s.Type = []string{jsonArray}
	s.Items = &SchemaOrArray{Schema: &items}
	return s
}

// WithDefault sets the default value on this parameter
func (s *Schema) WithDefault(defaultValue interface{}) *Schema {
	s.Default = defaultValue
	return s
}

// WithRequired flags this parameter as required
func (s *Schema) WithRequired(items ...string) *Schema {
	s.Required = items
	return s
}

// AddRequired  adds field names to the required properties array
func (s *Schema) AddRequired(items ...string) *Schema {
	s.Required = append(s.Required, items...)
	return s
}

// WithMaxLength sets a max length value
func (s *Schema) WithMaxLength(max int64) *Schema {
	s.MaxLength = &max
	return s
}

// WithMinLength sets a min length value
func (s *Schema) WithMinLength(min int64) *Schema {
	s.MinLength = &min
	return s
}

// WithPattern sets a pattern value
func (s *Schema) WithPattern(pattern string) *Schema {
	s.Pattern = pattern
	return s
}

// WithMultipleOf sets a multiple of value
func (s *Schema) WithMultipleOf(number float64) *Schema {
	s.MultipleOf = &number
	return s
}

// WithMaximum sets a maximum number value
func (s *Schema) WithMaximum(max float64, exclusive bool) *Schema {
	s.Maximum = &max
	s.ExclusiveMaximum = exclusive
	return s
}

// WithMinimum sets a minimum number value
func (s *Schema) WithMinimum(min float64, exclusive bool) *Schema {
	s.Minimum = &min
	s.ExclusiveMinimum = exclusive
	return s
}

// WithEnum sets a the enum values (replace)
func (s *Schema) WithEnum(values ...interface{}) *Schema {
	s.Enum = append([]interface{}{}, values...)
	return s
}

// WithMaxItems sets the max items
func (s *Schema) WithMaxItems(size int64) *Schema {
	s.MaxItems = &size
	return s
}

// WithMinItems sets the min items
func (s *Schema) WithMinItems(size int64) *Schema {
	s.MinItems = &size
	return s
}

// UniqueValues dictates that this array can only have unique items
func (s *Schema) UniqueValues() *Schema {
	s.UniqueItems = true
	return s
}

// AllowDuplicates this array can have duplicates
func (s *Schema) AllowDuplicates() *Schema {
	s.UniqueItems = false
	return s
}

// AddToAllOf adds a schema to the allOf property
func (s *Schema) AddToAllOf(schemas ...Schema) *Schema {
	s.AllOf = append(s.AllOf, schemas...)
	return s
}

// WithDiscriminator sets the name of the discriminator field
func (s *Schema) WithDiscriminator(discriminator string) *Schema {
	s.Discriminator = discriminator
	return s
}

// AsReadOnly flags this schema as readonly
func (s *Schema) AsReadOnly() *Schema {
	s.ReadOnly = true
	return s
}

// AsWritable flags this schema as writeable (not read-only)
func (s *Schema) AsWritable() *Schema {
	s.ReadOnly = false
	return s
}

// WithExample sets the example for this schema
func (s *Schema) WithExample(example interface{}) *Schema {
	s.Example = example
	return s
}

// WithExternalDocs sets/removes the external docs for/from this schema.
// When you pass empty strings as params the external documents will be removed.
// When you pass non-empty string as one value then those values will be used on the external docs object.
// So when you pass a non-empty description, you should also pass the url and vice versa.
func (s *Schema) WithExternalDocs(description, url string) *Schema {
	if description == "" && url == "" {
		s.ExternalDocs = nil
		return s
	}

	if s.ExternalDocs == nil {
		s.ExternalDocs = &ExternalDocumentation{}
	}
	s.ExternalDocs.Description = description
	s.ExternalDocs.URL = url
	return s
}

// MarshalJSON marshal this to JSON
func (s Schema) MarshalJSON() ([]byte, error) {
	if internal.UseOptimizedJSONMarshaling {
		return internal.DeterministicMarshal(s)
	}
	b1, err := json.Marshal(s.SchemaProps)
	if err != nil {
		return nil, fmt.Errorf("schema props %v", err)
	}
	b2, err := json.Marshal(s.VendorExtensible)
	if err != nil {
		return nil, fmt.Errorf("vendor props %v", err)
	}
	b3, err := s.Ref.MarshalJSON()
	if err != nil {
		return nil, fmt.Errorf("ref prop %v", err)
	}
	b4, err := s.Schema.MarshalJSON()
	if err != nil {
		return nil, fmt.Errorf("schema prop %v", err)
	}
	b5, err := json.Marshal(s.SwaggerSchemaProps)
	if err != nil {
		return nil, fmt.Errorf("common validations %v", err)
	}
	var b6 []byte
	if s.ExtraProps != nil {
		jj, err := json.Marshal(s.ExtraProps)
		if err != nil {
			return nil, fmt.Errorf("extra props %v", err)
		}
		b6 = jj
	}
	return swag.ConcatJSON(b1, b2, b3, b4, b5, b6), nil
}

func (s Schema) MarshalNextJSON(opts jsonv2.MarshalOptions, enc *jsonv2.Encoder) error {
	type ArbitraryKeys map[string]interface{}
	var x struct {
		ArbitraryKeys
		SchemaProps        schemaPropsOmitZero        `json:",inline"`
		SwaggerSchemaProps swaggerSchemaPropsOmitZero `json:",inline"`
		Schema             string                     `json:"$schema,omitempty"`
		Ref                string                     `json:"$ref,omitempty"`
	}
	x.ArbitraryKeys = make(map[string]any, len(s.Extensions)+len(s.ExtraProps))
	for k, v := range s.Extensions {
		if internal.IsExtensionKey(k) {
			x.ArbitraryKeys[k] = v
		}
	}
	for k, v := range s.ExtraProps {
		x.ArbitraryKeys[k] = v
	}
	x.SchemaProps = schemaPropsOmitZero(s.SchemaProps)
	x.SwaggerSchemaProps = swaggerSchemaPropsOmitZero(s.SwaggerSchemaProps)
	x.Ref = s.Ref.String()
	x.Schema = string(s.Schema)
	return opts.MarshalNext(enc, x)
}

// UnmarshalJSON marshal this from JSON
func (s *Schema) UnmarshalJSON(data []byte) error {
	if internal.UseOptimizedJSONUnmarshaling {
		return jsonv2.Unmarshal(data, s)
	}

	props := struct {
		SchemaProps
		SwaggerSchemaProps
	}{}
	if err := json.Unmarshal(data, &props); err != nil {
		return err
	}

	sch := Schema{
		SchemaProps:        props.SchemaProps,
		SwaggerSchemaProps: props.SwaggerSchemaProps,
	}

	var d map[string]interface{}
	if err := json.Unmarshal(data, &d); err != nil {
		return err
	}

	_ = sch.Ref.fromMap(d)
	_ = sch.Schema.fromMap(d)

	delete(d, "$ref")
	delete(d, "$schema")
	for _, pn := range swag.DefaultJSONNameProvider.GetJSONNames(s) {
		delete(d, pn)
	}

	for k, vv := range d {
		lk := strings.ToLower(k)
		if strings.HasPrefix(lk, "x-") {
			if sch.Extensions == nil {
				sch.Extensions = map[string]interface{}{}
			}
			sch.Extensions[k] = vv
			continue
		}
		if sch.ExtraProps == nil {
			sch.ExtraProps = map[string]interface{}{}
		}
		sch.ExtraProps[k] = vv
	}

	*s = sch

	return nil
}

func (s *Schema) UnmarshalNextJSON(opts jsonv2.UnmarshalOptions, dec *jsonv2.Decoder) error {
	var x struct {
		Extensions
		SchemaProps
		SwaggerSchemaProps
	}
	if err := opts.UnmarshalNext(dec, &x); err != nil {
		return err
	}

	if err := x.Ref.fromMap(x.Extensions); err != nil {
		return err
	}

	if err := x.Schema.fromMap(x.Extensions); err != nil {
		return err
	}

	delete(x.Extensions, "$ref")
	delete(x.Extensions, "$schema")

	for _, pn := range swag.DefaultJSONNameProvider.GetJSONNames(s) {
		delete(x.Extensions, pn)
	}
	if len(x.Extensions) == 0 {
		x.Extensions = nil
	}

	s.ExtraProps = x.Extensions.sanitizeWithExtra()
<<<<<<< HEAD
	s.VendorExtensible.Extensions = x.Extensions
=======
	s.Extensions = internal.SanitizeExtensions(x.Extensions)
>>>>>>> acfd0dd7
	s.SchemaProps = x.SchemaProps
	s.SwaggerSchemaProps = x.SwaggerSchemaProps
	return nil
}<|MERGE_RESOLUTION|>--- conflicted
+++ resolved
@@ -624,11 +624,7 @@
 	}
 
 	s.ExtraProps = x.Extensions.sanitizeWithExtra()
-<<<<<<< HEAD
-	s.VendorExtensible.Extensions = x.Extensions
-=======
 	s.Extensions = internal.SanitizeExtensions(x.Extensions)
->>>>>>> acfd0dd7
 	s.SchemaProps = x.SchemaProps
 	s.SwaggerSchemaProps = x.SwaggerSchemaProps
 	return nil
