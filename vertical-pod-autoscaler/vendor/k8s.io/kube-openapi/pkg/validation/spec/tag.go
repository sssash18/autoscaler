--- conflicted
+++ resolved
@@ -85,15 +85,7 @@
 	if err := opts.UnmarshalNext(dec, &x); err != nil {
 		return err
 	}
-<<<<<<< HEAD
-	x.Extensions.sanitize()
-	if len(x.Extensions) == 0 {
-		x.Extensions = nil
-	}
-	t.VendorExtensible.Extensions = x.Extensions
-=======
 	t.Extensions = internal.SanitizeExtensions(x.Extensions)
->>>>>>> acfd0dd7
 	t.TagProps = x.TagProps
 	return nil
 }