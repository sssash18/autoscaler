// Copyright 2015 go-swagger maintainers
//
// Licensed under the Apache License, Version 2.0 (the "License");
// you may not use this file except in compliance with the License.
// You may obtain a copy of the License at
//
//    http://www.apache.org/licenses/LICENSE-2.0
//
// Unless required by applicable law or agreed to in writing, software
// distributed under the License is distributed on an "AS IS" BASIS,
// WITHOUT WARRANTIES OR CONDITIONS OF ANY KIND, either express or implied.
// See the License for the specific language governing permissions and
// limitations under the License.

package spec

import (
	"encoding/json"
	"fmt"

	"github.com/go-openapi/swag"
	"k8s.io/kube-openapi/pkg/internal"
	jsonv2 "k8s.io/kube-openapi/pkg/internal/third_party/go-json-experiment/json"
)

// Swagger this is the root document object for the API specification.
// It combines what previously was the Resource Listing and API Declaration (version 1.2 and earlier)
// together into one document.
//
// For more information: http://goo.gl/8us55a#swagger-object-
type Swagger struct {
	VendorExtensible
	SwaggerProps
}

// MarshalJSON marshals this swagger structure to json
func (s Swagger) MarshalJSON() ([]byte, error) {
	if internal.UseOptimizedJSONMarshaling {
		return internal.DeterministicMarshal(s)
	}
	b1, err := json.Marshal(s.SwaggerProps)
	if err != nil {
		return nil, err
	}
	b2, err := json.Marshal(s.VendorExtensible)
	if err != nil {
		return nil, err
	}
	return swag.ConcatJSON(b1, b2), nil
}

// MarshalJSON marshals this swagger structure to json
func (s Swagger) MarshalNextJSON(opts jsonv2.MarshalOptions, enc *jsonv2.Encoder) error {
	var x struct {
		Extensions
		SwaggerProps
	}
	x.Extensions = internal.SanitizeExtensions(s.Extensions)
	x.SwaggerProps = s.SwaggerProps
	return opts.MarshalNext(enc, x)
}

// UnmarshalJSON unmarshals a swagger spec from json
func (s *Swagger) UnmarshalJSON(data []byte) error {
	if internal.UseOptimizedJSONUnmarshaling {
		return jsonv2.Unmarshal(data, s)
	}
<<<<<<< HEAD

=======
>>>>>>> acfd0dd7
	var sw Swagger
	if err := json.Unmarshal(data, &sw.SwaggerProps); err != nil {
		return err
	}
	if err := json.Unmarshal(data, &sw.VendorExtensible); err != nil {
		return err
	}
	*s = sw
	return nil
}

func (s *Swagger) UnmarshalNextJSON(opts jsonv2.UnmarshalOptions, dec *jsonv2.Decoder) error {
	// Note: If you're willing to make breaking changes, it is possible to
	// optimize this and other usages of this pattern:
	// https://github.com/kubernetes/kube-openapi/pull/319#discussion_r983165948
	var x struct {
		Extensions
		SwaggerProps
	}

	if err := opts.UnmarshalNext(dec, &x); err != nil {
		return err
	}
<<<<<<< HEAD

	s.Extensions = x.Extensions
	s.SwaggerProps = x.SwaggerProps

	s.Extensions.sanitize()
	if len(s.Extensions) == 0 {
		s.Extensions = nil
	}

=======
	s.Extensions = internal.SanitizeExtensions(x.Extensions)
	s.SwaggerProps = x.SwaggerProps
>>>>>>> acfd0dd7
	return nil
}

// SwaggerProps captures the top-level properties of an Api specification
//
// NOTE: validation rules
// - the scheme, when present must be from [http, https, ws, wss]
// - BasePath must start with a leading "/"
// - Paths is required
type SwaggerProps struct {
	ID                  string                 `json:"id,omitempty"`
	Consumes            []string               `json:"consumes,omitempty"`
	Produces            []string               `json:"produces,omitempty"`
	Schemes             []string               `json:"schemes,omitempty"`
	Swagger             string                 `json:"swagger,omitempty"`
	Info                *Info                  `json:"info,omitempty"`
	Host                string                 `json:"host,omitempty"`
	BasePath            string                 `json:"basePath,omitempty"`
	Paths               *Paths                 `json:"paths"`
	Definitions         Definitions            `json:"definitions,omitempty"`
	Parameters          map[string]Parameter   `json:"parameters,omitempty"`
	Responses           map[string]Response    `json:"responses,omitempty"`
	SecurityDefinitions SecurityDefinitions    `json:"securityDefinitions,omitempty"`
	Security            []map[string][]string  `json:"security,omitempty"`
	Tags                []Tag                  `json:"tags,omitempty"`
	ExternalDocs        *ExternalDocumentation `json:"externalDocs,omitempty"`
}

// Dependencies represent a dependencies property
type Dependencies map[string]SchemaOrStringArray

// SchemaOrBool represents a schema or boolean value, is biased towards true for the boolean property
type SchemaOrBool struct {
	Allows bool
	Schema *Schema
}

var jsTrue = []byte("true")
var jsFalse = []byte("false")

// MarshalJSON convert this object to JSON
func (s SchemaOrBool) MarshalJSON() ([]byte, error) {
	if internal.UseOptimizedJSONMarshaling {
		return internal.DeterministicMarshal(s)
	}
	if s.Schema != nil {
		return json.Marshal(s.Schema)
	}

	if s.Schema == nil && !s.Allows {
		return jsFalse, nil
	}
	return jsTrue, nil
}

// MarshalJSON convert this object to JSON
func (s SchemaOrBool) MarshalNextJSON(opts jsonv2.MarshalOptions, enc *jsonv2.Encoder) error {
	if s.Schema != nil {
		return opts.MarshalNext(enc, s.Schema)
	}

	if s.Schema == nil && !s.Allows {
		return enc.WriteToken(jsonv2.False)
	}
	return enc.WriteToken(jsonv2.True)
}

// UnmarshalJSON converts this bool or schema object from a JSON structure
func (s *SchemaOrBool) UnmarshalJSON(data []byte) error {
	if internal.UseOptimizedJSONUnmarshaling {
		return jsonv2.Unmarshal(data, s)
	}

	var nw SchemaOrBool
	if len(data) > 0 && data[0] == '{' {
		var sch Schema
		if err := json.Unmarshal(data, &sch); err != nil {
			return err
		}
		nw.Schema = &sch
		nw.Allows = true
	} else {
		json.Unmarshal(data, &nw.Allows)
	}
	*s = nw
	return nil
}

func (s *SchemaOrBool) UnmarshalNextJSON(opts jsonv2.UnmarshalOptions, dec *jsonv2.Decoder) error {
	switch k := dec.PeekKind(); k {
	case '{':
		err := opts.UnmarshalNext(dec, &s.Schema)
		if err != nil {
			return err
		}
		s.Allows = true
		return nil
	case 't', 'f':
		err := opts.UnmarshalNext(dec, &s.Allows)
		if err != nil {
			return err
		}
		return nil
	default:
		return fmt.Errorf("expected object or bool, not '%v'", k.String())
	}
}

// SchemaOrStringArray represents a schema or a string array
type SchemaOrStringArray struct {
	Schema   *Schema
	Property []string
}

// MarshalJSON converts this schema object or array into JSON structure
func (s SchemaOrStringArray) MarshalJSON() ([]byte, error) {
	if internal.UseOptimizedJSONMarshaling {
		return internal.DeterministicMarshal(s)
	}
	if len(s.Property) > 0 {
		return json.Marshal(s.Property)
	}
	if s.Schema != nil {
		return json.Marshal(s.Schema)
	}
	return []byte("null"), nil
}

// MarshalJSON converts this schema object or array into JSON structure
func (s SchemaOrStringArray) MarshalNextJSON(opts jsonv2.MarshalOptions, enc *jsonv2.Encoder) error {
	if len(s.Property) > 0 {
		return opts.MarshalNext(enc, s.Property)
	}
	if s.Schema != nil {
		return opts.MarshalNext(enc, s.Schema)
	}
	return enc.WriteToken(jsonv2.Null)
}

// UnmarshalJSON converts this schema object or array from a JSON structure
func (s *SchemaOrStringArray) UnmarshalJSON(data []byte) error {
	if internal.UseOptimizedJSONUnmarshaling {
		return jsonv2.Unmarshal(data, s)
	}

	var first byte
	if len(data) > 1 {
		first = data[0]
	}
	var nw SchemaOrStringArray
	if first == '{' {
		var sch Schema
		if err := json.Unmarshal(data, &sch); err != nil {
			return err
		}
		nw.Schema = &sch
	}
	if first == '[' {
		if err := json.Unmarshal(data, &nw.Property); err != nil {
			return err
		}
	}
	*s = nw
	return nil
}

func (s *SchemaOrStringArray) UnmarshalNextJSON(opts jsonv2.UnmarshalOptions, dec *jsonv2.Decoder) error {
	switch dec.PeekKind() {
	case '{':
		return opts.UnmarshalNext(dec, &s.Schema)
	case '[':
		return opts.UnmarshalNext(dec, &s.Property)
	default:
		_, err := dec.ReadValue()
		return err
	}
}

// Definitions contains the models explicitly defined in this spec
// An object to hold data types that can be consumed and produced by operations.
// These data types can be primitives, arrays or models.
//
// For more information: http://goo.gl/8us55a#definitionsObject
type Definitions map[string]Schema

// SecurityDefinitions a declaration of the security schemes available to be used in the specification.
// This does not enforce the security schemes on the operations and only serves to provide
// the relevant details for each scheme.
//
// For more information: http://goo.gl/8us55a#securityDefinitionsObject
type SecurityDefinitions map[string]*SecurityScheme

// StringOrArray represents a value that can either be a string
// or an array of strings. Mainly here for serialization purposes
type StringOrArray []string

// Contains returns true when the value is contained in the slice
func (s StringOrArray) Contains(value string) bool {
	for _, str := range s {
		if str == value {
			return true
		}
	}
	return false
}

// UnmarshalJSON unmarshals this string or array object from a JSON array or JSON string
func (s *StringOrArray) UnmarshalJSON(data []byte) error {
	if internal.UseOptimizedJSONUnmarshaling {
		return jsonv2.Unmarshal(data, s)
	}

	var first byte
	if len(data) > 1 {
		first = data[0]
	}

	if first == '[' {
		var parsed []string
		if err := json.Unmarshal(data, &parsed); err != nil {
			return err
		}
		*s = StringOrArray(parsed)
		return nil
	}

	var single interface{}
	if err := json.Unmarshal(data, &single); err != nil {
		return err
	}
	if single == nil {
		return nil
	}
	switch v := single.(type) {
	case string:
		*s = StringOrArray([]string{v})
		return nil
	default:
		return fmt.Errorf("only string or array is allowed, not %T", single)
	}
}

func (s *StringOrArray) UnmarshalNextJSON(opts jsonv2.UnmarshalOptions, dec *jsonv2.Decoder) error {
	switch k := dec.PeekKind(); k {
	case '[':
		*s = StringOrArray{}
		return opts.UnmarshalNext(dec, (*[]string)(s))
	case '"':
		*s = StringOrArray{""}
		return opts.UnmarshalNext(dec, &(*s)[0])
	case 'n':
		// Throw out null token
		_, _ = dec.ReadToken()
		return nil
	default:
		return fmt.Errorf("expected string or array, not '%v'", k.String())
	}
}

// MarshalJSON converts this string or array to a JSON array or JSON string
func (s StringOrArray) MarshalJSON() ([]byte, error) {
	if len(s) == 1 {
		return json.Marshal([]string(s)[0])
	}
	return json.Marshal([]string(s))
}

// SchemaOrArray represents a value that can either be a Schema
// or an array of Schema. Mainly here for serialization purposes
type SchemaOrArray struct {
	Schema  *Schema
	Schemas []Schema
}

// Len returns the number of schemas in this property
func (s SchemaOrArray) Len() int {
	if s.Schema != nil {
		return 1
	}
	return len(s.Schemas)
}

// ContainsType returns true when one of the schemas is of the specified type
func (s *SchemaOrArray) ContainsType(name string) bool {
	if s.Schema != nil {
		return s.Schema.Type != nil && s.Schema.Type.Contains(name)
	}
	return false
}

// MarshalJSON converts this schema object or array into JSON structure
func (s SchemaOrArray) MarshalJSON() ([]byte, error) {
	if internal.UseOptimizedJSONMarshaling {
		return internal.DeterministicMarshal(s)
	}
	if s.Schemas != nil {
		return json.Marshal(s.Schemas)
	}
	return json.Marshal(s.Schema)
}

// MarshalJSON converts this schema object or array into JSON structure
func (s SchemaOrArray) MarshalNextJSON(opts jsonv2.MarshalOptions, enc *jsonv2.Encoder) error {
	if s.Schemas != nil {
		return opts.MarshalNext(enc, s.Schemas)
	}
	return opts.MarshalNext(enc, s.Schema)
}

// UnmarshalJSON converts this schema object or array from a JSON structure
func (s *SchemaOrArray) UnmarshalJSON(data []byte) error {
	if internal.UseOptimizedJSONUnmarshaling {
		return jsonv2.Unmarshal(data, s)
	}

	var nw SchemaOrArray
	var first byte
	if len(data) > 1 {
		first = data[0]
	}
	if first == '{' {
		var sch Schema
		if err := json.Unmarshal(data, &sch); err != nil {
			return err
		}
		nw.Schema = &sch
	}
	if first == '[' {
		if err := json.Unmarshal(data, &nw.Schemas); err != nil {
			return err
		}
	}
	*s = nw
	return nil
}

func (s *SchemaOrArray) UnmarshalNextJSON(opts jsonv2.UnmarshalOptions, dec *jsonv2.Decoder) error {
	switch dec.PeekKind() {
	case '{':
		return opts.UnmarshalNext(dec, &s.Schema)
	case '[':
		return opts.UnmarshalNext(dec, &s.Schemas)
	default:
		_, err := dec.ReadValue()
		return err
	}
}<|MERGE_RESOLUTION|>--- conflicted
+++ resolved
@@ -65,10 +65,6 @@
 	if internal.UseOptimizedJSONUnmarshaling {
 		return jsonv2.Unmarshal(data, s)
 	}
-<<<<<<< HEAD
-
-=======
->>>>>>> acfd0dd7
 	var sw Swagger
 	if err := json.Unmarshal(data, &sw.SwaggerProps); err != nil {
 		return err
@@ -92,20 +88,8 @@
 	if err := opts.UnmarshalNext(dec, &x); err != nil {
 		return err
 	}
-<<<<<<< HEAD
-
-	s.Extensions = x.Extensions
-	s.SwaggerProps = x.SwaggerProps
-
-	s.Extensions.sanitize()
-	if len(s.Extensions) == 0 {
-		s.Extensions = nil
-	}
-
-=======
 	s.Extensions = internal.SanitizeExtensions(x.Extensions)
 	s.SwaggerProps = x.SwaggerProps
->>>>>>> acfd0dd7
 	return nil
 }
 
