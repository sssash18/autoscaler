--- conflicted
+++ resolved
@@ -1,8 +1,4 @@
-<<<<<<< HEAD
-// Copyright 2013-2022 The Cobra Authors
-=======
 // Copyright 2013-2023 The Cobra Authors
->>>>>>> acfd0dd7
 //
 // Licensed under the Apache License, Version 2.0 (the "License");
 // you may not use this file except in compliance with the License.
@@ -738,11 +734,7 @@
 
 To load completions in your current shell session:
 
-<<<<<<< HEAD
-	source <(%[1]s completion zsh); compdef _%[1]s %[1]s
-=======
 	source <(%[1]s completion zsh)
->>>>>>> acfd0dd7
 
 To load completions for every new session, execute once:
 
