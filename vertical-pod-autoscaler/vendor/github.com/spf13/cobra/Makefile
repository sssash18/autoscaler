--- conflicted
+++ resolved
@@ -5,13 +5,6 @@
 $(warning "could not find golangci-lint in $(PATH), run: curl -sfL https://install.goreleaser.com/github.com/golangci/golangci-lint.sh | sh")
 endif
 
-<<<<<<< HEAD
-ifeq (, $(shell which richgo))
-$(warning "could not find richgo in $(PATH), run: go install github.com/kyoh86/richgo@latest")
-endif
-
-=======
->>>>>>> acfd0dd7
 .PHONY: fmt lint test install_deps clean
 
 default: all
