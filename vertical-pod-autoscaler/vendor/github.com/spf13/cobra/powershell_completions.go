<<<<<<< HEAD
// Copyright 2013-2022 The Cobra Authors
=======
// Copyright 2013-2023 The Cobra Authors
>>>>>>> acfd0dd7
//
// Licensed under the Apache License, Version 2.0 (the "License");
// you may not use this file except in compliance with the License.
// You may obtain a copy of the License at
//
//      http://www.apache.org/licenses/LICENSE-2.0
//
// Unless required by applicable law or agreed to in writing, software
// distributed under the License is distributed on an "AS IS" BASIS,
// WITHOUT WARRANTIES OR CONDITIONS OF ANY KIND, either express or implied.
// See the License for the specific language governing permissions and
// limitations under the License.

// The generated scripts require PowerShell v5.0+ (which comes Windows 10, but
// can be downloaded separately for windows 7 or 8.1).

package cobra

import (
	"bytes"
	"fmt"
	"io"
	"os"
	"strings"
)

func genPowerShellComp(buf io.StringWriter, name string, includeDesc bool) {
	// Variables should not contain a '-' or ':' character
	nameForVar := name
	nameForVar = strings.Replace(nameForVar, "-", "_", -1)
	nameForVar = strings.Replace(nameForVar, ":", "_", -1)

	compCmd := ShellCompRequestCmd
	if !includeDesc {
		compCmd = ShellCompNoDescRequestCmd
	}
	WriteStringAndCheck(buf, fmt.Sprintf(`# powershell completion for %-36[1]s -*- shell-script -*-

function __%[1]s_debug {
    if ($env:BASH_COMP_DEBUG_FILE) {
        "$args" | Out-File -Append -FilePath "$env:BASH_COMP_DEBUG_FILE"
    }
}

filter __%[1]s_escapeStringWithSpecialChars {
`+"    $_ -replace '\\s|#|@|\\$|;|,|''|\\{|\\}|\\(|\\)|\"|`|\\||<|>|&','`$&'"+`
}

[scriptblock]$__%[2]sCompleterBlock = {
    param(
            $WordToComplete,
            $CommandAst,
            $CursorPosition
        )

    # Get the current command line and convert into a string
    $Command = $CommandAst.CommandElements
    $Command = "$Command"

    __%[1]s_debug ""
    __%[1]s_debug "========= starting completion logic =========="
    __%[1]s_debug "WordToComplete: $WordToComplete Command: $Command CursorPosition: $CursorPosition"

    # The user could have moved the cursor backwards on the command-line.
    # We need to trigger completion from the $CursorPosition location, so we need
    # to truncate the command-line ($Command) up to the $CursorPosition location.
    # Make sure the $Command is longer then the $CursorPosition before we truncate.
    # This happens because the $Command does not include the last space.
    if ($Command.Length -gt $CursorPosition) {
        $Command=$Command.Substring(0,$CursorPosition)
    }
    __%[1]s_debug "Truncated command: $Command"

    $ShellCompDirectiveError=%[4]d
    $ShellCompDirectiveNoSpace=%[5]d
    $ShellCompDirectiveNoFileComp=%[6]d
    $ShellCompDirectiveFilterFileExt=%[7]d
    $ShellCompDirectiveFilterDirs=%[8]d
<<<<<<< HEAD
=======
    $ShellCompDirectiveKeepOrder=%[9]d
>>>>>>> acfd0dd7

    # Prepare the command to request completions for the program.
    # Split the command at the first space to separate the program and arguments.
    $Program,$Arguments = $Command.Split(" ",2)

    $RequestComp="$Program %[3]s $Arguments"
    __%[1]s_debug "RequestComp: $RequestComp"

    # we cannot use $WordToComplete because it
    # has the wrong values if the cursor was moved
    # so use the last argument
    if ($WordToComplete -ne "" ) {
        $WordToComplete = $Arguments.Split(" ")[-1]
    }
    __%[1]s_debug "New WordToComplete: $WordToComplete"


    # Check for flag with equal sign
    $IsEqualFlag = ($WordToComplete -Like "--*=*" )
    if ( $IsEqualFlag ) {
        __%[1]s_debug "Completing equal sign flag"
        # Remove the flag part
        $Flag,$WordToComplete = $WordToComplete.Split("=",2)
    }

    if ( $WordToComplete -eq "" -And ( -Not $IsEqualFlag )) {
        # If the last parameter is complete (there is a space following it)
        # We add an extra empty parameter so we can indicate this to the go method.
        __%[1]s_debug "Adding extra empty parameter"
        # PowerShell 7.2+ changed the way how the arguments are passed to executables,
        # so for pre-7.2 or when Legacy argument passing is enabled we need to use
`+"        # `\"`\" to pass an empty argument, a \"\" or '' does not work!!!"+`
        if ($PSVersionTable.PsVersion -lt [version]'7.2.0' -or
            ($PSVersionTable.PsVersion -lt [version]'7.3.0' -and -not [ExperimentalFeature]::IsEnabled("PSNativeCommandArgumentPassing")) -or
            (($PSVersionTable.PsVersion -ge [version]'7.3.0' -or [ExperimentalFeature]::IsEnabled("PSNativeCommandArgumentPassing")) -and
              $PSNativeCommandArgumentPassing -eq 'Legacy')) {
`+"             $RequestComp=\"$RequestComp\" + ' `\"`\"'"+`
        } else {
             $RequestComp="$RequestComp" + ' ""'
        }
    }

    __%[1]s_debug "Calling $RequestComp"
    # First disable ActiveHelp which is not supported for Powershell
<<<<<<< HEAD
    $env:%[9]s=0
=======
    $env:%[10]s=0
>>>>>>> acfd0dd7

    #call the command store the output in $out and redirect stderr and stdout to null
    # $Out is an array contains each line per element
    Invoke-Expression -OutVariable out "$RequestComp" 2>&1 | Out-Null

    # get directive from last line
    [int]$Directive = $Out[-1].TrimStart(':')
    if ($Directive -eq "") {
        # There is no directive specified
        $Directive = 0
    }
    __%[1]s_debug "The completion directive is: $Directive"

    # remove directive (last element) from out
    $Out = $Out | Where-Object { $_ -ne $Out[-1] }
    __%[1]s_debug "The completions are: $Out"

    if (($Directive -band $ShellCompDirectiveError) -ne 0 ) {
        # Error code.  No completion.
        __%[1]s_debug "Received error from custom completion go code"
        return
    }

    $Longest = 0
    [Array]$Values = $Out | ForEach-Object {
        #Split the output in name and description
`+"        $Name, $Description = $_.Split(\"`t\",2)"+`
        __%[1]s_debug "Name: $Name Description: $Description"

        # Look for the longest completion so that we can format things nicely
        if ($Longest -lt $Name.Length) {
            $Longest = $Name.Length
        }

        # Set the description to a one space string if there is none set.
        # This is needed because the CompletionResult does not accept an empty string as argument
        if (-Not $Description) {
            $Description = " "
        }
        @{Name="$Name";Description="$Description"}
    }


    $Space = " "
    if (($Directive -band $ShellCompDirectiveNoSpace) -ne 0 ) {
        # remove the space here
        __%[1]s_debug "ShellCompDirectiveNoSpace is called"
        $Space = ""
    }

    if ((($Directive -band $ShellCompDirectiveFilterFileExt) -ne 0 ) -or
       (($Directive -band $ShellCompDirectiveFilterDirs) -ne 0 ))  {
        __%[1]s_debug "ShellCompDirectiveFilterFileExt ShellCompDirectiveFilterDirs are not supported"

        # return here to prevent the completion of the extensions
        return
    }

    $Values = $Values | Where-Object {
        # filter the result
        $_.Name -like "$WordToComplete*"

        # Join the flag back if we have an equal sign flag
        if ( $IsEqualFlag ) {
            __%[1]s_debug "Join the equal sign flag back to the completion value"
            $_.Name = $Flag + "=" + $_.Name
        }
    }

    # we sort the values in ascending order by name if keep order isn't passed
    if (($Directive -band $ShellCompDirectiveKeepOrder) -eq 0 ) {
        $Values = $Values | Sort-Object -Property Name
    }

    if (($Directive -band $ShellCompDirectiveNoFileComp) -ne 0 ) {
        __%[1]s_debug "ShellCompDirectiveNoFileComp is called"

        if ($Values.Length -eq 0) {
            # Just print an empty string here so the
            # shell does not start to complete paths.
            # We cannot use CompletionResult here because
            # it does not accept an empty string as argument.
            ""
            return
        }
    }

    # Get the current mode
    $Mode = (Get-PSReadLineKeyHandler | Where-Object {$_.Key -eq "Tab" }).Function
    __%[1]s_debug "Mode: $Mode"

    $Values | ForEach-Object {

        # store temporary because switch will overwrite $_
        $comp = $_

        # PowerShell supports three different completion modes
        # - TabCompleteNext (default windows style - on each key press the next option is displayed)
        # - Complete (works like bash)
        # - MenuComplete (works like zsh)
        # You set the mode with Set-PSReadLineKeyHandler -Key Tab -Function <mode>

        # CompletionResult Arguments:
        # 1) CompletionText text to be used as the auto completion result
        # 2) ListItemText   text to be displayed in the suggestion list
        # 3) ResultType     type of completion result
        # 4) ToolTip        text for the tooltip with details about the object

        switch ($Mode) {

            # bash like
            "Complete" {

                if ($Values.Length -eq 1) {
                    __%[1]s_debug "Only one completion left"

                    # insert space after value
                    [System.Management.Automation.CompletionResult]::new($($comp.Name | __%[1]s_escapeStringWithSpecialChars) + $Space, "$($comp.Name)", 'ParameterValue', "$($comp.Description)")

                } else {
                    # Add the proper number of spaces to align the descriptions
                    while($comp.Name.Length -lt $Longest) {
                        $comp.Name = $comp.Name + " "
                    }

                    # Check for empty description and only add parentheses if needed
                    if ($($comp.Description) -eq " " ) {
                        $Description = ""
                    } else {
                        $Description = "  ($($comp.Description))"
                    }

                    [System.Management.Automation.CompletionResult]::new("$($comp.Name)$Description", "$($comp.Name)$Description", 'ParameterValue', "$($comp.Description)")
                }
             }

            # zsh like
            "MenuComplete" {
                # insert space after value
                # MenuComplete will automatically show the ToolTip of
                # the highlighted value at the bottom of the suggestions.
                [System.Management.Automation.CompletionResult]::new($($comp.Name | __%[1]s_escapeStringWithSpecialChars) + $Space, "$($comp.Name)", 'ParameterValue', "$($comp.Description)")
            }

            # TabCompleteNext and in case we get something unknown
            Default {
                # Like MenuComplete but we don't want to add a space here because
                # the user need to press space anyway to get the completion.
                # Description will not be shown because that's not possible with TabCompleteNext
                [System.Management.Automation.CompletionResult]::new($($comp.Name | __%[1]s_escapeStringWithSpecialChars), "$($comp.Name)", 'ParameterValue', "$($comp.Description)")
            }
        }

    }
}

Register-ArgumentCompleter -CommandName '%[1]s' -ScriptBlock $__%[2]sCompleterBlock
`, name, nameForVar, compCmd,
		ShellCompDirectiveError, ShellCompDirectiveNoSpace, ShellCompDirectiveNoFileComp,
<<<<<<< HEAD
		ShellCompDirectiveFilterFileExt, ShellCompDirectiveFilterDirs, activeHelpEnvVar(name)))
=======
		ShellCompDirectiveFilterFileExt, ShellCompDirectiveFilterDirs, ShellCompDirectiveKeepOrder, activeHelpEnvVar(name)))
>>>>>>> acfd0dd7
}

func (c *Command) genPowerShellCompletion(w io.Writer, includeDesc bool) error {
	buf := new(bytes.Buffer)
	genPowerShellComp(buf, c.Name(), includeDesc)
	_, err := buf.WriteTo(w)
	return err
}

func (c *Command) genPowerShellCompletionFile(filename string, includeDesc bool) error {
	outFile, err := os.Create(filename)
	if err != nil {
		return err
	}
	defer outFile.Close()

	return c.genPowerShellCompletion(outFile, includeDesc)
}

// GenPowerShellCompletionFile generates powershell completion file without descriptions.
func (c *Command) GenPowerShellCompletionFile(filename string) error {
	return c.genPowerShellCompletionFile(filename, false)
}

// GenPowerShellCompletion generates powershell completion file without descriptions
// and writes it to the passed writer.
func (c *Command) GenPowerShellCompletion(w io.Writer) error {
	return c.genPowerShellCompletion(w, false)
}

// GenPowerShellCompletionFileWithDesc generates powershell completion file with descriptions.
func (c *Command) GenPowerShellCompletionFileWithDesc(filename string) error {
	return c.genPowerShellCompletionFile(filename, true)
}

// GenPowerShellCompletionWithDesc generates powershell completion file with descriptions
// and writes it to the passed writer.
func (c *Command) GenPowerShellCompletionWithDesc(w io.Writer) error {
	return c.genPowerShellCompletion(w, true)
}<|MERGE_RESOLUTION|>--- conflicted
+++ resolved
@@ -1,8 +1,4 @@
-<<<<<<< HEAD
-// Copyright 2013-2022 The Cobra Authors
-=======
 // Copyright 2013-2023 The Cobra Authors
->>>>>>> acfd0dd7
 //
 // Licensed under the Apache License, Version 2.0 (the "License");
 // you may not use this file except in compliance with the License.
@@ -81,10 +77,7 @@
     $ShellCompDirectiveNoFileComp=%[6]d
     $ShellCompDirectiveFilterFileExt=%[7]d
     $ShellCompDirectiveFilterDirs=%[8]d
-<<<<<<< HEAD
-=======
     $ShellCompDirectiveKeepOrder=%[9]d
->>>>>>> acfd0dd7
 
     # Prepare the command to request completions for the program.
     # Split the command at the first space to separate the program and arguments.
@@ -129,11 +122,7 @@
 
     __%[1]s_debug "Calling $RequestComp"
     # First disable ActiveHelp which is not supported for Powershell
-<<<<<<< HEAD
-    $env:%[9]s=0
-=======
     $env:%[10]s=0
->>>>>>> acfd0dd7
 
     #call the command store the output in $out and redirect stderr and stdout to null
     # $Out is an array contains each line per element
@@ -293,11 +282,7 @@
 Register-ArgumentCompleter -CommandName '%[1]s' -ScriptBlock $__%[2]sCompleterBlock
 `, name, nameForVar, compCmd,
 		ShellCompDirectiveError, ShellCompDirectiveNoSpace, ShellCompDirectiveNoFileComp,
-<<<<<<< HEAD
-		ShellCompDirectiveFilterFileExt, ShellCompDirectiveFilterDirs, activeHelpEnvVar(name)))
-=======
 		ShellCompDirectiveFilterFileExt, ShellCompDirectiveFilterDirs, ShellCompDirectiveKeepOrder, activeHelpEnvVar(name)))
->>>>>>> acfd0dd7
 }
 
 func (c *Command) genPowerShellCompletion(w io.Writer, includeDesc bool) error {
