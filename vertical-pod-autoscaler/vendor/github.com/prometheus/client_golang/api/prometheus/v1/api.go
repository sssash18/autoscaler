// Copyright 2017 The Prometheus Authors
// Licensed under the Apache License, Version 2.0 (the "License");
// you may not use this file except in compliance with the License.
// You may obtain a copy of the License at
//
// http://www.apache.org/licenses/LICENSE-2.0
//
// Unless required by applicable law or agreed to in writing, software
// distributed under the License is distributed on an "AS IS" BASIS,
// WITHOUT WARRANTIES OR CONDITIONS OF ANY KIND, either express or implied.
// See the License for the specific language governing permissions and
// limitations under the License.

// Package v1 provides bindings to the Prometheus HTTP API v1:
// http://prometheus.io/docs/querying/api/
package v1

import (
	"context"
	"errors"
	"fmt"
	"math"
	"net/http"
	"net/url"
	"strconv"
	"strings"
	"time"
	"unsafe"

	json "github.com/json-iterator/go"

	"github.com/prometheus/common/model"

	"github.com/prometheus/client_golang/api"
)

func init() {
	json.RegisterTypeEncoderFunc("model.SamplePair", marshalSamplePairJSON, marshalJSONIsEmpty)
	json.RegisterTypeDecoderFunc("model.SamplePair", unmarshalSamplePairJSON)
	json.RegisterTypeEncoderFunc("model.SampleHistogramPair", marshalSampleHistogramPairJSON, marshalJSONIsEmpty)
	json.RegisterTypeDecoderFunc("model.SampleHistogramPair", unmarshalSampleHistogramPairJSON)
	json.RegisterTypeEncoderFunc("model.SampleStream", marshalSampleStreamJSON, marshalJSONIsEmpty) // Only needed for benchmark.
	json.RegisterTypeDecoderFunc("model.SampleStream", unmarshalSampleStreamJSON)                   // Only needed for benchmark.
}

func unmarshalSamplePairJSON(ptr unsafe.Pointer, iter *json.Iterator) {
	p := (*model.SamplePair)(ptr)
	if !iter.ReadArray() {
		iter.ReportError("unmarshal model.SamplePair", "SamplePair must be [timestamp, value]")
		return
	}
	t := iter.ReadNumber()
	if err := p.Timestamp.UnmarshalJSON([]byte(t)); err != nil {
		iter.ReportError("unmarshal model.SamplePair", err.Error())
		return
	}
	if !iter.ReadArray() {
		iter.ReportError("unmarshal model.SamplePair", "SamplePair missing value")
		return
	}

	f, err := strconv.ParseFloat(iter.ReadString(), 64)
	if err != nil {
		iter.ReportError("unmarshal model.SamplePair", err.Error())
		return
	}
	p.Value = model.SampleValue(f)

	if iter.ReadArray() {
		iter.ReportError("unmarshal model.SamplePair", "SamplePair has too many values, must be [timestamp, value]")
		return
	}
}

func marshalSamplePairJSON(ptr unsafe.Pointer, stream *json.Stream) {
	p := *((*model.SamplePair)(ptr))
	stream.WriteArrayStart()
	marshalTimestamp(p.Timestamp, stream)
	stream.WriteMore()
	marshalFloat(float64(p.Value), stream)
	stream.WriteArrayEnd()
}

func unmarshalSampleHistogramPairJSON(ptr unsafe.Pointer, iter *json.Iterator) {
	p := (*model.SampleHistogramPair)(ptr)
	if !iter.ReadArray() {
		iter.ReportError("unmarshal model.SampleHistogramPair", "SampleHistogramPair must be [timestamp, {histogram}]")
		return
	}
	t := iter.ReadNumber()
	if err := p.Timestamp.UnmarshalJSON([]byte(t)); err != nil {
		iter.ReportError("unmarshal model.SampleHistogramPair", err.Error())
		return
	}
	if !iter.ReadArray() {
		iter.ReportError("unmarshal model.SampleHistogramPair", "SamplePair missing histogram")
		return
	}
	h := &model.SampleHistogram{}
	p.Histogram = h
	for key := iter.ReadObject(); key != ""; key = iter.ReadObject() {
		switch key {
		case "count":
			f, err := strconv.ParseFloat(iter.ReadString(), 64)
			if err != nil {
				iter.ReportError("unmarshal model.SampleHistogramPair", "count of histogram is not a float")
				return
			}
			h.Count = model.FloatString(f)
		case "sum":
			f, err := strconv.ParseFloat(iter.ReadString(), 64)
			if err != nil {
				iter.ReportError("unmarshal model.SampleHistogramPair", "sum of histogram is not a float")
				return
			}
			h.Sum = model.FloatString(f)
		case "buckets":
			for iter.ReadArray() {
				b, err := unmarshalHistogramBucket(iter)
				if err != nil {
					iter.ReportError("unmarshal model.HistogramBucket", err.Error())
					return
				}
				h.Buckets = append(h.Buckets, b)
			}
		default:
			iter.ReportError("unmarshal model.SampleHistogramPair", fmt.Sprint("unexpected key in histogram:", key))
			return
		}
	}
	if iter.ReadArray() {
		iter.ReportError("unmarshal model.SampleHistogramPair", "SampleHistogramPair has too many values, must be [timestamp, {histogram}]")
		return
	}
}

func marshalSampleHistogramPairJSON(ptr unsafe.Pointer, stream *json.Stream) {
	p := *((*model.SampleHistogramPair)(ptr))
	stream.WriteArrayStart()
	marshalTimestamp(p.Timestamp, stream)
	stream.WriteMore()
	marshalHistogram(*p.Histogram, stream)
	stream.WriteArrayEnd()
}

func unmarshalSampleStreamJSON(ptr unsafe.Pointer, iter *json.Iterator) {
	ss := (*model.SampleStream)(ptr)
	for key := iter.ReadObject(); key != ""; key = iter.ReadObject() {
		switch key {
		case "metric":
			metricString := iter.ReadAny().ToString()
			if err := json.UnmarshalFromString(metricString, &ss.Metric); err != nil {
				iter.ReportError("unmarshal model.SampleStream", err.Error())
				return
			}
		case "values":
			for iter.ReadArray() {
				v := model.SamplePair{}
				unmarshalSamplePairJSON(unsafe.Pointer(&v), iter)
				ss.Values = append(ss.Values, v)
			}
		case "histograms":
			for iter.ReadArray() {
				h := model.SampleHistogramPair{}
				unmarshalSampleHistogramPairJSON(unsafe.Pointer(&h), iter)
				ss.Histograms = append(ss.Histograms, h)
			}
		default:
			iter.ReportError("unmarshal model.SampleStream", fmt.Sprint("unexpected key:", key))
			return
		}
	}
}

func marshalSampleStreamJSON(ptr unsafe.Pointer, stream *json.Stream) {
	ss := *((*model.SampleStream)(ptr))
	stream.WriteObjectStart()
	stream.WriteObjectField(`metric`)
	m, err := json.ConfigCompatibleWithStandardLibrary.Marshal(ss.Metric)
	if err != nil {
		stream.Error = err
		return
	}
	stream.SetBuffer(append(stream.Buffer(), m...))
	if len(ss.Values) > 0 {
		stream.WriteMore()
		stream.WriteObjectField(`values`)
		stream.WriteArrayStart()
		for i, v := range ss.Values {
			if i > 0 {
				stream.WriteMore()
			}
			marshalSamplePairJSON(unsafe.Pointer(&v), stream)
		}
		stream.WriteArrayEnd()
	}
	if len(ss.Histograms) > 0 {
		stream.WriteMore()
		stream.WriteObjectField(`histograms`)
		stream.WriteArrayStart()
		for i, h := range ss.Histograms {
			if i > 0 {
				stream.WriteMore()
			}
			marshalSampleHistogramPairJSON(unsafe.Pointer(&h), stream)
		}
		stream.WriteArrayEnd()
	}
	stream.WriteObjectEnd()
}

func marshalFloat(v float64, stream *json.Stream) {
	stream.WriteRaw(`"`)
	// Taken from https://github.com/json-iterator/go/blob/master/stream_float.go#L71 as a workaround
	// to https://github.com/json-iterator/go/issues/365 (json-iterator, to follow json standard, doesn't allow inf/nan).
	buf := stream.Buffer()
	abs := math.Abs(v)
	fmt := byte('f')
	// Note: Must use float32 comparisons for underlying float32 value to get precise cutoffs right.
	if abs != 0 {
		if abs < 1e-6 || abs >= 1e21 {
			fmt = 'e'
		}
	}
	buf = strconv.AppendFloat(buf, v, fmt, -1, 64)
	stream.SetBuffer(buf)
	stream.WriteRaw(`"`)
}

func marshalTimestamp(timestamp model.Time, stream *json.Stream) {
	t := int64(timestamp)
	// Write out the timestamp as a float divided by 1000.
	// This is ~3x faster than converting to a float.
	if t < 0 {
		stream.WriteRaw(`-`)
		t = -t
	}
	stream.WriteInt64(t / 1000)
	fraction := t % 1000
	if fraction != 0 {
		stream.WriteRaw(`.`)
		if fraction < 100 {
			stream.WriteRaw(`0`)
		}
		if fraction < 10 {
			stream.WriteRaw(`0`)
		}
		stream.WriteInt64(fraction)
	}
}

func unmarshalHistogramBucket(iter *json.Iterator) (*model.HistogramBucket, error) {
	b := model.HistogramBucket{}
	if !iter.ReadArray() {
		return nil, errors.New("HistogramBucket must be [boundaries, lower, upper, count]")
	}
	boundaries, err := iter.ReadNumber().Int64()
	if err != nil {
		return nil, err
	}
	b.Boundaries = int32(boundaries)
	if !iter.ReadArray() {
		return nil, errors.New("HistogramBucket must be [boundaries, lower, upper, count]")
	}
	f, err := strconv.ParseFloat(iter.ReadString(), 64)
	if err != nil {
		return nil, err
	}
	b.Lower = model.FloatString(f)
	if !iter.ReadArray() {
		return nil, errors.New("HistogramBucket must be [boundaries, lower, upper, count]")
	}
	f, err = strconv.ParseFloat(iter.ReadString(), 64)
	if err != nil {
		return nil, err
	}
	b.Upper = model.FloatString(f)
	if !iter.ReadArray() {
		return nil, errors.New("HistogramBucket must be [boundaries, lower, upper, count]")
	}
	f, err = strconv.ParseFloat(iter.ReadString(), 64)
	if err != nil {
		return nil, err
	}
	b.Count = model.FloatString(f)
	if iter.ReadArray() {
		return nil, errors.New("HistogramBucket has too many values, must be [boundaries, lower, upper, count]")
	}
	return &b, nil
}

// marshalHistogramBucket writes something like: [ 3, "-0.25", "0.25", "3"]
// See marshalHistogram to understand what the numbers mean
func marshalHistogramBucket(b model.HistogramBucket, stream *json.Stream) {
	stream.WriteArrayStart()
	stream.WriteInt32(b.Boundaries)
	stream.WriteMore()
	marshalFloat(float64(b.Lower), stream)
	stream.WriteMore()
	marshalFloat(float64(b.Upper), stream)
	stream.WriteMore()
	marshalFloat(float64(b.Count), stream)
	stream.WriteArrayEnd()
<<<<<<< HEAD
=======
}

// marshalHistogram writes something like:
//
//	{
//	    "count": "42",
//	    "sum": "34593.34",
//	    "buckets": [
//	      [ 3, "-0.25", "0.25", "3"],
//	      [ 0, "0.25", "0.5", "12"],
//	      [ 0, "0.5", "1", "21"],
//	      [ 0, "2", "4", "6"]
//	    ]
//	}
//
// The 1st element in each bucket array determines if the boundaries are
// inclusive (AKA closed) or exclusive (AKA open):
//
//	0: lower exclusive, upper inclusive
//	1: lower inclusive, upper exclusive
//	2: both exclusive
//	3: both inclusive
//
// The 2nd and 3rd elements are the lower and upper boundary. The 4th element is
// the bucket count.
func marshalHistogram(h model.SampleHistogram, stream *json.Stream) {
	stream.WriteObjectStart()
	stream.WriteObjectField(`count`)
	marshalFloat(float64(h.Count), stream)
	stream.WriteMore()
	stream.WriteObjectField(`sum`)
	marshalFloat(float64(h.Sum), stream)

	bucketFound := false
	for _, bucket := range h.Buckets {
		if bucket.Count == 0 {
			continue // No need to expose empty buckets in JSON.
		}
		stream.WriteMore()
		if !bucketFound {
			stream.WriteObjectField(`buckets`)
			stream.WriteArrayStart()
		}
		bucketFound = true
		marshalHistogramBucket(*bucket, stream)
	}
	if bucketFound {
		stream.WriteArrayEnd()
	}
	stream.WriteObjectEnd()
>>>>>>> acfd0dd7
}

func marshalJSONIsEmpty(ptr unsafe.Pointer) bool {
	return false
}

const (
	apiPrefix = "/api/v1"

	epAlerts          = apiPrefix + "/alerts"
	epAlertManagers   = apiPrefix + "/alertmanagers"
	epQuery           = apiPrefix + "/query"
	epQueryRange      = apiPrefix + "/query_range"
	epQueryExemplars  = apiPrefix + "/query_exemplars"
	epLabels          = apiPrefix + "/labels"
	epLabelValues     = apiPrefix + "/label/:name/values"
	epSeries          = apiPrefix + "/series"
	epTargets         = apiPrefix + "/targets"
	epTargetsMetadata = apiPrefix + "/targets/metadata"
	epMetadata        = apiPrefix + "/metadata"
	epRules           = apiPrefix + "/rules"
	epSnapshot        = apiPrefix + "/admin/tsdb/snapshot"
	epDeleteSeries    = apiPrefix + "/admin/tsdb/delete_series"
	epCleanTombstones = apiPrefix + "/admin/tsdb/clean_tombstones"
	epConfig          = apiPrefix + "/status/config"
	epFlags           = apiPrefix + "/status/flags"
	epBuildinfo       = apiPrefix + "/status/buildinfo"
	epRuntimeinfo     = apiPrefix + "/status/runtimeinfo"
	epTSDB            = apiPrefix + "/status/tsdb"
	epWalReplay       = apiPrefix + "/status/walreplay"
)

// AlertState models the state of an alert.
type AlertState string

// ErrorType models the different API error types.
type ErrorType string

// HealthStatus models the health status of a scrape target.
type HealthStatus string

// RuleType models the type of a rule.
type RuleType string

// RuleHealth models the health status of a rule.
type RuleHealth string

// MetricType models the type of a metric.
type MetricType string

const (
	// Possible values for AlertState.
	AlertStateFiring   AlertState = "firing"
	AlertStateInactive AlertState = "inactive"
	AlertStatePending  AlertState = "pending"

	// Possible values for ErrorType.
	ErrBadData     ErrorType = "bad_data"
	ErrTimeout     ErrorType = "timeout"
	ErrCanceled    ErrorType = "canceled"
	ErrExec        ErrorType = "execution"
	ErrBadResponse ErrorType = "bad_response"
	ErrServer      ErrorType = "server_error"
	ErrClient      ErrorType = "client_error"

	// Possible values for HealthStatus.
	HealthGood    HealthStatus = "up"
	HealthUnknown HealthStatus = "unknown"
	HealthBad     HealthStatus = "down"

	// Possible values for RuleType.
	RuleTypeRecording RuleType = "recording"
	RuleTypeAlerting  RuleType = "alerting"

	// Possible values for RuleHealth.
	RuleHealthGood    = "ok"
	RuleHealthUnknown = "unknown"
	RuleHealthBad     = "err"

	// Possible values for MetricType
	MetricTypeCounter        MetricType = "counter"
	MetricTypeGauge          MetricType = "gauge"
	MetricTypeHistogram      MetricType = "histogram"
	MetricTypeGaugeHistogram MetricType = "gaugehistogram"
	MetricTypeSummary        MetricType = "summary"
	MetricTypeInfo           MetricType = "info"
	MetricTypeStateset       MetricType = "stateset"
	MetricTypeUnknown        MetricType = "unknown"
)

// Error is an error returned by the API.
type Error struct {
	Type   ErrorType
	Msg    string
	Detail string
}

func (e *Error) Error() string {
	return fmt.Sprintf("%s: %s", e.Type, e.Msg)
}

// Range represents a sliced time range.
type Range struct {
	// The boundaries of the time range.
	Start, End time.Time
	// The maximum time between two slices within the boundaries.
	Step time.Duration
}

// API provides bindings for Prometheus's v1 API.
type API interface {
	// Alerts returns a list of all active alerts.
	Alerts(ctx context.Context) (AlertsResult, error)
	// AlertManagers returns an overview of the current state of the Prometheus alert manager discovery.
	AlertManagers(ctx context.Context) (AlertManagersResult, error)
	// CleanTombstones removes the deleted data from disk and cleans up the existing tombstones.
	CleanTombstones(ctx context.Context) error
	// Config returns the current Prometheus configuration.
	Config(ctx context.Context) (ConfigResult, error)
	// DeleteSeries deletes data for a selection of series in a time range.
	DeleteSeries(ctx context.Context, matches []string, startTime, endTime time.Time) error
	// Flags returns the flag values that Prometheus was launched with.
	Flags(ctx context.Context) (FlagsResult, error)
	// LabelNames returns the unique label names present in the block in sorted order by given time range and matchers.
	LabelNames(ctx context.Context, matches []string, startTime, endTime time.Time) ([]string, Warnings, error)
	// LabelValues performs a query for the values of the given label, time range and matchers.
	LabelValues(ctx context.Context, label string, matches []string, startTime, endTime time.Time) (model.LabelValues, Warnings, error)
	// Query performs a query for the given time.
	Query(ctx context.Context, query string, ts time.Time, opts ...Option) (model.Value, Warnings, error)
	// QueryRange performs a query for the given range.
	QueryRange(ctx context.Context, query string, r Range, opts ...Option) (model.Value, Warnings, error)
	// QueryExemplars performs a query for exemplars by the given query and time range.
	QueryExemplars(ctx context.Context, query string, startTime, endTime time.Time) ([]ExemplarQueryResult, error)
	// Buildinfo returns various build information properties about the Prometheus server
	Buildinfo(ctx context.Context) (BuildinfoResult, error)
	// Runtimeinfo returns the various runtime information properties about the Prometheus server.
	Runtimeinfo(ctx context.Context) (RuntimeinfoResult, error)
	// Series finds series by label matchers.
	Series(ctx context.Context, matches []string, startTime, endTime time.Time) ([]model.LabelSet, Warnings, error)
	// Snapshot creates a snapshot of all current data into snapshots/<datetime>-<rand>
	// under the TSDB's data directory and returns the directory as response.
	Snapshot(ctx context.Context, skipHead bool) (SnapshotResult, error)
	// Rules returns a list of alerting and recording rules that are currently loaded.
	Rules(ctx context.Context) (RulesResult, error)
	// Targets returns an overview of the current state of the Prometheus target discovery.
	Targets(ctx context.Context) (TargetsResult, error)
	// TargetsMetadata returns metadata about metrics currently scraped by the target.
	TargetsMetadata(ctx context.Context, matchTarget, metric, limit string) ([]MetricMetadata, error)
	// Metadata returns metadata about metrics currently scraped by the metric name.
	Metadata(ctx context.Context, metric, limit string) (map[string][]Metadata, error)
	// TSDB returns the cardinality statistics.
	TSDB(ctx context.Context) (TSDBResult, error)
	// WalReplay returns the current replay status of the wal.
	WalReplay(ctx context.Context) (WalReplayStatus, error)
}

// AlertsResult contains the result from querying the alerts endpoint.
type AlertsResult struct {
	Alerts []Alert `json:"alerts"`
}

// AlertManagersResult contains the result from querying the alertmanagers endpoint.
type AlertManagersResult struct {
	Active  []AlertManager `json:"activeAlertManagers"`
	Dropped []AlertManager `json:"droppedAlertManagers"`
}

// AlertManager models a configured Alert Manager.
type AlertManager struct {
	URL string `json:"url"`
}

// ConfigResult contains the result from querying the config endpoint.
type ConfigResult struct {
	YAML string `json:"yaml"`
}

// FlagsResult contains the result from querying the flag endpoint.
type FlagsResult map[string]string

// BuildinfoResult contains the results from querying the buildinfo endpoint.
type BuildinfoResult struct {
	Version   string `json:"version"`
	Revision  string `json:"revision"`
	Branch    string `json:"branch"`
	BuildUser string `json:"buildUser"`
	BuildDate string `json:"buildDate"`
	GoVersion string `json:"goVersion"`
}

// RuntimeinfoResult contains the result from querying the runtimeinfo endpoint.
type RuntimeinfoResult struct {
	StartTime           time.Time `json:"startTime"`
	CWD                 string    `json:"CWD"`
	ReloadConfigSuccess bool      `json:"reloadConfigSuccess"`
	LastConfigTime      time.Time `json:"lastConfigTime"`
	CorruptionCount     int       `json:"corruptionCount"`
	GoroutineCount      int       `json:"goroutineCount"`
	GOMAXPROCS          int       `json:"GOMAXPROCS"`
	GOGC                string    `json:"GOGC"`
	GODEBUG             string    `json:"GODEBUG"`
	StorageRetention    string    `json:"storageRetention"`
}

// SnapshotResult contains the result from querying the snapshot endpoint.
type SnapshotResult struct {
	Name string `json:"name"`
}

// RulesResult contains the result from querying the rules endpoint.
type RulesResult struct {
	Groups []RuleGroup `json:"groups"`
}

// RuleGroup models a rule group that contains a set of recording and alerting rules.
type RuleGroup struct {
	Name     string  `json:"name"`
	File     string  `json:"file"`
	Interval float64 `json:"interval"`
	Rules    Rules   `json:"rules"`
}

// Recording and alerting rules are stored in the same slice to preserve the order
// that rules are returned in by the API.
//
// Rule types can be determined using a type switch:
//
//	switch v := rule.(type) {
//	case RecordingRule:
//		fmt.Print("got a recording rule")
//	case AlertingRule:
//		fmt.Print("got a alerting rule")
//	default:
//		fmt.Printf("unknown rule type %s", v)
//	}
type Rules []interface{}

// AlertingRule models a alerting rule.
type AlertingRule struct {
	Name           string         `json:"name"`
	Query          string         `json:"query"`
	Duration       float64        `json:"duration"`
	Labels         model.LabelSet `json:"labels"`
	Annotations    model.LabelSet `json:"annotations"`
	Alerts         []*Alert       `json:"alerts"`
	Health         RuleHealth     `json:"health"`
	LastError      string         `json:"lastError,omitempty"`
	EvaluationTime float64        `json:"evaluationTime"`
	LastEvaluation time.Time      `json:"lastEvaluation"`
	State          string         `json:"state"`
}

// RecordingRule models a recording rule.
type RecordingRule struct {
	Name           string         `json:"name"`
	Query          string         `json:"query"`
	Labels         model.LabelSet `json:"labels,omitempty"`
	Health         RuleHealth     `json:"health"`
	LastError      string         `json:"lastError,omitempty"`
	EvaluationTime float64        `json:"evaluationTime"`
	LastEvaluation time.Time      `json:"lastEvaluation"`
}

// Alert models an active alert.
type Alert struct {
	ActiveAt    time.Time `json:"activeAt"`
	Annotations model.LabelSet
	Labels      model.LabelSet
	State       AlertState
	Value       string
}

// TargetsResult contains the result from querying the targets endpoint.
type TargetsResult struct {
	Active  []ActiveTarget  `json:"activeTargets"`
	Dropped []DroppedTarget `json:"droppedTargets"`
}

// ActiveTarget models an active Prometheus scrape target.
type ActiveTarget struct {
	DiscoveredLabels   map[string]string `json:"discoveredLabels"`
	Labels             model.LabelSet    `json:"labels"`
	ScrapePool         string            `json:"scrapePool"`
	ScrapeURL          string            `json:"scrapeUrl"`
	GlobalURL          string            `json:"globalUrl"`
	LastError          string            `json:"lastError"`
	LastScrape         time.Time         `json:"lastScrape"`
	LastScrapeDuration float64           `json:"lastScrapeDuration"`
	Health             HealthStatus      `json:"health"`
}

// DroppedTarget models a dropped Prometheus scrape target.
type DroppedTarget struct {
	DiscoveredLabels map[string]string `json:"discoveredLabels"`
}

// MetricMetadata models the metadata of a metric with its scrape target and name.
type MetricMetadata struct {
	Target map[string]string `json:"target"`
	Metric string            `json:"metric,omitempty"`
	Type   MetricType        `json:"type"`
	Help   string            `json:"help"`
	Unit   string            `json:"unit"`
}

// Metadata models the metadata of a metric.
type Metadata struct {
	Type MetricType `json:"type"`
	Help string     `json:"help"`
	Unit string     `json:"unit"`
}

// queryResult contains result data for a query.
type queryResult struct {
	Type   model.ValueType `json:"resultType"`
	Result interface{}     `json:"result"`

	// The decoded value.
	v model.Value
}

// TSDBResult contains the result from querying the tsdb endpoint.
type TSDBResult struct {
	HeadStats                   TSDBHeadStats `json:"headStats"`
	SeriesCountByMetricName     []Stat        `json:"seriesCountByMetricName"`
	LabelValueCountByLabelName  []Stat        `json:"labelValueCountByLabelName"`
	MemoryInBytesByLabelName    []Stat        `json:"memoryInBytesByLabelName"`
	SeriesCountByLabelValuePair []Stat        `json:"seriesCountByLabelValuePair"`
}

// TSDBHeadStats contains TSDB stats
type TSDBHeadStats struct {
	NumSeries     int `json:"numSeries"`
	NumLabelPairs int `json:"numLabelPairs"`
	ChunkCount    int `json:"chunkCount"`
	MinTime       int `json:"minTime"`
	MaxTime       int `json:"maxTime"`
}

// WalReplayStatus represents the wal replay status.
type WalReplayStatus struct {
	Min     int `json:"min"`
	Max     int `json:"max"`
	Current int `json:"current"`
}

// Stat models information about statistic value.
type Stat struct {
	Name  string `json:"name"`
	Value uint64 `json:"value"`
}

func (rg *RuleGroup) UnmarshalJSON(b []byte) error {
	v := struct {
		Name     string            `json:"name"`
		File     string            `json:"file"`
		Interval float64           `json:"interval"`
		Rules    []json.RawMessage `json:"rules"`
	}{}

	if err := json.Unmarshal(b, &v); err != nil {
		return err
	}

	rg.Name = v.Name
	rg.File = v.File
	rg.Interval = v.Interval

	for _, rule := range v.Rules {
		alertingRule := AlertingRule{}
		if err := json.Unmarshal(rule, &alertingRule); err == nil {
			rg.Rules = append(rg.Rules, alertingRule)
			continue
		}
		recordingRule := RecordingRule{}
		if err := json.Unmarshal(rule, &recordingRule); err == nil {
			rg.Rules = append(rg.Rules, recordingRule)
			continue
		}
		return errors.New("failed to decode JSON into an alerting or recording rule")
	}

	return nil
}

func (r *AlertingRule) UnmarshalJSON(b []byte) error {
	v := struct {
		Type string `json:"type"`
	}{}
	if err := json.Unmarshal(b, &v); err != nil {
		return err
	}
	if v.Type == "" {
		return errors.New("type field not present in rule")
	}
	if v.Type != string(RuleTypeAlerting) {
		return fmt.Errorf("expected rule of type %s but got %s", string(RuleTypeAlerting), v.Type)
	}

	rule := struct {
		Name           string         `json:"name"`
		Query          string         `json:"query"`
		Duration       float64        `json:"duration"`
		Labels         model.LabelSet `json:"labels"`
		Annotations    model.LabelSet `json:"annotations"`
		Alerts         []*Alert       `json:"alerts"`
		Health         RuleHealth     `json:"health"`
		LastError      string         `json:"lastError,omitempty"`
		EvaluationTime float64        `json:"evaluationTime"`
		LastEvaluation time.Time      `json:"lastEvaluation"`
		State          string         `json:"state"`
	}{}
	if err := json.Unmarshal(b, &rule); err != nil {
		return err
	}
	r.Health = rule.Health
	r.Annotations = rule.Annotations
	r.Name = rule.Name
	r.Query = rule.Query
	r.Alerts = rule.Alerts
	r.Duration = rule.Duration
	r.Labels = rule.Labels
	r.LastError = rule.LastError
	r.EvaluationTime = rule.EvaluationTime
	r.LastEvaluation = rule.LastEvaluation
	r.State = rule.State

	return nil
}

func (r *RecordingRule) UnmarshalJSON(b []byte) error {
	v := struct {
		Type string `json:"type"`
	}{}
	if err := json.Unmarshal(b, &v); err != nil {
		return err
	}
	if v.Type == "" {
		return errors.New("type field not present in rule")
	}
	if v.Type != string(RuleTypeRecording) {
		return fmt.Errorf("expected rule of type %s but got %s", string(RuleTypeRecording), v.Type)
	}

	rule := struct {
		Name           string         `json:"name"`
		Query          string         `json:"query"`
		Labels         model.LabelSet `json:"labels,omitempty"`
		Health         RuleHealth     `json:"health"`
		LastError      string         `json:"lastError,omitempty"`
		EvaluationTime float64        `json:"evaluationTime"`
		LastEvaluation time.Time      `json:"lastEvaluation"`
	}{}
	if err := json.Unmarshal(b, &rule); err != nil {
		return err
	}
	r.Health = rule.Health
	r.Labels = rule.Labels
	r.Name = rule.Name
	r.LastError = rule.LastError
	r.Query = rule.Query
	r.EvaluationTime = rule.EvaluationTime
	r.LastEvaluation = rule.LastEvaluation

	return nil
}

func (qr *queryResult) UnmarshalJSON(b []byte) error {
	v := struct {
		Type   model.ValueType `json:"resultType"`
		Result json.RawMessage `json:"result"`
	}{}

	err := json.Unmarshal(b, &v)
	if err != nil {
		return err
	}

	switch v.Type {
	case model.ValScalar:
		var sv model.Scalar
		err = json.Unmarshal(v.Result, &sv)
		qr.v = &sv

	case model.ValVector:
		var vv model.Vector
		err = json.Unmarshal(v.Result, &vv)
		qr.v = vv

	case model.ValMatrix:
		var mv model.Matrix
		err = json.Unmarshal(v.Result, &mv)
		qr.v = mv

	default:
		err = fmt.Errorf("unexpected value type %q", v.Type)
	}
	return err
}

// Exemplar is additional information associated with a time series.
type Exemplar struct {
	Labels    model.LabelSet    `json:"labels"`
	Value     model.SampleValue `json:"value"`
	Timestamp model.Time        `json:"timestamp"`
}

type ExemplarQueryResult struct {
	SeriesLabels model.LabelSet `json:"seriesLabels"`
	Exemplars    []Exemplar     `json:"exemplars"`
}

// NewAPI returns a new API for the client.
//
// It is safe to use the returned API from multiple goroutines.
func NewAPI(c api.Client) API {
	return &httpAPI{
		client: &apiClientImpl{
			client: c,
		},
	}
}

type httpAPI struct {
	client apiClient
}

func (h *httpAPI) Alerts(ctx context.Context) (AlertsResult, error) {
	u := h.client.URL(epAlerts, nil)

	req, err := http.NewRequest(http.MethodGet, u.String(), nil)
	if err != nil {
		return AlertsResult{}, err
	}

	_, body, _, err := h.client.Do(ctx, req)
	if err != nil {
		return AlertsResult{}, err
	}

	var res AlertsResult
	err = json.Unmarshal(body, &res)
	return res, err
}

func (h *httpAPI) AlertManagers(ctx context.Context) (AlertManagersResult, error) {
	u := h.client.URL(epAlertManagers, nil)

	req, err := http.NewRequest(http.MethodGet, u.String(), nil)
	if err != nil {
		return AlertManagersResult{}, err
	}

	_, body, _, err := h.client.Do(ctx, req)
	if err != nil {
		return AlertManagersResult{}, err
	}

	var res AlertManagersResult
	err = json.Unmarshal(body, &res)
	return res, err
}

func (h *httpAPI) CleanTombstones(ctx context.Context) error {
	u := h.client.URL(epCleanTombstones, nil)

	req, err := http.NewRequest(http.MethodPost, u.String(), nil)
	if err != nil {
		return err
	}

	_, _, _, err = h.client.Do(ctx, req)
	return err
}

func (h *httpAPI) Config(ctx context.Context) (ConfigResult, error) {
	u := h.client.URL(epConfig, nil)

	req, err := http.NewRequest(http.MethodGet, u.String(), nil)
	if err != nil {
		return ConfigResult{}, err
	}

	_, body, _, err := h.client.Do(ctx, req)
	if err != nil {
		return ConfigResult{}, err
	}

	var res ConfigResult
	err = json.Unmarshal(body, &res)
	return res, err
}

func (h *httpAPI) DeleteSeries(ctx context.Context, matches []string, startTime, endTime time.Time) error {
	u := h.client.URL(epDeleteSeries, nil)
	q := u.Query()

	for _, m := range matches {
		q.Add("match[]", m)
	}

	if !startTime.IsZero() {
		q.Set("start", formatTime(startTime))
	}
	if !endTime.IsZero() {
		q.Set("end", formatTime(endTime))
	}

	u.RawQuery = q.Encode()

	req, err := http.NewRequest(http.MethodPost, u.String(), nil)
	if err != nil {
		return err
	}

	_, _, _, err = h.client.Do(ctx, req)
	return err
}

func (h *httpAPI) Flags(ctx context.Context) (FlagsResult, error) {
	u := h.client.URL(epFlags, nil)

	req, err := http.NewRequest(http.MethodGet, u.String(), nil)
	if err != nil {
		return FlagsResult{}, err
	}

	_, body, _, err := h.client.Do(ctx, req)
	if err != nil {
		return FlagsResult{}, err
	}

	var res FlagsResult
	err = json.Unmarshal(body, &res)
	return res, err
}

func (h *httpAPI) Buildinfo(ctx context.Context) (BuildinfoResult, error) {
	u := h.client.URL(epBuildinfo, nil)

	req, err := http.NewRequest(http.MethodGet, u.String(), nil)
	if err != nil {
		return BuildinfoResult{}, err
	}

	_, body, _, err := h.client.Do(ctx, req)
	if err != nil {
		return BuildinfoResult{}, err
	}

	var res BuildinfoResult
	err = json.Unmarshal(body, &res)
	return res, err
}

func (h *httpAPI) Runtimeinfo(ctx context.Context) (RuntimeinfoResult, error) {
	u := h.client.URL(epRuntimeinfo, nil)

	req, err := http.NewRequest(http.MethodGet, u.String(), nil)
	if err != nil {
		return RuntimeinfoResult{}, err
	}

	_, body, _, err := h.client.Do(ctx, req)
	if err != nil {
		return RuntimeinfoResult{}, err
	}

	var res RuntimeinfoResult
	err = json.Unmarshal(body, &res)
	return res, err
}

func (h *httpAPI) LabelNames(ctx context.Context, matches []string, startTime, endTime time.Time) ([]string, Warnings, error) {
	u := h.client.URL(epLabels, nil)
	q := u.Query()
	if !startTime.IsZero() {
		q.Set("start", formatTime(startTime))
	}
	if !endTime.IsZero() {
		q.Set("end", formatTime(endTime))
	}
	for _, m := range matches {
		q.Add("match[]", m)
	}

	_, body, w, err := h.client.DoGetFallback(ctx, u, q)
	if err != nil {
		return nil, w, err
	}
	var labelNames []string
	err = json.Unmarshal(body, &labelNames)
	return labelNames, w, err
}

func (h *httpAPI) LabelValues(ctx context.Context, label string, matches []string, startTime, endTime time.Time) (model.LabelValues, Warnings, error) {
	u := h.client.URL(epLabelValues, map[string]string{"name": label})
	q := u.Query()
	if !startTime.IsZero() {
		q.Set("start", formatTime(startTime))
	}
	if !endTime.IsZero() {
		q.Set("end", formatTime(endTime))
	}
	for _, m := range matches {
		q.Add("match[]", m)
	}

	u.RawQuery = q.Encode()

	req, err := http.NewRequest(http.MethodGet, u.String(), nil)
	if err != nil {
		return nil, nil, err
	}
	_, body, w, err := h.client.Do(ctx, req)
	if err != nil {
		return nil, w, err
	}
	var labelValues model.LabelValues
	err = json.Unmarshal(body, &labelValues)
	return labelValues, w, err
}

type apiOptions struct {
	timeout time.Duration
}

type Option func(c *apiOptions)

// WithTimeout can be used to provide an optional query evaluation timeout for Query and QueryRange.
// https://prometheus.io/docs/prometheus/latest/querying/api/#instant-queries
func WithTimeout(timeout time.Duration) Option {
	return func(o *apiOptions) {
		o.timeout = timeout
	}
}

<<<<<<< HEAD
type apiOptions struct {
	timeout time.Duration
}

type Option func(c *apiOptions)

// WithTimeout can be used to provide an optional query evaluation timeout for Query and QueryRange.
// https://prometheus.io/docs/prometheus/latest/querying/api/#instant-queries
func WithTimeout(timeout time.Duration) Option {
	return func(o *apiOptions) {
		o.timeout = timeout
	}
}

=======
>>>>>>> acfd0dd7
func (h *httpAPI) Query(ctx context.Context, query string, ts time.Time, opts ...Option) (model.Value, Warnings, error) {
	u := h.client.URL(epQuery, nil)
	q := u.Query()

	opt := &apiOptions{}
	for _, o := range opts {
		o(opt)
	}

	d := opt.timeout
	if d > 0 {
		q.Set("timeout", d.String())
	}

	q.Set("query", query)
	if !ts.IsZero() {
		q.Set("time", formatTime(ts))
	}

	_, body, warnings, err := h.client.DoGetFallback(ctx, u, q)
	if err != nil {
		return nil, warnings, err
	}

	var qres queryResult
	return qres.v, warnings, json.Unmarshal(body, &qres)
}

func (h *httpAPI) QueryRange(ctx context.Context, query string, r Range, opts ...Option) (model.Value, Warnings, error) {
	u := h.client.URL(epQueryRange, nil)
	q := u.Query()

	q.Set("query", query)
	q.Set("start", formatTime(r.Start))
	q.Set("end", formatTime(r.End))
	q.Set("step", strconv.FormatFloat(r.Step.Seconds(), 'f', -1, 64))

	opt := &apiOptions{}
	for _, o := range opts {
		o(opt)
	}

	d := opt.timeout
	if d > 0 {
		q.Set("timeout", d.String())
	}

	_, body, warnings, err := h.client.DoGetFallback(ctx, u, q)
	if err != nil {
		return nil, warnings, err
	}

	var qres queryResult

	return qres.v, warnings, json.Unmarshal(body, &qres)
}

func (h *httpAPI) Series(ctx context.Context, matches []string, startTime, endTime time.Time) ([]model.LabelSet, Warnings, error) {
	u := h.client.URL(epSeries, nil)
	q := u.Query()

	for _, m := range matches {
		q.Add("match[]", m)
	}

	if !startTime.IsZero() {
		q.Set("start", formatTime(startTime))
	}
	if !endTime.IsZero() {
		q.Set("end", formatTime(endTime))
	}

	_, body, warnings, err := h.client.DoGetFallback(ctx, u, q)
	if err != nil {
		return nil, warnings, err
	}

	var mset []model.LabelSet
	err = json.Unmarshal(body, &mset)
	return mset, warnings, err
}

func (h *httpAPI) Snapshot(ctx context.Context, skipHead bool) (SnapshotResult, error) {
	u := h.client.URL(epSnapshot, nil)
	q := u.Query()

	q.Set("skip_head", strconv.FormatBool(skipHead))

	u.RawQuery = q.Encode()

	req, err := http.NewRequest(http.MethodPost, u.String(), nil)
	if err != nil {
		return SnapshotResult{}, err
	}

	_, body, _, err := h.client.Do(ctx, req)
	if err != nil {
		return SnapshotResult{}, err
	}

	var res SnapshotResult
	err = json.Unmarshal(body, &res)
	return res, err
}

func (h *httpAPI) Rules(ctx context.Context) (RulesResult, error) {
	u := h.client.URL(epRules, nil)

	req, err := http.NewRequest(http.MethodGet, u.String(), nil)
	if err != nil {
		return RulesResult{}, err
	}

	_, body, _, err := h.client.Do(ctx, req)
	if err != nil {
		return RulesResult{}, err
	}

	var res RulesResult
	err = json.Unmarshal(body, &res)
	return res, err
}

func (h *httpAPI) Targets(ctx context.Context) (TargetsResult, error) {
	u := h.client.URL(epTargets, nil)

	req, err := http.NewRequest(http.MethodGet, u.String(), nil)
	if err != nil {
		return TargetsResult{}, err
	}

	_, body, _, err := h.client.Do(ctx, req)
	if err != nil {
		return TargetsResult{}, err
	}

	var res TargetsResult
	err = json.Unmarshal(body, &res)
	return res, err
}

func (h *httpAPI) TargetsMetadata(ctx context.Context, matchTarget, metric, limit string) ([]MetricMetadata, error) {
	u := h.client.URL(epTargetsMetadata, nil)
	q := u.Query()

	q.Set("match_target", matchTarget)
	q.Set("metric", metric)
	q.Set("limit", limit)

	u.RawQuery = q.Encode()

	req, err := http.NewRequest(http.MethodGet, u.String(), nil)
	if err != nil {
		return nil, err
	}

	_, body, _, err := h.client.Do(ctx, req)
	if err != nil {
		return nil, err
	}

	var res []MetricMetadata
	err = json.Unmarshal(body, &res)
	return res, err
}

func (h *httpAPI) Metadata(ctx context.Context, metric, limit string) (map[string][]Metadata, error) {
	u := h.client.URL(epMetadata, nil)
	q := u.Query()

	q.Set("metric", metric)
	q.Set("limit", limit)

	u.RawQuery = q.Encode()

	req, err := http.NewRequest(http.MethodGet, u.String(), nil)
	if err != nil {
		return nil, err
	}

	_, body, _, err := h.client.Do(ctx, req)
	if err != nil {
		return nil, err
	}

	var res map[string][]Metadata
	err = json.Unmarshal(body, &res)
	return res, err
}

func (h *httpAPI) TSDB(ctx context.Context) (TSDBResult, error) {
	u := h.client.URL(epTSDB, nil)

	req, err := http.NewRequest(http.MethodGet, u.String(), nil)
	if err != nil {
		return TSDBResult{}, err
	}

	_, body, _, err := h.client.Do(ctx, req)
	if err != nil {
		return TSDBResult{}, err
	}

	var res TSDBResult
	err = json.Unmarshal(body, &res)
	return res, err
}

func (h *httpAPI) WalReplay(ctx context.Context) (WalReplayStatus, error) {
	u := h.client.URL(epWalReplay, nil)

	req, err := http.NewRequest(http.MethodGet, u.String(), nil)
	if err != nil {
		return WalReplayStatus{}, err
	}

	_, body, _, err := h.client.Do(ctx, req)
	if err != nil {
		return WalReplayStatus{}, err
	}

	var res WalReplayStatus
	err = json.Unmarshal(body, &res)
	return res, err
}

func (h *httpAPI) QueryExemplars(ctx context.Context, query string, startTime, endTime time.Time) ([]ExemplarQueryResult, error) {
	u := h.client.URL(epQueryExemplars, nil)
	q := u.Query()

	q.Set("query", query)
	if !startTime.IsZero() {
		q.Set("start", formatTime(startTime))
	}
	if !endTime.IsZero() {
		q.Set("end", formatTime(endTime))
	}

	_, body, _, err := h.client.DoGetFallback(ctx, u, q)
	if err != nil {
		return nil, err
	}

	var res []ExemplarQueryResult
	err = json.Unmarshal(body, &res)
	return res, err
}

// Warnings is an array of non critical errors
type Warnings []string

// apiClient wraps a regular client and processes successful API responses.
// Successful also includes responses that errored at the API level.
type apiClient interface {
	URL(ep string, args map[string]string) *url.URL
	Do(context.Context, *http.Request) (*http.Response, []byte, Warnings, error)
	DoGetFallback(ctx context.Context, u *url.URL, args url.Values) (*http.Response, []byte, Warnings, error)
}

type apiClientImpl struct {
	client api.Client
}

type apiResponse struct {
	Status    string          `json:"status"`
	Data      json.RawMessage `json:"data"`
	ErrorType ErrorType       `json:"errorType"`
	Error     string          `json:"error"`
	Warnings  []string        `json:"warnings,omitempty"`
}

func apiError(code int) bool {
	// These are the codes that Prometheus sends when it returns an error.
	return code == http.StatusUnprocessableEntity || code == http.StatusBadRequest
}

func errorTypeAndMsgFor(resp *http.Response) (ErrorType, string) {
	switch resp.StatusCode / 100 {
	case 4:
		return ErrClient, fmt.Sprintf("client error: %d", resp.StatusCode)
	case 5:
		return ErrServer, fmt.Sprintf("server error: %d", resp.StatusCode)
	}
	return ErrBadResponse, fmt.Sprintf("bad response code %d", resp.StatusCode)
}

func (h *apiClientImpl) URL(ep string, args map[string]string) *url.URL {
	return h.client.URL(ep, args)
}

func (h *apiClientImpl) Do(ctx context.Context, req *http.Request) (*http.Response, []byte, Warnings, error) {
	resp, body, err := h.client.Do(ctx, req)
	if err != nil {
		return resp, body, nil, err
	}

	code := resp.StatusCode

	if code/100 != 2 && !apiError(code) {
		errorType, errorMsg := errorTypeAndMsgFor(resp)
		return resp, body, nil, &Error{
			Type:   errorType,
			Msg:    errorMsg,
			Detail: string(body),
		}
	}

	var result apiResponse

	if http.StatusNoContent != code {
		if jsonErr := json.Unmarshal(body, &result); jsonErr != nil {
			return resp, body, nil, &Error{
				Type: ErrBadResponse,
				Msg:  jsonErr.Error(),
			}
		}
	}

	if apiError(code) && result.Status == "success" {
		err = &Error{
			Type: ErrBadResponse,
			Msg:  "inconsistent body for response code",
		}
	}

	if result.Status == "error" {
		err = &Error{
			Type: result.ErrorType,
			Msg:  result.Error,
		}
	}

	return resp, []byte(result.Data), result.Warnings, err
}

// DoGetFallback will attempt to do the request as-is, and on a 405 or 501 it
// will fallback to a GET request.
func (h *apiClientImpl) DoGetFallback(ctx context.Context, u *url.URL, args url.Values) (*http.Response, []byte, Warnings, error) {
	encodedArgs := args.Encode()
	req, err := http.NewRequest(http.MethodPost, u.String(), strings.NewReader(encodedArgs))
	if err != nil {
		return nil, nil, nil, err
	}
	req.Header.Set("Content-Type", "application/x-www-form-urlencoded")
	// Following comment originates from https://pkg.go.dev/net/http#Transport
	// Transport only retries a request upon encountering a network error if the request is
	// idempotent and either has no body or has its Request.GetBody defined. HTTP requests
	// are considered idempotent if they have HTTP methods GET, HEAD, OPTIONS, or TRACE; or
	// if their Header map contains an "Idempotency-Key" or "X-Idempotency-Key" entry. If the
	// idempotency key value is a zero-length slice, the request is treated as idempotent but
	// the header is not sent on the wire.
	req.Header["Idempotency-Key"] = nil

	resp, body, warnings, err := h.Do(ctx, req)
	if resp != nil && (resp.StatusCode == http.StatusMethodNotAllowed || resp.StatusCode == http.StatusNotImplemented) {
		u.RawQuery = encodedArgs
		req, err = http.NewRequest(http.MethodGet, u.String(), nil)
		if err != nil {
			return nil, nil, warnings, err
		}
		return h.Do(ctx, req)
	}
	return resp, body, warnings, err
}

func formatTime(t time.Time) string {
	return strconv.FormatFloat(float64(t.Unix())+float64(t.Nanosecond())/1e9, 'f', -1, 64)
}<|MERGE_RESOLUTION|>--- conflicted
+++ resolved
@@ -301,8 +301,6 @@
 	stream.WriteMore()
 	marshalFloat(float64(b.Count), stream)
 	stream.WriteArrayEnd()
-<<<<<<< HEAD
-=======
 }
 
 // marshalHistogram writes something like:
@@ -353,7 +351,6 @@
 		stream.WriteArrayEnd()
 	}
 	stream.WriteObjectEnd()
->>>>>>> acfd0dd7
 }
 
 func marshalJSONIsEmpty(ptr unsafe.Pointer) bool {
@@ -1091,23 +1088,6 @@
 	}
 }
 
-<<<<<<< HEAD
-type apiOptions struct {
-	timeout time.Duration
-}
-
-type Option func(c *apiOptions)
-
-// WithTimeout can be used to provide an optional query evaluation timeout for Query and QueryRange.
-// https://prometheus.io/docs/prometheus/latest/querying/api/#instant-queries
-func WithTimeout(timeout time.Duration) Option {
-	return func(o *apiOptions) {
-		o.timeout = timeout
-	}
-}
-
-=======
->>>>>>> acfd0dd7
 func (h *httpAPI) Query(ctx context.Context, query string, ts time.Time, opts ...Option) (model.Value, Warnings, error) {
 	u := h.client.URL(epQuery, nil)
 	q := u.Query()
