// Copyright 2014 The Prometheus Authors
// Licensed under the Apache License, Version 2.0 (the "License");
// you may not use this file except in compliance with the License.
// You may obtain a copy of the License at
//
// http://www.apache.org/licenses/LICENSE-2.0
//
// Unless required by applicable law or agreed to in writing, software
// distributed under the License is distributed on an "AS IS" BASIS,
// WITHOUT WARRANTIES OR CONDITIONS OF ANY KIND, either express or implied.
// See the License for the specific language governing permissions and
// limitations under the License.

package prometheus

import (
	"errors"
	"fmt"
	"sort"
	"time"
	"unicode/utf8"

	"github.com/prometheus/client_golang/prometheus/internal"

	"github.com/prometheus/client_golang/prometheus/internal"

	dto "github.com/prometheus/client_model/go"
	"google.golang.org/protobuf/proto"
	"google.golang.org/protobuf/types/known/timestamppb"
)

// ValueType is an enumeration of metric types that represent a simple value.
type ValueType int

// Possible values for the ValueType enum. Use UntypedValue to mark a metric
// with an unknown type.
const (
	_ ValueType = iota
	CounterValue
	GaugeValue
	UntypedValue
)

var (
	CounterMetricTypePtr = func() *dto.MetricType { d := dto.MetricType_COUNTER; return &d }()
	GaugeMetricTypePtr   = func() *dto.MetricType { d := dto.MetricType_GAUGE; return &d }()
	UntypedMetricTypePtr = func() *dto.MetricType { d := dto.MetricType_UNTYPED; return &d }()
)

func (v ValueType) ToDTO() *dto.MetricType {
	switch v {
	case CounterValue:
		return CounterMetricTypePtr
	case GaugeValue:
		return GaugeMetricTypePtr
	default:
		return UntypedMetricTypePtr
	}
}

// valueFunc is a generic metric for simple values retrieved on collect time
// from a function. It implements Metric and Collector. Its effective type is
// determined by ValueType. This is a low-level building block used by the
// library to back the implementations of CounterFunc, GaugeFunc, and
// UntypedFunc.
type valueFunc struct {
	selfCollector

	desc       *Desc
	valType    ValueType
	function   func() float64
	labelPairs []*dto.LabelPair
}

// newValueFunc returns a newly allocated valueFunc with the given Desc and
// ValueType. The value reported is determined by calling the given function
// from within the Write method. Take into account that metric collection may
// happen concurrently. If that results in concurrent calls to Write, like in
// the case where a valueFunc is directly registered with Prometheus, the
// provided function must be concurrency-safe.
func newValueFunc(desc *Desc, valueType ValueType, function func() float64) *valueFunc {
	result := &valueFunc{
		desc:       desc,
		valType:    valueType,
		function:   function,
		labelPairs: MakeLabelPairs(desc, nil),
	}
	result.init(result)
	return result
}

func (v *valueFunc) Desc() *Desc {
	return v.desc
}

func (v *valueFunc) Write(out *dto.Metric) error {
	return populateMetric(v.valType, v.function(), v.labelPairs, nil, out, nil)
}

// NewConstMetric returns a metric with one fixed value that cannot be
// changed. Users of this package will not have much use for it in regular
// operations. However, when implementing custom Collectors, it is useful as a
// throw-away metric that is generated on the fly to send it to Prometheus in
// the Collect method. NewConstMetric returns an error if the length of
// labelValues is not consistent with the variable labels in Desc or if Desc is
// invalid.
func NewConstMetric(desc *Desc, valueType ValueType, value float64, labelValues ...string) (Metric, error) {
	if desc.err != nil {
		return nil, desc.err
	}
	if err := validateLabelValues(labelValues, len(desc.variableLabels.names)); err != nil {
		return nil, err
	}

	metric := &dto.Metric{}
<<<<<<< HEAD
	if err := populateMetric(valueType, value, MakeLabelPairs(desc, labelValues), nil, metric); err != nil {
=======
	if err := populateMetric(valueType, value, MakeLabelPairs(desc, labelValues), nil, metric, nil); err != nil {
>>>>>>> acfd0dd7
		return nil, err
	}

	return &constMetric{
		desc:   desc,
		metric: metric,
	}, nil
}

// MustNewConstMetric is a version of NewConstMetric that panics where
// NewConstMetric would have returned an error.
func MustNewConstMetric(desc *Desc, valueType ValueType, value float64, labelValues ...string) Metric {
	m, err := NewConstMetric(desc, valueType, value, labelValues...)
	if err != nil {
		panic(err)
	}
	return m
}

// NewConstMetricWithCreatedTimestamp does the same thing as NewConstMetric, but generates Counters
// with created timestamp set and returns an error for other metric types.
func NewConstMetricWithCreatedTimestamp(desc *Desc, valueType ValueType, value float64, ct time.Time, labelValues ...string) (Metric, error) {
	if desc.err != nil {
		return nil, desc.err
	}
	if err := validateLabelValues(labelValues, len(desc.variableLabels.names)); err != nil {
		return nil, err
	}
	switch valueType {
	case CounterValue:
		break
	default:
		return nil, errors.New("created timestamps are only supported for counters")
	}

	metric := &dto.Metric{}
	if err := populateMetric(valueType, value, MakeLabelPairs(desc, labelValues), nil, metric, timestamppb.New(ct)); err != nil {
		return nil, err
	}

	return &constMetric{
		desc:   desc,
		metric: metric,
	}, nil
}

// MustNewConstMetricWithCreatedTimestamp is a version of NewConstMetricWithCreatedTimestamp that panics where
// NewConstMetricWithCreatedTimestamp would have returned an error.
func MustNewConstMetricWithCreatedTimestamp(desc *Desc, valueType ValueType, value float64, ct time.Time, labelValues ...string) Metric {
	m, err := NewConstMetricWithCreatedTimestamp(desc, valueType, value, ct, labelValues...)
	if err != nil {
		panic(err)
	}
	return m
}

type constMetric struct {
	desc   *Desc
	metric *dto.Metric
}

func (m *constMetric) Desc() *Desc {
	return m.desc
}

func (m *constMetric) Write(out *dto.Metric) error {
	out.Label = m.metric.Label
	out.Counter = m.metric.Counter
	out.Gauge = m.metric.Gauge
	out.Untyped = m.metric.Untyped
	return nil
}

func populateMetric(
	t ValueType,
	v float64,
	labelPairs []*dto.LabelPair,
	e *dto.Exemplar,
	m *dto.Metric,
	ct *timestamppb.Timestamp,
) error {
	m.Label = labelPairs
	switch t {
	case CounterValue:
		m.Counter = &dto.Counter{Value: proto.Float64(v), Exemplar: e, CreatedTimestamp: ct}
	case GaugeValue:
		m.Gauge = &dto.Gauge{Value: proto.Float64(v)}
	case UntypedValue:
		m.Untyped = &dto.Untyped{Value: proto.Float64(v)}
	default:
		return fmt.Errorf("encountered unknown type %v", t)
	}
	return nil
}

// MakeLabelPairs is a helper function to create protobuf LabelPairs from the
// variable and constant labels in the provided Desc. The values for the
// variable labels are defined by the labelValues slice, which must be in the
// same order as the corresponding variable labels in the Desc.
//
// This function is only needed for custom Metric implementations. See MetricVec
// example.
func MakeLabelPairs(desc *Desc, labelValues []string) []*dto.LabelPair {
	totalLen := len(desc.variableLabels.names) + len(desc.constLabelPairs)
	if totalLen == 0 {
		// Super fast path.
		return nil
	}
	if len(desc.variableLabels.names) == 0 {
		// Moderately fast path.
		return desc.constLabelPairs
	}
	labelPairs := make([]*dto.LabelPair, 0, totalLen)
	for i, l := range desc.variableLabels.names {
		labelPairs = append(labelPairs, &dto.LabelPair{
			Name:  proto.String(l),
			Value: proto.String(labelValues[i]),
		})
	}
	labelPairs = append(labelPairs, desc.constLabelPairs...)
	sort.Sort(internal.LabelPairSorter(labelPairs))
	return labelPairs
}

// ExemplarMaxRunes is the max total number of runes allowed in exemplar labels.
const ExemplarMaxRunes = 128

// newExemplar creates a new dto.Exemplar from the provided values. An error is
// returned if any of the label names or values are invalid or if the total
// number of runes in the label names and values exceeds ExemplarMaxRunes.
func newExemplar(value float64, ts time.Time, l Labels) (*dto.Exemplar, error) {
	e := &dto.Exemplar{}
	e.Value = proto.Float64(value)
	tsProto := timestamppb.New(ts)
	if err := tsProto.CheckValid(); err != nil {
		return nil, err
	}
	e.Timestamp = tsProto
	labelPairs := make([]*dto.LabelPair, 0, len(l))
	var runes int
	for name, value := range l {
		if !checkLabelName(name) {
			return nil, fmt.Errorf("exemplar label name %q is invalid", name)
		}
		runes += utf8.RuneCountInString(name)
		if !utf8.ValidString(value) {
			return nil, fmt.Errorf("exemplar label value %q is not valid UTF-8", value)
		}
		runes += utf8.RuneCountInString(value)
		labelPairs = append(labelPairs, &dto.LabelPair{
			Name:  proto.String(name),
			Value: proto.String(value),
		})
	}
	if runes > ExemplarMaxRunes {
		return nil, fmt.Errorf("exemplar labels have %d runes, exceeding the limit of %d", runes, ExemplarMaxRunes)
	}
	e.Label = labelPairs
	return e, nil
}<|MERGE_RESOLUTION|>--- conflicted
+++ resolved
@@ -22,8 +22,6 @@
 
 	"github.com/prometheus/client_golang/prometheus/internal"
 
-	"github.com/prometheus/client_golang/prometheus/internal"
-
 	dto "github.com/prometheus/client_model/go"
 	"google.golang.org/protobuf/proto"
 	"google.golang.org/protobuf/types/known/timestamppb"
@@ -113,11 +111,7 @@
 	}
 
 	metric := &dto.Metric{}
-<<<<<<< HEAD
-	if err := populateMetric(valueType, value, MakeLabelPairs(desc, labelValues), nil, metric); err != nil {
-=======
 	if err := populateMetric(valueType, value, MakeLabelPairs(desc, labelValues), nil, metric, nil); err != nil {
->>>>>>> acfd0dd7
 		return nil, err
 	}
 
