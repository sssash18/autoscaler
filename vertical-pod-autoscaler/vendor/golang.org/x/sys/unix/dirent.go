// Copyright 2009 The Go Authors. All rights reserved.
// Use of this source code is governed by a BSD-style
// license that can be found in the LICENSE file.

//go:build aix || darwin || dragonfly || freebsd || linux || netbsd || openbsd || solaris || zos
<<<<<<< HEAD
// +build aix darwin dragonfly freebsd linux netbsd openbsd solaris zos
=======
>>>>>>> 7d1f87fc

package unix

import "unsafe"

// readInt returns the size-bytes unsigned integer in native byte order at offset off.
func readInt(b []byte, off, size uintptr) (u uint64, ok bool) {
	if len(b) < int(off+size) {
		return 0, false
	}
	if isBigEndian {
		return readIntBE(b[off:], size), true
	}
	return readIntLE(b[off:], size), true
}

func readIntBE(b []byte, size uintptr) uint64 {
	switch size {
	case 1:
		return uint64(b[0])
	case 2:
		_ = b[1] // bounds check hint to compiler; see golang.org/issue/14808
		return uint64(b[1]) | uint64(b[0])<<8
	case 4:
		_ = b[3] // bounds check hint to compiler; see golang.org/issue/14808
		return uint64(b[3]) | uint64(b[2])<<8 | uint64(b[1])<<16 | uint64(b[0])<<24
	case 8:
		_ = b[7] // bounds check hint to compiler; see golang.org/issue/14808
		return uint64(b[7]) | uint64(b[6])<<8 | uint64(b[5])<<16 | uint64(b[4])<<24 |
			uint64(b[3])<<32 | uint64(b[2])<<40 | uint64(b[1])<<48 | uint64(b[0])<<56
	default:
		panic("syscall: readInt with unsupported size")
	}
}

func readIntLE(b []byte, size uintptr) uint64 {
	switch size {
	case 1:
		return uint64(b[0])
	case 2:
		_ = b[1] // bounds check hint to compiler; see golang.org/issue/14808
		return uint64(b[0]) | uint64(b[1])<<8
	case 4:
		_ = b[3] // bounds check hint to compiler; see golang.org/issue/14808
		return uint64(b[0]) | uint64(b[1])<<8 | uint64(b[2])<<16 | uint64(b[3])<<24
	case 8:
		_ = b[7] // bounds check hint to compiler; see golang.org/issue/14808
		return uint64(b[0]) | uint64(b[1])<<8 | uint64(b[2])<<16 | uint64(b[3])<<24 |
			uint64(b[4])<<32 | uint64(b[5])<<40 | uint64(b[6])<<48 | uint64(b[7])<<56
	default:
		panic("syscall: readInt with unsupported size")
	}
}

// ParseDirent parses up to max directory entries in buf,
// appending the names to names. It returns the number of
// bytes consumed from buf, the number of entries added
// to names, and the new names slice.
func ParseDirent(buf []byte, max int, names []string) (consumed int, count int, newnames []string) {
	origlen := len(buf)
	count = 0
	for max != 0 && len(buf) > 0 {
		reclen, ok := direntReclen(buf)
		if !ok || reclen > uint64(len(buf)) {
			return origlen, count, names
		}
		rec := buf[:reclen]
		buf = buf[reclen:]
		ino, ok := direntIno(rec)
		if !ok {
			break
		}
		if ino == 0 { // File absent in directory.
			continue
		}
		const namoff = uint64(unsafe.Offsetof(Dirent{}.Name))
		namlen, ok := direntNamlen(rec)
		if !ok || namoff+namlen > uint64(len(rec)) {
			break
		}
		name := rec[namoff : namoff+namlen]
		for i, c := range name {
			if c == 0 {
				name = name[:i]
				break
			}
		}
		// Check for useless names before allocating a string.
		if string(name) == "." || string(name) == ".." {
			continue
		}
		max--
		count++
		names = append(names, string(name))
	}
	return origlen - len(buf), count, names
}<|MERGE_RESOLUTION|>--- conflicted
+++ resolved
@@ -3,10 +3,6 @@
 // license that can be found in the LICENSE file.
 
 //go:build aix || darwin || dragonfly || freebsd || linux || netbsd || openbsd || solaris || zos
-<<<<<<< HEAD
-// +build aix darwin dragonfly freebsd linux netbsd openbsd solaris zos
-=======
->>>>>>> 7d1f87fc
 
 package unix
 
