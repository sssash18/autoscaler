// Copyright 2009 The Go Authors. All rights reserved.
// Use of this source code is governed by a BSD-style
// license that can be found in the LICENSE file.

// Linux system calls.
// This file is compiled as ordinary Go code,
// but it is also input to mksyscall,
// which parses the //sys lines and generates system call stubs.
// Note that sometimes we use a lowercase //sys name and
// wrap it in our own nicer implementation.

package unix

import (
	"encoding/binary"
	"strconv"
	"syscall"
	"time"
	"unsafe"
)

/*
 * Wrapped
 */

func Access(path string, mode uint32) (err error) {
	return Faccessat(AT_FDCWD, path, mode, 0)
}

func Chmod(path string, mode uint32) (err error) {
	return Fchmodat(AT_FDCWD, path, mode, 0)
}

func Chown(path string, uid int, gid int) (err error) {
	return Fchownat(AT_FDCWD, path, uid, gid, 0)
}

func Creat(path string, mode uint32) (fd int, err error) {
	return Open(path, O_CREAT|O_WRONLY|O_TRUNC, mode)
}

func EpollCreate(size int) (fd int, err error) {
	if size <= 0 {
		return -1, EINVAL
	}
	return EpollCreate1(0)
}

//sys	FanotifyInit(flags uint, event_f_flags uint) (fd int, err error)
//sys	fanotifyMark(fd int, flags uint, mask uint64, dirFd int, pathname *byte) (err error)

func FanotifyMark(fd int, flags uint, mask uint64, dirFd int, pathname string) (err error) {
	if pathname == "" {
		return fanotifyMark(fd, flags, mask, dirFd, nil)
	}
	p, err := BytePtrFromString(pathname)
	if err != nil {
		return err
	}
	return fanotifyMark(fd, flags, mask, dirFd, p)
}

//sys	fchmodat(dirfd int, path string, mode uint32) (err error)

func Fchmodat(dirfd int, path string, mode uint32, flags int) (err error) {
	// Linux fchmodat doesn't support the flags parameter. Mimick glibc's behavior
	// and check the flags. Otherwise the mode would be applied to the symlink
	// destination which is not what the user expects.
	if flags&^AT_SYMLINK_NOFOLLOW != 0 {
		return EINVAL
	} else if flags&AT_SYMLINK_NOFOLLOW != 0 {
		return EOPNOTSUPP
	}
	return fchmodat(dirfd, path, mode)
}

func InotifyInit() (fd int, err error) {
	return InotifyInit1(0)
}

//sys	ioctl(fd int, req uint, arg uintptr) (err error) = SYS_IOCTL
//sys	ioctlPtr(fd int, req uint, arg unsafe.Pointer) (err error) = SYS_IOCTL

// ioctl itself should not be exposed directly, but additional get/set functions
// for specific types are permissible. These are defined in ioctl.go and
// ioctl_linux.go.
//
// The third argument to ioctl is often a pointer but sometimes an integer.
// Callers should use ioctlPtr when the third argument is a pointer and ioctl
// when the third argument is an integer.
//
// TODO: some existing code incorrectly uses ioctl when it should use ioctlPtr.

//sys	Linkat(olddirfd int, oldpath string, newdirfd int, newpath string, flags int) (err error)

func Link(oldpath string, newpath string) (err error) {
	return Linkat(AT_FDCWD, oldpath, AT_FDCWD, newpath, 0)
}

func Mkdir(path string, mode uint32) (err error) {
	return Mkdirat(AT_FDCWD, path, mode)
}

func Mknod(path string, mode uint32, dev int) (err error) {
	return Mknodat(AT_FDCWD, path, mode, dev)
}

func Open(path string, mode int, perm uint32) (fd int, err error) {
	return openat(AT_FDCWD, path, mode|O_LARGEFILE, perm)
}

//sys	openat(dirfd int, path string, flags int, mode uint32) (fd int, err error)

func Openat(dirfd int, path string, flags int, mode uint32) (fd int, err error) {
	return openat(dirfd, path, flags|O_LARGEFILE, mode)
}

//sys	openat2(dirfd int, path string, open_how *OpenHow, size int) (fd int, err error)

func Openat2(dirfd int, path string, how *OpenHow) (fd int, err error) {
	return openat2(dirfd, path, how, SizeofOpenHow)
}

func Pipe(p []int) error {
	return Pipe2(p, 0)
}

//sysnb	pipe2(p *[2]_C_int, flags int) (err error)

func Pipe2(p []int, flags int) error {
	if len(p) != 2 {
		return EINVAL
	}
	var pp [2]_C_int
	err := pipe2(&pp, flags)
	if err == nil {
		p[0] = int(pp[0])
		p[1] = int(pp[1])
	}
	return err
}

//sys	ppoll(fds *PollFd, nfds int, timeout *Timespec, sigmask *Sigset_t) (n int, err error)

func Ppoll(fds []PollFd, timeout *Timespec, sigmask *Sigset_t) (n int, err error) {
	if len(fds) == 0 {
		return ppoll(nil, 0, timeout, sigmask)
	}
	return ppoll(&fds[0], len(fds), timeout, sigmask)
}

func Poll(fds []PollFd, timeout int) (n int, err error) {
	var ts *Timespec
	if timeout >= 0 {
		ts = new(Timespec)
		*ts = NsecToTimespec(int64(timeout) * 1e6)
	}
	return Ppoll(fds, ts, nil)
}

//sys	Readlinkat(dirfd int, path string, buf []byte) (n int, err error)

func Readlink(path string, buf []byte) (n int, err error) {
	return Readlinkat(AT_FDCWD, path, buf)
}

func Rename(oldpath string, newpath string) (err error) {
	return Renameat(AT_FDCWD, oldpath, AT_FDCWD, newpath)
}

func Rmdir(path string) error {
	return Unlinkat(AT_FDCWD, path, AT_REMOVEDIR)
}

//sys	Symlinkat(oldpath string, newdirfd int, newpath string) (err error)

func Symlink(oldpath string, newpath string) (err error) {
	return Symlinkat(oldpath, AT_FDCWD, newpath)
}

func Unlink(path string) error {
	return Unlinkat(AT_FDCWD, path, 0)
}

//sys	Unlinkat(dirfd int, path string, flags int) (err error)

func Utimes(path string, tv []Timeval) error {
	if tv == nil {
		err := utimensat(AT_FDCWD, path, nil, 0)
		if err != ENOSYS {
			return err
		}
		return utimes(path, nil)
	}
	if len(tv) != 2 {
		return EINVAL
	}
	var ts [2]Timespec
	ts[0] = NsecToTimespec(TimevalToNsec(tv[0]))
	ts[1] = NsecToTimespec(TimevalToNsec(tv[1]))
	err := utimensat(AT_FDCWD, path, (*[2]Timespec)(unsafe.Pointer(&ts[0])), 0)
	if err != ENOSYS {
		return err
	}
	return utimes(path, (*[2]Timeval)(unsafe.Pointer(&tv[0])))
}

//sys	utimensat(dirfd int, path string, times *[2]Timespec, flags int) (err error)

func UtimesNano(path string, ts []Timespec) error {
	return UtimesNanoAt(AT_FDCWD, path, ts, 0)
}

func UtimesNanoAt(dirfd int, path string, ts []Timespec, flags int) error {
	if ts == nil {
		return utimensat(dirfd, path, nil, flags)
	}
	if len(ts) != 2 {
		return EINVAL
	}
	return utimensat(dirfd, path, (*[2]Timespec)(unsafe.Pointer(&ts[0])), flags)
}

func Futimesat(dirfd int, path string, tv []Timeval) error {
	if tv == nil {
		return futimesat(dirfd, path, nil)
	}
	if len(tv) != 2 {
		return EINVAL
	}
	return futimesat(dirfd, path, (*[2]Timeval)(unsafe.Pointer(&tv[0])))
}

func Futimes(fd int, tv []Timeval) (err error) {
	// Believe it or not, this is the best we can do on Linux
	// (and is what glibc does).
	return Utimes("/proc/self/fd/"+strconv.Itoa(fd), tv)
}

const ImplementsGetwd = true

//sys	Getcwd(buf []byte) (n int, err error)

func Getwd() (wd string, err error) {
	var buf [PathMax]byte
	n, err := Getcwd(buf[0:])
	if err != nil {
		return "", err
	}
	// Getcwd returns the number of bytes written to buf, including the NUL.
	if n < 1 || n > len(buf) || buf[n-1] != 0 {
		return "", EINVAL
	}
	// In some cases, Linux can return a path that starts with the
	// "(unreachable)" prefix, which can potentially be a valid relative
	// path. To work around that, return ENOENT if path is not absolute.
	if buf[0] != '/' {
		return "", ENOENT
	}

	return string(buf[0 : n-1]), nil
}

func Getgroups() (gids []int, err error) {
	n, err := getgroups(0, nil)
	if err != nil {
		return nil, err
	}
	if n == 0 {
		return nil, nil
	}

	// Sanity check group count. Max is 1<<16 on Linux.
	if n < 0 || n > 1<<20 {
		return nil, EINVAL
	}

	a := make([]_Gid_t, n)
	n, err = getgroups(n, &a[0])
	if err != nil {
		return nil, err
	}
	gids = make([]int, n)
	for i, v := range a[0:n] {
		gids[i] = int(v)
	}
	return
}

func Setgroups(gids []int) (err error) {
	if len(gids) == 0 {
		return setgroups(0, nil)
	}

	a := make([]_Gid_t, len(gids))
	for i, v := range gids {
		a[i] = _Gid_t(v)
	}
	return setgroups(len(a), &a[0])
}

type WaitStatus uint32

// Wait status is 7 bits at bottom, either 0 (exited),
// 0x7F (stopped), or a signal number that caused an exit.
// The 0x80 bit is whether there was a core dump.
// An extra number (exit code, signal causing a stop)
// is in the high bits. At least that's the idea.
// There are various irregularities. For example, the
// "continued" status is 0xFFFF, distinguishing itself
// from stopped via the core dump bit.

const (
	mask    = 0x7F
	core    = 0x80
	exited  = 0x00
	stopped = 0x7F
	shift   = 8
)

func (w WaitStatus) Exited() bool { return w&mask == exited }

func (w WaitStatus) Signaled() bool { return w&mask != stopped && w&mask != exited }

func (w WaitStatus) Stopped() bool { return w&0xFF == stopped }

func (w WaitStatus) Continued() bool { return w == 0xFFFF }

func (w WaitStatus) CoreDump() bool { return w.Signaled() && w&core != 0 }

func (w WaitStatus) ExitStatus() int {
	if !w.Exited() {
		return -1
	}
	return int(w>>shift) & 0xFF
}

func (w WaitStatus) Signal() syscall.Signal {
	if !w.Signaled() {
		return -1
	}
	return syscall.Signal(w & mask)
}

func (w WaitStatus) StopSignal() syscall.Signal {
	if !w.Stopped() {
		return -1
	}
	return syscall.Signal(w>>shift) & 0xFF
}

func (w WaitStatus) TrapCause() int {
	if w.StopSignal() != SIGTRAP {
		return -1
	}
	return int(w>>shift) >> 8
}

//sys	wait4(pid int, wstatus *_C_int, options int, rusage *Rusage) (wpid int, err error)

func Wait4(pid int, wstatus *WaitStatus, options int, rusage *Rusage) (wpid int, err error) {
	var status _C_int
	wpid, err = wait4(pid, &status, options, rusage)
	if wstatus != nil {
		*wstatus = WaitStatus(status)
	}
	return
}

//sys	Waitid(idType int, id int, info *Siginfo, options int, rusage *Rusage) (err error)

func Mkfifo(path string, mode uint32) error {
	return Mknod(path, mode|S_IFIFO, 0)
}

func Mkfifoat(dirfd int, path string, mode uint32) error {
	return Mknodat(dirfd, path, mode|S_IFIFO, 0)
}

func (sa *SockaddrInet4) sockaddr() (unsafe.Pointer, _Socklen, error) {
	if sa.Port < 0 || sa.Port > 0xFFFF {
		return nil, 0, EINVAL
	}
	sa.raw.Family = AF_INET
	p := (*[2]byte)(unsafe.Pointer(&sa.raw.Port))
	p[0] = byte(sa.Port >> 8)
	p[1] = byte(sa.Port)
	sa.raw.Addr = sa.Addr
	return unsafe.Pointer(&sa.raw), SizeofSockaddrInet4, nil
}

func (sa *SockaddrInet6) sockaddr() (unsafe.Pointer, _Socklen, error) {
	if sa.Port < 0 || sa.Port > 0xFFFF {
		return nil, 0, EINVAL
	}
	sa.raw.Family = AF_INET6
	p := (*[2]byte)(unsafe.Pointer(&sa.raw.Port))
	p[0] = byte(sa.Port >> 8)
	p[1] = byte(sa.Port)
	sa.raw.Scope_id = sa.ZoneId
	sa.raw.Addr = sa.Addr
	return unsafe.Pointer(&sa.raw), SizeofSockaddrInet6, nil
}

func (sa *SockaddrUnix) sockaddr() (unsafe.Pointer, _Socklen, error) {
	name := sa.Name
	n := len(name)
	if n >= len(sa.raw.Path) {
		return nil, 0, EINVAL
	}
	sa.raw.Family = AF_UNIX
	for i := 0; i < n; i++ {
		sa.raw.Path[i] = int8(name[i])
	}
	// length is family (uint16), name, NUL.
	sl := _Socklen(2)
	if n > 0 {
		sl += _Socklen(n) + 1
	}
	if sa.raw.Path[0] == '@' {
		sa.raw.Path[0] = 0
		// Don't count trailing NUL for abstract address.
		sl--
	}

	return unsafe.Pointer(&sa.raw), sl, nil
}

// SockaddrLinklayer implements the Sockaddr interface for AF_PACKET type sockets.
type SockaddrLinklayer struct {
	Protocol uint16
	Ifindex  int
	Hatype   uint16
	Pkttype  uint8
	Halen    uint8
	Addr     [8]byte
	raw      RawSockaddrLinklayer
}

func (sa *SockaddrLinklayer) sockaddr() (unsafe.Pointer, _Socklen, error) {
	if sa.Ifindex < 0 || sa.Ifindex > 0x7fffffff {
		return nil, 0, EINVAL
	}
	sa.raw.Family = AF_PACKET
	sa.raw.Protocol = sa.Protocol
	sa.raw.Ifindex = int32(sa.Ifindex)
	sa.raw.Hatype = sa.Hatype
	sa.raw.Pkttype = sa.Pkttype
	sa.raw.Halen = sa.Halen
	sa.raw.Addr = sa.Addr
	return unsafe.Pointer(&sa.raw), SizeofSockaddrLinklayer, nil
}

// SockaddrNetlink implements the Sockaddr interface for AF_NETLINK type sockets.
type SockaddrNetlink struct {
	Family uint16
	Pad    uint16
	Pid    uint32
	Groups uint32
	raw    RawSockaddrNetlink
}

func (sa *SockaddrNetlink) sockaddr() (unsafe.Pointer, _Socklen, error) {
	sa.raw.Family = AF_NETLINK
	sa.raw.Pad = sa.Pad
	sa.raw.Pid = sa.Pid
	sa.raw.Groups = sa.Groups
	return unsafe.Pointer(&sa.raw), SizeofSockaddrNetlink, nil
}

// SockaddrHCI implements the Sockaddr interface for AF_BLUETOOTH type sockets
// using the HCI protocol.
type SockaddrHCI struct {
	Dev     uint16
	Channel uint16
	raw     RawSockaddrHCI
}

func (sa *SockaddrHCI) sockaddr() (unsafe.Pointer, _Socklen, error) {
	sa.raw.Family = AF_BLUETOOTH
	sa.raw.Dev = sa.Dev
	sa.raw.Channel = sa.Channel
	return unsafe.Pointer(&sa.raw), SizeofSockaddrHCI, nil
}

// SockaddrL2 implements the Sockaddr interface for AF_BLUETOOTH type sockets
// using the L2CAP protocol.
type SockaddrL2 struct {
	PSM      uint16
	CID      uint16
	Addr     [6]uint8
	AddrType uint8
	raw      RawSockaddrL2
}

func (sa *SockaddrL2) sockaddr() (unsafe.Pointer, _Socklen, error) {
	sa.raw.Family = AF_BLUETOOTH
	psm := (*[2]byte)(unsafe.Pointer(&sa.raw.Psm))
	psm[0] = byte(sa.PSM)
	psm[1] = byte(sa.PSM >> 8)
	for i := 0; i < len(sa.Addr); i++ {
		sa.raw.Bdaddr[i] = sa.Addr[len(sa.Addr)-1-i]
	}
	cid := (*[2]byte)(unsafe.Pointer(&sa.raw.Cid))
	cid[0] = byte(sa.CID)
	cid[1] = byte(sa.CID >> 8)
	sa.raw.Bdaddr_type = sa.AddrType
	return unsafe.Pointer(&sa.raw), SizeofSockaddrL2, nil
}

// SockaddrRFCOMM implements the Sockaddr interface for AF_BLUETOOTH type sockets
// using the RFCOMM protocol.
//
// Server example:
//
//	fd, _ := Socket(AF_BLUETOOTH, SOCK_STREAM, BTPROTO_RFCOMM)
//	_ = unix.Bind(fd, &unix.SockaddrRFCOMM{
//		Channel: 1,
//		Addr:    [6]uint8{0, 0, 0, 0, 0, 0}, // BDADDR_ANY or 00:00:00:00:00:00
//	})
//	_ = Listen(fd, 1)
//	nfd, sa, _ := Accept(fd)
//	fmt.Printf("conn addr=%v fd=%d", sa.(*unix.SockaddrRFCOMM).Addr, nfd)
//	Read(nfd, buf)
//
// Client example:
//
//	fd, _ := Socket(AF_BLUETOOTH, SOCK_STREAM, BTPROTO_RFCOMM)
//	_ = Connect(fd, &SockaddrRFCOMM{
//		Channel: 1,
//		Addr:    [6]byte{0x11, 0x22, 0x33, 0xaa, 0xbb, 0xcc}, // CC:BB:AA:33:22:11
//	})
//	Write(fd, []byte(`hello`))
type SockaddrRFCOMM struct {
	// Addr represents a bluetooth address, byte ordering is little-endian.
	Addr [6]uint8

	// Channel is a designated bluetooth channel, only 1-30 are available for use.
	// Since Linux 2.6.7 and further zero value is the first available channel.
	Channel uint8

	raw RawSockaddrRFCOMM
}

func (sa *SockaddrRFCOMM) sockaddr() (unsafe.Pointer, _Socklen, error) {
	sa.raw.Family = AF_BLUETOOTH
	sa.raw.Channel = sa.Channel
	sa.raw.Bdaddr = sa.Addr
	return unsafe.Pointer(&sa.raw), SizeofSockaddrRFCOMM, nil
}

// SockaddrCAN implements the Sockaddr interface for AF_CAN type sockets.
// The RxID and TxID fields are used for transport protocol addressing in
// (CAN_TP16, CAN_TP20, CAN_MCNET, and CAN_ISOTP), they can be left with
// zero values for CAN_RAW and CAN_BCM sockets as they have no meaning.
//
// The SockaddrCAN struct must be bound to the socket file descriptor
// using Bind before the CAN socket can be used.
//
//	// Read one raw CAN frame
//	fd, _ := Socket(AF_CAN, SOCK_RAW, CAN_RAW)
//	addr := &SockaddrCAN{Ifindex: index}
//	Bind(fd, addr)
//	frame := make([]byte, 16)
//	Read(fd, frame)
//
// The full SocketCAN documentation can be found in the linux kernel
// archives at: https://www.kernel.org/doc/Documentation/networking/can.txt
type SockaddrCAN struct {
	Ifindex int
	RxID    uint32
	TxID    uint32
	raw     RawSockaddrCAN
}

func (sa *SockaddrCAN) sockaddr() (unsafe.Pointer, _Socklen, error) {
	if sa.Ifindex < 0 || sa.Ifindex > 0x7fffffff {
		return nil, 0, EINVAL
	}
	sa.raw.Family = AF_CAN
	sa.raw.Ifindex = int32(sa.Ifindex)
	rx := (*[4]byte)(unsafe.Pointer(&sa.RxID))
	for i := 0; i < 4; i++ {
		sa.raw.Addr[i] = rx[i]
	}
	tx := (*[4]byte)(unsafe.Pointer(&sa.TxID))
	for i := 0; i < 4; i++ {
		sa.raw.Addr[i+4] = tx[i]
	}
	return unsafe.Pointer(&sa.raw), SizeofSockaddrCAN, nil
}

// SockaddrCANJ1939 implements the Sockaddr interface for AF_CAN using J1939
// protocol (https://en.wikipedia.org/wiki/SAE_J1939). For more information
// on the purposes of the fields, check the official linux kernel documentation
// available here: https://www.kernel.org/doc/Documentation/networking/j1939.rst
type SockaddrCANJ1939 struct {
	Ifindex int
	Name    uint64
	PGN     uint32
	Addr    uint8
	raw     RawSockaddrCAN
}

func (sa *SockaddrCANJ1939) sockaddr() (unsafe.Pointer, _Socklen, error) {
	if sa.Ifindex < 0 || sa.Ifindex > 0x7fffffff {
		return nil, 0, EINVAL
	}
	sa.raw.Family = AF_CAN
	sa.raw.Ifindex = int32(sa.Ifindex)
	n := (*[8]byte)(unsafe.Pointer(&sa.Name))
	for i := 0; i < 8; i++ {
		sa.raw.Addr[i] = n[i]
	}
	p := (*[4]byte)(unsafe.Pointer(&sa.PGN))
	for i := 0; i < 4; i++ {
		sa.raw.Addr[i+8] = p[i]
	}
	sa.raw.Addr[12] = sa.Addr
	return unsafe.Pointer(&sa.raw), SizeofSockaddrCAN, nil
}

// SockaddrALG implements the Sockaddr interface for AF_ALG type sockets.
// SockaddrALG enables userspace access to the Linux kernel's cryptography
// subsystem. The Type and Name fields specify which type of hash or cipher
// should be used with a given socket.
//
// To create a file descriptor that provides access to a hash or cipher, both
// Bind and Accept must be used. Once the setup process is complete, input
// data can be written to the socket, processed by the kernel, and then read
// back as hash output or ciphertext.
//
// Here is an example of using an AF_ALG socket with SHA1 hashing.
// The initial socket setup process is as follows:
//
//	// Open a socket to perform SHA1 hashing.
//	fd, _ := unix.Socket(unix.AF_ALG, unix.SOCK_SEQPACKET, 0)
//	addr := &unix.SockaddrALG{Type: "hash", Name: "sha1"}
//	unix.Bind(fd, addr)
//	// Note: unix.Accept does not work at this time; must invoke accept()
//	// manually using unix.Syscall.
//	hashfd, _, _ := unix.Syscall(unix.SYS_ACCEPT, uintptr(fd), 0, 0)
//
// Once a file descriptor has been returned from Accept, it may be used to
// perform SHA1 hashing. The descriptor is not safe for concurrent use, but
// may be re-used repeatedly with subsequent Write and Read operations.
//
// When hashing a small byte slice or string, a single Write and Read may
// be used:
//
//	// Assume hashfd is already configured using the setup process.
//	hash := os.NewFile(hashfd, "sha1")
//	// Hash an input string and read the results. Each Write discards
//	// previous hash state. Read always reads the current state.
//	b := make([]byte, 20)
//	for i := 0; i < 2; i++ {
//	    io.WriteString(hash, "Hello, world.")
//	    hash.Read(b)
//	    fmt.Println(hex.EncodeToString(b))
//	}
//	// Output:
//	// 2ae01472317d1935a84797ec1983ae243fc6aa28
//	// 2ae01472317d1935a84797ec1983ae243fc6aa28
//
// For hashing larger byte slices, or byte streams such as those read from
// a file or socket, use Sendto with MSG_MORE to instruct the kernel to update
// the hash digest instead of creating a new one for a given chunk and finalizing it.
//
//	// Assume hashfd and addr are already configured using the setup process.
//	hash := os.NewFile(hashfd, "sha1")
//	// Hash the contents of a file.
//	f, _ := os.Open("/tmp/linux-4.10-rc7.tar.xz")
//	b := make([]byte, 4096)
//	for {
//	    n, err := f.Read(b)
//	    if err == io.EOF {
//	        break
//	    }
//	    unix.Sendto(hashfd, b[:n], unix.MSG_MORE, addr)
//	}
//	hash.Read(b)
//	fmt.Println(hex.EncodeToString(b))
//	// Output: 85cdcad0c06eef66f805ecce353bec9accbeecc5
//
// For more information, see: http://www.chronox.de/crypto-API/crypto/userspace-if.html.
type SockaddrALG struct {
	Type    string
	Name    string
	Feature uint32
	Mask    uint32
	raw     RawSockaddrALG
}

func (sa *SockaddrALG) sockaddr() (unsafe.Pointer, _Socklen, error) {
	// Leave room for NUL byte terminator.
	if len(sa.Type) > len(sa.raw.Type)-1 {
		return nil, 0, EINVAL
	}
	if len(sa.Name) > len(sa.raw.Name)-1 {
		return nil, 0, EINVAL
	}

	sa.raw.Family = AF_ALG
	sa.raw.Feat = sa.Feature
	sa.raw.Mask = sa.Mask

	copy(sa.raw.Type[:], sa.Type)
	copy(sa.raw.Name[:], sa.Name)

	return unsafe.Pointer(&sa.raw), SizeofSockaddrALG, nil
}

// SockaddrVM implements the Sockaddr interface for AF_VSOCK type sockets.
// SockaddrVM provides access to Linux VM sockets: a mechanism that enables
// bidirectional communication between a hypervisor and its guest virtual
// machines.
type SockaddrVM struct {
	// CID and Port specify a context ID and port address for a VM socket.
	// Guests have a unique CID, and hosts may have a well-known CID of:
	//  - VMADDR_CID_HYPERVISOR: refers to the hypervisor process.
	//  - VMADDR_CID_LOCAL: refers to local communication (loopback).
	//  - VMADDR_CID_HOST: refers to other processes on the host.
	CID   uint32
	Port  uint32
	Flags uint8
	raw   RawSockaddrVM
}

func (sa *SockaddrVM) sockaddr() (unsafe.Pointer, _Socklen, error) {
	sa.raw.Family = AF_VSOCK
	sa.raw.Port = sa.Port
	sa.raw.Cid = sa.CID
	sa.raw.Flags = sa.Flags

	return unsafe.Pointer(&sa.raw), SizeofSockaddrVM, nil
}

type SockaddrXDP struct {
	Flags        uint16
	Ifindex      uint32
	QueueID      uint32
	SharedUmemFD uint32
	raw          RawSockaddrXDP
}

func (sa *SockaddrXDP) sockaddr() (unsafe.Pointer, _Socklen, error) {
	sa.raw.Family = AF_XDP
	sa.raw.Flags = sa.Flags
	sa.raw.Ifindex = sa.Ifindex
	sa.raw.Queue_id = sa.QueueID
	sa.raw.Shared_umem_fd = sa.SharedUmemFD

	return unsafe.Pointer(&sa.raw), SizeofSockaddrXDP, nil
}

// This constant mirrors the #define of PX_PROTO_OE in
// linux/if_pppox.h. We're defining this by hand here instead of
// autogenerating through mkerrors.sh because including
// linux/if_pppox.h causes some declaration conflicts with other
// includes (linux/if_pppox.h includes linux/in.h, which conflicts
// with netinet/in.h). Given that we only need a single zero constant
// out of that file, it's cleaner to just define it by hand here.
const px_proto_oe = 0

type SockaddrPPPoE struct {
	SID    uint16
	Remote []byte
	Dev    string
	raw    RawSockaddrPPPoX
}

func (sa *SockaddrPPPoE) sockaddr() (unsafe.Pointer, _Socklen, error) {
	if len(sa.Remote) != 6 {
		return nil, 0, EINVAL
	}
	if len(sa.Dev) > IFNAMSIZ-1 {
		return nil, 0, EINVAL
	}

	*(*uint16)(unsafe.Pointer(&sa.raw[0])) = AF_PPPOX
	// This next field is in host-endian byte order. We can't use the
	// same unsafe pointer cast as above, because this value is not
	// 32-bit aligned and some architectures don't allow unaligned
	// access.
	//
	// However, the value of px_proto_oe is 0, so we can use
	// encoding/binary helpers to write the bytes without worrying
	// about the ordering.
	binary.BigEndian.PutUint32(sa.raw[2:6], px_proto_oe)
	// This field is deliberately big-endian, unlike the previous
	// one. The kernel expects SID to be in network byte order.
	binary.BigEndian.PutUint16(sa.raw[6:8], sa.SID)
	copy(sa.raw[8:14], sa.Remote)
	for i := 14; i < 14+IFNAMSIZ; i++ {
		sa.raw[i] = 0
	}
	copy(sa.raw[14:], sa.Dev)
	return unsafe.Pointer(&sa.raw), SizeofSockaddrPPPoX, nil
}

// SockaddrTIPC implements the Sockaddr interface for AF_TIPC type sockets.
// For more information on TIPC, see: http://tipc.sourceforge.net/.
type SockaddrTIPC struct {
	// Scope is the publication scopes when binding service/service range.
	// Should be set to TIPC_CLUSTER_SCOPE or TIPC_NODE_SCOPE.
	Scope int

	// Addr is the type of address used to manipulate a socket. Addr must be
	// one of:
	//  - *TIPCSocketAddr: "id" variant in the C addr union
	//  - *TIPCServiceRange: "nameseq" variant in the C addr union
	//  - *TIPCServiceName: "name" variant in the C addr union
	//
	// If nil, EINVAL will be returned when the structure is used.
	Addr TIPCAddr

	raw RawSockaddrTIPC
}

// TIPCAddr is implemented by types that can be used as an address for
// SockaddrTIPC. It is only implemented by *TIPCSocketAddr, *TIPCServiceRange,
// and *TIPCServiceName.
type TIPCAddr interface {
	tipcAddrtype() uint8
	tipcAddr() [12]byte
}

func (sa *TIPCSocketAddr) tipcAddr() [12]byte {
	var out [12]byte
	copy(out[:], (*(*[unsafe.Sizeof(TIPCSocketAddr{})]byte)(unsafe.Pointer(sa)))[:])
	return out
}

func (sa *TIPCSocketAddr) tipcAddrtype() uint8 { return TIPC_SOCKET_ADDR }

func (sa *TIPCServiceRange) tipcAddr() [12]byte {
	var out [12]byte
	copy(out[:], (*(*[unsafe.Sizeof(TIPCServiceRange{})]byte)(unsafe.Pointer(sa)))[:])
	return out
}

func (sa *TIPCServiceRange) tipcAddrtype() uint8 { return TIPC_SERVICE_RANGE }

func (sa *TIPCServiceName) tipcAddr() [12]byte {
	var out [12]byte
	copy(out[:], (*(*[unsafe.Sizeof(TIPCServiceName{})]byte)(unsafe.Pointer(sa)))[:])
	return out
}

func (sa *TIPCServiceName) tipcAddrtype() uint8 { return TIPC_SERVICE_ADDR }

func (sa *SockaddrTIPC) sockaddr() (unsafe.Pointer, _Socklen, error) {
	if sa.Addr == nil {
		return nil, 0, EINVAL
	}
	sa.raw.Family = AF_TIPC
	sa.raw.Scope = int8(sa.Scope)
	sa.raw.Addrtype = sa.Addr.tipcAddrtype()
	sa.raw.Addr = sa.Addr.tipcAddr()
	return unsafe.Pointer(&sa.raw), SizeofSockaddrTIPC, nil
}

// SockaddrL2TPIP implements the Sockaddr interface for IPPROTO_L2TP/AF_INET sockets.
type SockaddrL2TPIP struct {
	Addr   [4]byte
	ConnId uint32
	raw    RawSockaddrL2TPIP
}

func (sa *SockaddrL2TPIP) sockaddr() (unsafe.Pointer, _Socklen, error) {
	sa.raw.Family = AF_INET
	sa.raw.Conn_id = sa.ConnId
	sa.raw.Addr = sa.Addr
	return unsafe.Pointer(&sa.raw), SizeofSockaddrL2TPIP, nil
}

// SockaddrL2TPIP6 implements the Sockaddr interface for IPPROTO_L2TP/AF_INET6 sockets.
type SockaddrL2TPIP6 struct {
	Addr   [16]byte
	ZoneId uint32
	ConnId uint32
	raw    RawSockaddrL2TPIP6
}

func (sa *SockaddrL2TPIP6) sockaddr() (unsafe.Pointer, _Socklen, error) {
	sa.raw.Family = AF_INET6
	sa.raw.Conn_id = sa.ConnId
	sa.raw.Scope_id = sa.ZoneId
	sa.raw.Addr = sa.Addr
	return unsafe.Pointer(&sa.raw), SizeofSockaddrL2TPIP6, nil
}

// SockaddrIUCV implements the Sockaddr interface for AF_IUCV sockets.
type SockaddrIUCV struct {
	UserID string
	Name   string
	raw    RawSockaddrIUCV
}

func (sa *SockaddrIUCV) sockaddr() (unsafe.Pointer, _Socklen, error) {
	sa.raw.Family = AF_IUCV
	// These are EBCDIC encoded by the kernel, but we still need to pad them
	// with blanks. Initializing with blanks allows the caller to feed in either
	// a padded or an unpadded string.
	for i := 0; i < 8; i++ {
		sa.raw.Nodeid[i] = ' '
		sa.raw.User_id[i] = ' '
		sa.raw.Name[i] = ' '
	}
	if len(sa.UserID) > 8 || len(sa.Name) > 8 {
		return nil, 0, EINVAL
	}
	for i, b := range []byte(sa.UserID[:]) {
		sa.raw.User_id[i] = int8(b)
	}
	for i, b := range []byte(sa.Name[:]) {
		sa.raw.Name[i] = int8(b)
	}
	return unsafe.Pointer(&sa.raw), SizeofSockaddrIUCV, nil
}

type SockaddrNFC struct {
	DeviceIdx   uint32
	TargetIdx   uint32
	NFCProtocol uint32
	raw         RawSockaddrNFC
}

func (sa *SockaddrNFC) sockaddr() (unsafe.Pointer, _Socklen, error) {
	sa.raw.Sa_family = AF_NFC
	sa.raw.Dev_idx = sa.DeviceIdx
	sa.raw.Target_idx = sa.TargetIdx
	sa.raw.Nfc_protocol = sa.NFCProtocol
	return unsafe.Pointer(&sa.raw), SizeofSockaddrNFC, nil
}

type SockaddrNFCLLCP struct {
	DeviceIdx      uint32
	TargetIdx      uint32
	NFCProtocol    uint32
	DestinationSAP uint8
	SourceSAP      uint8
	ServiceName    string
	raw            RawSockaddrNFCLLCP
}

func (sa *SockaddrNFCLLCP) sockaddr() (unsafe.Pointer, _Socklen, error) {
	sa.raw.Sa_family = AF_NFC
	sa.raw.Dev_idx = sa.DeviceIdx
	sa.raw.Target_idx = sa.TargetIdx
	sa.raw.Nfc_protocol = sa.NFCProtocol
	sa.raw.Dsap = sa.DestinationSAP
	sa.raw.Ssap = sa.SourceSAP
	if len(sa.ServiceName) > len(sa.raw.Service_name) {
		return nil, 0, EINVAL
	}
	copy(sa.raw.Service_name[:], sa.ServiceName)
	sa.raw.SetServiceNameLen(len(sa.ServiceName))
	return unsafe.Pointer(&sa.raw), SizeofSockaddrNFCLLCP, nil
}

var socketProtocol = func(fd int) (int, error) {
	return GetsockoptInt(fd, SOL_SOCKET, SO_PROTOCOL)
}

func anyToSockaddr(fd int, rsa *RawSockaddrAny) (Sockaddr, error) {
	switch rsa.Addr.Family {
	case AF_NETLINK:
		pp := (*RawSockaddrNetlink)(unsafe.Pointer(rsa))
		sa := new(SockaddrNetlink)
		sa.Family = pp.Family
		sa.Pad = pp.Pad
		sa.Pid = pp.Pid
		sa.Groups = pp.Groups
		return sa, nil

	case AF_PACKET:
		pp := (*RawSockaddrLinklayer)(unsafe.Pointer(rsa))
		sa := new(SockaddrLinklayer)
		sa.Protocol = pp.Protocol
		sa.Ifindex = int(pp.Ifindex)
		sa.Hatype = pp.Hatype
		sa.Pkttype = pp.Pkttype
		sa.Halen = pp.Halen
		sa.Addr = pp.Addr
		return sa, nil

	case AF_UNIX:
		pp := (*RawSockaddrUnix)(unsafe.Pointer(rsa))
		sa := new(SockaddrUnix)
		if pp.Path[0] == 0 {
			// "Abstract" Unix domain socket.
			// Rewrite leading NUL as @ for textual display.
			// (This is the standard convention.)
			// Not friendly to overwrite in place,
			// but the callers below don't care.
			pp.Path[0] = '@'
		}

		// Assume path ends at NUL.
		// This is not technically the Linux semantics for
		// abstract Unix domain sockets--they are supposed
		// to be uninterpreted fixed-size binary blobs--but
		// everyone uses this convention.
		n := 0
		for n < len(pp.Path) && pp.Path[n] != 0 {
			n++
		}
		sa.Name = string(unsafe.Slice((*byte)(unsafe.Pointer(&pp.Path[0])), n))
		return sa, nil

	case AF_INET:
		proto, err := socketProtocol(fd)
		if err != nil {
			return nil, err
		}

		switch proto {
		case IPPROTO_L2TP:
			pp := (*RawSockaddrL2TPIP)(unsafe.Pointer(rsa))
			sa := new(SockaddrL2TPIP)
			sa.ConnId = pp.Conn_id
			sa.Addr = pp.Addr
			return sa, nil
		default:
			pp := (*RawSockaddrInet4)(unsafe.Pointer(rsa))
			sa := new(SockaddrInet4)
			p := (*[2]byte)(unsafe.Pointer(&pp.Port))
			sa.Port = int(p[0])<<8 + int(p[1])
			sa.Addr = pp.Addr
			return sa, nil
		}

	case AF_INET6:
		proto, err := socketProtocol(fd)
		if err != nil {
			return nil, err
		}

		switch proto {
		case IPPROTO_L2TP:
			pp := (*RawSockaddrL2TPIP6)(unsafe.Pointer(rsa))
			sa := new(SockaddrL2TPIP6)
			sa.ConnId = pp.Conn_id
			sa.ZoneId = pp.Scope_id
			sa.Addr = pp.Addr
			return sa, nil
		default:
			pp := (*RawSockaddrInet6)(unsafe.Pointer(rsa))
			sa := new(SockaddrInet6)
			p := (*[2]byte)(unsafe.Pointer(&pp.Port))
			sa.Port = int(p[0])<<8 + int(p[1])
			sa.ZoneId = pp.Scope_id
			sa.Addr = pp.Addr
			return sa, nil
		}

	case AF_VSOCK:
		pp := (*RawSockaddrVM)(unsafe.Pointer(rsa))
		sa := &SockaddrVM{
			CID:   pp.Cid,
			Port:  pp.Port,
			Flags: pp.Flags,
		}
		return sa, nil
	case AF_BLUETOOTH:
		proto, err := socketProtocol(fd)
		if err != nil {
			return nil, err
		}
		// only BTPROTO_L2CAP and BTPROTO_RFCOMM can accept connections
		switch proto {
		case BTPROTO_L2CAP:
			pp := (*RawSockaddrL2)(unsafe.Pointer(rsa))
			sa := &SockaddrL2{
				PSM:      pp.Psm,
				CID:      pp.Cid,
				Addr:     pp.Bdaddr,
				AddrType: pp.Bdaddr_type,
			}
			return sa, nil
		case BTPROTO_RFCOMM:
			pp := (*RawSockaddrRFCOMM)(unsafe.Pointer(rsa))
			sa := &SockaddrRFCOMM{
				Channel: pp.Channel,
				Addr:    pp.Bdaddr,
			}
			return sa, nil
		}
	case AF_XDP:
		pp := (*RawSockaddrXDP)(unsafe.Pointer(rsa))
		sa := &SockaddrXDP{
			Flags:        pp.Flags,
			Ifindex:      pp.Ifindex,
			QueueID:      pp.Queue_id,
			SharedUmemFD: pp.Shared_umem_fd,
		}
		return sa, nil
	case AF_PPPOX:
		pp := (*RawSockaddrPPPoX)(unsafe.Pointer(rsa))
		if binary.BigEndian.Uint32(pp[2:6]) != px_proto_oe {
			return nil, EINVAL
		}
		sa := &SockaddrPPPoE{
			SID:    binary.BigEndian.Uint16(pp[6:8]),
			Remote: pp[8:14],
		}
		for i := 14; i < 14+IFNAMSIZ; i++ {
			if pp[i] == 0 {
				sa.Dev = string(pp[14:i])
				break
			}
		}
		return sa, nil
	case AF_TIPC:
		pp := (*RawSockaddrTIPC)(unsafe.Pointer(rsa))

		sa := &SockaddrTIPC{
			Scope: int(pp.Scope),
		}

		// Determine which union variant is present in pp.Addr by checking
		// pp.Addrtype.
		switch pp.Addrtype {
		case TIPC_SERVICE_RANGE:
			sa.Addr = (*TIPCServiceRange)(unsafe.Pointer(&pp.Addr))
		case TIPC_SERVICE_ADDR:
			sa.Addr = (*TIPCServiceName)(unsafe.Pointer(&pp.Addr))
		case TIPC_SOCKET_ADDR:
			sa.Addr = (*TIPCSocketAddr)(unsafe.Pointer(&pp.Addr))
		default:
			return nil, EINVAL
		}

		return sa, nil
	case AF_IUCV:
		pp := (*RawSockaddrIUCV)(unsafe.Pointer(rsa))

		var user [8]byte
		var name [8]byte

		for i := 0; i < 8; i++ {
			user[i] = byte(pp.User_id[i])
			name[i] = byte(pp.Name[i])
		}

		sa := &SockaddrIUCV{
			UserID: string(user[:]),
			Name:   string(name[:]),
		}
		return sa, nil

	case AF_CAN:
		proto, err := socketProtocol(fd)
		if err != nil {
			return nil, err
		}

		pp := (*RawSockaddrCAN)(unsafe.Pointer(rsa))

		switch proto {
		case CAN_J1939:
			sa := &SockaddrCANJ1939{
				Ifindex: int(pp.Ifindex),
			}
			name := (*[8]byte)(unsafe.Pointer(&sa.Name))
			for i := 0; i < 8; i++ {
				name[i] = pp.Addr[i]
			}
			pgn := (*[4]byte)(unsafe.Pointer(&sa.PGN))
			for i := 0; i < 4; i++ {
				pgn[i] = pp.Addr[i+8]
			}
			addr := (*[1]byte)(unsafe.Pointer(&sa.Addr))
			addr[0] = pp.Addr[12]
			return sa, nil
		default:
			sa := &SockaddrCAN{
				Ifindex: int(pp.Ifindex),
			}
			rx := (*[4]byte)(unsafe.Pointer(&sa.RxID))
			for i := 0; i < 4; i++ {
				rx[i] = pp.Addr[i]
			}
			tx := (*[4]byte)(unsafe.Pointer(&sa.TxID))
			for i := 0; i < 4; i++ {
				tx[i] = pp.Addr[i+4]
			}
			return sa, nil
		}
	case AF_NFC:
		proto, err := socketProtocol(fd)
		if err != nil {
			return nil, err
		}
		switch proto {
		case NFC_SOCKPROTO_RAW:
			pp := (*RawSockaddrNFC)(unsafe.Pointer(rsa))
			sa := &SockaddrNFC{
				DeviceIdx:   pp.Dev_idx,
				TargetIdx:   pp.Target_idx,
				NFCProtocol: pp.Nfc_protocol,
			}
			return sa, nil
		case NFC_SOCKPROTO_LLCP:
			pp := (*RawSockaddrNFCLLCP)(unsafe.Pointer(rsa))
			if uint64(pp.Service_name_len) > uint64(len(pp.Service_name)) {
				return nil, EINVAL
			}
			sa := &SockaddrNFCLLCP{
				DeviceIdx:      pp.Dev_idx,
				TargetIdx:      pp.Target_idx,
				NFCProtocol:    pp.Nfc_protocol,
				DestinationSAP: pp.Dsap,
				SourceSAP:      pp.Ssap,
				ServiceName:    string(pp.Service_name[:pp.Service_name_len]),
			}
			return sa, nil
		default:
			return nil, EINVAL
		}
	}
	return nil, EAFNOSUPPORT
}

func Accept(fd int) (nfd int, sa Sockaddr, err error) {
	var rsa RawSockaddrAny
	var len _Socklen = SizeofSockaddrAny
	nfd, err = accept4(fd, &rsa, &len, 0)
	if err != nil {
		return
	}
	sa, err = anyToSockaddr(fd, &rsa)
	if err != nil {
		Close(nfd)
		nfd = 0
	}
	return
}

func Accept4(fd int, flags int) (nfd int, sa Sockaddr, err error) {
	var rsa RawSockaddrAny
	var len _Socklen = SizeofSockaddrAny
	nfd, err = accept4(fd, &rsa, &len, flags)
	if err != nil {
		return
	}
	if len > SizeofSockaddrAny {
		panic("RawSockaddrAny too small")
	}
	sa, err = anyToSockaddr(fd, &rsa)
	if err != nil {
		Close(nfd)
		nfd = 0
	}
	return
}

func Getsockname(fd int) (sa Sockaddr, err error) {
	var rsa RawSockaddrAny
	var len _Socklen = SizeofSockaddrAny
	if err = getsockname(fd, &rsa, &len); err != nil {
		return
	}
	return anyToSockaddr(fd, &rsa)
}

func GetsockoptIPMreqn(fd, level, opt int) (*IPMreqn, error) {
	var value IPMreqn
	vallen := _Socklen(SizeofIPMreqn)
	err := getsockopt(fd, level, opt, unsafe.Pointer(&value), &vallen)
	return &value, err
}

func GetsockoptUcred(fd, level, opt int) (*Ucred, error) {
	var value Ucred
	vallen := _Socklen(SizeofUcred)
	err := getsockopt(fd, level, opt, unsafe.Pointer(&value), &vallen)
	return &value, err
}

func GetsockoptTCPInfo(fd, level, opt int) (*TCPInfo, error) {
	var value TCPInfo
	vallen := _Socklen(SizeofTCPInfo)
	err := getsockopt(fd, level, opt, unsafe.Pointer(&value), &vallen)
	return &value, err
}

// GetsockoptString returns the string value of the socket option opt for the
// socket associated with fd at the given socket level.
func GetsockoptString(fd, level, opt int) (string, error) {
	buf := make([]byte, 256)
	vallen := _Socklen(len(buf))
	err := getsockopt(fd, level, opt, unsafe.Pointer(&buf[0]), &vallen)
	if err != nil {
		if err == ERANGE {
			buf = make([]byte, vallen)
			err = getsockopt(fd, level, opt, unsafe.Pointer(&buf[0]), &vallen)
		}
		if err != nil {
			return "", err
		}
	}
	return string(buf[:vallen-1]), nil
}

func GetsockoptTpacketStats(fd, level, opt int) (*TpacketStats, error) {
	var value TpacketStats
	vallen := _Socklen(SizeofTpacketStats)
	err := getsockopt(fd, level, opt, unsafe.Pointer(&value), &vallen)
	return &value, err
}

func GetsockoptTpacketStatsV3(fd, level, opt int) (*TpacketStatsV3, error) {
	var value TpacketStatsV3
	vallen := _Socklen(SizeofTpacketStatsV3)
	err := getsockopt(fd, level, opt, unsafe.Pointer(&value), &vallen)
	return &value, err
}

func SetsockoptIPMreqn(fd, level, opt int, mreq *IPMreqn) (err error) {
	return setsockopt(fd, level, opt, unsafe.Pointer(mreq), unsafe.Sizeof(*mreq))
}

func SetsockoptPacketMreq(fd, level, opt int, mreq *PacketMreq) error {
	return setsockopt(fd, level, opt, unsafe.Pointer(mreq), unsafe.Sizeof(*mreq))
}

// SetsockoptSockFprog attaches a classic BPF or an extended BPF program to a
// socket to filter incoming packets.  See 'man 7 socket' for usage information.
func SetsockoptSockFprog(fd, level, opt int, fprog *SockFprog) error {
	return setsockopt(fd, level, opt, unsafe.Pointer(fprog), unsafe.Sizeof(*fprog))
}

func SetsockoptCanRawFilter(fd, level, opt int, filter []CanFilter) error {
	var p unsafe.Pointer
	if len(filter) > 0 {
		p = unsafe.Pointer(&filter[0])
	}
	return setsockopt(fd, level, opt, p, uintptr(len(filter)*SizeofCanFilter))
}

func SetsockoptTpacketReq(fd, level, opt int, tp *TpacketReq) error {
	return setsockopt(fd, level, opt, unsafe.Pointer(tp), unsafe.Sizeof(*tp))
}

func SetsockoptTpacketReq3(fd, level, opt int, tp *TpacketReq3) error {
	return setsockopt(fd, level, opt, unsafe.Pointer(tp), unsafe.Sizeof(*tp))
}

func SetsockoptTCPRepairOpt(fd, level, opt int, o []TCPRepairOpt) (err error) {
	if len(o) == 0 {
		return EINVAL
	}
	return setsockopt(fd, level, opt, unsafe.Pointer(&o[0]), uintptr(SizeofTCPRepairOpt*len(o)))
}

func SetsockoptTCPMD5Sig(fd, level, opt int, s *TCPMD5Sig) error {
	return setsockopt(fd, level, opt, unsafe.Pointer(s), unsafe.Sizeof(*s))
}

// Keyctl Commands (http://man7.org/linux/man-pages/man2/keyctl.2.html)

// KeyctlInt calls keyctl commands in which each argument is an int.
// These commands are KEYCTL_REVOKE, KEYCTL_CHOWN, KEYCTL_CLEAR, KEYCTL_LINK,
// KEYCTL_UNLINK, KEYCTL_NEGATE, KEYCTL_SET_REQKEY_KEYRING, KEYCTL_SET_TIMEOUT,
// KEYCTL_ASSUME_AUTHORITY, KEYCTL_SESSION_TO_PARENT, KEYCTL_REJECT,
// KEYCTL_INVALIDATE, and KEYCTL_GET_PERSISTENT.
//sys	KeyctlInt(cmd int, arg2 int, arg3 int, arg4 int, arg5 int) (ret int, err error) = SYS_KEYCTL

// KeyctlBuffer calls keyctl commands in which the third and fourth
// arguments are a buffer and its length, respectively.
// These commands are KEYCTL_UPDATE, KEYCTL_READ, and KEYCTL_INSTANTIATE.
//sys	KeyctlBuffer(cmd int, arg2 int, buf []byte, arg5 int) (ret int, err error) = SYS_KEYCTL

// KeyctlString calls keyctl commands which return a string.
// These commands are KEYCTL_DESCRIBE and KEYCTL_GET_SECURITY.
func KeyctlString(cmd int, id int) (string, error) {
	// We must loop as the string data may change in between the syscalls.
	// We could allocate a large buffer here to reduce the chance that the
	// syscall needs to be called twice; however, this is unnecessary as
	// the performance loss is negligible.
	var buffer []byte
	for {
		// Try to fill the buffer with data
		length, err := KeyctlBuffer(cmd, id, buffer, 0)
		if err != nil {
			return "", err
		}

		// Check if the data was written
		if length <= len(buffer) {
			// Exclude the null terminator
			return string(buffer[:length-1]), nil
		}

		// Make a bigger buffer if needed
		buffer = make([]byte, length)
	}
}

// Keyctl commands with special signatures.

// KeyctlGetKeyringID implements the KEYCTL_GET_KEYRING_ID command.
// See the full documentation at:
// http://man7.org/linux/man-pages/man3/keyctl_get_keyring_ID.3.html
func KeyctlGetKeyringID(id int, create bool) (ringid int, err error) {
	createInt := 0
	if create {
		createInt = 1
	}
	return KeyctlInt(KEYCTL_GET_KEYRING_ID, id, createInt, 0, 0)
}

// KeyctlSetperm implements the KEYCTL_SETPERM command. The perm value is the
// key handle permission mask as described in the "keyctl setperm" section of
// http://man7.org/linux/man-pages/man1/keyctl.1.html.
// See the full documentation at:
// http://man7.org/linux/man-pages/man3/keyctl_setperm.3.html
func KeyctlSetperm(id int, perm uint32) error {
	_, err := KeyctlInt(KEYCTL_SETPERM, id, int(perm), 0, 0)
	return err
}

//sys	keyctlJoin(cmd int, arg2 string) (ret int, err error) = SYS_KEYCTL

// KeyctlJoinSessionKeyring implements the KEYCTL_JOIN_SESSION_KEYRING command.
// See the full documentation at:
// http://man7.org/linux/man-pages/man3/keyctl_join_session_keyring.3.html
func KeyctlJoinSessionKeyring(name string) (ringid int, err error) {
	return keyctlJoin(KEYCTL_JOIN_SESSION_KEYRING, name)
}

//sys	keyctlSearch(cmd int, arg2 int, arg3 string, arg4 string, arg5 int) (ret int, err error) = SYS_KEYCTL

// KeyctlSearch implements the KEYCTL_SEARCH command.
// See the full documentation at:
// http://man7.org/linux/man-pages/man3/keyctl_search.3.html
func KeyctlSearch(ringid int, keyType, description string, destRingid int) (id int, err error) {
	return keyctlSearch(KEYCTL_SEARCH, ringid, keyType, description, destRingid)
}

//sys	keyctlIOV(cmd int, arg2 int, payload []Iovec, arg5 int) (err error) = SYS_KEYCTL

// KeyctlInstantiateIOV implements the KEYCTL_INSTANTIATE_IOV command. This
// command is similar to KEYCTL_INSTANTIATE, except that the payload is a slice
// of Iovec (each of which represents a buffer) instead of a single buffer.
// See the full documentation at:
// http://man7.org/linux/man-pages/man3/keyctl_instantiate_iov.3.html
func KeyctlInstantiateIOV(id int, payload []Iovec, ringid int) error {
	return keyctlIOV(KEYCTL_INSTANTIATE_IOV, id, payload, ringid)
}

//sys	keyctlDH(cmd int, arg2 *KeyctlDHParams, buf []byte) (ret int, err error) = SYS_KEYCTL

// KeyctlDHCompute implements the KEYCTL_DH_COMPUTE command. This command
// computes a Diffie-Hellman shared secret based on the provide params. The
// secret is written to the provided buffer and the returned size is the number
// of bytes written (returning an error if there is insufficient space in the
// buffer). If a nil buffer is passed in, this function returns the minimum
// buffer length needed to store the appropriate data. Note that this differs
// from KEYCTL_READ's behavior which always returns the requested payload size.
// See the full documentation at:
// http://man7.org/linux/man-pages/man3/keyctl_dh_compute.3.html
func KeyctlDHCompute(params *KeyctlDHParams, buffer []byte) (size int, err error) {
	return keyctlDH(KEYCTL_DH_COMPUTE, params, buffer)
}

// KeyctlRestrictKeyring implements the KEYCTL_RESTRICT_KEYRING command. This
// command limits the set of keys that can be linked to the keyring, regardless
// of keyring permissions. The command requires the "setattr" permission.
//
// When called with an empty keyType the command locks the keyring, preventing
// any further keys from being linked to the keyring.
//
// The "asymmetric" keyType defines restrictions requiring key payloads to be
// DER encoded X.509 certificates signed by keys in another keyring. Restrictions
// for "asymmetric" include "builtin_trusted", "builtin_and_secondary_trusted",
// "key_or_keyring:<key>", and "key_or_keyring:<key>:chain".
//
// As of Linux 4.12, only the "asymmetric" keyType defines type-specific
// restrictions.
//
// See the full documentation at:
// http://man7.org/linux/man-pages/man3/keyctl_restrict_keyring.3.html
// http://man7.org/linux/man-pages/man2/keyctl.2.html
func KeyctlRestrictKeyring(ringid int, keyType string, restriction string) error {
	if keyType == "" {
		return keyctlRestrictKeyring(KEYCTL_RESTRICT_KEYRING, ringid)
	}
	return keyctlRestrictKeyringByType(KEYCTL_RESTRICT_KEYRING, ringid, keyType, restriction)
}

//sys	keyctlRestrictKeyringByType(cmd int, arg2 int, keyType string, restriction string) (err error) = SYS_KEYCTL
//sys	keyctlRestrictKeyring(cmd int, arg2 int) (err error) = SYS_KEYCTL

func recvmsgRaw(fd int, iov []Iovec, oob []byte, flags int, rsa *RawSockaddrAny) (n, oobn int, recvflags int, err error) {
	var msg Msghdr
	msg.Name = (*byte)(unsafe.Pointer(rsa))
	msg.Namelen = uint32(SizeofSockaddrAny)
	var dummy byte
	if len(oob) > 0 {
		if emptyIovecs(iov) {
			var sockType int
			sockType, err = GetsockoptInt(fd, SOL_SOCKET, SO_TYPE)
			if err != nil {
				return
			}
			// receive at least one normal byte
			if sockType != SOCK_DGRAM {
				var iova [1]Iovec
				iova[0].Base = &dummy
				iova[0].SetLen(1)
				iov = iova[:]
			}
		}
		msg.Control = &oob[0]
		msg.SetControllen(len(oob))
	}
	if len(iov) > 0 {
		msg.Iov = &iov[0]
		msg.SetIovlen(len(iov))
	}
	if n, err = recvmsg(fd, &msg, flags); err != nil {
		return
	}
	oobn = int(msg.Controllen)
	recvflags = int(msg.Flags)
	return
}

func sendmsgN(fd int, iov []Iovec, oob []byte, ptr unsafe.Pointer, salen _Socklen, flags int) (n int, err error) {
	var msg Msghdr
	msg.Name = (*byte)(ptr)
	msg.Namelen = uint32(salen)
	var dummy byte
	var empty bool
	if len(oob) > 0 {
		empty = emptyIovecs(iov)
		if empty {
			var sockType int
			sockType, err = GetsockoptInt(fd, SOL_SOCKET, SO_TYPE)
			if err != nil {
				return 0, err
			}
			// send at least one normal byte
			if sockType != SOCK_DGRAM {
				var iova [1]Iovec
				iova[0].Base = &dummy
				iova[0].SetLen(1)
				iov = iova[:]
			}
		}
		msg.Control = &oob[0]
		msg.SetControllen(len(oob))
	}
	if len(iov) > 0 {
		msg.Iov = &iov[0]
		msg.SetIovlen(len(iov))
	}
	if n, err = sendmsg(fd, &msg, flags); err != nil {
		return 0, err
	}
	if len(oob) > 0 && empty {
		n = 0
	}
	return n, nil
}

// BindToDevice binds the socket associated with fd to device.
func BindToDevice(fd int, device string) (err error) {
	return SetsockoptString(fd, SOL_SOCKET, SO_BINDTODEVICE, device)
}

//sys	ptrace(request int, pid int, addr uintptr, data uintptr) (err error)
//sys	ptracePtr(request int, pid int, addr uintptr, data unsafe.Pointer) (err error) = SYS_PTRACE

func ptracePeek(req int, pid int, addr uintptr, out []byte) (count int, err error) {
	// The peek requests are machine-size oriented, so we wrap it
	// to retrieve arbitrary-length data.

	// The ptrace syscall differs from glibc's ptrace.
	// Peeks returns the word in *data, not as the return value.

	var buf [SizeofPtr]byte

	// Leading edge. PEEKTEXT/PEEKDATA don't require aligned
	// access (PEEKUSER warns that it might), but if we don't
	// align our reads, we might straddle an unmapped page
	// boundary and not get the bytes leading up to the page
	// boundary.
	n := 0
	if addr%SizeofPtr != 0 {
		err = ptracePtr(req, pid, addr-addr%SizeofPtr, unsafe.Pointer(&buf[0]))
		if err != nil {
			return 0, err
		}
		n += copy(out, buf[addr%SizeofPtr:])
		out = out[n:]
	}

	// Remainder.
	for len(out) > 0 {
		// We use an internal buffer to guarantee alignment.
		// It's not documented if this is necessary, but we're paranoid.
		err = ptracePtr(req, pid, addr+uintptr(n), unsafe.Pointer(&buf[0]))
		if err != nil {
			return n, err
		}
		copied := copy(out, buf[0:])
		n += copied
		out = out[copied:]
	}

	return n, nil
}

func PtracePeekText(pid int, addr uintptr, out []byte) (count int, err error) {
	return ptracePeek(PTRACE_PEEKTEXT, pid, addr, out)
}

func PtracePeekData(pid int, addr uintptr, out []byte) (count int, err error) {
	return ptracePeek(PTRACE_PEEKDATA, pid, addr, out)
}

func PtracePeekUser(pid int, addr uintptr, out []byte) (count int, err error) {
	return ptracePeek(PTRACE_PEEKUSR, pid, addr, out)
}

func ptracePoke(pokeReq int, peekReq int, pid int, addr uintptr, data []byte) (count int, err error) {
	// As for ptracePeek, we need to align our accesses to deal
	// with the possibility of straddling an invalid page.

	// Leading edge.
	n := 0
	if addr%SizeofPtr != 0 {
		var buf [SizeofPtr]byte
		err = ptracePtr(peekReq, pid, addr-addr%SizeofPtr, unsafe.Pointer(&buf[0]))
		if err != nil {
			return 0, err
		}
		n += copy(buf[addr%SizeofPtr:], data)
		word := *((*uintptr)(unsafe.Pointer(&buf[0])))
		err = ptrace(pokeReq, pid, addr-addr%SizeofPtr, word)
		if err != nil {
			return 0, err
		}
		data = data[n:]
	}

	// Interior.
	for len(data) > SizeofPtr {
		word := *((*uintptr)(unsafe.Pointer(&data[0])))
		err = ptrace(pokeReq, pid, addr+uintptr(n), word)
		if err != nil {
			return n, err
		}
		n += SizeofPtr
		data = data[SizeofPtr:]
	}

	// Trailing edge.
	if len(data) > 0 {
		var buf [SizeofPtr]byte
		err = ptracePtr(peekReq, pid, addr+uintptr(n), unsafe.Pointer(&buf[0]))
		if err != nil {
			return n, err
		}
		copy(buf[0:], data)
		word := *((*uintptr)(unsafe.Pointer(&buf[0])))
		err = ptrace(pokeReq, pid, addr+uintptr(n), word)
		if err != nil {
			return n, err
		}
		n += len(data)
	}

	return n, nil
}

func PtracePokeText(pid int, addr uintptr, data []byte) (count int, err error) {
	return ptracePoke(PTRACE_POKETEXT, PTRACE_PEEKTEXT, pid, addr, data)
}

func PtracePokeData(pid int, addr uintptr, data []byte) (count int, err error) {
	return ptracePoke(PTRACE_POKEDATA, PTRACE_PEEKDATA, pid, addr, data)
}

func PtracePokeUser(pid int, addr uintptr, data []byte) (count int, err error) {
	return ptracePoke(PTRACE_POKEUSR, PTRACE_PEEKUSR, pid, addr, data)
}

// elfNT_PRSTATUS is a copy of the debug/elf.NT_PRSTATUS constant so
// x/sys/unix doesn't need to depend on debug/elf and thus
// compress/zlib, debug/dwarf, and other packages.
const elfNT_PRSTATUS = 1

func PtraceGetRegs(pid int, regsout *PtraceRegs) (err error) {
<<<<<<< HEAD
	return ptracePtr(PTRACE_GETREGS, pid, 0, unsafe.Pointer(regsout))
}

func PtraceSetRegs(pid int, regs *PtraceRegs) (err error) {
	return ptracePtr(PTRACE_SETREGS, pid, 0, unsafe.Pointer(regs))
=======
	var iov Iovec
	iov.Base = (*byte)(unsafe.Pointer(regsout))
	iov.SetLen(int(unsafe.Sizeof(*regsout)))
	return ptracePtr(PTRACE_GETREGSET, pid, uintptr(elfNT_PRSTATUS), unsafe.Pointer(&iov))
}

func PtraceSetRegs(pid int, regs *PtraceRegs) (err error) {
	var iov Iovec
	iov.Base = (*byte)(unsafe.Pointer(regs))
	iov.SetLen(int(unsafe.Sizeof(*regs)))
	return ptracePtr(PTRACE_SETREGSET, pid, uintptr(elfNT_PRSTATUS), unsafe.Pointer(&iov))
>>>>>>> acfd0dd7
}

func PtraceSetOptions(pid int, options int) (err error) {
	return ptrace(PTRACE_SETOPTIONS, pid, 0, uintptr(options))
}

func PtraceGetEventMsg(pid int) (msg uint, err error) {
	var data _C_long
	err = ptracePtr(PTRACE_GETEVENTMSG, pid, 0, unsafe.Pointer(&data))
	msg = uint(data)
	return
}

func PtraceCont(pid int, signal int) (err error) {
	return ptrace(PTRACE_CONT, pid, 0, uintptr(signal))
}

func PtraceSyscall(pid int, signal int) (err error) {
	return ptrace(PTRACE_SYSCALL, pid, 0, uintptr(signal))
}

func PtraceSingleStep(pid int) (err error) { return ptrace(PTRACE_SINGLESTEP, pid, 0, 0) }

func PtraceInterrupt(pid int) (err error) { return ptrace(PTRACE_INTERRUPT, pid, 0, 0) }

func PtraceAttach(pid int) (err error) { return ptrace(PTRACE_ATTACH, pid, 0, 0) }

func PtraceSeize(pid int) (err error) { return ptrace(PTRACE_SEIZE, pid, 0, 0) }

func PtraceDetach(pid int) (err error) { return ptrace(PTRACE_DETACH, pid, 0, 0) }

//sys	reboot(magic1 uint, magic2 uint, cmd int, arg string) (err error)

func Reboot(cmd int) (err error) {
	return reboot(LINUX_REBOOT_MAGIC1, LINUX_REBOOT_MAGIC2, cmd, "")
}

func direntIno(buf []byte) (uint64, bool) {
	return readInt(buf, unsafe.Offsetof(Dirent{}.Ino), unsafe.Sizeof(Dirent{}.Ino))
}

func direntReclen(buf []byte) (uint64, bool) {
	return readInt(buf, unsafe.Offsetof(Dirent{}.Reclen), unsafe.Sizeof(Dirent{}.Reclen))
}

func direntNamlen(buf []byte) (uint64, bool) {
	reclen, ok := direntReclen(buf)
	if !ok {
		return 0, false
	}
	return reclen - uint64(unsafe.Offsetof(Dirent{}.Name)), true
}

//sys	mount(source string, target string, fstype string, flags uintptr, data *byte) (err error)

func Mount(source string, target string, fstype string, flags uintptr, data string) (err error) {
	// Certain file systems get rather angry and EINVAL if you give
	// them an empty string of data, rather than NULL.
	if data == "" {
		return mount(source, target, fstype, flags, nil)
	}
	datap, err := BytePtrFromString(data)
	if err != nil {
		return err
	}
	return mount(source, target, fstype, flags, datap)
}

//sys	mountSetattr(dirfd int, pathname string, flags uint, attr *MountAttr, size uintptr) (err error) = SYS_MOUNT_SETATTR

// MountSetattr is a wrapper for mount_setattr(2).
// https://man7.org/linux/man-pages/man2/mount_setattr.2.html
//
// Requires kernel >= 5.12.
func MountSetattr(dirfd int, pathname string, flags uint, attr *MountAttr) error {
	return mountSetattr(dirfd, pathname, flags, attr, unsafe.Sizeof(*attr))
}

func Sendfile(outfd int, infd int, offset *int64, count int) (written int, err error) {
	if raceenabled {
		raceReleaseMerge(unsafe.Pointer(&ioSync))
	}
	return sendfile(outfd, infd, offset, count)
}

// Sendto
// Recvfrom
// Socketpair

/*
 * Direct access
 */
//sys	Acct(path string) (err error)
//sys	AddKey(keyType string, description string, payload []byte, ringid int) (id int, err error)
//sys	Adjtimex(buf *Timex) (state int, err error)
//sysnb	Capget(hdr *CapUserHeader, data *CapUserData) (err error)
//sysnb	Capset(hdr *CapUserHeader, data *CapUserData) (err error)
//sys	Chdir(path string) (err error)
//sys	Chroot(path string) (err error)
//sys	ClockAdjtime(clockid int32, buf *Timex) (state int, err error)
//sys	ClockGetres(clockid int32, res *Timespec) (err error)
//sys	ClockGettime(clockid int32, time *Timespec) (err error)
//sys	ClockNanosleep(clockid int32, flags int, request *Timespec, remain *Timespec) (err error)
//sys	Close(fd int) (err error)
//sys	CloseRange(first uint, last uint, flags uint) (err error)
//sys	CopyFileRange(rfd int, roff *int64, wfd int, woff *int64, len int, flags int) (n int, err error)
//sys	DeleteModule(name string, flags int) (err error)
//sys	Dup(oldfd int) (fd int, err error)

func Dup2(oldfd, newfd int) error {
	return Dup3(oldfd, newfd, 0)
}

//sys	Dup3(oldfd int, newfd int, flags int) (err error)
//sysnb	EpollCreate1(flag int) (fd int, err error)
//sysnb	EpollCtl(epfd int, op int, fd int, event *EpollEvent) (err error)
//sys	Eventfd(initval uint, flags int) (fd int, err error) = SYS_EVENTFD2
//sys	Exit(code int) = SYS_EXIT_GROUP
//sys	Fallocate(fd int, mode uint32, off int64, len int64) (err error)
//sys	Fchdir(fd int) (err error)
//sys	Fchmod(fd int, mode uint32) (err error)
//sys	Fchownat(dirfd int, path string, uid int, gid int, flags int) (err error)
//sys	Fdatasync(fd int) (err error)
//sys	Fgetxattr(fd int, attr string, dest []byte) (sz int, err error)
//sys	FinitModule(fd int, params string, flags int) (err error)
//sys	Flistxattr(fd int, dest []byte) (sz int, err error)
//sys	Flock(fd int, how int) (err error)
//sys	Fremovexattr(fd int, attr string) (err error)
//sys	Fsetxattr(fd int, attr string, dest []byte, flags int) (err error)
//sys	Fsync(fd int) (err error)
//sys	Fsmount(fd int, flags int, mountAttrs int) (fsfd int, err error)
//sys	Fsopen(fsName string, flags int) (fd int, err error)
//sys	Fspick(dirfd int, pathName string, flags int) (fd int, err error)
//sys	Getdents(fd int, buf []byte) (n int, err error) = SYS_GETDENTS64
//sysnb	Getpgid(pid int) (pgid int, err error)

func Getpgrp() (pid int) {
	pid, _ = Getpgid(0)
	return
}

//sysnb	Getpid() (pid int)
//sysnb	Getppid() (ppid int)
//sys	Getpriority(which int, who int) (prio int, err error)
//sys	Getrandom(buf []byte, flags int) (n int, err error)
//sysnb	Getrusage(who int, rusage *Rusage) (err error)
//sysnb	Getsid(pid int) (sid int, err error)
//sysnb	Gettid() (tid int)
//sys	Getxattr(path string, attr string, dest []byte) (sz int, err error)
//sys	InitModule(moduleImage []byte, params string) (err error)
//sys	InotifyAddWatch(fd int, pathname string, mask uint32) (watchdesc int, err error)
//sysnb	InotifyInit1(flags int) (fd int, err error)
//sysnb	InotifyRmWatch(fd int, watchdesc uint32) (success int, err error)
//sysnb	Kill(pid int, sig syscall.Signal) (err error)
//sys	Klogctl(typ int, buf []byte) (n int, err error) = SYS_SYSLOG
//sys	Lgetxattr(path string, attr string, dest []byte) (sz int, err error)
//sys	Listxattr(path string, dest []byte) (sz int, err error)
//sys	Llistxattr(path string, dest []byte) (sz int, err error)
//sys	Lremovexattr(path string, attr string) (err error)
//sys	Lsetxattr(path string, attr string, data []byte, flags int) (err error)
//sys	MemfdCreate(name string, flags int) (fd int, err error)
//sys	Mkdirat(dirfd int, path string, mode uint32) (err error)
//sys	Mknodat(dirfd int, path string, mode uint32, dev int) (err error)
//sys	MoveMount(fromDirfd int, fromPathName string, toDirfd int, toPathName string, flags int) (err error)
//sys	Nanosleep(time *Timespec, leftover *Timespec) (err error)
//sys	OpenTree(dfd int, fileName string, flags uint) (r int, err error)
//sys	PerfEventOpen(attr *PerfEventAttr, pid int, cpu int, groupFd int, flags int) (fd int, err error)
//sys	PivotRoot(newroot string, putold string) (err error) = SYS_PIVOT_ROOT
//sys	Prctl(option int, arg2 uintptr, arg3 uintptr, arg4 uintptr, arg5 uintptr) (err error)
//sys	pselect6(nfd int, r *FdSet, w *FdSet, e *FdSet, timeout *Timespec, sigmask *sigset_argpack) (n int, err error)
//sys	read(fd int, p []byte) (n int, err error)
//sys	Removexattr(path string, attr string) (err error)
//sys	Renameat2(olddirfd int, oldpath string, newdirfd int, newpath string, flags uint) (err error)
//sys	RequestKey(keyType string, description string, callback string, destRingid int) (id int, err error)
//sys	Setdomainname(p []byte) (err error)
//sys	Sethostname(p []byte) (err error)
//sysnb	Setpgid(pid int, pgid int) (err error)
//sysnb	Setsid() (pid int, err error)
//sysnb	Settimeofday(tv *Timeval) (err error)
//sys	Setns(fd int, nstype int) (err error)

//go:linkname syscall_prlimit syscall.prlimit
func syscall_prlimit(pid, resource int, newlimit, old *syscall.Rlimit) error

func Prlimit(pid, resource int, newlimit, old *Rlimit) error {
	// Just call the syscall version, because as of Go 1.21
	// it will affect starting a new process.
	return syscall_prlimit(pid, resource, (*syscall.Rlimit)(newlimit), (*syscall.Rlimit)(old))
}

// PrctlRetInt performs a prctl operation specified by option and further
// optional arguments arg2 through arg5 depending on option. It returns a
// non-negative integer that is returned by the prctl syscall.
func PrctlRetInt(option int, arg2 uintptr, arg3 uintptr, arg4 uintptr, arg5 uintptr) (int, error) {
	ret, _, err := Syscall6(SYS_PRCTL, uintptr(option), uintptr(arg2), uintptr(arg3), uintptr(arg4), uintptr(arg5), 0)
	if err != 0 {
		return 0, err
	}
	return int(ret), nil
}

func Setuid(uid int) (err error) {
	return syscall.Setuid(uid)
}

func Setgid(gid int) (err error) {
	return syscall.Setgid(gid)
<<<<<<< HEAD
}

func Setreuid(ruid, euid int) (err error) {
	return syscall.Setreuid(ruid, euid)
}

func Setregid(rgid, egid int) (err error) {
	return syscall.Setregid(rgid, egid)
}

func Setresuid(ruid, euid, suid int) (err error) {
	return syscall.Setresuid(ruid, euid, suid)
}

=======
}

func Setreuid(ruid, euid int) (err error) {
	return syscall.Setreuid(ruid, euid)
}

func Setregid(rgid, egid int) (err error) {
	return syscall.Setregid(rgid, egid)
}

func Setresuid(ruid, euid, suid int) (err error) {
	return syscall.Setresuid(ruid, euid, suid)
}

>>>>>>> acfd0dd7
func Setresgid(rgid, egid, sgid int) (err error) {
	return syscall.Setresgid(rgid, egid, sgid)
}

// SetfsgidRetGid sets fsgid for current thread and returns previous fsgid set.
// setfsgid(2) will return a non-nil error only if its caller lacks CAP_SETUID capability.
// If the call fails due to other reasons, current fsgid will be returned.
func SetfsgidRetGid(gid int) (int, error) {
	return setfsgid(gid)
}

// SetfsuidRetUid sets fsuid for current thread and returns previous fsuid set.
// setfsgid(2) will return a non-nil error only if its caller lacks CAP_SETUID capability
// If the call fails due to other reasons, current fsuid will be returned.
func SetfsuidRetUid(uid int) (int, error) {
	return setfsuid(uid)
}

func Setfsgid(gid int) error {
	_, err := setfsgid(gid)
	return err
}

func Setfsuid(uid int) error {
	_, err := setfsuid(uid)
	return err
}

func Signalfd(fd int, sigmask *Sigset_t, flags int) (newfd int, err error) {
	return signalfd(fd, sigmask, _C__NSIG/8, flags)
}

//sys	Setpriority(which int, who int, prio int) (err error)
//sys	Setxattr(path string, attr string, data []byte, flags int) (err error)
//sys	signalfd(fd int, sigmask *Sigset_t, maskSize uintptr, flags int) (newfd int, err error) = SYS_SIGNALFD4
//sys	Statx(dirfd int, path string, flags int, mask int, stat *Statx_t) (err error)
//sys	Sync()
//sys	Syncfs(fd int) (err error)
//sysnb	Sysinfo(info *Sysinfo_t) (err error)
//sys	Tee(rfd int, wfd int, len int, flags int) (n int64, err error)
//sysnb	TimerfdCreate(clockid int, flags int) (fd int, err error)
//sysnb	TimerfdGettime(fd int, currValue *ItimerSpec) (err error)
//sysnb	TimerfdSettime(fd int, flags int, newValue *ItimerSpec, oldValue *ItimerSpec) (err error)
//sysnb	Tgkill(tgid int, tid int, sig syscall.Signal) (err error)
//sysnb	Times(tms *Tms) (ticks uintptr, err error)
//sysnb	Umask(mask int) (oldmask int)
//sysnb	Uname(buf *Utsname) (err error)
//sys	Unmount(target string, flags int) (err error) = SYS_UMOUNT2
//sys	Unshare(flags int) (err error)
//sys	write(fd int, p []byte) (n int, err error)
//sys	exitThread(code int) (err error) = SYS_EXIT
//sys	readv(fd int, iovs []Iovec) (n int, err error) = SYS_READV
//sys	writev(fd int, iovs []Iovec) (n int, err error) = SYS_WRITEV
//sys	preadv(fd int, iovs []Iovec, offs_l uintptr, offs_h uintptr) (n int, err error) = SYS_PREADV
//sys	pwritev(fd int, iovs []Iovec, offs_l uintptr, offs_h uintptr) (n int, err error) = SYS_PWRITEV
//sys	preadv2(fd int, iovs []Iovec, offs_l uintptr, offs_h uintptr, flags int) (n int, err error) = SYS_PREADV2
//sys	pwritev2(fd int, iovs []Iovec, offs_l uintptr, offs_h uintptr, flags int) (n int, err error) = SYS_PWRITEV2

// minIovec is the size of the small initial allocation used by
// Readv, Writev, etc.
//
// This small allocation gets stack allocated, which lets the
// common use case of len(iovs) <= minIovs avoid more expensive
// heap allocations.
const minIovec = 8

// appendBytes converts bs to Iovecs and appends them to vecs.
func appendBytes(vecs []Iovec, bs [][]byte) []Iovec {
	for _, b := range bs {
		var v Iovec
		v.SetLen(len(b))
		if len(b) > 0 {
			v.Base = &b[0]
		} else {
			v.Base = (*byte)(unsafe.Pointer(&_zero))
		}
		vecs = append(vecs, v)
	}
	return vecs
}

// offs2lohi splits offs into its low and high order bits.
func offs2lohi(offs int64) (lo, hi uintptr) {
	const longBits = SizeofLong * 8
	return uintptr(offs), uintptr(uint64(offs) >> (longBits - 1) >> 1) // two shifts to avoid false positive in vet
}

func Readv(fd int, iovs [][]byte) (n int, err error) {
	iovecs := make([]Iovec, 0, minIovec)
	iovecs = appendBytes(iovecs, iovs)
	n, err = readv(fd, iovecs)
	readvRacedetect(iovecs, n, err)
	return n, err
}

func Preadv(fd int, iovs [][]byte, offset int64) (n int, err error) {
	iovecs := make([]Iovec, 0, minIovec)
	iovecs = appendBytes(iovecs, iovs)
	lo, hi := offs2lohi(offset)
	n, err = preadv(fd, iovecs, lo, hi)
	readvRacedetect(iovecs, n, err)
	return n, err
}

func Preadv2(fd int, iovs [][]byte, offset int64, flags int) (n int, err error) {
	iovecs := make([]Iovec, 0, minIovec)
	iovecs = appendBytes(iovecs, iovs)
	lo, hi := offs2lohi(offset)
	n, err = preadv2(fd, iovecs, lo, hi, flags)
	readvRacedetect(iovecs, n, err)
	return n, err
}

func readvRacedetect(iovecs []Iovec, n int, err error) {
	if !raceenabled {
		return
	}
	for i := 0; n > 0 && i < len(iovecs); i++ {
		m := int(iovecs[i].Len)
		if m > n {
			m = n
		}
		n -= m
		if m > 0 {
			raceWriteRange(unsafe.Pointer(iovecs[i].Base), m)
		}
	}
	if err == nil {
		raceAcquire(unsafe.Pointer(&ioSync))
	}
}

func Writev(fd int, iovs [][]byte) (n int, err error) {
	iovecs := make([]Iovec, 0, minIovec)
	iovecs = appendBytes(iovecs, iovs)
	if raceenabled {
		raceReleaseMerge(unsafe.Pointer(&ioSync))
	}
	n, err = writev(fd, iovecs)
	writevRacedetect(iovecs, n)
	return n, err
}

func Pwritev(fd int, iovs [][]byte, offset int64) (n int, err error) {
	iovecs := make([]Iovec, 0, minIovec)
	iovecs = appendBytes(iovecs, iovs)
	if raceenabled {
		raceReleaseMerge(unsafe.Pointer(&ioSync))
	}
	lo, hi := offs2lohi(offset)
	n, err = pwritev(fd, iovecs, lo, hi)
	writevRacedetect(iovecs, n)
	return n, err
}

func Pwritev2(fd int, iovs [][]byte, offset int64, flags int) (n int, err error) {
	iovecs := make([]Iovec, 0, minIovec)
	iovecs = appendBytes(iovecs, iovs)
	if raceenabled {
		raceReleaseMerge(unsafe.Pointer(&ioSync))
	}
	lo, hi := offs2lohi(offset)
	n, err = pwritev2(fd, iovecs, lo, hi, flags)
	writevRacedetect(iovecs, n)
	return n, err
}

func writevRacedetect(iovecs []Iovec, n int) {
	if !raceenabled {
		return
	}
	for i := 0; n > 0 && i < len(iovecs); i++ {
		m := int(iovecs[i].Len)
		if m > n {
			m = n
		}
		n -= m
		if m > 0 {
			raceReadRange(unsafe.Pointer(iovecs[i].Base), m)
		}
	}
}

// mmap varies by architecture; see syscall_linux_*.go.
//sys	munmap(addr uintptr, length uintptr) (err error)
//sys	mremap(oldaddr uintptr, oldlength uintptr, newlength uintptr, flags int, newaddr uintptr) (xaddr uintptr, err error)
//sys	Madvise(b []byte, advice int) (err error)
//sys	Mprotect(b []byte, prot int) (err error)
//sys	Mlock(b []byte) (err error)
//sys	Mlockall(flags int) (err error)
//sys	Msync(b []byte, flags int) (err error)
//sys	Munlock(b []byte) (err error)
//sys	Munlockall() (err error)

const (
	mremapFixed     = MREMAP_FIXED
	mremapDontunmap = MREMAP_DONTUNMAP
	mremapMaymove   = MREMAP_MAYMOVE
)

// Vmsplice splices user pages from a slice of Iovecs into a pipe specified by fd,
// using the specified flags.
func Vmsplice(fd int, iovs []Iovec, flags int) (int, error) {
	var p unsafe.Pointer
	if len(iovs) > 0 {
		p = unsafe.Pointer(&iovs[0])
	}

	n, _, errno := Syscall6(SYS_VMSPLICE, uintptr(fd), uintptr(p), uintptr(len(iovs)), uintptr(flags), 0, 0)
	if errno != 0 {
		return 0, syscall.Errno(errno)
	}

	return int(n), nil
}

func isGroupMember(gid int) bool {
	groups, err := Getgroups()
	if err != nil {
		return false
	}

	for _, g := range groups {
		if g == gid {
			return true
		}
	}
	return false
}

func isCapDacOverrideSet() bool {
	hdr := CapUserHeader{Version: LINUX_CAPABILITY_VERSION_3}
	data := [2]CapUserData{}
	err := Capget(&hdr, &data[0])

	return err == nil && data[0].Effective&(1<<CAP_DAC_OVERRIDE) != 0
}

//sys	faccessat(dirfd int, path string, mode uint32) (err error)
//sys	Faccessat2(dirfd int, path string, mode uint32, flags int) (err error)

func Faccessat(dirfd int, path string, mode uint32, flags int) (err error) {
	if flags == 0 {
		return faccessat(dirfd, path, mode)
	}

	if err := Faccessat2(dirfd, path, mode, flags); err != ENOSYS && err != EPERM {
		return err
	}

	// The Linux kernel faccessat system call does not take any flags.
	// The glibc faccessat implements the flags itself; see
	// https://sourceware.org/git/?p=glibc.git;a=blob;f=sysdeps/unix/sysv/linux/faccessat.c;hb=HEAD
	// Because people naturally expect syscall.Faccessat to act
	// like C faccessat, we do the same.

	if flags & ^(AT_SYMLINK_NOFOLLOW|AT_EACCESS) != 0 {
		return EINVAL
	}

	var st Stat_t
	if err := Fstatat(dirfd, path, &st, flags&AT_SYMLINK_NOFOLLOW); err != nil {
		return err
	}

	mode &= 7
	if mode == 0 {
		return nil
	}

	var uid int
	if flags&AT_EACCESS != 0 {
		uid = Geteuid()
		if uid != 0 && isCapDacOverrideSet() {
			// If CAP_DAC_OVERRIDE is set, file access check is
			// done by the kernel in the same way as for root
			// (see generic_permission() in the Linux sources).
			uid = 0
		}
	} else {
		uid = Getuid()
	}

	if uid == 0 {
		if mode&1 == 0 {
			// Root can read and write any file.
			return nil
		}
		if st.Mode&0111 != 0 {
			// Root can execute any file that anybody can execute.
			return nil
		}
		return EACCES
	}

	var fmode uint32
	if uint32(uid) == st.Uid {
		fmode = (st.Mode >> 6) & 7
	} else {
		var gid int
		if flags&AT_EACCESS != 0 {
			gid = Getegid()
		} else {
			gid = Getgid()
		}

		if uint32(gid) == st.Gid || isGroupMember(int(st.Gid)) {
			fmode = (st.Mode >> 3) & 7
		} else {
			fmode = st.Mode & 7
		}
	}

	if fmode&mode == mode {
		return nil
	}

	return EACCES
}

//sys	nameToHandleAt(dirFD int, pathname string, fh *fileHandle, mountID *_C_int, flags int) (err error) = SYS_NAME_TO_HANDLE_AT
//sys	openByHandleAt(mountFD int, fh *fileHandle, flags int) (fd int, err error) = SYS_OPEN_BY_HANDLE_AT

// fileHandle is the argument to nameToHandleAt and openByHandleAt. We
// originally tried to generate it via unix/linux/types.go with "type
// fileHandle C.struct_file_handle" but that generated empty structs
// for mips64 and mips64le. Instead, hard code it for now (it's the
// same everywhere else) until the mips64 generator issue is fixed.
type fileHandle struct {
	Bytes uint32
	Type  int32
}

// FileHandle represents the C struct file_handle used by
// name_to_handle_at (see NameToHandleAt) and open_by_handle_at (see
// OpenByHandleAt).
type FileHandle struct {
	*fileHandle
}

// NewFileHandle constructs a FileHandle.
func NewFileHandle(handleType int32, handle []byte) FileHandle {
	const hdrSize = unsafe.Sizeof(fileHandle{})
	buf := make([]byte, hdrSize+uintptr(len(handle)))
	copy(buf[hdrSize:], handle)
	fh := (*fileHandle)(unsafe.Pointer(&buf[0]))
	fh.Type = handleType
	fh.Bytes = uint32(len(handle))
	return FileHandle{fh}
}

func (fh *FileHandle) Size() int   { return int(fh.fileHandle.Bytes) }
func (fh *FileHandle) Type() int32 { return fh.fileHandle.Type }
func (fh *FileHandle) Bytes() []byte {
	n := fh.Size()
	if n == 0 {
		return nil
	}
	return unsafe.Slice((*byte)(unsafe.Pointer(uintptr(unsafe.Pointer(&fh.fileHandle.Type))+4)), n)
}

// NameToHandleAt wraps the name_to_handle_at system call; it obtains
// a handle for a path name.
func NameToHandleAt(dirfd int, path string, flags int) (handle FileHandle, mountID int, err error) {
	var mid _C_int
	// Try first with a small buffer, assuming the handle will
	// only be 32 bytes.
	size := uint32(32 + unsafe.Sizeof(fileHandle{}))
	didResize := false
	for {
		buf := make([]byte, size)
		fh := (*fileHandle)(unsafe.Pointer(&buf[0]))
		fh.Bytes = size - uint32(unsafe.Sizeof(fileHandle{}))
		err = nameToHandleAt(dirfd, path, fh, &mid, flags)
		if err == EOVERFLOW {
			if didResize {
				// We shouldn't need to resize more than once
				return
			}
			didResize = true
			size = fh.Bytes + uint32(unsafe.Sizeof(fileHandle{}))
			continue
		}
		if err != nil {
			return
		}
		return FileHandle{fh}, int(mid), nil
	}
}

// OpenByHandleAt wraps the open_by_handle_at system call; it opens a
// file via a handle as previously returned by NameToHandleAt.
func OpenByHandleAt(mountFD int, handle FileHandle, flags int) (fd int, err error) {
	return openByHandleAt(mountFD, handle.fileHandle, flags)
}

// Klogset wraps the sys_syslog system call; it sets console_loglevel to
// the value specified by arg and passes a dummy pointer to bufp.
func Klogset(typ int, arg int) (err error) {
	var p unsafe.Pointer
	_, _, errno := Syscall(SYS_SYSLOG, uintptr(typ), uintptr(p), uintptr(arg))
	if errno != 0 {
		return errnoErr(errno)
	}
	return nil
}

// RemoteIovec is Iovec with the pointer replaced with an integer.
// It is used for ProcessVMReadv and ProcessVMWritev, where the pointer
// refers to a location in a different process' address space, which
// would confuse the Go garbage collector.
type RemoteIovec struct {
	Base uintptr
	Len  int
}

//sys	ProcessVMReadv(pid int, localIov []Iovec, remoteIov []RemoteIovec, flags uint) (n int, err error) = SYS_PROCESS_VM_READV
//sys	ProcessVMWritev(pid int, localIov []Iovec, remoteIov []RemoteIovec, flags uint) (n int, err error) = SYS_PROCESS_VM_WRITEV

//sys	PidfdOpen(pid int, flags int) (fd int, err error) = SYS_PIDFD_OPEN
//sys	PidfdGetfd(pidfd int, targetfd int, flags int) (fd int, err error) = SYS_PIDFD_GETFD
//sys	PidfdSendSignal(pidfd int, sig Signal, info *Siginfo, flags int) (err error) = SYS_PIDFD_SEND_SIGNAL

//sys	shmat(id int, addr uintptr, flag int) (ret uintptr, err error)
//sys	shmctl(id int, cmd int, buf *SysvShmDesc) (result int, err error)
//sys	shmdt(addr uintptr) (err error)
//sys	shmget(key int, size int, flag int) (id int, err error)

//sys	getitimer(which int, currValue *Itimerval) (err error)
//sys	setitimer(which int, newValue *Itimerval, oldValue *Itimerval) (err error)

// MakeItimerval creates an Itimerval from interval and value durations.
func MakeItimerval(interval, value time.Duration) Itimerval {
	return Itimerval{
		Interval: NsecToTimeval(interval.Nanoseconds()),
		Value:    NsecToTimeval(value.Nanoseconds()),
	}
}

// A value which may be passed to the which parameter for Getitimer and
// Setitimer.
type ItimerWhich int

// Possible which values for Getitimer and Setitimer.
const (
	ItimerReal    ItimerWhich = ITIMER_REAL
	ItimerVirtual ItimerWhich = ITIMER_VIRTUAL
	ItimerProf    ItimerWhich = ITIMER_PROF
)

// Getitimer wraps getitimer(2) to return the current value of the timer
// specified by which.
func Getitimer(which ItimerWhich) (Itimerval, error) {
	var it Itimerval
	if err := getitimer(int(which), &it); err != nil {
		return Itimerval{}, err
	}

	return it, nil
}

// Setitimer wraps setitimer(2) to arm or disarm the timer specified by which.
// It returns the previous value of the timer.
//
// If the Itimerval argument is the zero value, the timer will be disarmed.
func Setitimer(which ItimerWhich, it Itimerval) (Itimerval, error) {
	var prev Itimerval
	if err := setitimer(int(which), &it, &prev); err != nil {
		return Itimerval{}, err
	}

	return prev, nil
}

//sysnb	rtSigprocmask(how int, set *Sigset_t, oldset *Sigset_t, sigsetsize uintptr) (err error) = SYS_RT_SIGPROCMASK

func PthreadSigmask(how int, set, oldset *Sigset_t) error {
	if oldset != nil {
		// Explicitly clear in case Sigset_t is larger than _C__NSIG.
		*oldset = Sigset_t{}
	}
	return rtSigprocmask(how, set, oldset, _C__NSIG/8)
}

<<<<<<< HEAD
/*
 * Unimplemented
 */
// AfsSyscall
// ArchPrctl
// Brk
// ClockNanosleep
// ClockSettime
// Clone
// EpollCtlOld
// EpollPwait
// EpollWaitOld
// Execve
// Fork
// Futex
// GetKernelSyms
// GetMempolicy
// GetRobustList
// GetThreadArea
// Getpmsg
// IoCancel
// IoDestroy
// IoGetevents
// IoSetup
// IoSubmit
// IoprioGet
// IoprioSet
// KexecLoad
// LookupDcookie
// Mbind
// MigratePages
// Mincore
// ModifyLdt
// Mount
// MovePages
// MqGetsetattr
// MqNotify
// MqOpen
// MqTimedreceive
// MqTimedsend
// MqUnlink
// Mremap
// Msgctl
// Msgget
// Msgrcv
// Msgsnd
// Nfsservctl
// Personality
// Pselect6
// Ptrace
// Putpmsg
// Quotactl
// Readahead
// Readv
// RemapFilePages
// RestartSyscall
// RtSigaction
// RtSigpending
// RtSigqueueinfo
// RtSigreturn
// RtSigsuspend
// RtSigtimedwait
// SchedGetPriorityMax
// SchedGetPriorityMin
// SchedGetparam
// SchedGetscheduler
// SchedRrGetInterval
// SchedSetparam
// SchedYield
// Security
// Semctl
// Semget
// Semop
// Semtimedop
// SetMempolicy
// SetRobustList
// SetThreadArea
// SetTidAddress
// Sigaltstack
// Swapoff
// Swapon
// Sysfs
// TimerCreate
// TimerDelete
// TimerGetoverrun
// TimerGettime
// TimerSettime
// Tkill (obsolete)
// Tuxcall
// Umount2
// Uselib
// Utimensat
// Vfork
// Vhangup
// Vserver
// _Sysctl
=======
//sysnb	getresuid(ruid *_C_int, euid *_C_int, suid *_C_int)
//sysnb	getresgid(rgid *_C_int, egid *_C_int, sgid *_C_int)

func Getresuid() (ruid, euid, suid int) {
	var r, e, s _C_int
	getresuid(&r, &e, &s)
	return int(r), int(e), int(s)
}

func Getresgid() (rgid, egid, sgid int) {
	var r, e, s _C_int
	getresgid(&r, &e, &s)
	return int(r), int(e), int(s)
}

// Pselect is a wrapper around the Linux pselect6 system call.
// This version does not modify the timeout argument.
func Pselect(nfd int, r *FdSet, w *FdSet, e *FdSet, timeout *Timespec, sigmask *Sigset_t) (n int, err error) {
	// Per https://man7.org/linux/man-pages/man2/select.2.html#NOTES,
	// The Linux pselect6() system call modifies its timeout argument.
	// [Not modifying the argument] is the behavior required by POSIX.1-2001.
	var mutableTimeout *Timespec
	if timeout != nil {
		mutableTimeout = new(Timespec)
		*mutableTimeout = *timeout
	}

	// The final argument of the pselect6() system call is not a
	// sigset_t * pointer, but is instead a structure
	var kernelMask *sigset_argpack
	if sigmask != nil {
		wordBits := 32 << (^uintptr(0) >> 63) // see math.intSize

		// A sigset stores one bit per signal,
		// offset by 1 (because signal 0 does not exist).
		// So the number of words needed is ⌈__C_NSIG - 1 / wordBits⌉.
		sigsetWords := (_C__NSIG - 1 + wordBits - 1) / (wordBits)

		sigsetBytes := uintptr(sigsetWords * (wordBits / 8))
		kernelMask = &sigset_argpack{
			ss:    sigmask,
			ssLen: sigsetBytes,
		}
	}

	return pselect6(nfd, r, w, e, mutableTimeout, kernelMask)
}

//sys	schedSetattr(pid int, attr *SchedAttr, flags uint) (err error)
//sys	schedGetattr(pid int, attr *SchedAttr, size uint, flags uint) (err error)

// SchedSetAttr is a wrapper for sched_setattr(2) syscall.
// https://man7.org/linux/man-pages/man2/sched_setattr.2.html
func SchedSetAttr(pid int, attr *SchedAttr, flags uint) error {
	if attr == nil {
		return EINVAL
	}
	attr.Size = SizeofSchedAttr
	return schedSetattr(pid, attr, flags)
}

// SchedGetAttr is a wrapper for sched_getattr(2) syscall.
// https://man7.org/linux/man-pages/man2/sched_getattr.2.html
func SchedGetAttr(pid int, flags uint) (*SchedAttr, error) {
	attr := &SchedAttr{}
	if err := schedGetattr(pid, attr, SizeofSchedAttr, flags); err != nil {
		return nil, err
	}
	return attr, nil
}
>>>>>>> acfd0dd7
<|MERGE_RESOLUTION|>--- conflicted
+++ resolved
@@ -1696,13 +1696,6 @@
 const elfNT_PRSTATUS = 1
 
 func PtraceGetRegs(pid int, regsout *PtraceRegs) (err error) {
-<<<<<<< HEAD
-	return ptracePtr(PTRACE_GETREGS, pid, 0, unsafe.Pointer(regsout))
-}
-
-func PtraceSetRegs(pid int, regs *PtraceRegs) (err error) {
-	return ptracePtr(PTRACE_SETREGS, pid, 0, unsafe.Pointer(regs))
-=======
 	var iov Iovec
 	iov.Base = (*byte)(unsafe.Pointer(regsout))
 	iov.SetLen(int(unsafe.Sizeof(*regsout)))
@@ -1714,7 +1707,6 @@
 	iov.Base = (*byte)(unsafe.Pointer(regs))
 	iov.SetLen(int(unsafe.Sizeof(*regs)))
 	return ptracePtr(PTRACE_SETREGSET, pid, uintptr(elfNT_PRSTATUS), unsafe.Pointer(&iov))
->>>>>>> acfd0dd7
 }
 
 func PtraceSetOptions(pid int, options int) (err error) {
@@ -1922,7 +1914,6 @@
 
 func Setgid(gid int) (err error) {
 	return syscall.Setgid(gid)
-<<<<<<< HEAD
 }
 
 func Setreuid(ruid, euid int) (err error) {
@@ -1937,22 +1928,6 @@
 	return syscall.Setresuid(ruid, euid, suid)
 }
 
-=======
-}
-
-func Setreuid(ruid, euid int) (err error) {
-	return syscall.Setreuid(ruid, euid)
-}
-
-func Setregid(rgid, egid int) (err error) {
-	return syscall.Setregid(rgid, egid)
-}
-
-func Setresuid(ruid, euid, suid int) (err error) {
-	return syscall.Setresuid(ruid, euid, suid)
-}
-
->>>>>>> acfd0dd7
 func Setresgid(rgid, egid, sgid int) (err error) {
 	return syscall.Setresgid(rgid, egid, sgid)
 }
@@ -2437,104 +2412,6 @@
 	return rtSigprocmask(how, set, oldset, _C__NSIG/8)
 }
 
-<<<<<<< HEAD
-/*
- * Unimplemented
- */
-// AfsSyscall
-// ArchPrctl
-// Brk
-// ClockNanosleep
-// ClockSettime
-// Clone
-// EpollCtlOld
-// EpollPwait
-// EpollWaitOld
-// Execve
-// Fork
-// Futex
-// GetKernelSyms
-// GetMempolicy
-// GetRobustList
-// GetThreadArea
-// Getpmsg
-// IoCancel
-// IoDestroy
-// IoGetevents
-// IoSetup
-// IoSubmit
-// IoprioGet
-// IoprioSet
-// KexecLoad
-// LookupDcookie
-// Mbind
-// MigratePages
-// Mincore
-// ModifyLdt
-// Mount
-// MovePages
-// MqGetsetattr
-// MqNotify
-// MqOpen
-// MqTimedreceive
-// MqTimedsend
-// MqUnlink
-// Mremap
-// Msgctl
-// Msgget
-// Msgrcv
-// Msgsnd
-// Nfsservctl
-// Personality
-// Pselect6
-// Ptrace
-// Putpmsg
-// Quotactl
-// Readahead
-// Readv
-// RemapFilePages
-// RestartSyscall
-// RtSigaction
-// RtSigpending
-// RtSigqueueinfo
-// RtSigreturn
-// RtSigsuspend
-// RtSigtimedwait
-// SchedGetPriorityMax
-// SchedGetPriorityMin
-// SchedGetparam
-// SchedGetscheduler
-// SchedRrGetInterval
-// SchedSetparam
-// SchedYield
-// Security
-// Semctl
-// Semget
-// Semop
-// Semtimedop
-// SetMempolicy
-// SetRobustList
-// SetThreadArea
-// SetTidAddress
-// Sigaltstack
-// Swapoff
-// Swapon
-// Sysfs
-// TimerCreate
-// TimerDelete
-// TimerGetoverrun
-// TimerGettime
-// TimerSettime
-// Tkill (obsolete)
-// Tuxcall
-// Umount2
-// Uselib
-// Utimensat
-// Vfork
-// Vhangup
-// Vserver
-// _Sysctl
-=======
 //sysnb	getresuid(ruid *_C_int, euid *_C_int, suid *_C_int)
 //sysnb	getresgid(rgid *_C_int, egid *_C_int, sgid *_C_int)
 
@@ -2604,5 +2481,4 @@
 		return nil, err
 	}
 	return attr, nil
-}
->>>>>>> acfd0dd7
+}