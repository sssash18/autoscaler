--- conflicted
+++ resolved
@@ -1919,7 +1919,6 @@
 
 func Setuid(uid int) (err error) {
 	return syscall.Setuid(uid)
-<<<<<<< HEAD
 }
 
 func Setgid(gid int) (err error) {
@@ -1938,26 +1937,6 @@
 	return syscall.Setresuid(ruid, euid, suid)
 }
 
-=======
-}
-
-func Setgid(gid int) (err error) {
-	return syscall.Setgid(gid)
-}
-
-func Setreuid(ruid, euid int) (err error) {
-	return syscall.Setreuid(ruid, euid)
-}
-
-func Setregid(rgid, egid int) (err error) {
-	return syscall.Setregid(rgid, egid)
-}
-
-func Setresuid(ruid, euid, suid int) (err error) {
-	return syscall.Setresuid(ruid, euid, suid)
-}
-
->>>>>>> 7d1f87fc
 func Setresgid(rgid, egid, sgid int) (err error) {
 	return syscall.Setresgid(rgid, egid, sgid)
 }
@@ -2511,10 +2490,6 @@
 		return nil, err
 	}
 	return attr, nil
-<<<<<<< HEAD
-}
-=======
-}
-
-//sys	Cachestat(fd uint, crange *CachestatRange, cstat *Cachestat_t, flags uint) (err error)
->>>>>>> 7d1f87fc
+}
+
+//sys	Cachestat(fd uint, crange *CachestatRange, cstat *Cachestat_t, flags uint) (err error)