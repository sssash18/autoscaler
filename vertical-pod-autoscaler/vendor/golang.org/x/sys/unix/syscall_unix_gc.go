--- conflicted
+++ resolved
@@ -3,11 +3,6 @@
 // license that can be found in the LICENSE file.
 
 //go:build (darwin || dragonfly || freebsd || (linux && !ppc64 && !ppc64le) || netbsd || openbsd || solaris) && gc
-<<<<<<< HEAD
-// +build darwin dragonfly freebsd linux,!ppc64,!ppc64le netbsd openbsd solaris
-// +build gc
-=======
->>>>>>> 7d1f87fc
 
 package unix
 
