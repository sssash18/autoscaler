--- conflicted
+++ resolved
@@ -431,12 +431,9 @@
 	SYS_FUTEX_WAITV                  = 4449
 	SYS_SET_MEMPOLICY_HOME_NODE      = 4450
 	SYS_CACHESTAT                    = 4451
-<<<<<<< HEAD
-=======
 	SYS_FCHMODAT2                    = 4452
 	SYS_MAP_SHADOW_STACK             = 4453
 	SYS_FUTEX_WAKE                   = 4454
 	SYS_FUTEX_WAIT                   = 4455
 	SYS_FUTEX_REQUEUE                = 4456
->>>>>>> 7d1f87fc
 )