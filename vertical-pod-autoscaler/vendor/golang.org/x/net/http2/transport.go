// Copyright 2015 The Go Authors. All rights reserved.
// Use of this source code is governed by a BSD-style
// license that can be found in the LICENSE file.

// Transport code.

package http2

import (
	"bufio"
	"bytes"
	"compress/gzip"
	"context"
	"crypto/rand"
	"crypto/tls"
	"errors"
	"fmt"
	"io"
	"io/fs"
	"log"
	"math"
	"math/bits"
	mathrand "math/rand"
	"net"
	"net/http"
	"net/http/httptrace"
	"net/textproto"
	"os"
	"sort"
	"strconv"
	"strings"
	"sync"
	"sync/atomic"
	"time"

	"golang.org/x/net/http/httpguts"
	"golang.org/x/net/http2/hpack"
	"golang.org/x/net/idna"
)

const (
	// transportDefaultConnFlow is how many connection-level flow control
	// tokens we give the server at start-up, past the default 64k.
	transportDefaultConnFlow = 1 << 30

	// transportDefaultStreamFlow is how many stream-level flow
	// control tokens we announce to the peer, and how many bytes
	// we buffer per stream.
	transportDefaultStreamFlow = 4 << 20

	defaultUserAgent = "Go-http-client/2.0"

	// initialMaxConcurrentStreams is a connections maxConcurrentStreams until
	// it's received servers initial SETTINGS frame, which corresponds with the
	// spec's minimum recommended value.
	initialMaxConcurrentStreams = 100

	// defaultMaxConcurrentStreams is a connections default maxConcurrentStreams
	// if the server doesn't include one in its initial SETTINGS frame.
	defaultMaxConcurrentStreams = 1000
)

// Transport is an HTTP/2 Transport.
//
// A Transport internally caches connections to servers. It is safe
// for concurrent use by multiple goroutines.
type Transport struct {
	// DialTLSContext specifies an optional dial function with context for
	// creating TLS connections for requests.
	//
	// If DialTLSContext and DialTLS is nil, tls.Dial is used.
	//
	// If the returned net.Conn has a ConnectionState method like tls.Conn,
	// it will be used to set http.Response.TLS.
	DialTLSContext func(ctx context.Context, network, addr string, cfg *tls.Config) (net.Conn, error)

	// DialTLS specifies an optional dial function for creating
	// TLS connections for requests.
	//
	// If DialTLSContext and DialTLS is nil, tls.Dial is used.
	//
	// Deprecated: Use DialTLSContext instead, which allows the transport
	// to cancel dials as soon as they are no longer needed.
	// If both are set, DialTLSContext takes priority.
	DialTLS func(network, addr string, cfg *tls.Config) (net.Conn, error)

	// TLSClientConfig specifies the TLS configuration to use with
	// tls.Client. If nil, the default configuration is used.
	TLSClientConfig *tls.Config

	// ConnPool optionally specifies an alternate connection pool to use.
	// If nil, the default is used.
	ConnPool ClientConnPool

	// DisableCompression, if true, prevents the Transport from
	// requesting compression with an "Accept-Encoding: gzip"
	// request header when the Request contains no existing
	// Accept-Encoding value. If the Transport requests gzip on
	// its own and gets a gzipped response, it's transparently
	// decoded in the Response.Body. However, if the user
	// explicitly requested gzip it is not automatically
	// uncompressed.
	DisableCompression bool

	// AllowHTTP, if true, permits HTTP/2 requests using the insecure,
	// plain-text "http" scheme. Note that this does not enable h2c support.
	AllowHTTP bool

	// MaxHeaderListSize is the http2 SETTINGS_MAX_HEADER_LIST_SIZE to
	// send in the initial settings frame. It is how many bytes
	// of response headers are allowed. Unlike the http2 spec, zero here
	// means to use a default limit (currently 10MB). If you actually
	// want to advertise an unlimited value to the peer, Transport
	// interprets the highest possible value here (0xffffffff or 1<<32-1)
	// to mean no limit.
	MaxHeaderListSize uint32

	// MaxReadFrameSize is the http2 SETTINGS_MAX_FRAME_SIZE to send in the
	// initial settings frame. It is the size in bytes of the largest frame
	// payload that the sender is willing to receive. If 0, no setting is
	// sent, and the value is provided by the peer, which should be 16384
	// according to the spec:
	// https://datatracker.ietf.org/doc/html/rfc7540#section-6.5.2.
	// Values are bounded in the range 16k to 16M.
	MaxReadFrameSize uint32

	// MaxDecoderHeaderTableSize optionally specifies the http2
	// SETTINGS_HEADER_TABLE_SIZE to send in the initial settings frame. It
	// informs the remote endpoint of the maximum size of the header compression
	// table used to decode header blocks, in octets. If zero, the default value
	// of 4096 is used.
	MaxDecoderHeaderTableSize uint32

	// MaxEncoderHeaderTableSize optionally specifies an upper limit for the
	// header compression table used for encoding request headers. Received
	// SETTINGS_HEADER_TABLE_SIZE settings are capped at this limit. If zero,
	// the default value of 4096 is used.
	MaxEncoderHeaderTableSize uint32

	// StrictMaxConcurrentStreams controls whether the server's
	// SETTINGS_MAX_CONCURRENT_STREAMS should be respected
	// globally. If false, new TCP connections are created to the
	// server as needed to keep each under the per-connection
	// SETTINGS_MAX_CONCURRENT_STREAMS limit. If true, the
	// server's SETTINGS_MAX_CONCURRENT_STREAMS is interpreted as
	// a global limit and callers of RoundTrip block when needed,
	// waiting for their turn.
	StrictMaxConcurrentStreams bool

	// ReadIdleTimeout is the timeout after which a health check using ping
	// frame will be carried out if no frame is received on the connection.
	// Note that a ping response will is considered a received frame, so if
	// there is no other traffic on the connection, the health check will
	// be performed every ReadIdleTimeout interval.
	// If zero, no health check is performed.
	ReadIdleTimeout time.Duration

	// PingTimeout is the timeout after which the connection will be closed
	// if a response to Ping is not received.
	// Defaults to 15s.
	PingTimeout time.Duration

	// WriteByteTimeout is the timeout after which the connection will be
	// closed no data can be written to it. The timeout begins when data is
	// available to write, and is extended whenever any bytes are written.
	WriteByteTimeout time.Duration

	// CountError, if non-nil, is called on HTTP/2 transport errors.
	// It's intended to increment a metric for monitoring, such
	// as an expvar or Prometheus metric.
	// The errType consists of only ASCII word characters.
	CountError func(errType string)

	// t1, if non-nil, is the standard library Transport using
	// this transport. Its settings are used (but not its
	// RoundTrip method, etc).
	t1 *http.Transport

	connPoolOnce  sync.Once
	connPoolOrDef ClientConnPool // non-nil version of ConnPool
}

func (t *Transport) maxHeaderListSize() uint32 {
	if t.MaxHeaderListSize == 0 {
		return 10 << 20
	}
	if t.MaxHeaderListSize == 0xffffffff {
		return 0
	}
	return t.MaxHeaderListSize
}

func (t *Transport) maxFrameReadSize() uint32 {
	if t.MaxReadFrameSize == 0 {
		return 0 // use the default provided by the peer
	}
	if t.MaxReadFrameSize < minMaxFrameSize {
		return minMaxFrameSize
	}
	if t.MaxReadFrameSize > maxFrameSize {
		return maxFrameSize
	}
	return t.MaxReadFrameSize
}

func (t *Transport) disableCompression() bool {
	return t.DisableCompression || (t.t1 != nil && t.t1.DisableCompression)
}

func (t *Transport) pingTimeout() time.Duration {
	if t.PingTimeout == 0 {
		return 15 * time.Second
	}
	return t.PingTimeout

}

// ConfigureTransport configures a net/http HTTP/1 Transport to use HTTP/2.
// It returns an error if t1 has already been HTTP/2-enabled.
//
// Use ConfigureTransports instead to configure the HTTP/2 Transport.
func ConfigureTransport(t1 *http.Transport) error {
	_, err := ConfigureTransports(t1)
	return err
}

// ConfigureTransports configures a net/http HTTP/1 Transport to use HTTP/2.
// It returns a new HTTP/2 Transport for further configuration.
// It returns an error if t1 has already been HTTP/2-enabled.
func ConfigureTransports(t1 *http.Transport) (*Transport, error) {
	return configureTransports(t1)
}

func configureTransports(t1 *http.Transport) (*Transport, error) {
	connPool := new(clientConnPool)
	t2 := &Transport{
		ConnPool: noDialClientConnPool{connPool},
		t1:       t1,
	}
	connPool.t = t2
	if err := registerHTTPSProtocol(t1, noDialH2RoundTripper{t2}); err != nil {
		return nil, err
	}
	if t1.TLSClientConfig == nil {
		t1.TLSClientConfig = new(tls.Config)
	}
	if !strSliceContains(t1.TLSClientConfig.NextProtos, "h2") {
		t1.TLSClientConfig.NextProtos = append([]string{"h2"}, t1.TLSClientConfig.NextProtos...)
	}
	if !strSliceContains(t1.TLSClientConfig.NextProtos, "http/1.1") {
		t1.TLSClientConfig.NextProtos = append(t1.TLSClientConfig.NextProtos, "http/1.1")
	}
	upgradeFn := func(authority string, c *tls.Conn) http.RoundTripper {
		addr := authorityAddr("https", authority)
		if used, err := connPool.addConnIfNeeded(addr, t2, c); err != nil {
			go c.Close()
			return erringRoundTripper{err}
		} else if !used {
			// Turns out we don't need this c.
			// For example, two goroutines made requests to the same host
			// at the same time, both kicking off TCP dials. (since protocol
			// was unknown)
			go c.Close()
		}
		return t2
	}
	if m := t1.TLSNextProto; len(m) == 0 {
		t1.TLSNextProto = map[string]func(string, *tls.Conn) http.RoundTripper{
			"h2": upgradeFn,
		}
	} else {
		m["h2"] = upgradeFn
	}
	return t2, nil
}

func (t *Transport) connPool() ClientConnPool {
	t.connPoolOnce.Do(t.initConnPool)
	return t.connPoolOrDef
}

func (t *Transport) initConnPool() {
	if t.ConnPool != nil {
		t.connPoolOrDef = t.ConnPool
	} else {
		t.connPoolOrDef = &clientConnPool{t: t}
	}
}

// ClientConn is the state of a single HTTP/2 client connection to an
// HTTP/2 server.
type ClientConn struct {
	t             *Transport
	tconn         net.Conn // usually *tls.Conn, except specialized impls
	tconnClosed   bool
	tlsState      *tls.ConnectionState // nil only for specialized impls
	reused        uint32               // whether conn is being reused; atomic
	singleUse     bool                 // whether being used for a single http.Request
	getConnCalled bool                 // used by clientConnPool

	// readLoop goroutine fields:
	readerDone chan struct{} // closed on error
	readerErr  error         // set before readerDone is closed

	idleTimeout time.Duration // or 0 for never
	idleTimer   *time.Timer

	mu              sync.Mutex // guards following
	cond            *sync.Cond // hold mu; broadcast on flow/closed changes
	flow            outflow    // our conn-level flow control quota (cs.outflow is per stream)
	inflow          inflow     // peer's conn-level flow control
	doNotReuse      bool       // whether conn is marked to not be reused for any future requests
	closing         bool
	closed          bool
	seenSettings    bool                     // true if we've seen a settings frame, false otherwise
	wantSettingsAck bool                     // we sent a SETTINGS frame and haven't heard back
	goAway          *GoAwayFrame             // if non-nil, the GoAwayFrame we received
	goAwayDebug     string                   // goAway frame's debug data, retained as a string
	streams         map[uint32]*clientStream // client-initiated
	streamsReserved int                      // incr by ReserveNewRequest; decr on RoundTrip
	nextStreamID    uint32
	pendingRequests int                       // requests blocked and waiting to be sent because len(streams) == maxConcurrentStreams
	pings           map[[8]byte]chan struct{} // in flight ping data to notification channel
	br              *bufio.Reader
	lastActive      time.Time
	lastIdle        time.Time // time last idle
	// Settings from peer: (also guarded by wmu)
	maxFrameSize           uint32
	maxConcurrentStreams   uint32
	peerMaxHeaderListSize  uint64
	peerMaxHeaderTableSize uint32
	initialWindowSize      uint32

	// reqHeaderMu is a 1-element semaphore channel controlling access to sending new requests.
	// Write to reqHeaderMu to lock it, read from it to unlock.
	// Lock reqmu BEFORE mu or wmu.
	reqHeaderMu chan struct{}

	// wmu is held while writing.
	// Acquire BEFORE mu when holding both, to avoid blocking mu on network writes.
	// Only acquire both at the same time when changing peer settings.
	wmu  sync.Mutex
	bw   *bufio.Writer
	fr   *Framer
	werr error        // first write error that has occurred
	hbuf bytes.Buffer // HPACK encoder writes into this
	henc *hpack.Encoder
}

// clientStream is the state for a single HTTP/2 stream. One of these
// is created for each Transport.RoundTrip call.
type clientStream struct {
	cc *ClientConn

	// Fields of Request that we may access even after the response body is closed.
	ctx       context.Context
	reqCancel <-chan struct{}

	trace         *httptrace.ClientTrace // or nil
	ID            uint32
	bufPipe       pipe // buffered pipe with the flow-controlled response payload
	requestedGzip bool
	isHead        bool

	abortOnce sync.Once
	abort     chan struct{} // closed to signal stream should end immediately
	abortErr  error         // set if abort is closed

	peerClosed chan struct{} // closed when the peer sends an END_STREAM flag
	donec      chan struct{} // closed after the stream is in the closed state
	on100      chan struct{} // buffered; written to if a 100 is received

	respHeaderRecv chan struct{}  // closed when headers are received
	res            *http.Response // set if respHeaderRecv is closed

	flow        outflow // guarded by cc.mu
	inflow      inflow  // guarded by cc.mu
	bytesRemain int64   // -1 means unknown; owned by transportResponseBody.Read
	readErr     error   // sticky read error; owned by transportResponseBody.Read

	reqBody              io.ReadCloser
	reqBodyContentLength int64         // -1 means unknown
	reqBodyClosed        chan struct{} // guarded by cc.mu; non-nil on Close, closed when done

	// owned by writeRequest:
	sentEndStream bool // sent an END_STREAM flag to the peer
	sentHeaders   bool

	// owned by clientConnReadLoop:
	firstByte    bool  // got the first response byte
	pastHeaders  bool  // got first MetaHeadersFrame (actual headers)
	pastTrailers bool  // got optional second MetaHeadersFrame (trailers)
	num1xx       uint8 // number of 1xx responses seen
	readClosed   bool  // peer sent an END_STREAM flag
	readAborted  bool  // read loop reset the stream

	trailer    http.Header  // accumulated trailers
	resTrailer *http.Header // client's Response.Trailer
}

var got1xxFuncForTests func(int, textproto.MIMEHeader) error

// get1xxTraceFunc returns the value of request's httptrace.ClientTrace.Got1xxResponse func,
// if any. It returns nil if not set or if the Go version is too old.
func (cs *clientStream) get1xxTraceFunc() func(int, textproto.MIMEHeader) error {
	if fn := got1xxFuncForTests; fn != nil {
		return fn
	}
	return traceGot1xxResponseFunc(cs.trace)
}

func (cs *clientStream) abortStream(err error) {
	cs.cc.mu.Lock()
	defer cs.cc.mu.Unlock()
	cs.abortStreamLocked(err)
}

func (cs *clientStream) abortStreamLocked(err error) {
	cs.abortOnce.Do(func() {
		cs.abortErr = err
		close(cs.abort)
	})
	if cs.reqBody != nil {
		cs.closeReqBodyLocked()
	}
	// TODO(dneil): Clean up tests where cs.cc.cond is nil.
	if cs.cc.cond != nil {
		// Wake up writeRequestBody if it is waiting on flow control.
		cs.cc.cond.Broadcast()
	}
}

func (cs *clientStream) abortRequestBodyWrite() {
	cc := cs.cc
	cc.mu.Lock()
	defer cc.mu.Unlock()
	if cs.reqBody != nil && cs.reqBodyClosed == nil {
		cs.closeReqBodyLocked()
		cc.cond.Broadcast()
	}
}

func (cs *clientStream) closeReqBodyLocked() {
	if cs.reqBodyClosed != nil {
		return
	}
	cs.reqBodyClosed = make(chan struct{})
	reqBodyClosed := cs.reqBodyClosed
	go func() {
		cs.reqBody.Close()
		close(reqBodyClosed)
	}()
}

type stickyErrWriter struct {
	conn    net.Conn
	timeout time.Duration
	err     *error
}

func (sew stickyErrWriter) Write(p []byte) (n int, err error) {
	if *sew.err != nil {
		return 0, *sew.err
	}
	for {
		if sew.timeout != 0 {
			sew.conn.SetWriteDeadline(time.Now().Add(sew.timeout))
		}
		nn, err := sew.conn.Write(p[n:])
		n += nn
		if n < len(p) && nn > 0 && errors.Is(err, os.ErrDeadlineExceeded) {
			// Keep extending the deadline so long as we're making progress.
			continue
		}
		if sew.timeout != 0 {
			sew.conn.SetWriteDeadline(time.Time{})
		}
		*sew.err = err
		return n, err
	}
}

// noCachedConnError is the concrete type of ErrNoCachedConn, which
// needs to be detected by net/http regardless of whether it's its
// bundled version (in h2_bundle.go with a rewritten type name) or
// from a user's x/net/http2. As such, as it has a unique method name
// (IsHTTP2NoCachedConnError) that net/http sniffs for via func
// isNoCachedConnError.
type noCachedConnError struct{}

func (noCachedConnError) IsHTTP2NoCachedConnError() {}
func (noCachedConnError) Error() string             { return "http2: no cached connection was available" }

// isNoCachedConnError reports whether err is of type noCachedConnError
// or its equivalent renamed type in net/http2's h2_bundle.go. Both types
// may coexist in the same running program.
func isNoCachedConnError(err error) bool {
	_, ok := err.(interface{ IsHTTP2NoCachedConnError() })
	return ok
}

var ErrNoCachedConn error = noCachedConnError{}

// RoundTripOpt are options for the Transport.RoundTripOpt method.
type RoundTripOpt struct {
	// OnlyCachedConn controls whether RoundTripOpt may
	// create a new TCP connection. If set true and
	// no cached connection is available, RoundTripOpt
	// will return ErrNoCachedConn.
	OnlyCachedConn bool
}

func (t *Transport) RoundTrip(req *http.Request) (*http.Response, error) {
	return t.RoundTripOpt(req, RoundTripOpt{})
}

// authorityAddr returns a given authority (a host/IP, or host:port / ip:port)
// and returns a host:port. The port 443 is added if needed.
func authorityAddr(scheme string, authority string) (addr string) {
	host, port, err := net.SplitHostPort(authority)
	if err != nil { // authority didn't have a port
		host = authority
		port = ""
	}
	if port == "" { // authority's port was empty
		port = "443"
		if scheme == "http" {
			port = "80"
		}
	}
	if a, err := idna.ToASCII(host); err == nil {
		host = a
	}
	// IPv6 address literal, without a port:
	if strings.HasPrefix(host, "[") && strings.HasSuffix(host, "]") {
		return host + ":" + port
	}
	return net.JoinHostPort(host, port)
}

var retryBackoffHook func(time.Duration) *time.Timer

func backoffNewTimer(d time.Duration) *time.Timer {
	if retryBackoffHook != nil {
		return retryBackoffHook(d)
	}
	return time.NewTimer(d)
}

// RoundTripOpt is like RoundTrip, but takes options.
func (t *Transport) RoundTripOpt(req *http.Request, opt RoundTripOpt) (*http.Response, error) {
	if !(req.URL.Scheme == "https" || (req.URL.Scheme == "http" && t.AllowHTTP)) {
		return nil, errors.New("http2: unsupported scheme")
	}

	addr := authorityAddr(req.URL.Scheme, req.URL.Host)
	for retry := 0; ; retry++ {
		cc, err := t.connPool().GetClientConn(req, addr)
		if err != nil {
			t.vlogf("http2: Transport failed to get client conn for %s: %v", addr, err)
			return nil, err
		}
		reused := !atomic.CompareAndSwapUint32(&cc.reused, 0, 1)
		traceGotConn(req, cc, reused)
		res, err := cc.RoundTrip(req)
		if err != nil && retry <= 6 {
			roundTripErr := err
			if req, err = shouldRetryRequest(req, err); err == nil {
				// After the first retry, do exponential backoff with 10% jitter.
				if retry == 0 {
					t.vlogf("RoundTrip retrying after failure: %v", roundTripErr)
					continue
				}
				backoff := float64(uint(1) << (uint(retry) - 1))
				backoff += backoff * (0.1 * mathrand.Float64())
				d := time.Second * time.Duration(backoff)
				timer := backoffNewTimer(d)
				select {
				case <-timer.C:
<<<<<<< HEAD
					t.vlogf("RoundTrip retrying after failure: %v", err)
=======
					t.vlogf("RoundTrip retrying after failure: %v", roundTripErr)
>>>>>>> acfd0dd7
					continue
				case <-req.Context().Done():
					timer.Stop()
					err = req.Context().Err()
				}
			}
		}
		if err != nil {
			t.vlogf("RoundTrip failure: %v", err)
			return nil, err
		}
		return res, nil
	}
}

// CloseIdleConnections closes any connections which were previously
// connected from previous requests but are now sitting idle.
// It does not interrupt any connections currently in use.
func (t *Transport) CloseIdleConnections() {
	if cp, ok := t.connPool().(clientConnPoolIdleCloser); ok {
		cp.closeIdleConnections()
	}
}

var (
	errClientConnClosed    = errors.New("http2: client conn is closed")
	errClientConnUnusable  = errors.New("http2: client conn not usable")
	errClientConnGotGoAway = errors.New("http2: Transport received Server's graceful shutdown GOAWAY")
)

// shouldRetryRequest is called by RoundTrip when a request fails to get
// response headers. It is always called with a non-nil error.
// It returns either a request to retry (either the same request, or a
// modified clone), or an error if the request can't be replayed.
func shouldRetryRequest(req *http.Request, err error) (*http.Request, error) {
	if !canRetryError(err) {
		return nil, err
	}
	// If the Body is nil (or http.NoBody), it's safe to reuse
	// this request and its Body.
	if req.Body == nil || req.Body == http.NoBody {
		return req, nil
	}

	// If the request body can be reset back to its original
	// state via the optional req.GetBody, do that.
	if req.GetBody != nil {
		body, err := req.GetBody()
		if err != nil {
			return nil, err
		}
		newReq := *req
		newReq.Body = body
		return &newReq, nil
	}

	// The Request.Body can't reset back to the beginning, but we
	// don't seem to have started to read from it yet, so reuse
	// the request directly.
	if err == errClientConnUnusable {
		return req, nil
	}

	return nil, fmt.Errorf("http2: Transport: cannot retry err [%v] after Request.Body was written; define Request.GetBody to avoid this error", err)
}

func canRetryError(err error) bool {
	if err == errClientConnUnusable || err == errClientConnGotGoAway {
		return true
	}
	if se, ok := err.(StreamError); ok {
		if se.Code == ErrCodeProtocol && se.Cause == errFromPeer {
			// See golang/go#47635, golang/go#42777
			return true
		}
		return se.Code == ErrCodeRefusedStream
	}
	return false
}

func (t *Transport) dialClientConn(ctx context.Context, addr string, singleUse bool) (*ClientConn, error) {
	host, _, err := net.SplitHostPort(addr)
	if err != nil {
		return nil, err
	}
	tconn, err := t.dialTLS(ctx, "tcp", addr, t.newTLSConfig(host))
	if err != nil {
		return nil, err
	}
	return t.newClientConn(tconn, singleUse)
}

func (t *Transport) newTLSConfig(host string) *tls.Config {
	cfg := new(tls.Config)
	if t.TLSClientConfig != nil {
		*cfg = *t.TLSClientConfig.Clone()
	}
	if !strSliceContains(cfg.NextProtos, NextProtoTLS) {
		cfg.NextProtos = append([]string{NextProtoTLS}, cfg.NextProtos...)
	}
	if cfg.ServerName == "" {
		cfg.ServerName = host
	}
	return cfg
}

func (t *Transport) dialTLS(ctx context.Context, network, addr string, tlsCfg *tls.Config) (net.Conn, error) {
	if t.DialTLSContext != nil {
		return t.DialTLSContext(ctx, network, addr, tlsCfg)
	} else if t.DialTLS != nil {
		return t.DialTLS(network, addr, tlsCfg)
	}

	tlsCn, err := t.dialTLSWithContext(ctx, network, addr, tlsCfg)
	if err != nil {
		return nil, err
	}
	state := tlsCn.ConnectionState()
	if p := state.NegotiatedProtocol; p != NextProtoTLS {
		return nil, fmt.Errorf("http2: unexpected ALPN protocol %q; want %q", p, NextProtoTLS)
	}
	if !state.NegotiatedProtocolIsMutual {
		return nil, errors.New("http2: could not negotiate protocol mutually")
	}
	return tlsCn, nil
}

// disableKeepAlives reports whether connections should be closed as
// soon as possible after handling the first request.
func (t *Transport) disableKeepAlives() bool {
	return t.t1 != nil && t.t1.DisableKeepAlives
}

func (t *Transport) expectContinueTimeout() time.Duration {
	if t.t1 == nil {
		return 0
	}
	return t.t1.ExpectContinueTimeout
}

func (t *Transport) maxDecoderHeaderTableSize() uint32 {
	if v := t.MaxDecoderHeaderTableSize; v > 0 {
		return v
	}
	return initialHeaderTableSize
}

func (t *Transport) maxEncoderHeaderTableSize() uint32 {
	if v := t.MaxEncoderHeaderTableSize; v > 0 {
		return v
	}
	return initialHeaderTableSize
}

func (t *Transport) NewClientConn(c net.Conn) (*ClientConn, error) {
	return t.newClientConn(c, t.disableKeepAlives())
}

func (t *Transport) newClientConn(c net.Conn, singleUse bool) (*ClientConn, error) {
	cc := &ClientConn{
		t:                     t,
		tconn:                 c,
		readerDone:            make(chan struct{}),
		nextStreamID:          1,
		maxFrameSize:          16 << 10,                    // spec default
		initialWindowSize:     65535,                       // spec default
		maxConcurrentStreams:  initialMaxConcurrentStreams, // "infinite", per spec. Use a smaller value until we have received server settings.
		peerMaxHeaderListSize: 0xffffffffffffffff,          // "infinite", per spec. Use 2^64-1 instead.
		streams:               make(map[uint32]*clientStream),
		singleUse:             singleUse,
		wantSettingsAck:       true,
		pings:                 make(map[[8]byte]chan struct{}),
		reqHeaderMu:           make(chan struct{}, 1),
	}
	if d := t.idleConnTimeout(); d != 0 {
		cc.idleTimeout = d
		cc.idleTimer = time.AfterFunc(d, cc.onIdleTimeout)
	}
	if VerboseLogs {
		t.vlogf("http2: Transport creating client conn %p to %v", cc, c.RemoteAddr())
	}

	cc.cond = sync.NewCond(&cc.mu)
	cc.flow.add(int32(initialWindowSize))

	// TODO: adjust this writer size to account for frame size +
	// MTU + crypto/tls record padding.
	cc.bw = bufio.NewWriter(stickyErrWriter{
		conn:    c,
		timeout: t.WriteByteTimeout,
		err:     &cc.werr,
	})
	cc.br = bufio.NewReader(c)
	cc.fr = NewFramer(cc.bw, cc.br)
	if t.maxFrameReadSize() != 0 {
		cc.fr.SetMaxReadFrameSize(t.maxFrameReadSize())
	}
	if t.CountError != nil {
		cc.fr.countError = t.CountError
	}
	maxHeaderTableSize := t.maxDecoderHeaderTableSize()
	cc.fr.ReadMetaHeaders = hpack.NewDecoder(maxHeaderTableSize, nil)
	cc.fr.MaxHeaderListSize = t.maxHeaderListSize()

	cc.henc = hpack.NewEncoder(&cc.hbuf)
	cc.henc.SetMaxDynamicTableSizeLimit(t.maxEncoderHeaderTableSize())
	cc.peerMaxHeaderTableSize = initialHeaderTableSize

	if t.AllowHTTP {
		cc.nextStreamID = 3
	}

	if cs, ok := c.(connectionStater); ok {
		state := cs.ConnectionState()
		cc.tlsState = &state
	}

	initialSettings := []Setting{
		{ID: SettingEnablePush, Val: 0},
		{ID: SettingInitialWindowSize, Val: transportDefaultStreamFlow},
	}
	if max := t.maxFrameReadSize(); max != 0 {
		initialSettings = append(initialSettings, Setting{ID: SettingMaxFrameSize, Val: max})
	}
	if max := t.maxHeaderListSize(); max != 0 {
		initialSettings = append(initialSettings, Setting{ID: SettingMaxHeaderListSize, Val: max})
	}
	if maxHeaderTableSize != initialHeaderTableSize {
		initialSettings = append(initialSettings, Setting{ID: SettingHeaderTableSize, Val: maxHeaderTableSize})
	}

	cc.bw.Write(clientPreface)
	cc.fr.WriteSettings(initialSettings...)
	cc.fr.WriteWindowUpdate(0, transportDefaultConnFlow)
	cc.inflow.init(transportDefaultConnFlow + initialWindowSize)
	cc.bw.Flush()
	if cc.werr != nil {
		cc.Close()
		return nil, cc.werr
	}

	go cc.readLoop()
	return cc, nil
}

func (cc *ClientConn) healthCheck() {
	pingTimeout := cc.t.pingTimeout()
	// We don't need to periodically ping in the health check, because the readLoop of ClientConn will
	// trigger the healthCheck again if there is no frame received.
	ctx, cancel := context.WithTimeout(context.Background(), pingTimeout)
	defer cancel()
	cc.vlogf("http2: Transport sending health check")
	err := cc.Ping(ctx)
	if err != nil {
		cc.vlogf("http2: Transport health check failure: %v", err)
		cc.closeForLostPing()
	} else {
		cc.vlogf("http2: Transport health check success")
	}
}

// SetDoNotReuse marks cc as not reusable for future HTTP requests.
func (cc *ClientConn) SetDoNotReuse() {
	cc.mu.Lock()
	defer cc.mu.Unlock()
	cc.doNotReuse = true
}

func (cc *ClientConn) setGoAway(f *GoAwayFrame) {
	cc.mu.Lock()
	defer cc.mu.Unlock()

	old := cc.goAway
	cc.goAway = f

	// Merge the previous and current GoAway error frames.
	if cc.goAwayDebug == "" {
		cc.goAwayDebug = string(f.DebugData())
	}
	if old != nil && old.ErrCode != ErrCodeNo {
		cc.goAway.ErrCode = old.ErrCode
	}
	last := f.LastStreamID
	for streamID, cs := range cc.streams {
		if streamID > last {
			cs.abortStreamLocked(errClientConnGotGoAway)
		}
	}
}

// CanTakeNewRequest reports whether the connection can take a new request,
// meaning it has not been closed or received or sent a GOAWAY.
//
// If the caller is going to immediately make a new request on this
// connection, use ReserveNewRequest instead.
func (cc *ClientConn) CanTakeNewRequest() bool {
	cc.mu.Lock()
	defer cc.mu.Unlock()
	return cc.canTakeNewRequestLocked()
}

// ReserveNewRequest is like CanTakeNewRequest but also reserves a
// concurrent stream in cc. The reservation is decremented on the
// next call to RoundTrip.
func (cc *ClientConn) ReserveNewRequest() bool {
	cc.mu.Lock()
	defer cc.mu.Unlock()
	if st := cc.idleStateLocked(); !st.canTakeNewRequest {
		return false
	}
	cc.streamsReserved++
	return true
}

// ClientConnState describes the state of a ClientConn.
type ClientConnState struct {
	// Closed is whether the connection is closed.
	Closed bool

	// Closing is whether the connection is in the process of
	// closing. It may be closing due to shutdown, being a
	// single-use connection, being marked as DoNotReuse, or
	// having received a GOAWAY frame.
	Closing bool

	// StreamsActive is how many streams are active.
	StreamsActive int

	// StreamsReserved is how many streams have been reserved via
	// ClientConn.ReserveNewRequest.
	StreamsReserved int

	// StreamsPending is how many requests have been sent in excess
	// of the peer's advertised MaxConcurrentStreams setting and
	// are waiting for other streams to complete.
	StreamsPending int

	// MaxConcurrentStreams is how many concurrent streams the
	// peer advertised as acceptable. Zero means no SETTINGS
	// frame has been received yet.
	MaxConcurrentStreams uint32

	// LastIdle, if non-zero, is when the connection last
	// transitioned to idle state.
	LastIdle time.Time
}

// State returns a snapshot of cc's state.
func (cc *ClientConn) State() ClientConnState {
	cc.wmu.Lock()
	maxConcurrent := cc.maxConcurrentStreams
	if !cc.seenSettings {
		maxConcurrent = 0
	}
	cc.wmu.Unlock()

	cc.mu.Lock()
	defer cc.mu.Unlock()
	return ClientConnState{
		Closed:               cc.closed,
		Closing:              cc.closing || cc.singleUse || cc.doNotReuse || cc.goAway != nil,
		StreamsActive:        len(cc.streams),
		StreamsReserved:      cc.streamsReserved,
		StreamsPending:       cc.pendingRequests,
		LastIdle:             cc.lastIdle,
		MaxConcurrentStreams: maxConcurrent,
	}
}

// clientConnIdleState describes the suitability of a client
// connection to initiate a new RoundTrip request.
type clientConnIdleState struct {
	canTakeNewRequest bool
}

func (cc *ClientConn) idleState() clientConnIdleState {
	cc.mu.Lock()
	defer cc.mu.Unlock()
	return cc.idleStateLocked()
}

func (cc *ClientConn) idleStateLocked() (st clientConnIdleState) {
	if cc.singleUse && cc.nextStreamID > 1 {
		return
	}
	var maxConcurrentOkay bool
	if cc.t.StrictMaxConcurrentStreams {
		// We'll tell the caller we can take a new request to
		// prevent the caller from dialing a new TCP
		// connection, but then we'll block later before
		// writing it.
		maxConcurrentOkay = true
	} else {
		maxConcurrentOkay = int64(len(cc.streams)+cc.streamsReserved+1) <= int64(cc.maxConcurrentStreams)
	}

	st.canTakeNewRequest = cc.goAway == nil && !cc.closed && !cc.closing && maxConcurrentOkay &&
		!cc.doNotReuse &&
		int64(cc.nextStreamID)+2*int64(cc.pendingRequests) < math.MaxInt32 &&
		!cc.tooIdleLocked()
	return
}

func (cc *ClientConn) canTakeNewRequestLocked() bool {
	st := cc.idleStateLocked()
	return st.canTakeNewRequest
}

// tooIdleLocked reports whether this connection has been been sitting idle
// for too much wall time.
func (cc *ClientConn) tooIdleLocked() bool {
	// The Round(0) strips the monontonic clock reading so the
	// times are compared based on their wall time. We don't want
	// to reuse a connection that's been sitting idle during
	// VM/laptop suspend if monotonic time was also frozen.
	return cc.idleTimeout != 0 && !cc.lastIdle.IsZero() && time.Since(cc.lastIdle.Round(0)) > cc.idleTimeout
}

// onIdleTimeout is called from a time.AfterFunc goroutine. It will
// only be called when we're idle, but because we're coming from a new
// goroutine, there could be a new request coming in at the same time,
// so this simply calls the synchronized closeIfIdle to shut down this
// connection. The timer could just call closeIfIdle, but this is more
// clear.
func (cc *ClientConn) onIdleTimeout() {
	cc.closeIfIdle()
}

func (cc *ClientConn) closeConn() {
	t := time.AfterFunc(250*time.Millisecond, cc.forceCloseConn)
	defer t.Stop()
	cc.tconn.Close()
}

// A tls.Conn.Close can hang for a long time if the peer is unresponsive.
// Try to shut it down more aggressively.
func (cc *ClientConn) forceCloseConn() {
	tc, ok := cc.tconn.(*tls.Conn)
	if !ok {
		return
	}
	if nc := tlsUnderlyingConn(tc); nc != nil {
		nc.Close()
	}
}

func (cc *ClientConn) closeIfIdle() {
	cc.mu.Lock()
	if len(cc.streams) > 0 || cc.streamsReserved > 0 {
		cc.mu.Unlock()
		return
	}
	cc.closed = true
	nextID := cc.nextStreamID
	// TODO: do clients send GOAWAY too? maybe? Just Close:
	cc.mu.Unlock()

	if VerboseLogs {
		cc.vlogf("http2: Transport closing idle conn %p (forSingleUse=%v, maxStream=%v)", cc, cc.singleUse, nextID-2)
	}
	cc.closeConn()
}

func (cc *ClientConn) isDoNotReuseAndIdle() bool {
	cc.mu.Lock()
	defer cc.mu.Unlock()
	return cc.doNotReuse && len(cc.streams) == 0
}

var shutdownEnterWaitStateHook = func() {}

// Shutdown gracefully closes the client connection, waiting for running streams to complete.
func (cc *ClientConn) Shutdown(ctx context.Context) error {
	if err := cc.sendGoAway(); err != nil {
		return err
	}
	// Wait for all in-flight streams to complete or connection to close
	done := make(chan struct{})
	cancelled := false // guarded by cc.mu
	go func() {
		cc.mu.Lock()
		defer cc.mu.Unlock()
		for {
			if len(cc.streams) == 0 || cc.closed {
				cc.closed = true
				close(done)
				break
			}
			if cancelled {
				break
			}
			cc.cond.Wait()
		}
	}()
	shutdownEnterWaitStateHook()
	select {
	case <-done:
		cc.closeConn()
		return nil
	case <-ctx.Done():
		cc.mu.Lock()
		// Free the goroutine above
		cancelled = true
		cc.cond.Broadcast()
		cc.mu.Unlock()
		return ctx.Err()
	}
}

func (cc *ClientConn) sendGoAway() error {
	cc.mu.Lock()
	closing := cc.closing
	cc.closing = true
	maxStreamID := cc.nextStreamID
	cc.mu.Unlock()
	if closing {
		// GOAWAY sent already
		return nil
	}

	cc.wmu.Lock()
	defer cc.wmu.Unlock()
	// Send a graceful shutdown frame to server
	if err := cc.fr.WriteGoAway(maxStreamID, ErrCodeNo, nil); err != nil {
		return err
	}
	if err := cc.bw.Flush(); err != nil {
		return err
	}
	// Prevent new requests
	return nil
}

// closes the client connection immediately. In-flight requests are interrupted.
// err is sent to streams.
func (cc *ClientConn) closeForError(err error) {
	cc.mu.Lock()
	cc.closed = true
	for _, cs := range cc.streams {
		cs.abortStreamLocked(err)
	}
	cc.cond.Broadcast()
	cc.mu.Unlock()
	cc.closeConn()
}

// Close closes the client connection immediately.
//
// In-flight requests are interrupted. For a graceful shutdown, use Shutdown instead.
func (cc *ClientConn) Close() error {
	err := errors.New("http2: client connection force closed via ClientConn.Close")
	cc.closeForError(err)
	return nil
}

// closes the client connection immediately. In-flight requests are interrupted.
func (cc *ClientConn) closeForLostPing() {
	err := errors.New("http2: client connection lost")
	if f := cc.t.CountError; f != nil {
		f("conn_close_lost_ping")
	}
	cc.closeForError(err)
}

// errRequestCanceled is a copy of net/http's errRequestCanceled because it's not
// exported. At least they'll be DeepEqual for h1-vs-h2 comparisons tests.
var errRequestCanceled = errors.New("net/http: request canceled")

func commaSeparatedTrailers(req *http.Request) (string, error) {
	keys := make([]string, 0, len(req.Trailer))
	for k := range req.Trailer {
		k = canonicalHeader(k)
		switch k {
		case "Transfer-Encoding", "Trailer", "Content-Length":
			return "", fmt.Errorf("invalid Trailer key %q", k)
		}
		keys = append(keys, k)
	}
	if len(keys) > 0 {
		sort.Strings(keys)
		return strings.Join(keys, ","), nil
	}
	return "", nil
}

func (cc *ClientConn) responseHeaderTimeout() time.Duration {
	if cc.t.t1 != nil {
		return cc.t.t1.ResponseHeaderTimeout
	}
	// No way to do this (yet?) with just an http2.Transport. Probably
	// no need. Request.Cancel this is the new way. We only need to support
	// this for compatibility with the old http.Transport fields when
	// we're doing transparent http2.
	return 0
}

// checkConnHeaders checks whether req has any invalid connection-level headers.
// per RFC 7540 section 8.1.2.2: Connection-Specific Header Fields.
// Certain headers are special-cased as okay but not transmitted later.
func checkConnHeaders(req *http.Request) error {
	if v := req.Header.Get("Upgrade"); v != "" {
		return fmt.Errorf("http2: invalid Upgrade request header: %q", req.Header["Upgrade"])
	}
	if vv := req.Header["Transfer-Encoding"]; len(vv) > 0 && (len(vv) > 1 || vv[0] != "" && vv[0] != "chunked") {
		return fmt.Errorf("http2: invalid Transfer-Encoding request header: %q", vv)
	}
	if vv := req.Header["Connection"]; len(vv) > 0 && (len(vv) > 1 || vv[0] != "" && !asciiEqualFold(vv[0], "close") && !asciiEqualFold(vv[0], "keep-alive")) {
		return fmt.Errorf("http2: invalid Connection request header: %q", vv)
	}
	return nil
}

// actualContentLength returns a sanitized version of
// req.ContentLength, where 0 actually means zero (not unknown) and -1
// means unknown.
func actualContentLength(req *http.Request) int64 {
	if req.Body == nil || req.Body == http.NoBody {
		return 0
	}
	if req.ContentLength != 0 {
		return req.ContentLength
	}
	return -1
}

func (cc *ClientConn) decrStreamReservations() {
	cc.mu.Lock()
	defer cc.mu.Unlock()
	cc.decrStreamReservationsLocked()
}

func (cc *ClientConn) decrStreamReservationsLocked() {
	if cc.streamsReserved > 0 {
		cc.streamsReserved--
	}
}

func (cc *ClientConn) RoundTrip(req *http.Request) (*http.Response, error) {
	ctx := req.Context()
	cs := &clientStream{
		cc:                   cc,
		ctx:                  ctx,
		reqCancel:            req.Cancel,
		isHead:               req.Method == "HEAD",
		reqBody:              req.Body,
		reqBodyContentLength: actualContentLength(req),
		trace:                httptrace.ContextClientTrace(ctx),
		peerClosed:           make(chan struct{}),
		abort:                make(chan struct{}),
		respHeaderRecv:       make(chan struct{}),
		donec:                make(chan struct{}),
	}
	go cs.doRequest(req)

	waitDone := func() error {
		select {
		case <-cs.donec:
			return nil
		case <-ctx.Done():
			return ctx.Err()
		case <-cs.reqCancel:
			return errRequestCanceled
		}
	}

	handleResponseHeaders := func() (*http.Response, error) {
		res := cs.res
		if res.StatusCode > 299 {
			// On error or status code 3xx, 4xx, 5xx, etc abort any
			// ongoing write, assuming that the server doesn't care
			// about our request body. If the server replied with 1xx or
			// 2xx, however, then assume the server DOES potentially
			// want our body (e.g. full-duplex streaming:
			// golang.org/issue/13444). If it turns out the server
			// doesn't, they'll RST_STREAM us soon enough. This is a
			// heuristic to avoid adding knobs to Transport. Hopefully
			// we can keep it.
			cs.abortRequestBodyWrite()
		}
		res.Request = req
		res.TLS = cc.tlsState
		if res.Body == noBody && actualContentLength(req) == 0 {
			// If there isn't a request or response body still being
			// written, then wait for the stream to be closed before
			// RoundTrip returns.
			if err := waitDone(); err != nil {
				return nil, err
			}
		}
		return res, nil
	}

	cancelRequest := func(cs *clientStream, err error) error {
		cs.cc.mu.Lock()
		bodyClosed := cs.reqBodyClosed
		cs.cc.mu.Unlock()
		// Wait for the request body to be closed.
		//
		// If nothing closed the body before now, abortStreamLocked
		// will have started a goroutine to close it.
		//
		// Closing the body before returning avoids a race condition
		// with net/http checking its readTrackingBody to see if the
		// body was read from or closed. See golang/go#60041.
		//
		// The body is closed in a separate goroutine without the
		// connection mutex held, but dropping the mutex before waiting
		// will keep us from holding it indefinitely if the body
		// close is slow for some reason.
		if bodyClosed != nil {
			<-bodyClosed
		}
		return err
	}

	for {
		select {
		case <-cs.respHeaderRecv:
			return handleResponseHeaders()
		case <-cs.abort:
			select {
			case <-cs.respHeaderRecv:
				// If both cs.respHeaderRecv and cs.abort are signaling,
				// pick respHeaderRecv. The server probably wrote the
				// response and immediately reset the stream.
				// golang.org/issue/49645
				return handleResponseHeaders()
			default:
				waitDone()
				return nil, cs.abortErr
			}
		case <-ctx.Done():
			err := ctx.Err()
			cs.abortStream(err)
			return nil, cancelRequest(cs, err)
		case <-cs.reqCancel:
			cs.abortStream(errRequestCanceled)
			return nil, cancelRequest(cs, errRequestCanceled)
		}
	}
}

// doRequest runs for the duration of the request lifetime.
//
// It sends the request and performs post-request cleanup (closing Request.Body, etc.).
func (cs *clientStream) doRequest(req *http.Request) {
	err := cs.writeRequest(req)
	cs.cleanupWriteRequest(err)
}

// writeRequest sends a request.
//
// It returns nil after the request is written, the response read,
// and the request stream is half-closed by the peer.
//
// It returns non-nil if the request ends otherwise.
// If the returned error is StreamError, the error Code may be used in resetting the stream.
func (cs *clientStream) writeRequest(req *http.Request) (err error) {
	cc := cs.cc
	ctx := cs.ctx

	if err := checkConnHeaders(req); err != nil {
		return err
	}

	// Acquire the new-request lock by writing to reqHeaderMu.
	// This lock guards the critical section covering allocating a new stream ID
	// (requires mu) and creating the stream (requires wmu).
	if cc.reqHeaderMu == nil {
		panic("RoundTrip on uninitialized ClientConn") // for tests
	}
	select {
	case cc.reqHeaderMu <- struct{}{}:
	case <-cs.reqCancel:
		return errRequestCanceled
	case <-ctx.Done():
		return ctx.Err()
	}

	cc.mu.Lock()
	if cc.idleTimer != nil {
		cc.idleTimer.Stop()
	}
	cc.decrStreamReservationsLocked()
	if err := cc.awaitOpenSlotForStreamLocked(cs); err != nil {
		cc.mu.Unlock()
		<-cc.reqHeaderMu
		return err
	}
	cc.addStreamLocked(cs) // assigns stream ID
	if isConnectionCloseRequest(req) {
		cc.doNotReuse = true
	}
	cc.mu.Unlock()

	// TODO(bradfitz): this is a copy of the logic in net/http. Unify somewhere?
	if !cc.t.disableCompression() &&
		req.Header.Get("Accept-Encoding") == "" &&
		req.Header.Get("Range") == "" &&
		!cs.isHead {
		// Request gzip only, not deflate. Deflate is ambiguous and
		// not as universally supported anyway.
		// See: https://zlib.net/zlib_faq.html#faq39
		//
		// Note that we don't request this for HEAD requests,
		// due to a bug in nginx:
		//   http://trac.nginx.org/nginx/ticket/358
		//   https://golang.org/issue/5522
		//
		// We don't request gzip if the request is for a range, since
		// auto-decoding a portion of a gzipped document will just fail
		// anyway. See https://golang.org/issue/8923
		cs.requestedGzip = true
	}

	continueTimeout := cc.t.expectContinueTimeout()
	if continueTimeout != 0 {
		if !httpguts.HeaderValuesContainsToken(req.Header["Expect"], "100-continue") {
			continueTimeout = 0
		} else {
			cs.on100 = make(chan struct{}, 1)
		}
	}

	// Past this point (where we send request headers), it is possible for
	// RoundTrip to return successfully. Since the RoundTrip contract permits
	// the caller to "mutate or reuse" the Request after closing the Response's Body,
	// we must take care when referencing the Request from here on.
	err = cs.encodeAndWriteHeaders(req)
	<-cc.reqHeaderMu
	if err != nil {
		return err
	}

	hasBody := cs.reqBodyContentLength != 0
	if !hasBody {
		cs.sentEndStream = true
	} else {
		if continueTimeout != 0 {
			traceWait100Continue(cs.trace)
			timer := time.NewTimer(continueTimeout)
			select {
			case <-timer.C:
				err = nil
			case <-cs.on100:
				err = nil
			case <-cs.abort:
				err = cs.abortErr
			case <-ctx.Done():
				err = ctx.Err()
			case <-cs.reqCancel:
				err = errRequestCanceled
			}
			timer.Stop()
			if err != nil {
				traceWroteRequest(cs.trace, err)
				return err
			}
		}

		if err = cs.writeRequestBody(req); err != nil {
			if err != errStopReqBodyWrite {
				traceWroteRequest(cs.trace, err)
				return err
			}
		} else {
			cs.sentEndStream = true
		}
	}

	traceWroteRequest(cs.trace, err)

	var respHeaderTimer <-chan time.Time
	var respHeaderRecv chan struct{}
	if d := cc.responseHeaderTimeout(); d != 0 {
		timer := time.NewTimer(d)
		defer timer.Stop()
		respHeaderTimer = timer.C
		respHeaderRecv = cs.respHeaderRecv
	}
	// Wait until the peer half-closes its end of the stream,
	// or until the request is aborted (via context, error, or otherwise),
	// whichever comes first.
	for {
		select {
		case <-cs.peerClosed:
			return nil
		case <-respHeaderTimer:
			return errTimeout
		case <-respHeaderRecv:
			respHeaderRecv = nil
			respHeaderTimer = nil // keep waiting for END_STREAM
		case <-cs.abort:
			return cs.abortErr
		case <-ctx.Done():
			return ctx.Err()
		case <-cs.reqCancel:
			return errRequestCanceled
		}
	}
}

func (cs *clientStream) encodeAndWriteHeaders(req *http.Request) error {
	cc := cs.cc
	ctx := cs.ctx

	cc.wmu.Lock()
	defer cc.wmu.Unlock()

	// If the request was canceled while waiting for cc.mu, just quit.
	select {
	case <-cs.abort:
		return cs.abortErr
	case <-ctx.Done():
		return ctx.Err()
	case <-cs.reqCancel:
		return errRequestCanceled
	default:
	}

	// Encode headers.
	//
	// we send: HEADERS{1}, CONTINUATION{0,} + DATA{0,} (DATA is
	// sent by writeRequestBody below, along with any Trailers,
	// again in form HEADERS{1}, CONTINUATION{0,})
	trailers, err := commaSeparatedTrailers(req)
	if err != nil {
		return err
	}
	hasTrailers := trailers != ""
	contentLen := actualContentLength(req)
	hasBody := contentLen != 0
	hdrs, err := cc.encodeHeaders(req, cs.requestedGzip, trailers, contentLen)
	if err != nil {
		return err
	}

	// Write the request.
	endStream := !hasBody && !hasTrailers
	cs.sentHeaders = true
	err = cc.writeHeaders(cs.ID, endStream, int(cc.maxFrameSize), hdrs)
	traceWroteHeaders(cs.trace)
	return err
}

// cleanupWriteRequest performs post-request tasks.
//
// If err (the result of writeRequest) is non-nil and the stream is not closed,
// cleanupWriteRequest will send a reset to the peer.
func (cs *clientStream) cleanupWriteRequest(err error) {
	cc := cs.cc

	if cs.ID == 0 {
		// We were canceled before creating the stream, so return our reservation.
		cc.decrStreamReservations()
	}

	// TODO: write h12Compare test showing whether
	// Request.Body is closed by the Transport,
	// and in multiple cases: server replies <=299 and >299
	// while still writing request body
	cc.mu.Lock()
	mustCloseBody := false
	if cs.reqBody != nil && cs.reqBodyClosed == nil {
		mustCloseBody = true
		cs.reqBodyClosed = make(chan struct{})
	}
	bodyClosed := cs.reqBodyClosed
	cc.mu.Unlock()
	if mustCloseBody {
		cs.reqBody.Close()
		close(bodyClosed)
	}
	if bodyClosed != nil {
		<-bodyClosed
	}

	if err != nil && cs.sentEndStream {
		// If the connection is closed immediately after the response is read,
		// we may be aborted before finishing up here. If the stream was closed
		// cleanly on both sides, there is no error.
		select {
		case <-cs.peerClosed:
			err = nil
		default:
		}
	}
	if err != nil {
		cs.abortStream(err) // possibly redundant, but harmless
		if cs.sentHeaders {
			if se, ok := err.(StreamError); ok {
				if se.Cause != errFromPeer {
					cc.writeStreamReset(cs.ID, se.Code, err)
				}
			} else {
				cc.writeStreamReset(cs.ID, ErrCodeCancel, err)
			}
		}
		cs.bufPipe.CloseWithError(err) // no-op if already closed
	} else {
		if cs.sentHeaders && !cs.sentEndStream {
			cc.writeStreamReset(cs.ID, ErrCodeNo, nil)
		}
		cs.bufPipe.CloseWithError(errRequestCanceled)
	}
	if cs.ID != 0 {
		cc.forgetStreamID(cs.ID)
	}

	cc.wmu.Lock()
	werr := cc.werr
	cc.wmu.Unlock()
	if werr != nil {
		cc.Close()
	}

	close(cs.donec)
}

// awaitOpenSlotForStreamLocked waits until len(streams) < maxConcurrentStreams.
// Must hold cc.mu.
func (cc *ClientConn) awaitOpenSlotForStreamLocked(cs *clientStream) error {
	for {
		cc.lastActive = time.Now()
		if cc.closed || !cc.canTakeNewRequestLocked() {
			return errClientConnUnusable
		}
		cc.lastIdle = time.Time{}
		if int64(len(cc.streams)) < int64(cc.maxConcurrentStreams) {
			return nil
		}
		cc.pendingRequests++
		cc.cond.Wait()
		cc.pendingRequests--
		select {
		case <-cs.abort:
			return cs.abortErr
		default:
		}
	}
}

// requires cc.wmu be held
func (cc *ClientConn) writeHeaders(streamID uint32, endStream bool, maxFrameSize int, hdrs []byte) error {
	first := true // first frame written (HEADERS is first, then CONTINUATION)
	for len(hdrs) > 0 && cc.werr == nil {
		chunk := hdrs
		if len(chunk) > maxFrameSize {
			chunk = chunk[:maxFrameSize]
		}
		hdrs = hdrs[len(chunk):]
		endHeaders := len(hdrs) == 0
		if first {
			cc.fr.WriteHeaders(HeadersFrameParam{
				StreamID:      streamID,
				BlockFragment: chunk,
				EndStream:     endStream,
				EndHeaders:    endHeaders,
			})
			first = false
		} else {
			cc.fr.WriteContinuation(streamID, endHeaders, chunk)
		}
	}
	cc.bw.Flush()
	return cc.werr
}

// internal error values; they don't escape to callers
var (
	// abort request body write; don't send cancel
	errStopReqBodyWrite = errors.New("http2: aborting request body write")

	// abort request body write, but send stream reset of cancel.
	errStopReqBodyWriteAndCancel = errors.New("http2: canceling request")

	errReqBodyTooLong = errors.New("http2: request body larger than specified content length")
)

// frameScratchBufferLen returns the length of a buffer to use for
// outgoing request bodies to read/write to/from.
//
// It returns max(1, min(peer's advertised max frame size,
// Request.ContentLength+1, 512KB)).
func (cs *clientStream) frameScratchBufferLen(maxFrameSize int) int {
	const max = 512 << 10
	n := int64(maxFrameSize)
	if n > max {
		n = max
	}
	if cl := cs.reqBodyContentLength; cl != -1 && cl+1 < n {
		// Add an extra byte past the declared content-length to
		// give the caller's Request.Body io.Reader a chance to
		// give us more bytes than they declared, so we can catch it
		// early.
		n = cl + 1
	}
	if n < 1 {
		return 1
	}
	return int(n) // doesn't truncate; max is 512K
}

// Seven bufPools manage different frame sizes. This helps to avoid scenarios where long-running
// streaming requests using small frame sizes occupy large buffers initially allocated for prior
// requests needing big buffers. The size ranges are as follows:
// {0 KB, 16 KB], {16 KB, 32 KB], {32 KB, 64 KB], {64 KB, 128 KB], {128 KB, 256 KB],
// {256 KB, 512 KB], {512 KB, infinity}
// In practice, the maximum scratch buffer size should not exceed 512 KB due to
// frameScratchBufferLen(maxFrameSize), thus the "infinity pool" should never be used.
// It exists mainly as a safety measure, for potential future increases in max buffer size.
var bufPools [7]sync.Pool // of *[]byte
func bufPoolIndex(size int) int {
	if size <= 16384 {
		return 0
	}
	size -= 1
	bits := bits.Len(uint(size))
	index := bits - 14
	if index >= len(bufPools) {
		return len(bufPools) - 1
	}
	return index
}

func (cs *clientStream) writeRequestBody(req *http.Request) (err error) {
	cc := cs.cc
	body := cs.reqBody
	sentEnd := false // whether we sent the final DATA frame w/ END_STREAM

	hasTrailers := req.Trailer != nil
	remainLen := cs.reqBodyContentLength
	hasContentLen := remainLen != -1

	cc.mu.Lock()
	maxFrameSize := int(cc.maxFrameSize)
	cc.mu.Unlock()

	// Scratch buffer for reading into & writing from.
	scratchLen := cs.frameScratchBufferLen(maxFrameSize)
	var buf []byte
	index := bufPoolIndex(scratchLen)
	if bp, ok := bufPools[index].Get().(*[]byte); ok && len(*bp) >= scratchLen {
		defer bufPools[index].Put(bp)
		buf = *bp
	} else {
		buf = make([]byte, scratchLen)
		defer bufPools[index].Put(&buf)
	}

	var sawEOF bool
	for !sawEOF {
		n, err := body.Read(buf)
		if hasContentLen {
			remainLen -= int64(n)
			if remainLen == 0 && err == nil {
				// The request body's Content-Length was predeclared and
				// we just finished reading it all, but the underlying io.Reader
				// returned the final chunk with a nil error (which is one of
				// the two valid things a Reader can do at EOF). Because we'd prefer
				// to send the END_STREAM bit early, double-check that we're actually
				// at EOF. Subsequent reads should return (0, EOF) at this point.
				// If either value is different, we return an error in one of two ways below.
				var scratch [1]byte
				var n1 int
				n1, err = body.Read(scratch[:])
				remainLen -= int64(n1)
			}
			if remainLen < 0 {
				err = errReqBodyTooLong
				return err
			}
		}
		if err != nil {
			cc.mu.Lock()
			bodyClosed := cs.reqBodyClosed != nil
			cc.mu.Unlock()
			switch {
			case bodyClosed:
				return errStopReqBodyWrite
			case err == io.EOF:
				sawEOF = true
				err = nil
			default:
				return err
			}
		}

		remain := buf[:n]
		for len(remain) > 0 && err == nil {
			var allowed int32
			allowed, err = cs.awaitFlowControl(len(remain))
			if err != nil {
				return err
			}
			cc.wmu.Lock()
			data := remain[:allowed]
			remain = remain[allowed:]
			sentEnd = sawEOF && len(remain) == 0 && !hasTrailers
			err = cc.fr.WriteData(cs.ID, sentEnd, data)
			if err == nil {
				// TODO(bradfitz): this flush is for latency, not bandwidth.
				// Most requests won't need this. Make this opt-in or
				// opt-out?  Use some heuristic on the body type? Nagel-like
				// timers?  Based on 'n'? Only last chunk of this for loop,
				// unless flow control tokens are low? For now, always.
				// If we change this, see comment below.
				err = cc.bw.Flush()
			}
			cc.wmu.Unlock()
		}
		if err != nil {
			return err
		}
	}

	if sentEnd {
		// Already sent END_STREAM (which implies we have no
		// trailers) and flushed, because currently all
		// WriteData frames above get a flush. So we're done.
		return nil
	}

	// Since the RoundTrip contract permits the caller to "mutate or reuse"
	// a request after the Response's Body is closed, verify that this hasn't
	// happened before accessing the trailers.
	cc.mu.Lock()
	trailer := req.Trailer
	err = cs.abortErr
	cc.mu.Unlock()
	if err != nil {
		return err
	}

	cc.wmu.Lock()
	defer cc.wmu.Unlock()
	var trls []byte
	if len(trailer) > 0 {
		trls, err = cc.encodeTrailers(trailer)
		if err != nil {
			return err
		}
	}

	// Two ways to send END_STREAM: either with trailers, or
	// with an empty DATA frame.
	if len(trls) > 0 {
		err = cc.writeHeaders(cs.ID, true, maxFrameSize, trls)
	} else {
		err = cc.fr.WriteData(cs.ID, true, nil)
	}
	if ferr := cc.bw.Flush(); ferr != nil && err == nil {
		err = ferr
	}
	return err
}

// awaitFlowControl waits for [1, min(maxBytes, cc.cs.maxFrameSize)] flow
// control tokens from the server.
// It returns either the non-zero number of tokens taken or an error
// if the stream is dead.
func (cs *clientStream) awaitFlowControl(maxBytes int) (taken int32, err error) {
	cc := cs.cc
	ctx := cs.ctx
	cc.mu.Lock()
	defer cc.mu.Unlock()
	for {
		if cc.closed {
			return 0, errClientConnClosed
		}
		if cs.reqBodyClosed != nil {
			return 0, errStopReqBodyWrite
		}
		select {
		case <-cs.abort:
			return 0, cs.abortErr
		case <-ctx.Done():
			return 0, ctx.Err()
		case <-cs.reqCancel:
			return 0, errRequestCanceled
		default:
		}
		if a := cs.flow.available(); a > 0 {
			take := a
			if int(take) > maxBytes {

				take = int32(maxBytes) // can't truncate int; take is int32
			}
			if take > int32(cc.maxFrameSize) {
				take = int32(cc.maxFrameSize)
			}
			cs.flow.take(take)
			return take, nil
		}
		cc.cond.Wait()
	}
}

var errNilRequestURL = errors.New("http2: Request.URI is nil")

// requires cc.wmu be held.
func (cc *ClientConn) encodeHeaders(req *http.Request, addGzipHeader bool, trailers string, contentLength int64) ([]byte, error) {
	cc.hbuf.Reset()
	if req.URL == nil {
		return nil, errNilRequestURL
	}

	host := req.Host
	if host == "" {
		host = req.URL.Host
	}
	host, err := httpguts.PunycodeHostPort(host)
	if err != nil {
		return nil, err
	}
	if !httpguts.ValidHostHeader(host) {
		return nil, errors.New("http2: invalid Host header")
	}

	var path string
	if req.Method != "CONNECT" {
		path = req.URL.RequestURI()
		if !validPseudoPath(path) {
			orig := path
			path = strings.TrimPrefix(path, req.URL.Scheme+"://"+host)
			if !validPseudoPath(path) {
				if req.URL.Opaque != "" {
					return nil, fmt.Errorf("invalid request :path %q from URL.Opaque = %q", orig, req.URL.Opaque)
				} else {
					return nil, fmt.Errorf("invalid request :path %q", orig)
				}
			}
		}
	}

	// Check for any invalid headers and return an error before we
	// potentially pollute our hpack state. (We want to be able to
	// continue to reuse the hpack encoder for future requests)
	for k, vv := range req.Header {
		if !httpguts.ValidHeaderFieldName(k) {
			return nil, fmt.Errorf("invalid HTTP header name %q", k)
		}
		for _, v := range vv {
			if !httpguts.ValidHeaderFieldValue(v) {
				// Don't include the value in the error, because it may be sensitive.
				return nil, fmt.Errorf("invalid HTTP header value for header %q", k)
			}
		}
	}

	enumerateHeaders := func(f func(name, value string)) {
		// 8.1.2.3 Request Pseudo-Header Fields
		// The :path pseudo-header field includes the path and query parts of the
		// target URI (the path-absolute production and optionally a '?' character
		// followed by the query production, see Sections 3.3 and 3.4 of
		// [RFC3986]).
		f(":authority", host)
		m := req.Method
		if m == "" {
			m = http.MethodGet
		}
		f(":method", m)
		if req.Method != "CONNECT" {
			f(":path", path)
			f(":scheme", req.URL.Scheme)
		}
		if trailers != "" {
			f("trailer", trailers)
		}

		var didUA bool
		for k, vv := range req.Header {
			if asciiEqualFold(k, "host") || asciiEqualFold(k, "content-length") {
				// Host is :authority, already sent.
				// Content-Length is automatic, set below.
				continue
			} else if asciiEqualFold(k, "connection") ||
				asciiEqualFold(k, "proxy-connection") ||
				asciiEqualFold(k, "transfer-encoding") ||
				asciiEqualFold(k, "upgrade") ||
				asciiEqualFold(k, "keep-alive") {
				// Per 8.1.2.2 Connection-Specific Header
				// Fields, don't send connection-specific
				// fields. We have already checked if any
				// are error-worthy so just ignore the rest.
				continue
			} else if asciiEqualFold(k, "user-agent") {
				// Match Go's http1 behavior: at most one
				// User-Agent. If set to nil or empty string,
				// then omit it. Otherwise if not mentioned,
				// include the default (below).
				didUA = true
				if len(vv) < 1 {
					continue
				}
				vv = vv[:1]
				if vv[0] == "" {
					continue
				}
			} else if asciiEqualFold(k, "cookie") {
				// Per 8.1.2.5 To allow for better compression efficiency, the
				// Cookie header field MAY be split into separate header fields,
				// each with one or more cookie-pairs.
				for _, v := range vv {
					for {
						p := strings.IndexByte(v, ';')
						if p < 0 {
							break
						}
						f("cookie", v[:p])
						p++
						// strip space after semicolon if any.
						for p+1 <= len(v) && v[p] == ' ' {
							p++
						}
						v = v[p:]
					}
					if len(v) > 0 {
						f("cookie", v)
					}
				}
				continue
			}

			for _, v := range vv {
				f(k, v)
			}
		}
		if shouldSendReqContentLength(req.Method, contentLength) {
			f("content-length", strconv.FormatInt(contentLength, 10))
		}
		if addGzipHeader {
			f("accept-encoding", "gzip")
		}
		if !didUA {
			f("user-agent", defaultUserAgent)
		}
	}

	// Do a first pass over the headers counting bytes to ensure
	// we don't exceed cc.peerMaxHeaderListSize. This is done as a
	// separate pass before encoding the headers to prevent
	// modifying the hpack state.
	hlSize := uint64(0)
	enumerateHeaders(func(name, value string) {
		hf := hpack.HeaderField{Name: name, Value: value}
		hlSize += uint64(hf.Size())
	})

	if hlSize > cc.peerMaxHeaderListSize {
		return nil, errRequestHeaderListSize
	}

	trace := httptrace.ContextClientTrace(req.Context())
	traceHeaders := traceHasWroteHeaderField(trace)

	// Header list size is ok. Write the headers.
	enumerateHeaders(func(name, value string) {
		name, ascii := lowerHeader(name)
		if !ascii {
			// Skip writing invalid headers. Per RFC 7540, Section 8.1.2, header
			// field names have to be ASCII characters (just as in HTTP/1.x).
			return
		}
		cc.writeHeader(name, value)
		if traceHeaders {
			traceWroteHeaderField(trace, name, value)
		}
	})

	return cc.hbuf.Bytes(), nil
}

// shouldSendReqContentLength reports whether the http2.Transport should send
// a "content-length" request header. This logic is basically a copy of the net/http
// transferWriter.shouldSendContentLength.
// The contentLength is the corrected contentLength (so 0 means actually 0, not unknown).
// -1 means unknown.
func shouldSendReqContentLength(method string, contentLength int64) bool {
	if contentLength > 0 {
		return true
	}
	if contentLength < 0 {
		return false
	}
	// For zero bodies, whether we send a content-length depends on the method.
	// It also kinda doesn't matter for http2 either way, with END_STREAM.
	switch method {
	case "POST", "PUT", "PATCH":
		return true
	default:
		return false
	}
}

// requires cc.wmu be held.
func (cc *ClientConn) encodeTrailers(trailer http.Header) ([]byte, error) {
	cc.hbuf.Reset()

	hlSize := uint64(0)
	for k, vv := range trailer {
		for _, v := range vv {
			hf := hpack.HeaderField{Name: k, Value: v}
			hlSize += uint64(hf.Size())
		}
	}
	if hlSize > cc.peerMaxHeaderListSize {
		return nil, errRequestHeaderListSize
	}

	for k, vv := range trailer {
		lowKey, ascii := lowerHeader(k)
		if !ascii {
			// Skip writing invalid headers. Per RFC 7540, Section 8.1.2, header
			// field names have to be ASCII characters (just as in HTTP/1.x).
			continue
		}
		// Transfer-Encoding, etc.. have already been filtered at the
		// start of RoundTrip
		for _, v := range vv {
			cc.writeHeader(lowKey, v)
		}
	}
	return cc.hbuf.Bytes(), nil
}

func (cc *ClientConn) writeHeader(name, value string) {
	if VerboseLogs {
		log.Printf("http2: Transport encoding header %q = %q", name, value)
	}
	cc.henc.WriteField(hpack.HeaderField{Name: name, Value: value})
}

type resAndError struct {
	_   incomparable
	res *http.Response
	err error
}

// requires cc.mu be held.
func (cc *ClientConn) addStreamLocked(cs *clientStream) {
	cs.flow.add(int32(cc.initialWindowSize))
	cs.flow.setConnFlow(&cc.flow)
	cs.inflow.init(transportDefaultStreamFlow)
	cs.ID = cc.nextStreamID
	cc.nextStreamID += 2
	cc.streams[cs.ID] = cs
	if cs.ID == 0 {
		panic("assigned stream ID 0")
	}
}

func (cc *ClientConn) forgetStreamID(id uint32) {
	cc.mu.Lock()
	slen := len(cc.streams)
	delete(cc.streams, id)
	if len(cc.streams) != slen-1 {
		panic("forgetting unknown stream id")
	}
	cc.lastActive = time.Now()
	if len(cc.streams) == 0 && cc.idleTimer != nil {
		cc.idleTimer.Reset(cc.idleTimeout)
		cc.lastIdle = time.Now()
	}
	// Wake up writeRequestBody via clientStream.awaitFlowControl and
	// wake up RoundTrip if there is a pending request.
	cc.cond.Broadcast()

	closeOnIdle := cc.singleUse || cc.doNotReuse || cc.t.disableKeepAlives() || cc.goAway != nil
	if closeOnIdle && cc.streamsReserved == 0 && len(cc.streams) == 0 {
		if VerboseLogs {
			cc.vlogf("http2: Transport closing idle conn %p (forSingleUse=%v, maxStream=%v)", cc, cc.singleUse, cc.nextStreamID-2)
		}
		cc.closed = true
		defer cc.closeConn()
	}

	cc.mu.Unlock()
}

// clientConnReadLoop is the state owned by the clientConn's frame-reading readLoop.
type clientConnReadLoop struct {
	_  incomparable
	cc *ClientConn
}

// readLoop runs in its own goroutine and reads and dispatches frames.
func (cc *ClientConn) readLoop() {
	rl := &clientConnReadLoop{cc: cc}
	defer rl.cleanup()
	cc.readerErr = rl.run()
	if ce, ok := cc.readerErr.(ConnectionError); ok {
		cc.wmu.Lock()
		cc.fr.WriteGoAway(0, ErrCode(ce), nil)
		cc.wmu.Unlock()
	}
}

// GoAwayError is returned by the Transport when the server closes the
// TCP connection after sending a GOAWAY frame.
type GoAwayError struct {
	LastStreamID uint32
	ErrCode      ErrCode
	DebugData    string
}

func (e GoAwayError) Error() string {
	return fmt.Sprintf("http2: server sent GOAWAY and closed the connection; LastStreamID=%v, ErrCode=%v, debug=%q",
		e.LastStreamID, e.ErrCode, e.DebugData)
}

func isEOFOrNetReadError(err error) bool {
	if err == io.EOF {
		return true
	}
	ne, ok := err.(*net.OpError)
	return ok && ne.Op == "read"
}

func (rl *clientConnReadLoop) cleanup() {
	cc := rl.cc
	cc.t.connPool().MarkDead(cc)
	defer cc.closeConn()
	defer close(cc.readerDone)

	if cc.idleTimer != nil {
		cc.idleTimer.Stop()
	}

	// Close any response bodies if the server closes prematurely.
	// TODO: also do this if we've written the headers but not
	// gotten a response yet.
	err := cc.readerErr
	cc.mu.Lock()
	if cc.goAway != nil && isEOFOrNetReadError(err) {
		err = GoAwayError{
			LastStreamID: cc.goAway.LastStreamID,
			ErrCode:      cc.goAway.ErrCode,
			DebugData:    cc.goAwayDebug,
		}
	} else if err == io.EOF {
		err = io.ErrUnexpectedEOF
	}
	cc.closed = true

	for _, cs := range cc.streams {
		select {
		case <-cs.peerClosed:
			// The server closed the stream before closing the conn,
			// so no need to interrupt it.
		default:
			cs.abortStreamLocked(err)
		}
	}
	cc.cond.Broadcast()
	cc.mu.Unlock()
}

// countReadFrameError calls Transport.CountError with a string
// representing err.
func (cc *ClientConn) countReadFrameError(err error) {
	f := cc.t.CountError
	if f == nil || err == nil {
		return
	}
	if ce, ok := err.(ConnectionError); ok {
		errCode := ErrCode(ce)
		f(fmt.Sprintf("read_frame_conn_error_%s", errCode.stringToken()))
		return
	}
	if errors.Is(err, io.EOF) {
		f("read_frame_eof")
		return
	}
	if errors.Is(err, io.ErrUnexpectedEOF) {
		f("read_frame_unexpected_eof")
		return
	}
	if errors.Is(err, ErrFrameTooLarge) {
		f("read_frame_too_large")
		return
	}
	f("read_frame_other")
}

func (rl *clientConnReadLoop) run() error {
	cc := rl.cc
	gotSettings := false
	readIdleTimeout := cc.t.ReadIdleTimeout
	var t *time.Timer
	if readIdleTimeout != 0 {
		t = time.AfterFunc(readIdleTimeout, cc.healthCheck)
		defer t.Stop()
	}
	for {
		f, err := cc.fr.ReadFrame()
		if t != nil {
			t.Reset(readIdleTimeout)
		}
		if err != nil {
			cc.vlogf("http2: Transport readFrame error on conn %p: (%T) %v", cc, err, err)
		}
		if se, ok := err.(StreamError); ok {
			if cs := rl.streamByID(se.StreamID); cs != nil {
				if se.Cause == nil {
					se.Cause = cc.fr.errDetail
				}
				rl.endStreamError(cs, se)
			}
			continue
		} else if err != nil {
			cc.countReadFrameError(err)
			return err
		}
		if VerboseLogs {
			cc.vlogf("http2: Transport received %s", summarizeFrame(f))
		}
		if !gotSettings {
			if _, ok := f.(*SettingsFrame); !ok {
				cc.logf("protocol error: received %T before a SETTINGS frame", f)
				return ConnectionError(ErrCodeProtocol)
			}
			gotSettings = true
		}

		switch f := f.(type) {
		case *MetaHeadersFrame:
			err = rl.processHeaders(f)
		case *DataFrame:
			err = rl.processData(f)
		case *GoAwayFrame:
			err = rl.processGoAway(f)
		case *RSTStreamFrame:
			err = rl.processResetStream(f)
		case *SettingsFrame:
			err = rl.processSettings(f)
		case *PushPromiseFrame:
			err = rl.processPushPromise(f)
		case *WindowUpdateFrame:
			err = rl.processWindowUpdate(f)
		case *PingFrame:
			err = rl.processPing(f)
		default:
			cc.logf("Transport: unhandled response frame type %T", f)
		}
		if err != nil {
			if VerboseLogs {
				cc.vlogf("http2: Transport conn %p received error from processing frame %v: %v", cc, summarizeFrame(f), err)
			}
			return err
		}
	}
}

func (rl *clientConnReadLoop) processHeaders(f *MetaHeadersFrame) error {
	cs := rl.streamByID(f.StreamID)
	if cs == nil {
		// We'd get here if we canceled a request while the
		// server had its response still in flight. So if this
		// was just something we canceled, ignore it.
		return nil
	}
	if cs.readClosed {
		rl.endStreamError(cs, StreamError{
			StreamID: f.StreamID,
			Code:     ErrCodeProtocol,
			Cause:    errors.New("protocol error: headers after END_STREAM"),
		})
		return nil
	}
	if !cs.firstByte {
		if cs.trace != nil {
			// TODO(bradfitz): move first response byte earlier,
			// when we first read the 9 byte header, not waiting
			// until all the HEADERS+CONTINUATION frames have been
			// merged. This works for now.
			traceFirstResponseByte(cs.trace)
		}
		cs.firstByte = true
	}
	if !cs.pastHeaders {
		cs.pastHeaders = true
	} else {
		return rl.processTrailers(cs, f)
	}

	res, err := rl.handleResponse(cs, f)
	if err != nil {
		if _, ok := err.(ConnectionError); ok {
			return err
		}
		// Any other error type is a stream error.
		rl.endStreamError(cs, StreamError{
			StreamID: f.StreamID,
			Code:     ErrCodeProtocol,
			Cause:    err,
		})
		return nil // return nil from process* funcs to keep conn alive
	}
	if res == nil {
		// (nil, nil) special case. See handleResponse docs.
		return nil
	}
	cs.resTrailer = &res.Trailer
	cs.res = res
	close(cs.respHeaderRecv)
	if f.StreamEnded() {
		rl.endStream(cs)
	}
	return nil
}

// may return error types nil, or ConnectionError. Any other error value
// is a StreamError of type ErrCodeProtocol. The returned error in that case
// is the detail.
//
// As a special case, handleResponse may return (nil, nil) to skip the
// frame (currently only used for 1xx responses).
func (rl *clientConnReadLoop) handleResponse(cs *clientStream, f *MetaHeadersFrame) (*http.Response, error) {
	if f.Truncated {
		return nil, errResponseHeaderListSize
	}

	status := f.PseudoValue("status")
	if status == "" {
		return nil, errors.New("malformed response from server: missing status pseudo header")
	}
	statusCode, err := strconv.Atoi(status)
	if err != nil {
		return nil, errors.New("malformed response from server: malformed non-numeric status pseudo header")
	}

	regularFields := f.RegularFields()
	strs := make([]string, len(regularFields))
	header := make(http.Header, len(regularFields))
	res := &http.Response{
		Proto:      "HTTP/2.0",
		ProtoMajor: 2,
		Header:     header,
		StatusCode: statusCode,
		Status:     status + " " + http.StatusText(statusCode),
	}
	for _, hf := range regularFields {
		key := canonicalHeader(hf.Name)
		if key == "Trailer" {
			t := res.Trailer
			if t == nil {
				t = make(http.Header)
				res.Trailer = t
			}
			foreachHeaderElement(hf.Value, func(v string) {
				t[canonicalHeader(v)] = nil
			})
		} else {
			vv := header[key]
			if vv == nil && len(strs) > 0 {
				// More than likely this will be a single-element key.
				// Most headers aren't multi-valued.
				// Set the capacity on strs[0] to 1, so any future append
				// won't extend the slice into the other strings.
				vv, strs = strs[:1:1], strs[1:]
				vv[0] = hf.Value
				header[key] = vv
			} else {
				header[key] = append(vv, hf.Value)
			}
		}
	}

	if statusCode >= 100 && statusCode <= 199 {
		if f.StreamEnded() {
			return nil, errors.New("1xx informational response with END_STREAM flag")
		}
		cs.num1xx++
		const max1xxResponses = 5 // arbitrary bound on number of informational responses, same as net/http
		if cs.num1xx > max1xxResponses {
			return nil, errors.New("http2: too many 1xx informational responses")
		}
		if fn := cs.get1xxTraceFunc(); fn != nil {
			if err := fn(statusCode, textproto.MIMEHeader(header)); err != nil {
				return nil, err
			}
		}
		if statusCode == 100 {
			traceGot100Continue(cs.trace)
			select {
			case cs.on100 <- struct{}{}:
			default:
			}
		}
		cs.pastHeaders = false // do it all again
		return nil, nil
	}

	res.ContentLength = -1
	if clens := res.Header["Content-Length"]; len(clens) == 1 {
		if cl, err := strconv.ParseUint(clens[0], 10, 63); err == nil {
			res.ContentLength = int64(cl)
		} else {
			// TODO: care? unlike http/1, it won't mess up our framing, so it's
			// more safe smuggling-wise to ignore.
		}
	} else if len(clens) > 1 {
		// TODO: care? unlike http/1, it won't mess up our framing, so it's
		// more safe smuggling-wise to ignore.
	} else if f.StreamEnded() && !cs.isHead {
		res.ContentLength = 0
	}

	if cs.isHead {
		res.Body = noBody
		return res, nil
	}

	if f.StreamEnded() {
		if res.ContentLength > 0 {
			res.Body = missingBody{}
		} else {
			res.Body = noBody
		}
		return res, nil
	}

	cs.bufPipe.setBuffer(&dataBuffer{expected: res.ContentLength})
	cs.bytesRemain = res.ContentLength
	res.Body = transportResponseBody{cs}

	if cs.requestedGzip && asciiEqualFold(res.Header.Get("Content-Encoding"), "gzip") {
		res.Header.Del("Content-Encoding")
		res.Header.Del("Content-Length")
		res.ContentLength = -1
		res.Body = &gzipReader{body: res.Body}
		res.Uncompressed = true
	}
	return res, nil
}

func (rl *clientConnReadLoop) processTrailers(cs *clientStream, f *MetaHeadersFrame) error {
	if cs.pastTrailers {
		// Too many HEADERS frames for this stream.
		return ConnectionError(ErrCodeProtocol)
	}
	cs.pastTrailers = true
	if !f.StreamEnded() {
		// We expect that any headers for trailers also
		// has END_STREAM.
		return ConnectionError(ErrCodeProtocol)
	}
	if len(f.PseudoFields()) > 0 {
		// No pseudo header fields are defined for trailers.
		// TODO: ConnectionError might be overly harsh? Check.
		return ConnectionError(ErrCodeProtocol)
	}

	trailer := make(http.Header)
	for _, hf := range f.RegularFields() {
		key := canonicalHeader(hf.Name)
		trailer[key] = append(trailer[key], hf.Value)
	}
	cs.trailer = trailer

	rl.endStream(cs)
	return nil
}

// transportResponseBody is the concrete type of Transport.RoundTrip's
// Response.Body. It is an io.ReadCloser.
type transportResponseBody struct {
	cs *clientStream
}

func (b transportResponseBody) Read(p []byte) (n int, err error) {
	cs := b.cs
	cc := cs.cc

	if cs.readErr != nil {
		return 0, cs.readErr
	}
	n, err = b.cs.bufPipe.Read(p)
	if cs.bytesRemain != -1 {
		if int64(n) > cs.bytesRemain {
			n = int(cs.bytesRemain)
			if err == nil {
				err = errors.New("net/http: server replied with more than declared Content-Length; truncated")
				cs.abortStream(err)
			}
			cs.readErr = err
			return int(cs.bytesRemain), err
		}
		cs.bytesRemain -= int64(n)
		if err == io.EOF && cs.bytesRemain > 0 {
			err = io.ErrUnexpectedEOF
			cs.readErr = err
			return n, err
		}
	}
	if n == 0 {
		// No flow control tokens to send back.
		return
	}

	cc.mu.Lock()
	connAdd := cc.inflow.add(n)
	var streamAdd int32
	if err == nil { // No need to refresh if the stream is over or failed.
		streamAdd = cs.inflow.add(n)
	}
	cc.mu.Unlock()

	if connAdd != 0 || streamAdd != 0 {
		cc.wmu.Lock()
		defer cc.wmu.Unlock()
		if connAdd != 0 {
			cc.fr.WriteWindowUpdate(0, mustUint31(connAdd))
		}
		if streamAdd != 0 {
			cc.fr.WriteWindowUpdate(cs.ID, mustUint31(streamAdd))
		}
		cc.bw.Flush()
	}
	return
}

var errClosedResponseBody = errors.New("http2: response body closed")

func (b transportResponseBody) Close() error {
	cs := b.cs
	cc := cs.cc

	cs.bufPipe.BreakWithError(errClosedResponseBody)
	cs.abortStream(errClosedResponseBody)

	unread := cs.bufPipe.Len()
	if unread > 0 {
		cc.mu.Lock()
		// Return connection-level flow control.
		connAdd := cc.inflow.add(unread)
		cc.mu.Unlock()

		// TODO(dneil): Acquiring this mutex can block indefinitely.
		// Move flow control return to a goroutine?
		cc.wmu.Lock()
		// Return connection-level flow control.
		if connAdd > 0 {
			cc.fr.WriteWindowUpdate(0, uint32(connAdd))
		}
		cc.bw.Flush()
		cc.wmu.Unlock()
	}

	select {
	case <-cs.donec:
	case <-cs.ctx.Done():
		// See golang/go#49366: The net/http package can cancel the
		// request context after the response body is fully read.
		// Don't treat this as an error.
		return nil
	case <-cs.reqCancel:
		return errRequestCanceled
	}
	return nil
}

func (rl *clientConnReadLoop) processData(f *DataFrame) error {
	cc := rl.cc
	cs := rl.streamByID(f.StreamID)
	data := f.Data()
	if cs == nil {
		cc.mu.Lock()
		neverSent := cc.nextStreamID
		cc.mu.Unlock()
		if f.StreamID >= neverSent {
			// We never asked for this.
			cc.logf("http2: Transport received unsolicited DATA frame; closing connection")
			return ConnectionError(ErrCodeProtocol)
		}
		// We probably did ask for this, but canceled. Just ignore it.
		// TODO: be stricter here? only silently ignore things which
		// we canceled, but not things which were closed normally
		// by the peer? Tough without accumulating too much state.

		// But at least return their flow control:
		if f.Length > 0 {
			cc.mu.Lock()
			ok := cc.inflow.take(f.Length)
			connAdd := cc.inflow.add(int(f.Length))
			cc.mu.Unlock()
			if !ok {
				return ConnectionError(ErrCodeFlowControl)
			}
			if connAdd > 0 {
				cc.wmu.Lock()
				cc.fr.WriteWindowUpdate(0, uint32(connAdd))
				cc.bw.Flush()
				cc.wmu.Unlock()
			}
		}
		return nil
	}
	if cs.readClosed {
		cc.logf("protocol error: received DATA after END_STREAM")
		rl.endStreamError(cs, StreamError{
			StreamID: f.StreamID,
			Code:     ErrCodeProtocol,
		})
		return nil
	}
	if !cs.firstByte {
		cc.logf("protocol error: received DATA before a HEADERS frame")
		rl.endStreamError(cs, StreamError{
			StreamID: f.StreamID,
			Code:     ErrCodeProtocol,
		})
		return nil
	}
	if f.Length > 0 {
		if cs.isHead && len(data) > 0 {
			cc.logf("protocol error: received DATA on a HEAD request")
			rl.endStreamError(cs, StreamError{
				StreamID: f.StreamID,
				Code:     ErrCodeProtocol,
			})
			return nil
		}
		// Check connection-level flow control.
		cc.mu.Lock()
		if !takeInflows(&cc.inflow, &cs.inflow, f.Length) {
			cc.mu.Unlock()
			return ConnectionError(ErrCodeFlowControl)
		}
		// Return any padded flow control now, since we won't
		// refund it later on body reads.
		var refund int
		if pad := int(f.Length) - len(data); pad > 0 {
			refund += pad
		}

		didReset := false
		var err error
		if len(data) > 0 {
			if _, err = cs.bufPipe.Write(data); err != nil {
				// Return len(data) now if the stream is already closed,
				// since data will never be read.
				didReset = true
				refund += len(data)
			}
		}

		sendConn := cc.inflow.add(refund)
		var sendStream int32
		if !didReset {
			sendStream = cs.inflow.add(refund)
		}
		cc.mu.Unlock()

		if sendConn > 0 || sendStream > 0 {
			cc.wmu.Lock()
			if sendConn > 0 {
				cc.fr.WriteWindowUpdate(0, uint32(sendConn))
			}
			if sendStream > 0 {
				cc.fr.WriteWindowUpdate(cs.ID, uint32(sendStream))
			}
			cc.bw.Flush()
			cc.wmu.Unlock()
		}

		if err != nil {
			rl.endStreamError(cs, err)
			return nil
		}
	}

	if f.StreamEnded() {
		rl.endStream(cs)
	}
	return nil
}

func (rl *clientConnReadLoop) endStream(cs *clientStream) {
	// TODO: check that any declared content-length matches, like
	// server.go's (*stream).endStream method.
	if !cs.readClosed {
		cs.readClosed = true
		// Close cs.bufPipe and cs.peerClosed with cc.mu held to avoid a
		// race condition: The caller can read io.EOF from Response.Body
		// and close the body before we close cs.peerClosed, causing
		// cleanupWriteRequest to send a RST_STREAM.
		rl.cc.mu.Lock()
		defer rl.cc.mu.Unlock()
		cs.bufPipe.closeWithErrorAndCode(io.EOF, cs.copyTrailers)
		close(cs.peerClosed)
	}
}

func (rl *clientConnReadLoop) endStreamError(cs *clientStream, err error) {
	cs.readAborted = true
	cs.abortStream(err)
}

func (rl *clientConnReadLoop) streamByID(id uint32) *clientStream {
	rl.cc.mu.Lock()
	defer rl.cc.mu.Unlock()
	cs := rl.cc.streams[id]
	if cs != nil && !cs.readAborted {
		return cs
	}
	return nil
}

func (cs *clientStream) copyTrailers() {
	for k, vv := range cs.trailer {
		t := cs.resTrailer
		if *t == nil {
			*t = make(http.Header)
		}
		(*t)[k] = vv
	}
}

func (rl *clientConnReadLoop) processGoAway(f *GoAwayFrame) error {
	cc := rl.cc
	cc.t.connPool().MarkDead(cc)
	if f.ErrCode != 0 {
		// TODO: deal with GOAWAY more. particularly the error code
		cc.vlogf("transport got GOAWAY with error code = %v", f.ErrCode)
		if fn := cc.t.CountError; fn != nil {
			fn("recv_goaway_" + f.ErrCode.stringToken())
		}
	}
	cc.setGoAway(f)
	return nil
}

func (rl *clientConnReadLoop) processSettings(f *SettingsFrame) error {
	cc := rl.cc
	// Locking both mu and wmu here allows frame encoding to read settings with only wmu held.
	// Acquiring wmu when f.IsAck() is unnecessary, but convenient and mostly harmless.
	cc.wmu.Lock()
	defer cc.wmu.Unlock()

	if err := rl.processSettingsNoWrite(f); err != nil {
		return err
	}
	if !f.IsAck() {
		cc.fr.WriteSettingsAck()
		cc.bw.Flush()
	}
	return nil
}

func (rl *clientConnReadLoop) processSettingsNoWrite(f *SettingsFrame) error {
	cc := rl.cc
	cc.mu.Lock()
	defer cc.mu.Unlock()

	if f.IsAck() {
		if cc.wantSettingsAck {
			cc.wantSettingsAck = false
			return nil
		}
		return ConnectionError(ErrCodeProtocol)
	}

	var seenMaxConcurrentStreams bool
	err := f.ForeachSetting(func(s Setting) error {
		switch s.ID {
		case SettingMaxFrameSize:
			cc.maxFrameSize = s.Val
		case SettingMaxConcurrentStreams:
			cc.maxConcurrentStreams = s.Val
			seenMaxConcurrentStreams = true
		case SettingMaxHeaderListSize:
			cc.peerMaxHeaderListSize = uint64(s.Val)
		case SettingInitialWindowSize:
			// Values above the maximum flow-control
			// window size of 2^31-1 MUST be treated as a
			// connection error (Section 5.4.1) of type
			// FLOW_CONTROL_ERROR.
			if s.Val > math.MaxInt32 {
				return ConnectionError(ErrCodeFlowControl)
			}

			// Adjust flow control of currently-open
			// frames by the difference of the old initial
			// window size and this one.
			delta := int32(s.Val) - int32(cc.initialWindowSize)
			for _, cs := range cc.streams {
				cs.flow.add(delta)
			}
			cc.cond.Broadcast()

			cc.initialWindowSize = s.Val
		case SettingHeaderTableSize:
			cc.henc.SetMaxDynamicTableSize(s.Val)
			cc.peerMaxHeaderTableSize = s.Val
		default:
			cc.vlogf("Unhandled Setting: %v", s)
		}
		return nil
	})
	if err != nil {
		return err
	}

	if !cc.seenSettings {
		if !seenMaxConcurrentStreams {
			// This was the servers initial SETTINGS frame and it
			// didn't contain a MAX_CONCURRENT_STREAMS field so
			// increase the number of concurrent streams this
			// connection can establish to our default.
			cc.maxConcurrentStreams = defaultMaxConcurrentStreams
		}
		cc.seenSettings = true
	}

	return nil
}

func (rl *clientConnReadLoop) processWindowUpdate(f *WindowUpdateFrame) error {
	cc := rl.cc
	cs := rl.streamByID(f.StreamID)
	if f.StreamID != 0 && cs == nil {
		return nil
	}

	cc.mu.Lock()
	defer cc.mu.Unlock()

	fl := &cc.flow
	if cs != nil {
		fl = &cs.flow
	}
	if !fl.add(int32(f.Increment)) {
		return ConnectionError(ErrCodeFlowControl)
	}
	cc.cond.Broadcast()
	return nil
}

func (rl *clientConnReadLoop) processResetStream(f *RSTStreamFrame) error {
	cs := rl.streamByID(f.StreamID)
	if cs == nil {
		// TODO: return error if server tries to RST_STREAM an idle stream
		return nil
	}
	serr := streamError(cs.ID, f.ErrCode)
	serr.Cause = errFromPeer
	if f.ErrCode == ErrCodeProtocol {
		rl.cc.SetDoNotReuse()
	}
	if fn := cs.cc.t.CountError; fn != nil {
		fn("recv_rststream_" + f.ErrCode.stringToken())
	}
	cs.abortStream(serr)

	cs.bufPipe.CloseWithError(serr)
	return nil
}

// Ping sends a PING frame to the server and waits for the ack.
func (cc *ClientConn) Ping(ctx context.Context) error {
	c := make(chan struct{})
	// Generate a random payload
	var p [8]byte
	for {
		if _, err := rand.Read(p[:]); err != nil {
			return err
		}
		cc.mu.Lock()
		// check for dup before insert
		if _, found := cc.pings[p]; !found {
			cc.pings[p] = c
			cc.mu.Unlock()
			break
		}
		cc.mu.Unlock()
	}
	errc := make(chan error, 1)
	go func() {
		cc.wmu.Lock()
		defer cc.wmu.Unlock()
		if err := cc.fr.WritePing(false, p); err != nil {
			errc <- err
			return
		}
		if err := cc.bw.Flush(); err != nil {
			errc <- err
			return
		}
	}()
	select {
	case <-c:
		return nil
	case err := <-errc:
		return err
	case <-ctx.Done():
		return ctx.Err()
	case <-cc.readerDone:
		// connection closed
		return cc.readerErr
	}
}

func (rl *clientConnReadLoop) processPing(f *PingFrame) error {
	if f.IsAck() {
		cc := rl.cc
		cc.mu.Lock()
		defer cc.mu.Unlock()
		// If ack, notify listener if any
		if c, ok := cc.pings[f.Data]; ok {
			close(c)
			delete(cc.pings, f.Data)
		}
		return nil
	}
	cc := rl.cc
	cc.wmu.Lock()
	defer cc.wmu.Unlock()
	if err := cc.fr.WritePing(true, f.Data); err != nil {
		return err
	}
	return cc.bw.Flush()
}

func (rl *clientConnReadLoop) processPushPromise(f *PushPromiseFrame) error {
	// We told the peer we don't want them.
	// Spec says:
	// "PUSH_PROMISE MUST NOT be sent if the SETTINGS_ENABLE_PUSH
	// setting of the peer endpoint is set to 0. An endpoint that
	// has set this setting and has received acknowledgement MUST
	// treat the receipt of a PUSH_PROMISE frame as a connection
	// error (Section 5.4.1) of type PROTOCOL_ERROR."
	return ConnectionError(ErrCodeProtocol)
}

func (cc *ClientConn) writeStreamReset(streamID uint32, code ErrCode, err error) {
	// TODO: map err to more interesting error codes, once the
	// HTTP community comes up with some. But currently for
	// RST_STREAM there's no equivalent to GOAWAY frame's debug
	// data, and the error codes are all pretty vague ("cancel").
	cc.wmu.Lock()
	cc.fr.WriteRSTStream(streamID, code)
	cc.bw.Flush()
	cc.wmu.Unlock()
}

var (
	errResponseHeaderListSize = errors.New("http2: response header list larger than advertised limit")
	errRequestHeaderListSize  = errors.New("http2: request header list larger than peer's advertised limit")
)

func (cc *ClientConn) logf(format string, args ...interface{}) {
	cc.t.logf(format, args...)
}

func (cc *ClientConn) vlogf(format string, args ...interface{}) {
	cc.t.vlogf(format, args...)
}

func (t *Transport) vlogf(format string, args ...interface{}) {
	if VerboseLogs {
		t.logf(format, args...)
	}
}

func (t *Transport) logf(format string, args ...interface{}) {
	log.Printf(format, args...)
}

var noBody io.ReadCloser = noBodyReader{}

type noBodyReader struct{}

func (noBodyReader) Close() error             { return nil }
func (noBodyReader) Read([]byte) (int, error) { return 0, io.EOF }

type missingBody struct{}

func (missingBody) Close() error             { return nil }
func (missingBody) Read([]byte) (int, error) { return 0, io.ErrUnexpectedEOF }

func strSliceContains(ss []string, s string) bool {
	for _, v := range ss {
		if v == s {
			return true
		}
	}
	return false
}

type erringRoundTripper struct{ err error }

func (rt erringRoundTripper) RoundTripErr() error                             { return rt.err }
func (rt erringRoundTripper) RoundTrip(*http.Request) (*http.Response, error) { return nil, rt.err }

// gzipReader wraps a response body so it can lazily
// call gzip.NewReader on the first call to Read
type gzipReader struct {
	_    incomparable
	body io.ReadCloser // underlying Response.Body
	zr   *gzip.Reader  // lazily-initialized gzip reader
	zerr error         // sticky error
}

func (gz *gzipReader) Read(p []byte) (n int, err error) {
	if gz.zerr != nil {
		return 0, gz.zerr
	}
	if gz.zr == nil {
		gz.zr, err = gzip.NewReader(gz.body)
		if err != nil {
			gz.zerr = err
			return 0, err
		}
	}
	return gz.zr.Read(p)
}

func (gz *gzipReader) Close() error {
	if err := gz.body.Close(); err != nil {
		return err
	}
	gz.zerr = fs.ErrClosed
	return nil
}

type errorReader struct{ err error }

func (r errorReader) Read(p []byte) (int, error) { return 0, r.err }

// isConnectionCloseRequest reports whether req should use its own
// connection for a single request and then close the connection.
func isConnectionCloseRequest(req *http.Request) bool {
	return req.Close || httpguts.HeaderValuesContainsToken(req.Header["Connection"], "close")
}

// registerHTTPSProtocol calls Transport.RegisterProtocol but
// converting panics into errors.
func registerHTTPSProtocol(t *http.Transport, rt noDialH2RoundTripper) (err error) {
	defer func() {
		if e := recover(); e != nil {
			err = fmt.Errorf("%v", e)
		}
	}()
	t.RegisterProtocol("https", rt)
	return nil
}

// noDialH2RoundTripper is a RoundTripper which only tries to complete the request
// if there's already has a cached connection to the host.
// (The field is exported so it can be accessed via reflect from net/http; tested
// by TestNoDialH2RoundTripperType)
type noDialH2RoundTripper struct{ *Transport }

func (rt noDialH2RoundTripper) RoundTrip(req *http.Request) (*http.Response, error) {
	res, err := rt.Transport.RoundTrip(req)
	if isNoCachedConnError(err) {
		return nil, http.ErrSkipAltProtocol
	}
	return res, err
}

func (t *Transport) idleConnTimeout() time.Duration {
	if t.t1 != nil {
		return t.t1.IdleConnTimeout
	}
	return 0
}

func traceGetConn(req *http.Request, hostPort string) {
	trace := httptrace.ContextClientTrace(req.Context())
	if trace == nil || trace.GetConn == nil {
		return
	}
	trace.GetConn(hostPort)
}

func traceGotConn(req *http.Request, cc *ClientConn, reused bool) {
	trace := httptrace.ContextClientTrace(req.Context())
	if trace == nil || trace.GotConn == nil {
		return
	}
	ci := httptrace.GotConnInfo{Conn: cc.tconn}
	ci.Reused = reused
	cc.mu.Lock()
	ci.WasIdle = len(cc.streams) == 0 && reused
	if ci.WasIdle && !cc.lastActive.IsZero() {
		ci.IdleTime = time.Since(cc.lastActive)
	}
	cc.mu.Unlock()

	trace.GotConn(ci)
}

func traceWroteHeaders(trace *httptrace.ClientTrace) {
	if trace != nil && trace.WroteHeaders != nil {
		trace.WroteHeaders()
	}
}

func traceGot100Continue(trace *httptrace.ClientTrace) {
	if trace != nil && trace.Got100Continue != nil {
		trace.Got100Continue()
	}
}

func traceWait100Continue(trace *httptrace.ClientTrace) {
	if trace != nil && trace.Wait100Continue != nil {
		trace.Wait100Continue()
	}
}

func traceWroteRequest(trace *httptrace.ClientTrace, err error) {
	if trace != nil && trace.WroteRequest != nil {
		trace.WroteRequest(httptrace.WroteRequestInfo{Err: err})
	}
}

func traceFirstResponseByte(trace *httptrace.ClientTrace) {
	if trace != nil && trace.GotFirstResponseByte != nil {
		trace.GotFirstResponseByte()
	}
}<|MERGE_RESOLUTION|>--- conflicted
+++ resolved
@@ -291,8 +291,7 @@
 // HTTP/2 server.
 type ClientConn struct {
 	t             *Transport
-	tconn         net.Conn // usually *tls.Conn, except specialized impls
-	tconnClosed   bool
+	tconn         net.Conn             // usually *tls.Conn, except specialized impls
 	tlsState      *tls.ConnectionState // nil only for specialized impls
 	reused        uint32               // whether conn is being reused; atomic
 	singleUse     bool                 // whether being used for a single http.Request
@@ -577,11 +576,7 @@
 				timer := backoffNewTimer(d)
 				select {
 				case <-timer.C:
-<<<<<<< HEAD
-					t.vlogf("RoundTrip retrying after failure: %v", err)
-=======
 					t.vlogf("RoundTrip retrying after failure: %v", roundTripErr)
->>>>>>> acfd0dd7
 					continue
 				case <-req.Context().Done():
 					timer.Stop()
