--- conflicted
+++ resolved
@@ -1897,17 +1897,11 @@
 // onReadTimeout is run on its own goroutine (from time.AfterFunc)
 // when the stream's ReadTimeout has fired.
 func (st *stream) onReadTimeout() {
-<<<<<<< HEAD
-	// Wrap the ErrDeadlineExceeded to avoid callers depending on us
-	// returning the bare error.
-	st.body.CloseWithError(fmt.Errorf("%w", os.ErrDeadlineExceeded))
-=======
 	if st.body != nil {
 		// Wrap the ErrDeadlineExceeded to avoid callers depending on us
 		// returning the bare error.
 		st.body.CloseWithError(fmt.Errorf("%w", os.ErrDeadlineExceeded))
 	}
->>>>>>> acfd0dd7
 }
 
 // onWriteTimeout is run on its own goroutine (from time.AfterFunc)
@@ -2025,13 +2019,7 @@
 	// (in Go 1.8), though. That's a more sane option anyway.
 	if sc.hs.ReadTimeout != 0 {
 		sc.conn.SetReadDeadline(time.Time{})
-<<<<<<< HEAD
-		if st.body != nil {
-			st.readDeadline = time.AfterFunc(sc.hs.ReadTimeout, st.onReadTimeout)
-		}
-=======
 		st.readDeadline = time.AfterFunc(sc.hs.ReadTimeout, st.onReadTimeout)
->>>>>>> acfd0dd7
 	}
 
 	return sc.scheduleHandler(id, rw, req, handler)
