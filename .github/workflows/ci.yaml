name: Tests

on:
  - push
  - pull_request

env:
  GOPATH: ${{ github.workspace }}/go

permissions:
  contents: read

jobs:
  test-and-verify:
    runs-on: ubuntu-latest
    steps:
      - name: Set up Go
        uses: actions/setup-go@v2
        with:
<<<<<<< HEAD
          go-version: '1.21.6'
=======
          go-version: '1.22.1'
>>>>>>> 7d1f87fc

      - uses: actions/checkout@v2
        with:
          path: ${{ env.GOPATH }}/src/k8s.io/autoscaler

      - name: Apt-get
        run: sudo apt-get install libseccomp-dev -qq

      - name: Prepare
        working-directory: ${{ env.GOPATH }}/src/k8s.io/autoscaler
        run: hack/install-verify-tools.sh
        env:
          GO111MODULE: auto

      - name: Verify
        working-directory: ${{ env.GOPATH }}/src/k8s.io/autoscaler
        run: hack/verify-all.sh -v
        env:
          GO111MODULE: auto

      - name: Test
        working-directory: ${{ env.GOPATH }}/src/k8s.io/autoscaler
        run: hack/for-go-proj.sh test
        env:
          GO111MODULE: auto<|MERGE_RESOLUTION|>--- conflicted
+++ resolved
@@ -17,11 +17,7 @@
       - name: Set up Go
         uses: actions/setup-go@v2
         with:
-<<<<<<< HEAD
-          go-version: '1.21.6'
-=======
           go-version: '1.22.1'
->>>>>>> 7d1f87fc
 
       - uses: actions/checkout@v2
         with:
