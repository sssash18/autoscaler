--- conflicted
+++ resolved
@@ -12,11 +12,7 @@
 # See the License for the specific language governing permissions and
 # limitations under the License.
 
-<<<<<<< HEAD
-FROM golang:1.20.4
-=======
 FROM golang:1.21.6
->>>>>>> acfd0dd7
 LABEL maintainer="Marcin Wielgus <mwielgus@google.com>"
 
 ENV GOPATH /gopath/
