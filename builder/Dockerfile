# Copyright 2017 The Kubernetes Authors. All rights reserved
#
# Licensed under the Apache License, Version 2.0 (the "License");
# you may not use this file except in compliance with the License.
# You may obtain a copy of the License at
#
#     http://www.apache.org/licenses/LICENSE-2.0
#
# Unless required by applicable law or agreed to in writing, software
# distributed under the License is distributed on an "AS IS" BASIS,
# WITHOUT WARRANTIES OR CONDITIONS OF ANY KIND, either express or implied.
# See the License for the specific language governing permissions and
# limitations under the License.

<<<<<<< HEAD

=======
>>>>>>> 7d1f87fc
FROM golang:1.22.2
LABEL maintainer="Marcin Wielgus <mwielgus@google.com>"

ENV GOPATH /gopath/
ENV PATH $GOPATH/bin:$PATH
ENV GO111MODULE auto

RUN apt-get update && apt-get --yes install libseccomp-dev
RUN go version
RUN go install github.com/tools/godep@latest
RUN godep version
CMD ["/bin/bash"]<|MERGE_RESOLUTION|>--- conflicted
+++ resolved
@@ -12,10 +12,6 @@
 # See the License for the specific language governing permissions and
 # limitations under the License.
 
-<<<<<<< HEAD
-
-=======
->>>>>>> 7d1f87fc
 FROM golang:1.22.2
 LABEL maintainer="Marcin Wielgus <mwielgus@google.com>"
 
