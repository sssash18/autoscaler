/*
Copyright 2022 The Kubernetes Authors.

Licensed under the Apache License, Version 2.0 (the "License");
you may not use this file except in compliance with the License.
You may obtain a copy of the License at

    http://www.apache.org/licenses/LICENSE-2.0

Unless required by applicable law or agreed to in writing, software
distributed under the License is distributed on an "AS IS" BASIS,
WITHOUT WARRANTIES OR CONDITIONS OF ANY KIND, either express or implied.
See the License for the specific language governing permissions and
limitations under the License.
*/

package podlistprocessor

import (
	"k8s.io/autoscaler/cluster-autoscaler/processors/pods"
	"k8s.io/autoscaler/cluster-autoscaler/simulator/predicatechecker"
)

// NewDefaultPodListProcessor returns a default implementation of the pod list
// processor, which wraps and sequentially runs other sub-processors.
<<<<<<< HEAD
func NewDefaultPodListProcessor(predicateChecker predicatechecker.PredicateChecker) *defaultPodListProcessor {
	return &defaultPodListProcessor{
		processors: []pods.PodListProcessor{
			NewClearTPURequestsPodListProcessor(),
			NewFilterOutExpendablePodListProcessor(),
			NewCurrentlyDrainedNodesPodListProcessor(),
			NewFilterOutSchedulablePodListProcessor(predicateChecker),
			NewFilterOutDaemonSetPodListProcessor(),
		},
	}
}

// Process runs sub-processors sequentially
func (p *defaultPodListProcessor) Process(ctx *context.AutoscalingContext, unschedulablePods []*apiv1.Pod) ([]*apiv1.Pod, error) {
	var err error
	for _, processor := range p.processors {
		unschedulablePods, err = processor.Process(ctx, unschedulablePods)
		if err != nil {
			return nil, err
		}
	}
	return unschedulablePods, nil
}

func (p *defaultPodListProcessor) CleanUp() {
	for _, processor := range p.processors {
		processor.CleanUp()
	}
=======
func NewDefaultPodListProcessor(predicateChecker predicatechecker.PredicateChecker) *pods.CombinedPodListProcessor {
	return pods.NewCombinedPodListProcessor([]pods.PodListProcessor{
		NewClearTPURequestsPodListProcessor(),
		NewFilterOutExpendablePodListProcessor(),
		NewCurrentlyDrainedNodesPodListProcessor(),
		NewFilterOutSchedulablePodListProcessor(predicateChecker),
		NewFilterOutDaemonSetPodListProcessor(),
	})
>>>>>>> 7d1f87fc
}<|MERGE_RESOLUTION|>--- conflicted
+++ resolved
@@ -23,36 +23,6 @@
 
 // NewDefaultPodListProcessor returns a default implementation of the pod list
 // processor, which wraps and sequentially runs other sub-processors.
-<<<<<<< HEAD
-func NewDefaultPodListProcessor(predicateChecker predicatechecker.PredicateChecker) *defaultPodListProcessor {
-	return &defaultPodListProcessor{
-		processors: []pods.PodListProcessor{
-			NewClearTPURequestsPodListProcessor(),
-			NewFilterOutExpendablePodListProcessor(),
-			NewCurrentlyDrainedNodesPodListProcessor(),
-			NewFilterOutSchedulablePodListProcessor(predicateChecker),
-			NewFilterOutDaemonSetPodListProcessor(),
-		},
-	}
-}
-
-// Process runs sub-processors sequentially
-func (p *defaultPodListProcessor) Process(ctx *context.AutoscalingContext, unschedulablePods []*apiv1.Pod) ([]*apiv1.Pod, error) {
-	var err error
-	for _, processor := range p.processors {
-		unschedulablePods, err = processor.Process(ctx, unschedulablePods)
-		if err != nil {
-			return nil, err
-		}
-	}
-	return unschedulablePods, nil
-}
-
-func (p *defaultPodListProcessor) CleanUp() {
-	for _, processor := range p.processors {
-		processor.CleanUp()
-	}
-=======
 func NewDefaultPodListProcessor(predicateChecker predicatechecker.PredicateChecker) *pods.CombinedPodListProcessor {
 	return pods.NewCombinedPodListProcessor([]pods.PodListProcessor{
 		NewClearTPURequestsPodListProcessor(),
@@ -61,5 +31,4 @@
 		NewFilterOutSchedulablePodListProcessor(predicateChecker),
 		NewFilterOutDaemonSetPodListProcessor(),
 	})
->>>>>>> 7d1f87fc
 }