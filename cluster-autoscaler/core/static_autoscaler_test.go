--- conflicted
+++ resolved
@@ -38,10 +38,7 @@
 	"k8s.io/autoscaler/cluster-autoscaler/core/scaledown/actuation"
 	"k8s.io/autoscaler/cluster-autoscaler/core/scaledown/deletiontracker"
 	"k8s.io/autoscaler/cluster-autoscaler/core/scaledown/legacy"
-<<<<<<< HEAD
-=======
 	"k8s.io/autoscaler/cluster-autoscaler/core/scaledown/status"
->>>>>>> 7d1f87fc
 	"k8s.io/autoscaler/cluster-autoscaler/core/scaleup/orchestrator"
 	. "k8s.io/autoscaler/cluster-autoscaler/core/test"
 	core_utils "k8s.io/autoscaler/cluster-autoscaler/core/utils"
@@ -179,8 +176,6 @@
 	delta int
 }
 
-<<<<<<< HEAD
-=======
 type scaleDownStatusProcessorMock struct {
 	called          int
 	scaleDownStatus *status.ScaleDownStatus
@@ -194,17 +189,13 @@
 func (p *scaleDownStatusProcessorMock) CleanUp() {
 }
 
->>>>>>> 7d1f87fc
 type commonMocks struct {
 	readyNodeLister           *kube_util.TestNodeLister
 	allNodeLister             *kube_util.TestNodeLister
 	allPodLister              *podListerMock
 	podDisruptionBudgetLister *podDisruptionBudgetListerMock
 	daemonSetLister           *daemonSetListerMock
-<<<<<<< HEAD
-=======
 	nodeDeletionTracker       *deletiontracker.NodeDeletionTracker
->>>>>>> 7d1f87fc
 
 	onScaleUp   *onScaleUpMock
 	onScaleDown *onScaleDownMock
@@ -296,16 +287,10 @@
 
 	processors := NewTestProcessors(&context)
 
-<<<<<<< HEAD
-	sdPlanner, sdActuator := newScaleDownPlannerAndActuator(&context, processors, clusterState)
-	suOrchestrator := orchestrator.New()
-	suOrchestrator.Initialize(&context, processors, clusterState, taints.TaintConfig{})
-=======
 	sdPlanner, sdActuator := newScaleDownPlannerAndActuator(&context, processors, clusterState, config.mocks.nodeDeletionTracker)
 	suOrchestrator := orchestrator.New()
 
 	suOrchestrator.Initialize(&context, processors, clusterState, newEstimatorBuilder(), taints.TaintConfig{})
->>>>>>> 7d1f87fc
 
 	autoscaler := &StaticAutoscaler{
 		AutoscalingContext:   &context,
@@ -314,10 +299,7 @@
 		scaleDownActuator:    sdActuator,
 		scaleUpOrchestrator:  suOrchestrator,
 		processors:           processors,
-<<<<<<< HEAD
-=======
 		loopStartNotifier:    loopstart.NewObserversList(nil),
->>>>>>> 7d1f87fc
 		processorCallbacks:   processorCallbacks,
 	}
 
@@ -398,15 +380,9 @@
 	}
 	processors := NewTestProcessors(&context)
 	clusterState := clusterstate.NewClusterStateRegistry(provider, clusterStateConfig, context.LogRecorder, NewBackoff(), nodegroupconfig.NewDefaultNodeGroupConfigProcessor(options.NodeGroupDefaults))
-<<<<<<< HEAD
-	sdPlanner, sdActuator := newScaleDownPlannerAndActuator(&context, processors, clusterState)
-	suOrchestrator := orchestrator.New()
-	suOrchestrator.Initialize(&context, processors, clusterState, taints.TaintConfig{})
-=======
 	sdPlanner, sdActuator := newScaleDownPlannerAndActuator(&context, processors, clusterState, nil)
 	suOrchestrator := orchestrator.New()
 	suOrchestrator.Initialize(&context, processors, clusterState, newEstimatorBuilder(), taints.TaintConfig{})
->>>>>>> 7d1f87fc
 
 	autoscaler := &StaticAutoscaler{
 		AutoscalingContext:    &context,
@@ -604,15 +580,9 @@
 	clusterState := clusterstate.NewClusterStateRegistry(provider, clusterStateConfig, context.LogRecorder, NewBackoff(), nodegroupconfig.NewDefaultNodeGroupConfigProcessor(options.NodeGroupDefaults))
 	processors.ScaleStateNotifier.Register(clusterState)
 
-<<<<<<< HEAD
-	sdPlanner, sdActuator := newScaleDownPlannerAndActuator(&context, processors, clusterState)
-	suOrchestrator := orchestrator.New()
-	suOrchestrator.Initialize(&context, processors, clusterState, taints.TaintConfig{})
-=======
 	sdPlanner, sdActuator := newScaleDownPlannerAndActuator(&context, processors, clusterState, nil)
 	suOrchestrator := orchestrator.New()
 	suOrchestrator.Initialize(&context, processors, clusterState, newEstimatorBuilder(), taints.TaintConfig{})
->>>>>>> 7d1f87fc
 
 	autoscaler := &StaticAutoscaler{
 		AutoscalingContext:    &context,
@@ -623,10 +593,7 @@
 		scaleDownActuator:     sdActuator,
 		scaleUpOrchestrator:   suOrchestrator,
 		processors:            processors,
-<<<<<<< HEAD
-=======
 		loopStartNotifier:     loopstart.NewObserversList(nil),
->>>>>>> 7d1f87fc
 		processorCallbacks:    processorCallbacks,
 		initialized:           true,
 	}
@@ -839,15 +806,9 @@
 	}
 	clusterState := clusterstate.NewClusterStateRegistry(provider, clusterStateConfig, context.LogRecorder, NewBackoff(), nodegroupconfig.NewDefaultNodeGroupConfigProcessor(options.NodeGroupDefaults))
 
-<<<<<<< HEAD
-	sdPlanner, sdActuator := newScaleDownPlannerAndActuator(&context, processors, clusterState)
-	suOrchestrator := orchestrator.New()
-	suOrchestrator.Initialize(&context, processors, clusterState, taints.TaintConfig{})
-=======
 	sdPlanner, sdActuator := newScaleDownPlannerAndActuator(&context, processors, clusterState, nil)
 	suOrchestrator := orchestrator.New()
 	suOrchestrator.Initialize(&context, processors, clusterState, newEstimatorBuilder(), taints.TaintConfig{})
->>>>>>> 7d1f87fc
 
 	autoscaler := &StaticAutoscaler{
 		AutoscalingContext:    &context,
@@ -996,15 +957,9 @@
 
 	processors := NewTestProcessors(&context)
 
-<<<<<<< HEAD
-	sdPlanner, sdActuator := newScaleDownPlannerAndActuator(&context, processors, clusterState)
-	suOrchestrator := orchestrator.New()
-	suOrchestrator.Initialize(&context, processors, clusterState, taints.TaintConfig{})
-=======
 	sdPlanner, sdActuator := newScaleDownPlannerAndActuator(&context, processors, clusterState, nil)
 	suOrchestrator := orchestrator.New()
 	suOrchestrator.Initialize(&context, processors, clusterState, newEstimatorBuilder(), taints.TaintConfig{})
->>>>>>> 7d1f87fc
 
 	autoscaler := &StaticAutoscaler{
 		AutoscalingContext:    &context,
@@ -1151,15 +1106,9 @@
 
 	processors := NewTestProcessors(&context)
 	clusterState := clusterstate.NewClusterStateRegistry(provider, clusterStateConfig, context.LogRecorder, NewBackoff(), nodegroupconfig.NewDefaultNodeGroupConfigProcessor(options.NodeGroupDefaults))
-<<<<<<< HEAD
-	sdPlanner, sdActuator := newScaleDownPlannerAndActuator(&context, processors, clusterState)
-	suOrchestrator := orchestrator.New()
-	suOrchestrator.Initialize(&context, processors, clusterState, taints.TaintConfig{})
-=======
 	sdPlanner, sdActuator := newScaleDownPlannerAndActuator(&context, processors, clusterState, nil)
 	suOrchestrator := orchestrator.New()
 	suOrchestrator.Initialize(&context, processors, clusterState, newEstimatorBuilder(), taints.TaintConfig{})
->>>>>>> 7d1f87fc
 
 	autoscaler := &StaticAutoscaler{
 		AutoscalingContext:    &context,
@@ -1289,11 +1238,7 @@
 
 	processors := NewTestProcessors(&context)
 	clusterState := clusterstate.NewClusterStateRegistry(provider, clusterStateConfig, context.LogRecorder, NewBackoff(), nodegroupconfig.NewDefaultNodeGroupConfigProcessor(options.NodeGroupDefaults))
-<<<<<<< HEAD
-	sdPlanner, sdActuator := newScaleDownPlannerAndActuator(&context, processors, clusterState)
-=======
 	sdPlanner, sdActuator := newScaleDownPlannerAndActuator(&context, processors, clusterState, nil)
->>>>>>> 7d1f87fc
 
 	autoscaler := &StaticAutoscaler{
 		AutoscalingContext:    &context,
@@ -1392,11 +1337,7 @@
 
 	processors := NewTestProcessors(&context)
 	clusterState := clusterstate.NewClusterStateRegistry(provider, clusterStateConfig, context.LogRecorder, NewBackoff(), nodegroupconfig.NewDefaultNodeGroupConfigProcessor(options.NodeGroupDefaults))
-<<<<<<< HEAD
-	sdPlanner, sdActuator := newScaleDownPlannerAndActuator(&context, processors, clusterState)
-=======
 	sdPlanner, sdActuator := newScaleDownPlannerAndActuator(&context, processors, clusterState, nil)
->>>>>>> 7d1f87fc
 
 	autoscaler := &StaticAutoscaler{
 		AutoscalingContext:    &context,
@@ -1424,8 +1365,6 @@
 		podDisruptionBudgetListerMock, daemonSetListerMock, onScaleUpMock, onScaleDownMock)
 }
 
-<<<<<<< HEAD
-=======
 // We should not touch taints from unselected node groups.
 func TestStaticAutoscalerRunOnceWithUnselectedNodeGroups(t *testing.T) {
 	n1 := BuildTestNode("n1", 1000, 1000)
@@ -1527,7 +1466,6 @@
 	}
 }
 
->>>>>>> 7d1f87fc
 func TestStaticAutoscalerRunOnceWithBypassedSchedulers(t *testing.T) {
 	bypassedScheduler := "bypassed-scheduler"
 	nonBypassedScheduler := "non-bypassed-scheduler"
@@ -2112,10 +2050,7 @@
 		scaleDownActuator:    actuator,
 		scaleDownPlanner:     planner,
 		processors:           NewTestProcessors(&ctx),
-<<<<<<< HEAD
-=======
 		loopStartNotifier:    loopstart.NewObserversList(nil),
->>>>>>> 7d1f87fc
 		processorCallbacks:   processorCallbacks,
 	}
 
@@ -2478,8 +2413,6 @@
 	}
 }
 
-<<<<<<< HEAD
-=======
 func TestStaticAutoscalerRunOnceInvokesScaleDownStatusProcessor(t *testing.T) {
 	options := config.AutoscalingOptions{
 		NodeGroupDefaults: config.NodeGroupAutoscalingOptions{
@@ -2651,7 +2584,6 @@
 
 }
 
->>>>>>> 7d1f87fc
 func waitForDeleteToFinish(t *testing.T, deleteFinished <-chan bool) {
 	select {
 	case <-deleteFinished:
@@ -2661,11 +2593,7 @@
 	}
 }
 
-<<<<<<< HEAD
-func newScaleDownPlannerAndActuator(ctx *context.AutoscalingContext, p *ca_processors.AutoscalingProcessors, cs *clusterstate.ClusterStateRegistry) (scaledown.Planner, scaledown.Actuator) {
-=======
 func newScaleDownPlannerAndActuator(ctx *context.AutoscalingContext, p *ca_processors.AutoscalingProcessors, cs *clusterstate.ClusterStateRegistry, nodeDeletionTracker *deletiontracker.NodeDeletionTracker) (scaledown.Planner, scaledown.Actuator) {
->>>>>>> 7d1f87fc
 	ctx.MaxScaleDownParallelism = 10
 	ctx.MaxDrainParallelism = 1
 	ctx.NodeDeletionBatcherInterval = 0 * time.Second
@@ -2675,18 +2603,12 @@
 		SkipNodesWithLocalStorage:         true,
 		SkipNodesWithCustomControllerPods: true,
 	}
-<<<<<<< HEAD
-	ndt := deletiontracker.NewNodeDeletionTracker(0 * time.Second)
-	sd := legacy.NewScaleDown(ctx, p, ndt, deleteOptions, nil)
-	actuator := actuation.NewActuator(ctx, cs, ndt, deleteOptions, nil, p.NodeGroupConfigProcessor)
-=======
 
 	if nodeDeletionTracker == nil {
 		nodeDeletionTracker = deletiontracker.NewNodeDeletionTracker(0 * time.Second)
 	}
 	sd := legacy.NewScaleDown(ctx, p, nodeDeletionTracker, deleteOptions, nil)
 	actuator := actuation.NewActuator(ctx, cs, nodeDeletionTracker, deleteOptions, nil, p.NodeGroupConfigProcessor)
->>>>>>> 7d1f87fc
 	wrapper := legacy.NewScaleDownWrapper(sd, actuator)
 	return wrapper, wrapper
 }
