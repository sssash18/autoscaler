/*
Copyright 2016 The Kubernetes Authors.

Licensed under the Apache License, Version 2.0 (the "License");
you may not use this file except in compliance with the License.
You may obtain a copy of the License at

    http://www.apache.org/licenses/LICENSE-2.0

Unless required by applicable law or agreed to in writing, software
distributed under the License is distributed on an "AS IS" BASIS,
WITHOUT WARRANTIES OR CONDITIONS OF ANY KIND, either express or implied.
See the License for the specific language governing permissions and
limitations under the License.
*/

package scaledown

import (
	"time"

	"k8s.io/autoscaler/cluster-autoscaler/core/scaledown/status"
	"k8s.io/autoscaler/cluster-autoscaler/simulator"
	"k8s.io/autoscaler/cluster-autoscaler/simulator/utilization"
	"k8s.io/autoscaler/cluster-autoscaler/utils/errors"

	apiv1 "k8s.io/api/core/v1"
)

// Planner is responsible for selecting nodes that should be removed.
type Planner interface {
	// UpdateClusterState provides the Planner with information about the cluster.
	UpdateClusterState(podDestinations, scaleDownCandidates []*apiv1.Node, as ActuationStatus, currentTime time.Time) errors.AutoscalerError
	// CleanUpUnneededNodes resets internal state of the Planner.
	CleanUpUnneededNodes()
	// NodesToDelete returns a list of nodes that can be deleted right now,
	// according to the Planner.
	NodesToDelete(currentTime time.Time) (empty, needDrain []*apiv1.Node)
	// UnneededNodes returns a list of nodes that either can be deleted
	// right now or in a near future, assuming nothing will change in the
	// cluster.
	UnneededNodes() []*apiv1.Node
	// UnremovableNodes returns a list of nodes that cannot be removed.
	// TODO(x13n): Add a guarantee that each node is either unneeded or
	// unremovable. This is not guaranteed by the current implementation.
	UnremovableNodes() []*simulator.UnremovableNode
	// NodeUtilizationMap returns information about utilization of
	// individual cluster nodes.
	NodeUtilizationMap() map[string]utilization.Info
}

// Actuator is responsible for making changes in the cluster: draining and
// deleting nodes.
type Actuator interface {
	// StartDeletion triggers a new deletion process. Nodes passed to this
	// function are not guaranteed to be deleted, it is possible for the
	// Actuator to ignore some of them e.g. if max configured level of
	// parallelism is reached.
<<<<<<< HEAD
	StartDeletion(empty, needDrain []*apiv1.Node) (*status.ScaleDownStatus, errors.AutoscalerError)
=======
	StartDeletion(empty, needDrain []*apiv1.Node) (status.ScaleDownResult, []*status.ScaleDownNode, errors.AutoscalerError)
>>>>>>> 7d1f87fc
	// CheckStatus returns an immutable snapshot of ongoing deletions.
	CheckStatus() ActuationStatus
	// ClearResultsNotNewerThan removes information about deletions finished
	// before or exactly at the provided timestamp.
	ClearResultsNotNewerThan(time.Time)
	// DeletionResults returns deletion results since the last ClearResultsNotNewerThan call
	// in a map form, along with the timestamp of last result.
	DeletionResults() (map[string]status.NodeDeleteResult, time.Time)
}

// ActuationStatus is used for feeding Actuator status back into Planner
// TODO: Replace ActuationStatus with simple struct with getter methods.
type ActuationStatus interface {
	// DeletionsInProgress returns two lists of node names that are
	// currently undergoing deletion, for empty and non-empty (i.e. drained)
	// nodes separately.
	DeletionsInProgress() (empty, drained []string)
	// DeletionsCount returns total number of ongoing deletions in a given
	// node group.
	DeletionsCount(nodeGroupId string) int
	// RecentEvictions returns a list of pods that were recently removed by
	// the Actuator and hence are likely to get recreated elsewhere in the
	// cluster.
	RecentEvictions() (pods []*apiv1.Pod)
}<|MERGE_RESOLUTION|>--- conflicted
+++ resolved
@@ -56,11 +56,7 @@
 	// function are not guaranteed to be deleted, it is possible for the
 	// Actuator to ignore some of them e.g. if max configured level of
 	// parallelism is reached.
-<<<<<<< HEAD
-	StartDeletion(empty, needDrain []*apiv1.Node) (*status.ScaleDownStatus, errors.AutoscalerError)
-=======
 	StartDeletion(empty, needDrain []*apiv1.Node) (status.ScaleDownResult, []*status.ScaleDownNode, errors.AutoscalerError)
->>>>>>> 7d1f87fc
 	// CheckStatus returns an immutable snapshot of ongoing deletions.
 	CheckStatus() ActuationStatus
 	// ClearResultsNotNewerThan removes information about deletions finished
