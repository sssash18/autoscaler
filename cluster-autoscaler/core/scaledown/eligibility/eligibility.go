/*
Copyright 2022 The Kubernetes Authors.

Licensed under the Apache License, Version 2.0 (the "License");
you may not use this file except in compliance with the License.
You may obtain a copy of the License at

    http://www.apache.org/licenses/LICENSE-2.0

Unless required by applicable law or agreed to in writing, software
distributed under the License is distributed on an "AS IS" BASIS,
WITHOUT WARRANTIES OR CONDITIONS OF ANY KIND, either express or implied.
See the License for the specific language governing permissions and
limitations under the License.
*/

package eligibility

import (
	"reflect"
	"time"

	"k8s.io/autoscaler/cluster-autoscaler/cloudprovider"
	"k8s.io/autoscaler/cluster-autoscaler/context"
	"k8s.io/autoscaler/cluster-autoscaler/core/scaledown/actuation"
	"k8s.io/autoscaler/cluster-autoscaler/core/scaledown/unremovable"
	"k8s.io/autoscaler/cluster-autoscaler/simulator"
	"k8s.io/autoscaler/cluster-autoscaler/simulator/utilization"
	"k8s.io/autoscaler/cluster-autoscaler/utils/klogx"

	apiv1 "k8s.io/api/core/v1"
	kube_util "k8s.io/autoscaler/cluster-autoscaler/utils/kubernetes"
	klog "k8s.io/klog/v2"
	schedulerframework "k8s.io/kubernetes/pkg/scheduler/framework"
)

const (
	// ScaleDownDisabledKey is the name of annotation marking node as not eligible for scale down.
	ScaleDownDisabledKey = "cluster-autoscaler.kubernetes.io/scale-down-disabled"
)

// Checker is responsible for deciding which nodes pass the criteria for scale down.
type Checker struct {
	configGetter nodeGroupConfigGetter
}

type nodeGroupConfigGetter interface {
	// GetScaleDownUtilizationThreshold returns ScaleDownUtilizationThreshold value that should be used for a given NodeGroup.
	GetScaleDownUtilizationThreshold(nodeGroup cloudprovider.NodeGroup) (float64, error)
	// GetScaleDownGpuUtilizationThreshold returns ScaleDownGpuUtilizationThreshold value that should be used for a given NodeGroup.
	GetScaleDownGpuUtilizationThreshold(nodeGroup cloudprovider.NodeGroup) (float64, error)
	// GetIgnoreDaemonSetsUtilization returns IgnoreDaemonSetsUtilization value that should be used for a given NodeGroup.
	GetIgnoreDaemonSetsUtilization(nodeGroup cloudprovider.NodeGroup) (bool, error)
}

// NewChecker creates a new Checker object.
func NewChecker(configGetter nodeGroupConfigGetter) *Checker {
	return &Checker{
		configGetter: configGetter,
	}
}

// FilterOutUnremovable accepts a list of nodes that are candidates for
// scale down and filters out nodes that cannot be removed, along with node
// utilization info.
// TODO(x13n): Node utilization could actually be calculated independently for
// all nodes and just used here. Next refactor...
func (c *Checker) FilterOutUnremovable(context *context.AutoscalingContext, scaleDownCandidates []*apiv1.Node, timestamp time.Time, unremovableNodes *unremovable.Nodes) ([]string, map[string]utilization.Info, []*simulator.UnremovableNode) {
	ineligible := []*simulator.UnremovableNode{}
	skipped := 0
	utilizationMap := make(map[string]utilization.Info)
	currentlyUnneededNodeNames := make([]string, 0, len(scaleDownCandidates))
	utilLogsQuota := klogx.NewLoggingQuota(20)

	for _, node := range scaleDownCandidates {
		nodeInfo, err := context.ClusterSnapshot.NodeInfos().Get(node.Name)
		if err != nil {
			klog.Errorf("Can't retrieve scale-down candidate %s from snapshot, err: %v", node.Name, err)
			ineligible = append(ineligible, &simulator.UnremovableNode{Node: node, Reason: simulator.UnexpectedError})
			continue
		}

		// Skip nodes that were recently checked.
		if unremovableNodes.IsRecent(node.Name) {
			ineligible = append(ineligible, &simulator.UnremovableNode{Node: node, Reason: simulator.RecentlyUnremovable})
			skipped++
			continue
		}

		reason, utilInfo := c.unremovableReasonAndNodeUtilization(context, timestamp, nodeInfo, utilLogsQuota)
		if utilInfo != nil {
			utilizationMap[node.Name] = *utilInfo
		}
		if reason != simulator.NoReason {
			ineligible = append(ineligible, &simulator.UnremovableNode{Node: node, Reason: reason})
			continue
		}

		currentlyUnneededNodeNames = append(currentlyUnneededNodeNames, node.Name)
	}

	klogx.V(4).Over(utilLogsQuota).Infof("Skipped logging utilization for %d other nodes", -utilLogsQuota.Left())
	if skipped > 0 {
		klog.V(1).Infof("Scale-down calculation: ignoring %v nodes unremovable in the last %v", skipped, context.AutoscalingOptions.UnremovableNodeRecheckTimeout)
	}
	return currentlyUnneededNodeNames, utilizationMap, ineligible
}

func (c *Checker) unremovableReasonAndNodeUtilization(context *context.AutoscalingContext, timestamp time.Time, nodeInfo *schedulerframework.NodeInfo, utilLogsQuota *klogx.Quota) (simulator.UnremovableReason, *utilization.Info) {
	node := nodeInfo.Node()

	if actuation.IsNodeBeingDeleted(node, timestamp) {
		klog.V(1).Infof("Skipping %s from delete consideration - the node is currently being deleted", node.Name)
		return simulator.CurrentlyBeingDeleted, nil
	}

	// Skip nodes marked with no scale down annotation
	if HasNoScaleDownAnnotation(node) {
		klog.V(1).Infof("Skipping %s from delete consideration - the node is marked as no scale down", node.Name)
		return simulator.ScaleDownDisabledAnnotation, nil
	}

	nodeGroup, err := context.CloudProvider.NodeGroupForNode(node)
	if err != nil {
		klog.Warningf("Node group not found for node %v: %v", node.Name, err)
		return simulator.UnexpectedError, nil
	}
	if nodeGroup == nil || reflect.ValueOf(nodeGroup).IsNil() {
		// We should never get here as non-autoscaled nodes should not be included in scaleDownCandidates list
		// (and the default PreFilteringScaleDownNodeProcessor would indeed filter them out).
		klog.Warningf("Skipped %s from delete consideration - the node is not autoscaled", node.Name)
		return simulator.NotAutoscaled, nil
	}

	ignoreDaemonSetsUtilization, err := c.configGetter.GetIgnoreDaemonSetsUtilization(nodeGroup)
	if err != nil {
		klog.Warningf("Couldn't retrieve `IgnoreDaemonSetsUtilization` option for node %v: %v", node.Name, err)
		return simulator.UnexpectedError, nil
	}

	gpuConfig := context.CloudProvider.GetNodeGpuConfig(node)
	utilInfo, err := utilization.Calculate(nodeInfo, ignoreDaemonSetsUtilization, context.IgnoreMirrorPodsUtilization, gpuConfig, timestamp)
	if err != nil {
		klog.Warningf("Failed to calculate utilization for %s: %v", node.Name, err)
	}

	// If scale down of unready nodes is disabled, skip the node if it is unready
	if !context.ScaleDownUnreadyEnabled {
		ready, _, _ := kube_util.GetReadinessState(node)
		if !ready {
			klog.V(4).Infof("Skipping unready node %s from delete consideration - scale-down of unready nodes is disabled", node.Name)
			return simulator.ScaleDownUnreadyDisabled, nil
		}
	}

	underutilized, err := c.isNodeBelowUtilizationThreshold(context, node, nodeGroup, utilInfo)
	if err != nil {
		klog.Warningf("Failed to check utilization thresholds for %s: %v", node.Name, err)
		return simulator.UnexpectedError, nil
	}
	if !underutilized {
		klog.V(4).Infof("Node %s unremovable: %s requested (%.6g%% of allocatable) is above the scale-down utilization threshold", node.Name, utilInfo.ResourceName, utilInfo.Utilization*100)
		return simulator.NotUnderutilized, &utilInfo
	}

<<<<<<< HEAD
	// FORK-CHANGE: log added to identify underutilized nodes
	klog.V(2).Infof("Node %s is underutilized: %s requested (%.6g%% of allocatable) is below the scale-down utilization threshold", node.Name, utilInfo.ResourceName, utilInfo.Utilization*100)

=======
>>>>>>> 7d1f87fc
	klogx.V(4).UpTo(utilLogsQuota).Infof("Node %s - %s requested is %.6g%% of allocatable", node.Name, utilInfo.ResourceName, utilInfo.Utilization*100)

	return simulator.NoReason, &utilInfo
}

// isNodeBelowUtilizationThreshold determines if a given node utilization is below threshold.
func (c *Checker) isNodeBelowUtilizationThreshold(context *context.AutoscalingContext, node *apiv1.Node, nodeGroup cloudprovider.NodeGroup, utilInfo utilization.Info) (bool, error) {
	var threshold float64
	var err error
	gpuConfig := context.CloudProvider.GetNodeGpuConfig(node)
	if gpuConfig != nil {
		threshold, err = c.configGetter.GetScaleDownGpuUtilizationThreshold(nodeGroup)
		if err != nil {
			return false, err
		}
	} else {
		threshold, err = c.configGetter.GetScaleDownUtilizationThreshold(nodeGroup)
		if err != nil {
			return false, err
		}
	}
	if utilInfo.Utilization >= threshold {
		return false, nil
	}
	return true, nil
}

// HasNoScaleDownAnnotation checks whether the node has an annotation blocking it from being scaled down.
func HasNoScaleDownAnnotation(node *apiv1.Node) bool {
	return node.Annotations[ScaleDownDisabledKey] == "true"
}<|MERGE_RESOLUTION|>--- conflicted
+++ resolved
@@ -163,13 +163,8 @@
 		return simulator.NotUnderutilized, &utilInfo
 	}
 
-<<<<<<< HEAD
 	// FORK-CHANGE: log added to identify underutilized nodes
-	klog.V(2).Infof("Node %s is underutilized: %s requested (%.6g%% of allocatable) is below the scale-down utilization threshold", node.Name, utilInfo.ResourceName, utilInfo.Utilization*100)
-
-=======
->>>>>>> 7d1f87fc
-	klogx.V(4).UpTo(utilLogsQuota).Infof("Node %s - %s requested is %.6g%% of allocatable", node.Name, utilInfo.ResourceName, utilInfo.Utilization*100)
+	klogx.V(2).UpTo(utilLogsQuota).Infof("Node %s - %s requested is %.6g%% of allocatable", node.Name, utilInfo.ResourceName, utilInfo.Utilization*100)
 
 	return simulator.NoReason, &utilInfo
 }
