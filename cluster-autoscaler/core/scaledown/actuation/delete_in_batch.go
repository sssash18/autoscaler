--- conflicted
+++ resolved
@@ -18,6 +18,7 @@
 
 import (
 	"fmt"
+	"reflect"
 	"sync"
 	"time"
 
@@ -71,11 +72,7 @@
 func (d *NodeDeletionBatcher) AddNodes(nodes []*apiv1.Node, nodeGroup cloudprovider.NodeGroup, drain bool) {
 	// If delete interval is 0, than instantly start node deletion.
 	if d.deleteInterval == 0 {
-<<<<<<< HEAD
-		go d.deleteNodesAndRegisterStatus(nodes, drain)
-=======
 		go d.deleteNodesAndRegisterStatus(nodes, nodeGroup.Id(), drain)
->>>>>>> 7d1f87fc
 		return
 	}
 	first := d.addNodesToBucket(nodes, nodeGroup, drain)
@@ -88,20 +85,12 @@
 	}
 }
 
-<<<<<<< HEAD
-func (d *NodeDeletionBatcher) deleteNodesAndRegisterStatus(nodes []*apiv1.Node, drain bool) {
-=======
 func (d *NodeDeletionBatcher) deleteNodesAndRegisterStatus(nodes []*apiv1.Node, nodeGroupId string, drain bool) {
->>>>>>> 7d1f87fc
 	nodeGroup, err := deleteNodesFromCloudProvider(d.ctx, d.scaleStateNotifier, nodes)
 	for _, node := range nodes {
 		if err != nil {
 			result := status.NodeDeleteResult{ResultType: status.NodeDeleteErrorFailedToDelete, Err: err}
-<<<<<<< HEAD
-			CleanUpAndRecordFailedScaleDownEvent(d.ctx, node, nodeGroup.Id(), drain, d.nodeDeletionTracker, "", result)
-=======
 			CleanUpAndRecordFailedScaleDownEvent(d.ctx, node, nodeGroupId, drain, d.nodeDeletionTracker, "", result)
->>>>>>> 7d1f87fc
 		} else {
 			RegisterAndRecordSuccessfulScaleDownEvent(d.ctx, d.scaleStateNotifier, node, nodeGroup, drain, d.nodeDeletionTracker)
 		}
@@ -162,12 +151,9 @@
 	if err != nil {
 		return nodeGroup, errors.NewAutoscalerError(errors.CloudProviderError, "failed to find node group for %s: %v", nodes[0].Name, err)
 	}
-<<<<<<< HEAD
-=======
 	if nodeGroup == nil || reflect.ValueOf(nodeGroup).IsNil() {
 		return nil, errors.NewAutoscalerError(errors.InternalError, "picked node that doesn't belong to a node group: %s", nodes[0].Name)
 	}
->>>>>>> 7d1f87fc
 	if err := nodeGroup.DeleteNodes(nodes); err != nil {
 		scaleStateNotifier.RegisterFailedScaleDown(nodeGroup,
 			string(errors.CloudProviderError),
