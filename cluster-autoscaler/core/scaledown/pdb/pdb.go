/*
Copyright 2022 The Kubernetes Authors.

Licensed under the Apache License, Version 2.0 (the "License");
you may not use this file except in compliance with the License.
You may obtain a copy of the License at

    http://www.apache.org/licenses/LICENSE-2.0

Unless required by applicable law or agreed to in writing, software
distributed under the License is distributed on an "AS IS" BASIS,
WITHOUT WARRANTIES OR CONDITIONS OF ANY KIND, either express or implied.
See the License for the specific language governing permissions and
limitations under the License.
*/

package pdb

import (
	apiv1 "k8s.io/api/core/v1"
	policyv1 "k8s.io/api/policy/v1"
	"k8s.io/autoscaler/cluster-autoscaler/utils/drain"
)

// RemainingPdbTracker is responsible for tracking the remaining PDBs
type RemainingPdbTracker interface {
	// SetPdbs sets PDBs of the remaining PDB tracker.
	SetPdbs(pdbs []*policyv1.PodDisruptionBudget) error
	// GetPdbs returns the current remaining PDBs.
	GetPdbs() []*policyv1.PodDisruptionBudget
<<<<<<< HEAD
=======
	// MatchingPdbs returns all PDBs matching the pod.
	MatchingPdbs(pod *apiv1.Pod) []*policyv1.PodDisruptionBudget
>>>>>>> acfd0dd7

	// CanRemovePods checks if the set of pods can be removed.
	// inParallel indicates if the pods can be removed in parallel. If it is false
	// then evicting pods could fail due to drain timeout.
	CanRemovePods(pods []*apiv1.Pod) (canRemove, inParallel bool, blockingPod *drain.BlockingPod)
	// RemovePods updates the remaining PDBs after pod removal.
	RemovePods(pods []*apiv1.Pod)

	// Clear resets the remaining PDB tracker to empty state.
	Clear()
}<|MERGE_RESOLUTION|>--- conflicted
+++ resolved
@@ -28,11 +28,8 @@
 	SetPdbs(pdbs []*policyv1.PodDisruptionBudget) error
 	// GetPdbs returns the current remaining PDBs.
 	GetPdbs() []*policyv1.PodDisruptionBudget
-<<<<<<< HEAD
-=======
 	// MatchingPdbs returns all PDBs matching the pod.
 	MatchingPdbs(pod *apiv1.Pod) []*policyv1.PodDisruptionBudget
->>>>>>> acfd0dd7
 
 	// CanRemovePods checks if the set of pods can be removed.
 	// inParallel indicates if the pods can be removed in parallel. If it is false
