/*
Copyright 2022 The Kubernetes Authors.

Licensed under the Apache License, Version 2.0 (the "License");
you may not use this file except in compliance with the License.
You may obtain a copy of the License at

    http://www.apache.org/licenses/LICENSE-2.0

Unless required by applicable law or agreed to in writing, software
distributed under the License is distributed on an "AS IS" BASIS,
WITHOUT WARRANTIES OR CONDITIONS OF ANY KIND, either express or implied.
See the License for the specific language governing permissions and
limitations under the License.
*/

package unneeded

import (
	"fmt"
	"testing"
	"time"

	apiv1 "k8s.io/api/core/v1"
	"k8s.io/autoscaler/cluster-autoscaler/cloudprovider"
	testprovider "k8s.io/autoscaler/cluster-autoscaler/cloudprovider/test"
	"k8s.io/autoscaler/cluster-autoscaler/config"
	"k8s.io/autoscaler/cluster-autoscaler/core/scaledown/resource"
	"k8s.io/autoscaler/cluster-autoscaler/core/scaledown/status"
	. "k8s.io/autoscaler/cluster-autoscaler/core/test"
	"k8s.io/autoscaler/cluster-autoscaler/simulator"
	kube_util "k8s.io/autoscaler/cluster-autoscaler/utils/kubernetes"
	. "k8s.io/autoscaler/cluster-autoscaler/utils/test"
	"k8s.io/client-go/kubernetes/fake"

	"github.com/stretchr/testify/assert"
)

func TestUpdate(t *testing.T) {
	initialTimestamp := time.Now()
	finalTimestamp := initialTimestamp.Add(1 * time.Minute)
	testCases := []struct {
		desc           string
		initialNodes   []simulator.NodeToBeRemoved
		finalNodes     []simulator.NodeToBeRemoved
		wantTimestamps map[string]time.Time
		wantVersions   map[string]string
	}{
		{
			desc: "added then deleted",
			initialNodes: []simulator.NodeToBeRemoved{
				makeNode("n1", "v1"),
				makeNode("n2", "v1"),
				makeNode("n3", "v1"),
			},
			finalNodes: []simulator.NodeToBeRemoved{},
		},
		{
			desc:         "added in last call",
			initialNodes: []simulator.NodeToBeRemoved{},
			finalNodes: []simulator.NodeToBeRemoved{
				makeNode("n1", "v1"),
				makeNode("n2", "v1"),
				makeNode("n3", "v1"),
			},
			wantTimestamps: map[string]time.Time{"n1": finalTimestamp, "n2": finalTimestamp, "n3": finalTimestamp},
			wantVersions:   map[string]string{"n1": "v1", "n2": "v1", "n3": "v1"},
		},
		{
			desc: "single one remaining",
			initialNodes: []simulator.NodeToBeRemoved{
				makeNode("n1", "v1"),
				makeNode("n2", "v1"),
				makeNode("n3", "v1"),
			},
			finalNodes: []simulator.NodeToBeRemoved{
				makeNode("n2", "v2"),
			},
			wantTimestamps: map[string]time.Time{"n2": initialTimestamp},
			wantVersions:   map[string]string{"n2": "v2"},
		},
		{
			desc: "single one older",
			initialNodes: []simulator.NodeToBeRemoved{
				makeNode("n2", "v1"),
			},
			finalNodes: []simulator.NodeToBeRemoved{
				makeNode("n1", "v2"),
				makeNode("n2", "v2"),
				makeNode("n3", "v2"),
			},
			wantTimestamps: map[string]time.Time{"n1": finalTimestamp, "n2": initialTimestamp, "n3": finalTimestamp},
			wantVersions:   map[string]string{"n1": "v2", "n2": "v2", "n3": "v2"},
		},
	}

	for _, tc := range testCases {
		tc := tc
		t.Run(tc.desc, func(t *testing.T) {
			t.Parallel()
			nodes := NewNodes(nil, nil)
			nodes.Update(tc.initialNodes, initialTimestamp)
			nodes.Update(tc.finalNodes, finalTimestamp)
			wantNodes := len(tc.wantTimestamps)
			assert.Equal(t, wantNodes, len(nodes.AsList()))
			assert.Equal(t, wantNodes, len(nodes.byName))
			for _, n := range nodes.AsList() {
				nn, found := nodes.byName[n.Name]
				assert.True(t, found)
				assert.Equal(t, tc.wantTimestamps[n.Name], nn.since)
				assert.Equal(t, tc.wantVersions[n.Name], version(nn.ntbr))
			}
		})
	}
}

const testVersion = "testVersion"

func makeNode(name, version string) simulator.NodeToBeRemoved {
	n := BuildTestNode(name, 1000, 10)
	n.Annotations = map[string]string{testVersion: version}
	return simulator.NodeToBeRemoved{Node: n}
}

func version(n simulator.NodeToBeRemoved) string {
	return n.Node.Annotations[testVersion]
}

func TestRemovableAt(t *testing.T) {

	testCases := []struct {
		name                string
		numEmpty            int
		numDrain            int
		minSize             int
		targetSize          int
		numOngoingDeletions int
		numEmptyToRemove    int
		numDrainToRemove    int
	}{
		{
			name:                "Node group min size is not reached",
			numEmpty:            3,
			numDrain:            2,
			minSize:             1,
			targetSize:          10,
			numOngoingDeletions: 2,
			numEmptyToRemove:    3,
			numDrainToRemove:    2,
		},
		{
			name:                "Node group min size is reached for drain nodes",
			numEmpty:            3,
			numDrain:            5,
			minSize:             1,
			targetSize:          10,
			numOngoingDeletions: 2,
			numEmptyToRemove:    3,
			numDrainToRemove:    4,
		},
		{
			name:                "Node group min size is reached for empty and drain nodes",
			numEmpty:            3,
			numDrain:            5,
			minSize:             1,
			targetSize:          5,
			numOngoingDeletions: 2,
			numEmptyToRemove:    2,
			numDrainToRemove:    0,
		},
	}
	for _, tc := range testCases {
		t.Run(tc.name, func(t *testing.T) {
			ng := testprovider.NewTestNodeGroup("ng", 100, tc.minSize, tc.targetSize, true, false, "", nil, nil)
			empty := []simulator.NodeToBeRemoved{}
			for i := 0; i < tc.numEmpty; i++ {
				empty = append(empty, simulator.NodeToBeRemoved{
					Node: BuildTestNode(fmt.Sprintf("empty-%d", i), 10, 100),
				})
			}
			drain := []simulator.NodeToBeRemoved{}
			for i := 0; i < tc.numDrain; i++ {
				drain = append(drain, simulator.NodeToBeRemoved{
					Node:             BuildTestNode(fmt.Sprintf("drain-%d", i), 10, 100),
					PodsToReschedule: []*apiv1.Pod{BuildTestPod(fmt.Sprintf("pod-%d", i), 1, 1)},
				})
			}

			nodes := append(empty, drain...)
			provider := testprovider.NewTestCloudProvider(nil, nil)
			provider.InsertNodeGroup(ng)
			for _, node := range nodes {
				provider.AddNode("ng", node.Node)
			}

			as := &fakeActuationStatus{deletionCount: map[string]int{"ng": tc.numOngoingDeletions}}

			rsLister, err := kube_util.NewTestReplicaSetLister(nil)
			assert.NoError(t, err)
<<<<<<< HEAD
			registry := kube_util.NewListerRegistry(nil, nil, nil, nil, nil, nil, nil, nil, rsLister, nil)
=======
			registry := kube_util.NewListerRegistry(nil, nil, nil, nil, nil, nil, nil, rsLister, nil)
>>>>>>> acfd0dd7
			ctx, err := NewScaleTestAutoscalingContext(config.AutoscalingOptions{ScaleDownSimulationTimeout: 5 * time.Minute}, &fake.Clientset{}, registry, provider, nil, nil)
			assert.NoError(t, err)

			n := NewNodes(&fakeScaleDownTimeGetter{}, &resource.LimitsFinder{})
			n.Update(nodes, time.Now())
			gotEmptyToRemove, gotDrainToRemove, _ := n.RemovableAt(&ctx, time.Now(), resource.Limits{}, []string{}, as)
			if len(gotDrainToRemove) != tc.numDrainToRemove || len(gotEmptyToRemove) != tc.numEmptyToRemove {
				t.Errorf("%s: getNodesToRemove() return %d, %d, want %d, %d", tc.name, len(gotEmptyToRemove), len(gotDrainToRemove), tc.numEmptyToRemove, tc.numDrainToRemove)
			}
		})
	}
}

type fakeActuationStatus struct {
	recentEvictions []*apiv1.Pod
	deletionCount   map[string]int
}

func (f *fakeActuationStatus) RecentEvictions() []*apiv1.Pod {
	return f.recentEvictions
}

func (f *fakeActuationStatus) DeletionsInProgress() ([]string, []string) {
	return nil, nil
}

func (f *fakeActuationStatus) DeletionResults() (map[string]status.NodeDeleteResult, time.Time) {
	return nil, time.Time{}
}

func (f *fakeActuationStatus) DeletionsCount(nodeGroup string) int {
	return f.deletionCount[nodeGroup]
}

type fakeScaleDownTimeGetter struct{}

func (f *fakeScaleDownTimeGetter) GetScaleDownUnneededTime(cloudprovider.NodeGroup) (time.Duration, error) {
	return 0 * time.Second, nil
}

func (f *fakeScaleDownTimeGetter) GetScaleDownUnreadyTime(cloudprovider.NodeGroup) (time.Duration, error) {
	return 0 * time.Second, nil
}<|MERGE_RESOLUTION|>--- conflicted
+++ resolved
@@ -197,11 +197,7 @@
 
 			rsLister, err := kube_util.NewTestReplicaSetLister(nil)
 			assert.NoError(t, err)
-<<<<<<< HEAD
-			registry := kube_util.NewListerRegistry(nil, nil, nil, nil, nil, nil, nil, nil, rsLister, nil)
-=======
 			registry := kube_util.NewListerRegistry(nil, nil, nil, nil, nil, nil, nil, rsLister, nil)
->>>>>>> acfd0dd7
 			ctx, err := NewScaleTestAutoscalingContext(config.AutoscalingOptions{ScaleDownSimulationTimeout: 5 * time.Minute}, &fake.Clientset{}, registry, provider, nil, nil)
 			assert.NoError(t, err)
 
