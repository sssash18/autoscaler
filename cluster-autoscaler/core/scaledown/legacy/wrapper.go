--- conflicted
+++ resolved
@@ -89,29 +89,12 @@
 }
 
 // StartDeletion triggers an actual scale down logic.
-<<<<<<< HEAD
-func (p *ScaleDownWrapper) StartDeletion(empty, needDrain []*apiv1.Node) (*status.ScaleDownStatus, errors.AutoscalerError) {
-	// Done to preserve legacy behavior, see comment on NodesToDelete.
-	if p.lastNodesToDeleteErr != nil || p.lastNodesToDeleteResult != status.ScaleDownNodeDeleteStarted {
-		// When there is no need for scale-down, p.lastNodesToDeleteResult is set to ScaleDownNoUnneeded. We have to still report node delete
-		// results in this case, otherwise they wouldn't get reported until the next call to actuator.StartDeletion (i.e. until the next scale-down
-		// attempt).
-		// Run actuator.StartDeletion with no nodes just to grab the delete results.
-		origStatus, _ := p.actuator.StartDeletion(nil, nil)
-		return &status.ScaleDownStatus{
-			Result:                p.lastNodesToDeleteResult,
-			NodeDeleteResults:     origStatus.NodeDeleteResults,
-			NodeDeleteResultsAsOf: origStatus.NodeDeleteResultsAsOf,
-		}, p.lastNodesToDeleteErr
-	}
-=======
 func (p *ScaleDownWrapper) StartDeletion(empty, needDrain []*apiv1.Node) (status.ScaleDownResult, []*status.ScaleDownNode, errors.AutoscalerError) {
 	// Done to preserve legacy behavior, see comment on NodesToDelete.
 	if p.lastNodesToDeleteErr != nil || p.lastNodesToDeleteResult != status.ScaleDownNodeDeleteStarted {
 		return p.lastNodesToDeleteResult, []*status.ScaleDownNode{}, p.lastNodesToDeleteErr
 	}
 
->>>>>>> 7d1f87fc
 	return p.actuator.StartDeletion(empty, needDrain)
 }
 
