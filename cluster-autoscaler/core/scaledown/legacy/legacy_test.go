--- conflicted
+++ resolved
@@ -1288,17 +1288,6 @@
 	if ndt == nil {
 		ndt = deletiontracker.NewNodeDeletionTracker(0 * time.Second)
 	}
-<<<<<<< HEAD
-	deleteOptions := simulator.NodeDeleteOptions{
-		SkipNodesWithSystemPods:           true,
-		SkipNodesWithLocalStorage:         true,
-		MinReplicaCount:                   0,
-		SkipNodesWithCustomControllerPods: true,
-	}
-	processors := NewTestProcessors(ctx)
-	sd := NewScaleDown(ctx, processors, ndt, deleteOptions)
-	actuator := actuation.NewActuator(ctx, clusterStateRegistry, ndt, deleteOptions, processors.NodeGroupConfigProcessor)
-=======
 	deleteOptions := options.NodeDeleteOptions{
 		SkipNodesWithSystemPods:           true,
 		SkipNodesWithLocalStorage:         true,
@@ -1307,6 +1296,5 @@
 	processors := NewTestProcessors(ctx)
 	sd := NewScaleDown(ctx, processors, ndt, deleteOptions, nil)
 	actuator := actuation.NewActuator(ctx, clusterStateRegistry, ndt, deleteOptions, nil, processors.NodeGroupConfigProcessor)
->>>>>>> acfd0dd7
 	return NewScaleDownWrapper(sd, actuator)
 }