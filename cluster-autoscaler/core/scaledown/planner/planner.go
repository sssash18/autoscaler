/*
Copyright 2022 The Kubernetes Authors.

Licensed under the Apache License, Version 2.0 (the "License");
you may not use this file except in compliance with the License.
You may obtain a copy of the License at

    http://www.apache.org/licenses/LICENSE-2.0

Unless required by applicable law or agreed to in writing, software
distributed under the License is distributed on an "AS IS" BASIS,
WITHOUT WARRANTIES OR CONDITIONS OF ANY KIND, either express or implied.
See the License for the specific language governing permissions and
limitations under the License.
*/

package planner

import (
	"fmt"
	"math"
	"time"

	apiv1 "k8s.io/api/core/v1"
	metav1 "k8s.io/apimachinery/pkg/apis/meta/v1"
	"k8s.io/autoscaler/cluster-autoscaler/cloudprovider"
	"k8s.io/autoscaler/cluster-autoscaler/context"
	"k8s.io/autoscaler/cluster-autoscaler/core/scaledown"
	"k8s.io/autoscaler/cluster-autoscaler/core/scaledown/eligibility"
	"k8s.io/autoscaler/cluster-autoscaler/core/scaledown/pdb"
	"k8s.io/autoscaler/cluster-autoscaler/core/scaledown/resource"
	"k8s.io/autoscaler/cluster-autoscaler/core/scaledown/unneeded"
	"k8s.io/autoscaler/cluster-autoscaler/core/scaledown/unremovable"
	"k8s.io/autoscaler/cluster-autoscaler/processors"
	"k8s.io/autoscaler/cluster-autoscaler/processors/nodes"
	"k8s.io/autoscaler/cluster-autoscaler/simulator"
	"k8s.io/autoscaler/cluster-autoscaler/simulator/clustersnapshot"
	"k8s.io/autoscaler/cluster-autoscaler/simulator/drainability/rules"
	"k8s.io/autoscaler/cluster-autoscaler/simulator/options"
	"k8s.io/autoscaler/cluster-autoscaler/simulator/scheduling"
	"k8s.io/autoscaler/cluster-autoscaler/simulator/utilization"
	"k8s.io/autoscaler/cluster-autoscaler/utils/errors"
	pod_util "k8s.io/autoscaler/cluster-autoscaler/utils/pod"
	klog "k8s.io/klog/v2"
)

type eligibilityChecker interface {
	FilterOutUnremovable(context *context.AutoscalingContext, scaleDownCandidates []*apiv1.Node, timestamp time.Time, unremovableNodes *unremovable.Nodes) ([]string, map[string]utilization.Info, []*simulator.UnremovableNode)
}

type removalSimulator interface {
	DropOldHints()
	SimulateNodeRemoval(node string, podDestinations map[string]bool, timestamp time.Time, remainingPdbTracker pdb.RemainingPdbTracker) (*simulator.NodeToBeRemoved, *simulator.UnremovableNode)
}

// controllerReplicasCalculator calculates a number of target and expected replicas for a given controller.
type controllerReplicasCalculator interface {
	getReplicas(metav1.OwnerReference, string) (*replicasInfo, error)
}

type replicasInfo struct {
	targetReplicas, currentReplicas int32
}

// Planner is responsible for deciding which nodes should be deleted during scale down.
type Planner struct {
	context               *context.AutoscalingContext
	unremovableNodes      *unremovable.Nodes
	unneededNodes         *unneeded.Nodes
	rs                    removalSimulator
	actuationInjector     *scheduling.HintingSimulator
	latestUpdate          time.Time
	minUpdateInterval     time.Duration
	eligibilityChecker    eligibilityChecker
	nodeUtilizationMap    map[string]utilization.Info
	actuationStatus       scaledown.ActuationStatus
	resourceLimitsFinder  *resource.LimitsFinder
	cc                    controllerReplicasCalculator
	scaleDownSetProcessor nodes.ScaleDownSetProcessor
}

// New creates a new Planner object.
func New(context *context.AutoscalingContext, processors *processors.AutoscalingProcessors, deleteOptions options.NodeDeleteOptions, drainabilityRules rules.Rules) *Planner {
	resourceLimitsFinder := resource.NewLimitsFinder(processors.CustomResourcesProcessor)
	minUpdateInterval := context.AutoscalingOptions.NodeGroupDefaults.ScaleDownUnneededTime
	if minUpdateInterval == 0*time.Nanosecond {
		minUpdateInterval = 1 * time.Nanosecond
	}
	return &Planner{
		context:               context,
		unremovableNodes:      unremovable.NewNodes(),
		unneededNodes:         unneeded.NewNodes(processors.NodeGroupConfigProcessor, resourceLimitsFinder),
		rs:                    simulator.NewRemovalSimulator(context.ListerRegistry, context.ClusterSnapshot, context.PredicateChecker, simulator.NewUsageTracker(), deleteOptions, drainabilityRules, true),
		actuationInjector:     scheduling.NewHintingSimulator(context.PredicateChecker),
		eligibilityChecker:    eligibility.NewChecker(processors.NodeGroupConfigProcessor),
		nodeUtilizationMap:    make(map[string]utilization.Info),
		resourceLimitsFinder:  resourceLimitsFinder,
		cc:                    newControllerReplicasCalculator(context.ListerRegistry),
		scaleDownSetProcessor: processors.ScaleDownSetProcessor,
		minUpdateInterval:     minUpdateInterval,
	}
}

// UpdateClusterState needs to be periodically invoked to provide Planner with
// up-to-date information about the cluster.
// Planner will evaluate scaleDownCandidates in the order provided here.
func (p *Planner) UpdateClusterState(podDestinations, scaleDownCandidates []*apiv1.Node, as scaledown.ActuationStatus, currentTime time.Time) errors.AutoscalerError {
	updateInterval := currentTime.Sub(p.latestUpdate)
	if updateInterval < p.minUpdateInterval {
		p.minUpdateInterval = updateInterval
	}
	p.latestUpdate = currentTime
	p.actuationStatus = as
	// Avoid persisting changes done by the simulation.
	p.context.ClusterSnapshot.Fork()
	defer p.context.ClusterSnapshot.Revert()
	err := p.injectRecentlyEvictedPods()
	if err != nil {
		klog.Warningf("Not all recently evicted pods could be injected")
	}
	deletions := asMap(merged(as.DeletionsInProgress()))
	podDestinations = filterOutOngoingDeletions(podDestinations, deletions)
	scaleDownCandidates = filterOutOngoingDeletions(scaleDownCandidates, deletions)
	p.categorizeNodes(asMap(nodeNames(podDestinations)), scaleDownCandidates)
	p.rs.DropOldHints()
	p.actuationInjector.DropOldHints()
	return nil
}

// CleanUpUnneededNodes forces Planner to forget about all nodes considered
// unneeded so far.
func (p *Planner) CleanUpUnneededNodes() {
	p.unneededNodes.Clear()
}

// NodesToDelete returns all Nodes that could be removed right now, according
// to the Planner.
func (p *Planner) NodesToDelete(_ time.Time) (empty, needDrain []*apiv1.Node) {
	empty, needDrain = []*apiv1.Node{}, []*apiv1.Node{}
	nodes, err := allNodes(p.context.ClusterSnapshot)
	if err != nil {
		klog.Errorf("Nothing will scale down, failed to list nodes from ClusterSnapshot: %v", err)
		return nil, nil
	}
	resourceLimiter, err := p.context.CloudProvider.GetResourceLimiter()
	if err != nil {
		klog.Errorf("Nothing will scale down, failed to create resource limiter: %v", err)
		return nil, nil
	}
	limitsLeft := p.resourceLimitsFinder.LimitsLeft(p.context, nodes, resourceLimiter, p.latestUpdate)
	emptyRemovable, needDrainRemovable, unremovable := p.unneededNodes.RemovableAt(p.context, p.latestUpdate, limitsLeft, resourceLimiter.GetResources(), p.actuationStatus)
	for _, u := range unremovable {
		p.unremovableNodes.Add(u)
	}
	needDrainRemovable = sortByRisk(needDrainRemovable)
	nodesToRemove := p.scaleDownSetProcessor.GetNodesToRemove(
		p.context,
		// We need to pass empty nodes first, as there might be some non-empty scale
		// downs already in progress. If we pass the empty nodes first, they will be first
		// to get deleted, thus we decrease chances of hitting the limit on non-empty scale down.
		append(emptyRemovable, needDrainRemovable...),
		// No need to limit the number of nodes, since it will happen later, in the actuation stage.
		// It will make a more appropriate decision by using additional information about deletions
		// in progress.
		math.MaxInt)
	for _, nodeToRemove := range nodesToRemove {
		if len(nodeToRemove.PodsToReschedule) > 0 {
			needDrain = append(needDrain, nodeToRemove.Node)
		} else {
			empty = append(empty, nodeToRemove.Node)
		}
	}

	return empty, needDrain
}

func allNodes(s clustersnapshot.ClusterSnapshot) ([]*apiv1.Node, error) {
	nodeInfos, err := s.NodeInfos().List()
	if err != nil {
		// This should never happen, List() returns err only because scheduler interface requires it.
		return nil, err
	}
	nodes := make([]*apiv1.Node, len(nodeInfos))
	for i, ni := range nodeInfos {
		nodes[i] = ni.Node()
	}
	return nodes, nil
}

// UnneededNodes returns a list of nodes currently considered as unneeded.
func (p *Planner) UnneededNodes() []*apiv1.Node {
	return p.unneededNodes.AsList()
}

// UnremovableNodes returns a list of nodes currently considered as unremovable.
func (p *Planner) UnremovableNodes() []*simulator.UnremovableNode {
	return p.unremovableNodes.AsList()
}

// NodeUtilizationMap returns a map with utilization of nodes.
func (p *Planner) NodeUtilizationMap() map[string]utilization.Info {
	return p.nodeUtilizationMap
}

// injectRecentlyEvictedPods injects pods into ClusterSnapshot, to allow
// subsequent simulation to anticipate which pods will end up getting replaced
// due to being evicted by previous scale down(s). This function injects pods
// which were recently evicted (it is up to ActuationStatus to decide what
// "recently" means in this case). The existing pods from currently drained
// nodes are already added before scale-up to optimize scale-up latency.
//
// For pods that are controlled by controller known by CA, it will check whether
// they have been recreated and will inject only not yet recreated pods.
func (p *Planner) injectRecentlyEvictedPods() error {
	recentlyEvictedRecreatablePods := pod_util.FilterRecreatablePods(p.actuationStatus.RecentEvictions())
	return p.injectPods(filterOutRecreatedPods(recentlyEvictedRecreatablePods, p.cc))
}

func filterOutRecreatedPods(pods []*apiv1.Pod, cc controllerReplicasCalculator) []*apiv1.Pod {
	var podsToInject []*apiv1.Pod
	addedReplicas := make(map[string]int32)
	for _, pod := range pods {
		ownerRef := getKnownOwnerRef(pod.GetOwnerReferences())
		// in case of unknown ownerRef (i.e. not recognized by CA) we still inject
		// the pod, to be on the safe side in case there is some custom controller
		// that will recreate the pod.
		if ownerRef == nil {
			podsToInject = append(podsToInject, pod)
			continue
		}
		rep, err := cc.getReplicas(*ownerRef, pod.Namespace)
		if err != nil {
			podsToInject = append(podsToInject, pod)
			continue
		}
		ownerUID := string(ownerRef.UID)
		if rep.targetReplicas > rep.currentReplicas && addedReplicas[ownerUID] < rep.targetReplicas-rep.currentReplicas {
			podsToInject = append(podsToInject, pod)
			addedReplicas[ownerUID] += 1
		}
	}
	return podsToInject
}

func (p *Planner) injectPods(pods []*apiv1.Pod) error {
	pods = pod_util.ClearPodNodeNames(pods)
	// Note: We're using ScheduleAnywhere, but the pods won't schedule back
	// on the drained nodes due to taints.
	statuses, _, err := p.actuationInjector.TrySchedulePods(p.context.ClusterSnapshot, pods, scheduling.ScheduleAnywhere, true)
	if err != nil {
		return fmt.Errorf("cannot scale down, an unexpected error occurred: %v", err)
	}
	if len(statuses) != len(pods) {
		return fmt.Errorf("can reschedule only %d out of %d pods from ongoing deletions", len(statuses), len(pods))
	}
	return nil
}

// categorizeNodes determines, for each node, whether it can be eventually
// removed or if there are reasons preventing that.
func (p *Planner) categorizeNodes(podDestinations map[string]bool, scaleDownCandidates []*apiv1.Node) {
	unremovableTimeout := p.latestUpdate.Add(p.context.AutoscalingOptions.UnremovableNodeRecheckTimeout)
	unremovableCount := 0
	var removableList []simulator.NodeToBeRemoved
	atomicScaleDownNodesCount := 0
	p.unremovableNodes.Update(p.context.ClusterSnapshot.NodeInfos(), p.latestUpdate)
	currentlyUnneededNodeNames, utilizationMap, ineligible := p.eligibilityChecker.FilterOutUnremovable(p.context, scaleDownCandidates, p.latestUpdate, p.unremovableNodes)
	for _, n := range ineligible {
		p.unremovableNodes.Add(n)
	}
	p.nodeUtilizationMap = utilizationMap
	timer := time.NewTimer(p.context.ScaleDownSimulationTimeout)

	for i, node := range currentlyUnneededNodeNames {
		if timedOut(timer) {
			klog.Warningf("%d out of %d nodes skipped in scale down simulation due to timeout.", len(currentlyUnneededNodeNames)-i, len(currentlyUnneededNodeNames))
			break
		}
<<<<<<< HEAD
		if len(removableList) >= p.unneededNodesLimit() {
			klog.V(4).Infof("%d out of %d nodes skipped in scale down simulation: there are already %d unneeded nodes so no point in looking for more.", len(currentlyUnneededNodeNames)-i, len(currentlyUnneededNodeNames), len(removableList))
=======
		if len(removableList)-atomicScaleDownNodesCount >= p.unneededNodesLimit() {
			klog.V(4).Infof("%d out of %d nodes skipped in scale down simulation: there are already %d unneeded nodes so no point in looking for more. Total atomic scale down nodes: %d", len(currentlyUnneededNodeNames)-i, len(currentlyUnneededNodeNames), len(removableList), atomicScaleDownNodesCount)
>>>>>>> 7d1f87fc
			break
		}
		removable, unremovable := p.rs.SimulateNodeRemoval(node, podDestinations, p.latestUpdate, p.context.RemainingPdbTracker)
		if removable != nil {
			_, inParallel, _ := p.context.RemainingPdbTracker.CanRemovePods(removable.PodsToReschedule)
			if !inParallel {
				removable.IsRisky = true
			}
			delete(podDestinations, removable.Node.Name)
			p.context.RemainingPdbTracker.RemovePods(removable.PodsToReschedule)
			removableList = append(removableList, *removable)
			if p.atomicScaleDownNode(removable) {
				atomicScaleDownNodesCount++
				klog.V(2).Infof("Considering node %s for atomic scale down. Total atomic scale down nodes count: %d", removable.Node.Name, atomicScaleDownNodesCount)
			}
		}
		if unremovable != nil {
			unremovableCount += 1
			p.unremovableNodes.AddTimeout(unremovable, unremovableTimeout)
		}
	}
	p.unneededNodes.Update(removableList, p.latestUpdate)
	if unremovableCount > 0 {
		klog.V(1).Infof("%v nodes found to be unremovable in simulation, will re-check them at %v", unremovableCount, unremovableTimeout)
	}
}

<<<<<<< HEAD
=======
// atomicScaleDownNode checks if the removable node would be considered for atomic scale down.
func (p *Planner) atomicScaleDownNode(node *simulator.NodeToBeRemoved) bool {
	nodeGroup, err := p.context.CloudProvider.NodeGroupForNode(node.Node)
	if err != nil {
		klog.Errorf("failed to get node info for %v: %s", node.Node.Name, err)
		return false
	}
	autoscalingOptions, err := nodeGroup.GetOptions(p.context.NodeGroupDefaults)
	if err != nil && err != cloudprovider.ErrNotImplemented {
		klog.Errorf("Failed to get autoscaling options for node group %s: %v", nodeGroup.Id(), err)
		return false
	}
	if autoscalingOptions != nil && autoscalingOptions.ZeroOrMaxNodeScaling {
		return true
	}
	return false
}

>>>>>>> 7d1f87fc
// unneededNodesLimit returns the number of nodes after which calculating more
// unneeded nodes is a waste of time. The reasoning behind it is essentially as
// follows.
// If the nodes are being removed instantly, then during each iteration we're
// going to delete up to MaxScaleDownParallelism nodes. Therefore, it doesn't
// really make sense to add more unneeded nodes than that.
// Let N = MaxScaleDownParallelism. When there are no unneeded nodes, we only
// need to find N of them in the first iteration. Once the unneeded time
// accumulates for them, only up to N will get deleted in a single iteration.
// When there are >0 unneeded nodes, we only need to add N more: once the first
// N will be deleted, we'll need another iteration for the next N nodes to get
// deleted.
// Of course, a node may stop being unneeded at any given time. To prevent
// slowdown stemming from having too little unneeded nodes, we're adding an
// extra buffer of N nodes. Note that we don't have to be super precise about
// the buffer size - if it is too small, we'll simply remove less than N nodes
// in one iteration.
// Finally, we know that in practice nodes are not removed instantly,
// especially when they require draining, so incrementing the limit by N every
// loop may in practice lead the limit to increase too much after a number of
// loops. To help with that, we can put another, not incremental upper bound on
// the limit: with max unneded time U and loop interval I, we're going to have
// up to U/I loops before a node is removed. This means that the total number
// of unneeded nodes shouldn't really exceed N*U/I - scale down will not be
// able to keep up with removing them anyway.
func (p *Planner) unneededNodesLimit() int {
	n := p.context.AutoscalingOptions.MaxScaleDownParallelism
	extraBuffer := n
	limit := len(p.unneededNodes.AsList()) + n + extraBuffer
	// TODO(x13n): Use moving average instead of min.
	loopInterval := int64(p.minUpdateInterval)
	u := int64(p.context.AutoscalingOptions.NodeGroupDefaults.ScaleDownUnneededTime)
	if u < loopInterval {
		u = loopInterval
	}
	upperBound := n*int(u/loopInterval) + extraBuffer
	if upperBound < limit {
		return upperBound
	}
	return limit
}

// getKnownOwnerRef returns ownerRef that is known by CA and CA knows the logic of how this controller recreates pods.
func getKnownOwnerRef(ownerRefs []metav1.OwnerReference) *metav1.OwnerReference {
	for _, ownerRef := range ownerRefs {
		switch ownerRef.Kind {
		case "StatefulSet", "Job", "ReplicaSet", "ReplicationController":
			return &ownerRef
		}
	}
	return nil
}

func merged(a, b []string) []string {
	return append(append(make([]string, 0, len(a)+len(b)), a...), b...)
}

func asMap(strs []string) map[string]bool {
	m := make(map[string]bool, len(strs))
	for _, s := range strs {
		m[s] = true
	}
	return m
}

func nodeNames(nodes []*apiv1.Node) []string {
	names := make([]string, len(nodes))
	for i, node := range nodes {
		names[i] = node.Name
	}
	return names
}

func filterOutOngoingDeletions(ns []*apiv1.Node, deleted map[string]bool) []*apiv1.Node {
	rv := make([]*apiv1.Node, 0, len(ns))
	for _, n := range ns {
		if deleted[n.Name] {
			continue
		}
		rv = append(rv, n)
	}
	return rv
}

func sortByRisk(nodes []simulator.NodeToBeRemoved) []simulator.NodeToBeRemoved {
	riskyNodes := []simulator.NodeToBeRemoved{}
	okNodes := []simulator.NodeToBeRemoved{}
	for _, nodeToRemove := range nodes {
		if nodeToRemove.IsRisky {
			riskyNodes = append(riskyNodes, nodeToRemove)
		} else {
			okNodes = append(okNodes, nodeToRemove)
		}
	}
	return append(okNodes, riskyNodes...)
}

func timedOut(timer *time.Timer) bool {
	select {
	case <-timer.C:
		return true
	default:
		return false
	}
}<|MERGE_RESOLUTION|>--- conflicted
+++ resolved
@@ -276,13 +276,8 @@
 			klog.Warningf("%d out of %d nodes skipped in scale down simulation due to timeout.", len(currentlyUnneededNodeNames)-i, len(currentlyUnneededNodeNames))
 			break
 		}
-<<<<<<< HEAD
-		if len(removableList) >= p.unneededNodesLimit() {
-			klog.V(4).Infof("%d out of %d nodes skipped in scale down simulation: there are already %d unneeded nodes so no point in looking for more.", len(currentlyUnneededNodeNames)-i, len(currentlyUnneededNodeNames), len(removableList))
-=======
 		if len(removableList)-atomicScaleDownNodesCount >= p.unneededNodesLimit() {
 			klog.V(4).Infof("%d out of %d nodes skipped in scale down simulation: there are already %d unneeded nodes so no point in looking for more. Total atomic scale down nodes: %d", len(currentlyUnneededNodeNames)-i, len(currentlyUnneededNodeNames), len(removableList), atomicScaleDownNodesCount)
->>>>>>> 7d1f87fc
 			break
 		}
 		removable, unremovable := p.rs.SimulateNodeRemoval(node, podDestinations, p.latestUpdate, p.context.RemainingPdbTracker)
@@ -310,8 +305,6 @@
 	}
 }
 
-<<<<<<< HEAD
-=======
 // atomicScaleDownNode checks if the removable node would be considered for atomic scale down.
 func (p *Planner) atomicScaleDownNode(node *simulator.NodeToBeRemoved) bool {
 	nodeGroup, err := p.context.CloudProvider.NodeGroupForNode(node.Node)
@@ -330,7 +323,6 @@
 	return false
 }
 
->>>>>>> 7d1f87fc
 // unneededNodesLimit returns the number of nodes after which calculating more
 // unneeded nodes is a waste of time. The reasoning behind it is essentially as
 // follows.
