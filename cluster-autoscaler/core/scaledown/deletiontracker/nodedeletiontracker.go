--- conflicted
+++ resolved
@@ -174,12 +174,9 @@
 func (n *NodeDeletionTracker) Snapshot() *NodeDeletionTracker {
 	n.Lock()
 	defer n.Unlock()
-<<<<<<< HEAD
-=======
 
 	n.evictions.DropNotNewerThan(n.clock.Now().Add(-n.evictionsTTL))
 
->>>>>>> 7d1f87fc
 	snapshot := NewNodeDeletionTracker(n.evictionsTTL)
 	for k, val := range n.emptyNodeDeletions {
 		snapshot.emptyNodeDeletions[k] = val
