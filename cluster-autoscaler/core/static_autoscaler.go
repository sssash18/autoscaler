/*
Copyright 2016 The Kubernetes Authors.

Licensed under the Apache License, Version 2.0 (the "License");
you may not use this file except in compliance with the License.
You may obtain a copy of the License at

    http://www.apache.org/licenses/LICENSE-2.0

Unless required by applicable law or agreed to in writing, software
distributed under the License is distributed on an "AS IS" BASIS,
WITHOUT WARRANTIES OR CONDITIONS OF ANY KIND, either express or implied.
See the License for the specific language governing permissions and
limitations under the License.
*/

package core

import (
	"errors"
	"fmt"
	"reflect"
	"time"

	apiv1 "k8s.io/api/core/v1"
	"k8s.io/apimachinery/pkg/labels"
	"k8s.io/autoscaler/cluster-autoscaler/core/scaledown/pdb"
	"k8s.io/autoscaler/cluster-autoscaler/core/scaledown/planner"
	scaledownstatus "k8s.io/autoscaler/cluster-autoscaler/core/scaledown/status"
	"k8s.io/autoscaler/cluster-autoscaler/core/scaleup"
	orchestrator "k8s.io/autoscaler/cluster-autoscaler/core/scaleup/orchestrator"
	"k8s.io/autoscaler/cluster-autoscaler/debuggingsnapshot"
<<<<<<< HEAD
=======
	kube_util "k8s.io/autoscaler/cluster-autoscaler/utils/kubernetes"
>>>>>>> acfd0dd7
	"k8s.io/autoscaler/cluster-autoscaler/utils/taints"
	schedulerframework "k8s.io/kubernetes/pkg/scheduler/framework"

	"k8s.io/autoscaler/cluster-autoscaler/cloudprovider"
	"k8s.io/autoscaler/cluster-autoscaler/clusterstate"
	"k8s.io/autoscaler/cluster-autoscaler/clusterstate/utils"
	"k8s.io/autoscaler/cluster-autoscaler/config"
	"k8s.io/autoscaler/cluster-autoscaler/context"
	"k8s.io/autoscaler/cluster-autoscaler/core/scaledown"
	"k8s.io/autoscaler/cluster-autoscaler/core/scaledown/actuation"
	"k8s.io/autoscaler/cluster-autoscaler/core/scaledown/deletiontracker"
	"k8s.io/autoscaler/cluster-autoscaler/core/scaledown/legacy"
	core_utils "k8s.io/autoscaler/cluster-autoscaler/core/utils"
	"k8s.io/autoscaler/cluster-autoscaler/estimator"
	"k8s.io/autoscaler/cluster-autoscaler/expander"
	"k8s.io/autoscaler/cluster-autoscaler/metrics"
	ca_processors "k8s.io/autoscaler/cluster-autoscaler/processors"
	"k8s.io/autoscaler/cluster-autoscaler/processors/status"
	"k8s.io/autoscaler/cluster-autoscaler/simulator"
	"k8s.io/autoscaler/cluster-autoscaler/simulator/clustersnapshot"
	"k8s.io/autoscaler/cluster-autoscaler/simulator/drainability/rules"
	"k8s.io/autoscaler/cluster-autoscaler/simulator/options"
	"k8s.io/autoscaler/cluster-autoscaler/simulator/predicatechecker"
	"k8s.io/autoscaler/cluster-autoscaler/utils/backoff"
	caerrors "k8s.io/autoscaler/cluster-autoscaler/utils/errors"
	scheduler_utils "k8s.io/autoscaler/cluster-autoscaler/utils/scheduler"
<<<<<<< HEAD
	"k8s.io/autoscaler/cluster-autoscaler/utils/tpu"
=======
>>>>>>> acfd0dd7
	"k8s.io/utils/integer"

	klog "k8s.io/klog/v2"
)

const (
	// How old the oldest unschedulable pod should be before starting scale up.
	unschedulablePodTimeBuffer = 2 * time.Second
	// How old the oldest unschedulable pod with GPU should be before starting scale up.
	// The idea is that nodes with GPU are very expensive and we're ready to sacrifice
	// a bit more latency to wait for more pods and make a more informed scale-up decision.
	unschedulablePodWithGpuTimeBuffer = 30 * time.Second

	// NodeUpcomingAnnotation is an annotation CA adds to nodes which are upcoming.
	NodeUpcomingAnnotation = "cluster-autoscaler.k8s.io/upcoming-node"

	// podScaleUpDelayAnnotationKey is an annotation how long pod can wait to be scaled up.
	podScaleUpDelayAnnotationKey = "cluster-autoscaler.kubernetes.io/pod-scale-up-delay"
)

// StaticAutoscaler is an autoscaler which has all the core functionality of a CA but without the reconfiguration feature
type StaticAutoscaler struct {
	// AutoscalingContext consists of validated settings and options for this autoscaler
	*context.AutoscalingContext
	// ClusterState for maintaining the state of cluster nodes.
	clusterStateRegistry    *clusterstate.ClusterStateRegistry
	lastScaleUpTime         time.Time
	lastScaleDownDeleteTime time.Time
	lastScaleDownFailTime   time.Time
	scaleDownPlanner        scaledown.Planner
	scaleDownActuator       scaledown.Actuator
	scaleUpOrchestrator     scaleup.Orchestrator
	processors              *ca_processors.AutoscalingProcessors
	processorCallbacks      *staticAutoscalerProcessorCallbacks
	initialized             bool
	taintConfig             taints.TaintConfig
}

type staticAutoscalerProcessorCallbacks struct {
	disableScaleDownForLoop bool
	extraValues             map[string]interface{}
	scaleDownPlanner        scaledown.Planner
}

func (callbacks *staticAutoscalerProcessorCallbacks) ResetUnneededNodes() {
	callbacks.scaleDownPlanner.CleanUpUnneededNodes()
}

func newStaticAutoscalerProcessorCallbacks() *staticAutoscalerProcessorCallbacks {
	callbacks := &staticAutoscalerProcessorCallbacks{}
	callbacks.reset()
	return callbacks
}

func (callbacks *staticAutoscalerProcessorCallbacks) DisableScaleDownForLoop() {
	callbacks.disableScaleDownForLoop = true
}

func (callbacks *staticAutoscalerProcessorCallbacks) SetExtraValue(key string, value interface{}) {
	callbacks.extraValues[key] = value
}

func (callbacks *staticAutoscalerProcessorCallbacks) GetExtraValue(key string) (value interface{}, found bool) {
	value, found = callbacks.extraValues[key]
	return
}

func (callbacks *staticAutoscalerProcessorCallbacks) reset() {
	callbacks.disableScaleDownForLoop = false
	callbacks.extraValues = make(map[string]interface{})
}

// NewStaticAutoscaler creates an instance of Autoscaler filled with provided parameters
func NewStaticAutoscaler(
	opts config.AutoscalingOptions,
	predicateChecker predicatechecker.PredicateChecker,
	clusterSnapshot clustersnapshot.ClusterSnapshot,
	autoscalingKubeClients *context.AutoscalingKubeClients,
	processors *ca_processors.AutoscalingProcessors,
	cloudProvider cloudprovider.CloudProvider,
	expanderStrategy expander.Strategy,
	estimatorBuilder estimator.EstimatorBuilder,
	backoff backoff.Backoff,
	debuggingSnapshotter debuggingsnapshot.DebuggingSnapshotter,
	remainingPdbTracker pdb.RemainingPdbTracker,
	scaleUpOrchestrator scaleup.Orchestrator,
<<<<<<< HEAD
	deleteOptions simulator.NodeDeleteOptions) *StaticAutoscaler {
=======
	deleteOptions options.NodeDeleteOptions,
	drainabilityRules rules.Rules) *StaticAutoscaler {
>>>>>>> acfd0dd7

	clusterStateConfig := clusterstate.ClusterStateRegistryConfig{
		MaxTotalUnreadyPercentage: opts.MaxTotalUnreadyPercentage,
		OkTotalUnreadyCount:       opts.OkTotalUnreadyCount,
	}
	clusterStateRegistry := clusterstate.NewClusterStateRegistry(cloudProvider, clusterStateConfig, autoscalingKubeClients.LogRecorder, backoff, processors.NodeGroupConfigProcessor)
	processorCallbacks := newStaticAutoscalerProcessorCallbacks()
	autoscalingContext := context.NewAutoscalingContext(
		opts,
		predicateChecker,
		clusterSnapshot,
		autoscalingKubeClients,
		cloudProvider,
		expanderStrategy,
		estimatorBuilder,
		processorCallbacks,
		debuggingSnapshotter,
		remainingPdbTracker,
		clusterStateRegistry)

	taintConfig := taints.NewTaintConfig(opts)
	processors.ScaleDownCandidatesNotifier.Register(clusterStateRegistry)
<<<<<<< HEAD
=======
	processors.ScaleStateNotifier.Register(clusterStateRegistry)
>>>>>>> acfd0dd7

	// TODO: Populate the ScaleDownActuator/Planner fields in AutoscalingContext
	// during the struct creation rather than here.
	ndt := deletiontracker.NewNodeDeletionTracker(0 * time.Second)
<<<<<<< HEAD
	scaleDown := legacy.NewScaleDown(autoscalingContext, processors, ndt, deleteOptions)
	actuator := actuation.NewActuator(autoscalingContext, clusterStateRegistry, ndt, deleteOptions, processors.NodeGroupConfigProcessor)
=======
	scaleDown := legacy.NewScaleDown(autoscalingContext, processors, ndt, deleteOptions, drainabilityRules)
	actuator := actuation.NewActuator(autoscalingContext, processors.ScaleStateNotifier, ndt, deleteOptions, drainabilityRules, processors.NodeGroupConfigProcessor)
>>>>>>> acfd0dd7
	autoscalingContext.ScaleDownActuator = actuator

	var scaleDownPlanner scaledown.Planner
	var scaleDownActuator scaledown.Actuator
	if opts.ParallelDrain {
		scaleDownPlanner = planner.New(autoscalingContext, processors, deleteOptions, drainabilityRules)
		scaleDownActuator = actuator
	} else {
		// TODO: Remove the wrapper once the legacy implementation becomes obsolete.
		scaleDownWrapper := legacy.NewScaleDownWrapper(scaleDown, actuator)
		scaleDownPlanner = scaleDownWrapper
		scaleDownActuator = scaleDownWrapper
	}
	processorCallbacks.scaleDownPlanner = scaleDownPlanner

	if scaleUpOrchestrator == nil {
		scaleUpOrchestrator = orchestrator.New()
	}
	scaleUpOrchestrator.Initialize(autoscalingContext, processors, clusterStateRegistry, taintConfig)

	// Set the initial scale times to be less than the start time so as to
	// not start in cooldown mode.
	initialScaleTime := time.Now().Add(-time.Hour)
	return &StaticAutoscaler{
		AutoscalingContext:      autoscalingContext,
		lastScaleUpTime:         initialScaleTime,
		lastScaleDownDeleteTime: initialScaleTime,
		lastScaleDownFailTime:   initialScaleTime,
		scaleDownPlanner:        scaleDownPlanner,
		scaleDownActuator:       scaleDownActuator,
		scaleUpOrchestrator:     scaleUpOrchestrator,
		processors:              processors,
		processorCallbacks:      processorCallbacks,
		clusterStateRegistry:    clusterStateRegistry,
		taintConfig:             taintConfig,
	}
}

// Start starts components running in background.
func (a *StaticAutoscaler) Start() error {
	a.clusterStateRegistry.Start()
	return nil
}

// cleanUpIfRequired removes ToBeDeleted taints added by a previous run of CA
// the taints are removed only once per runtime
func (a *StaticAutoscaler) cleanUpIfRequired() {
	if a.initialized {
		return
	}

	// CA can die at any time. Removing taints that might have been left from the previous run.
	if allNodes, err := a.AllNodeLister().List(); err != nil {
		klog.Errorf("Failed to list ready nodes, not cleaning up taints: %v", err)
	} else {
		taints.CleanAllToBeDeleted(allNodes,
			a.AutoscalingContext.ClientSet, a.Recorder, a.CordonNodeBeforeTerminate)
		if a.AutoscalingContext.AutoscalingOptions.MaxBulkSoftTaintCount == 0 {
			// Clean old taints if soft taints handling is disabled
			taints.CleanAllDeletionCandidates(allNodes,
				a.AutoscalingContext.ClientSet, a.Recorder)
		}
	}
	a.initialized = true
}

func (a *StaticAutoscaler) initializeClusterSnapshot(nodes []*apiv1.Node, scheduledPods []*apiv1.Pod) caerrors.AutoscalerError {
	a.ClusterSnapshot.Clear()

	knownNodes := make(map[string]bool)
	for _, node := range nodes {
		if err := a.ClusterSnapshot.AddNode(node); err != nil {
			klog.Errorf("Failed to add node %s to cluster snapshot: %v", node.Name, err)
			return caerrors.ToAutoscalerError(caerrors.InternalError, err)
		}
		knownNodes[node.Name] = true
	}
	for _, pod := range scheduledPods {
		if knownNodes[pod.Spec.NodeName] {
			if err := a.ClusterSnapshot.AddPod(pod, pod.Spec.NodeName); err != nil {
				klog.Errorf("Failed to add pod %s scheduled to node %s to cluster snapshot: %v", pod.Name, pod.Spec.NodeName, err)
				return caerrors.ToAutoscalerError(caerrors.InternalError, err)
			}
		}
	}
	return nil
}

func (a *StaticAutoscaler) initializeRemainingPdbTracker() caerrors.AutoscalerError {
	a.RemainingPdbTracker.Clear()

	pdbs, err := a.PodDisruptionBudgetLister().List()
	if err != nil {
		klog.Errorf("Failed to list pod disruption budgets: %v", err)
		return caerrors.NewAutoscalerError(caerrors.ApiCallError, err.Error())
	}
	err = a.RemainingPdbTracker.SetPdbs(pdbs)
	if err != nil {
		return caerrors.NewAutoscalerError(caerrors.InternalError, err.Error())
	}
	return nil
}

// RunOnce iterates over node groups and scales them up/down if necessary
func (a *StaticAutoscaler) RunOnce(currentTime time.Time) caerrors.AutoscalerError {
	a.cleanUpIfRequired()
	a.processorCallbacks.reset()
	a.clusterStateRegistry.PeriodicCleanup()
	a.DebuggingSnapshotter.StartDataCollection()
	defer a.DebuggingSnapshotter.Flush()

<<<<<<< HEAD
	scheduledAndUnschedulablePodLister := a.ScheduledAndUnschedulablePodLister()
=======
	podLister := a.AllPodLister()
>>>>>>> acfd0dd7
	autoscalingContext := a.AutoscalingContext

	klog.V(4).Info("Starting main loop")

	stateUpdateStart := time.Now()

	// Get nodes and pods currently living on cluster
	allNodes, readyNodes, typedErr := a.obtainNodeLists(a.CloudProvider)
	if typedErr != nil {
		klog.Errorf("Failed to get node list: %v", typedErr)
		return typedErr
	}

	if abortLoop, err := a.processors.ActionableClusterProcessor.ShouldAbort(
		a.AutoscalingContext, allNodes, readyNodes, currentTime); abortLoop {
		return err
	}

<<<<<<< HEAD
	originalScheduledPods, unschedulablePods, err := scheduledAndUnschedulablePodLister.List()
	if err != nil {
		klog.Errorf("Failed to list scheduled and unschedulable pods: %v", err)
		return caerrors.ToAutoscalerError(caerrors.ApiCallError, err)
	}
=======
	pods, err := podLister.List()
	if err != nil {
		klog.Errorf("Failed to list pods: %v", err)
		return caerrors.ToAutoscalerError(caerrors.ApiCallError, err)
	}
	originalScheduledPods, unschedulablePods := kube_util.ScheduledPods(pods), kube_util.UnschedulablePods(pods)
	schedulerUnprocessed := make([]*apiv1.Pod, 0, 0)
	isSchedulerProcessingIgnored := len(a.BypassedSchedulers) > 0
	if isSchedulerProcessingIgnored {
		schedulerUnprocessed = kube_util.SchedulerUnprocessedPods(pods, a.BypassedSchedulers)
	}
>>>>>>> acfd0dd7

	// Update cluster resource usage metrics
	coresTotal, memoryTotal := calculateCoresMemoryTotal(allNodes, currentTime)
	metrics.UpdateClusterCPUCurrentCores(coresTotal)
	metrics.UpdateClusterMemoryCurrentBytes(memoryTotal)

	daemonsets, err := a.ListerRegistry.DaemonSetLister().List(labels.Everything())
	if err != nil {
		klog.Errorf("Failed to get daemonset list: %v", err)
		return caerrors.ToAutoscalerError(caerrors.ApiCallError, err)
	}
	// Snapshot scale-down actuation status before cache refresh.
	scaleDownActuationStatus := a.scaleDownActuator.CheckStatus()
	// Call CloudProvider.Refresh before any other calls to cloud provider.
	refreshStart := time.Now()
	err = a.AutoscalingContext.CloudProvider.Refresh()
	metrics.UpdateDurationFromStart(metrics.CloudProviderRefresh, refreshStart)
	if err != nil {
		klog.Errorf("Failed to refresh cloud provider config: %v", err)
		return caerrors.ToAutoscalerError(caerrors.CloudProviderError, err)
	}

	// Update node groups min/max and maximum number of nodes being set for all node groups after cloud provider refresh
	maxNodesCount := 0
	for _, nodeGroup := range a.AutoscalingContext.CloudProvider.NodeGroups() {
		metrics.UpdateNodeGroupMin(nodeGroup.Id(), nodeGroup.MinSize())
		metrics.UpdateNodeGroupMax(nodeGroup.Id(), nodeGroup.MaxSize())
		maxNodesCount += nodeGroup.MaxSize()
	}
	if a.MaxNodesTotal > 0 {
		metrics.UpdateMaxNodesCount(integer.IntMin(a.MaxNodesTotal, maxNodesCount))
	} else {
		metrics.UpdateMaxNodesCount(maxNodesCount)
	}
	nonExpendableScheduledPods := core_utils.FilterOutExpendablePods(originalScheduledPods, a.ExpendablePodsPriorityCutoff)
	// Initialize cluster state to ClusterSnapshot
	if typedErr := a.initializeClusterSnapshot(allNodes, nonExpendableScheduledPods); typedErr != nil {
		return typedErr.AddPrefix("failed to initialize ClusterSnapshot: ")
	}
	// Initialize Pod Disruption Budget tracking
	if typedErr := a.initializeRemainingPdbTracker(); typedErr != nil {
		return typedErr.AddPrefix("failed to initialize RemainingPdbTracker: ")
	}

	nodeInfosForGroups, autoscalerError := a.processors.TemplateNodeInfoProvider.Process(autoscalingContext, readyNodes, daemonsets, a.taintConfig, currentTime)
	if autoscalerError != nil {
		klog.Errorf("Failed to get node infos for groups: %v", autoscalerError)
		return autoscalerError.AddPrefix("failed to build node infos for node groups: ")
	}

	a.DebuggingSnapshotter.SetTemplateNodes(nodeInfosForGroups)

	nodeInfosForGroups, err = a.processors.NodeInfoProcessor.Process(autoscalingContext, nodeInfosForGroups)
	if err != nil {
		klog.Errorf("Failed to process nodeInfos: %v", err)
		return caerrors.ToAutoscalerError(caerrors.InternalError, err)
	}

	if typedErr := a.updateClusterState(allNodes, nodeInfosForGroups, currentTime); typedErr != nil {
		klog.Errorf("Failed to update cluster state: %v", typedErr)
		return typedErr
	}
	metrics.UpdateDurationFromStart(metrics.UpdateState, stateUpdateStart)

	scaleUpStatus := &status.ScaleUpStatus{Result: status.ScaleUpNotTried}
	scaleUpStatusProcessorAlreadyCalled := false
	scaleDownStatus := &scaledownstatus.ScaleDownStatus{Result: scaledownstatus.ScaleDownNotTried}
	scaleDownStatusProcessorAlreadyCalled := false

	defer func() {
		// Update status information when the loop is done (regardless of reason)
		if autoscalingContext.WriteStatusConfigMap {
			status := a.clusterStateRegistry.GetStatus(currentTime)
			utils.WriteStatusConfigMap(autoscalingContext.ClientSet, autoscalingContext.ConfigNamespace,
				status.GetReadableString(), a.AutoscalingContext.LogRecorder, a.AutoscalingContext.StatusConfigMapName)
		}

		// This deferred processor execution allows the processors to handle a situation when a scale-(up|down)
		// wasn't even attempted because e.g. the iteration exited earlier.
		if !scaleUpStatusProcessorAlreadyCalled && a.processors != nil && a.processors.ScaleUpStatusProcessor != nil {
			a.processors.ScaleUpStatusProcessor.Process(a.AutoscalingContext, scaleUpStatus)
		}
		if !scaleDownStatusProcessorAlreadyCalled && a.processors != nil && a.processors.ScaleDownStatusProcessor != nil {
			scaleDownStatus.SetUnremovableNodesInfo(a.scaleDownPlanner.UnremovableNodes(), a.scaleDownPlanner.NodeUtilizationMap(), a.CloudProvider)
			a.processors.ScaleDownStatusProcessor.Process(a.AutoscalingContext, scaleDownStatus)
		}

		err := a.processors.AutoscalingStatusProcessor.Process(a.AutoscalingContext, a.clusterStateRegistry, currentTime)
		if err != nil {
			klog.Errorf("AutoscalingStatusProcessor error: %v.", err)
		}
	}()

	// Check if there are any nodes that failed to register in Kubernetes
	// master.
	unregisteredNodes := a.clusterStateRegistry.GetUnregisteredNodes()
	if len(unregisteredNodes) > 0 {
		klog.V(1).Infof("%d unregistered nodes present", len(unregisteredNodes))
		removedAny, err := a.removeOldUnregisteredNodes(unregisteredNodes, autoscalingContext,
			a.clusterStateRegistry, currentTime, autoscalingContext.LogRecorder)
		// There was a problem with removing unregistered nodes. Retry in the next loop.
		if err != nil {
			klog.Warningf("Failed to remove unregistered nodes: %v", err)
		}
		if removedAny {
			klog.V(0).Infof("Some unregistered nodes were removed")
		}
	}

	if !a.clusterStateRegistry.IsClusterHealthy() {
		klog.Warning("Cluster is not ready for autoscaling")
		a.scaleDownPlanner.CleanUpUnneededNodes()
		autoscalingContext.LogRecorder.Eventf(apiv1.EventTypeWarning, "ClusterUnhealthy", "Cluster is unhealthy")
		return nil
	}

	danglingNodes, err := a.deleteCreatedNodesWithErrors()
	if err != nil {
		klog.Warningf("Failed to remove nodes that were created with errors, skipping iteration: %v", err)
		return nil
	}
	if danglingNodes {
		klog.V(0).Infof("Some nodes that failed to create were removed, skipping iteration")
		return nil
	}

	// Check if there has been a constant difference between the number of nodes in k8s and
	// the number of nodes on the cloud provider side.
	// TODO: andrewskim - add protection for ready AWS nodes.
<<<<<<< HEAD

	// FORK-CHANGE: Commented this code as it removes `Registered but long not Ready` nodes which causes issues like scaling below minimum size and removing ready nodes during meltdown scenario
	// fixedSomething, err := fixNodeGroupSize(autoscalingContext, a.clusterStateRegistry, currentTime)
	// if err != nil {
	// 	klog.Errorf("Failed to fix node group sizes: %v", err)
	// 	return caerrors.ToAutoscalerError(caerrors.CloudProviderError, err)
	// }
	// if fixedSomething {
	// 	klog.V(0).Infof("Some node group target size was fixed, skipping the iteration")
	// 	return nil
	// }

	metrics.UpdateLastTime(metrics.Autoscaling, time.Now())

	metrics.UpdateUnschedulablePodsCount(len(unschedulablePods))

	unschedulablePods = tpu.ClearTPURequests(unschedulablePods)

	// todo: move split and append below to separate PodListProcessor
	// Some unschedulable pods can be waiting for lower priority pods preemption so they have nominated node to run.
	// Such pods don't require scale up but should be considered during scale down.
	unschedulablePods, unschedulableWaitingForLowerPriorityPreemption := core_utils.FilterOutExpendableAndSplit(unschedulablePods, allNodes, a.ExpendablePodsPriorityCutoff)

	// modify the snapshot simulating scheduling of pods waiting for preemption.
	// this is not strictly correct as we are not simulating preemption itself but it matches
	// CA logic from before migration to scheduler framework. So let's keep it for now
	for _, p := range unschedulableWaitingForLowerPriorityPreemption {
		if err := a.ClusterSnapshot.AddPod(p, p.Status.NominatedNodeName); err != nil {
			klog.Errorf("Failed to update snapshot with pod %s waiting for preemption", err)
			return caerrors.ToAutoscalerError(caerrors.InternalError, err)
		}
	}

=======
	fixedSomething, err := fixNodeGroupSize(autoscalingContext, a.clusterStateRegistry, currentTime)
	if err != nil {
		klog.Errorf("Failed to fix node group sizes: %v", err)
		return caerrors.ToAutoscalerError(caerrors.CloudProviderError, err)
	}
	if fixedSomething {
		klog.V(0).Infof("Some node group target size was fixed, skipping the iteration")
		return nil
	}

	metrics.UpdateLastTime(metrics.Autoscaling, time.Now())

	// SchedulerUnprocessed might be zero here if it was disabled
	metrics.UpdateUnschedulablePodsCount(len(unschedulablePods), len(schedulerUnprocessed))
	if isSchedulerProcessingIgnored {
		// Treat unknown pods as unschedulable, pod list processor will remove schedulable pods
		unschedulablePods = append(unschedulablePods, schedulerUnprocessed...)
	}
>>>>>>> acfd0dd7
	// Upcoming nodes are recently created nodes that haven't registered in the cluster yet, or haven't become ready yet.
	upcomingCounts, registeredUpcoming := a.clusterStateRegistry.GetUpcomingNodes()
	// For each upcoming node we inject a placeholder node faked to appear ready into the cluster snapshot, so that we can pack unschedulable pods on
	// them and not trigger another scale-up.
	// The fake nodes are intentionally not added to the all nodes list, so that they are not considered as candidates for scale-down (which
	// doesn't make sense as they're not real).
	for _, upcomingNode := range getUpcomingNodeInfos(upcomingCounts, nodeInfosForGroups) {
		var pods []*apiv1.Pod
		for _, podInfo := range upcomingNode.Pods {
			pods = append(pods, podInfo.Pod)
		}
		err = a.ClusterSnapshot.AddNodeWithPods(upcomingNode.Node(), pods)
		if err != nil {
			klog.Errorf("Failed to add upcoming node %s to cluster snapshot: %v", upcomingNode.Node().Name, err)
			return caerrors.ToAutoscalerError(caerrors.InternalError, err)
		}
	}
	// Some upcoming nodes can already be registered in the cluster, but not yet ready - we still inject replacements for them above. The actual registered nodes
	// have to be filtered out of the all nodes list so that scale-down can't consider them as candidates. Otherwise, with aggressive scale-down settings, we
	// could be removing the nodes before they have a chance to first become ready (the duration of which should be unrelated to the scale-down settings).
	var allRegisteredUpcoming []string
	for _, ngRegisteredUpcoming := range registeredUpcoming {
		allRegisteredUpcoming = append(allRegisteredUpcoming, ngRegisteredUpcoming...)
	}
	allNodes = subtractNodesByName(allNodes, allRegisteredUpcoming)
	// Remove the nodes from the snapshot as well so that the state is consistent.
	for _, notStartedNodeName := range allRegisteredUpcoming {
		err := a.ClusterSnapshot.RemoveNode(notStartedNodeName)
		if err != nil {
			klog.Errorf("Failed to remove NotStarted node %s from cluster snapshot: %v", notStartedNodeName, err)
			// ErrNodeNotFound shouldn't happen (so it needs to be logged above if it does), but what we care about here is that the
			// node is not in the snapshot - so we don't have to error out in that case.
			if !errors.Is(err, clustersnapshot.ErrNodeNotFound) {
				return caerrors.ToAutoscalerError(caerrors.InternalError, err)
			}
		}
	}

	l, err := a.ClusterSnapshot.NodeInfos().List()
	if err != nil {
		klog.Errorf("Unable to fetch ClusterNode List for Debugging Snapshot, %v", err)
	} else {
		a.AutoscalingContext.DebuggingSnapshotter.SetClusterNodes(l)
	}

	unschedulablePodsToHelp, err := a.processors.PodListProcessor.Process(a.AutoscalingContext, unschedulablePods)

	if err != nil {
		klog.Warningf("Failed to process unschedulable pods: %v", err)
	}

	// finally, filter out pods that are too "young" to safely be considered for a scale-up (delay is configurable)
	unschedulablePodsToHelp = a.filterOutYoungPods(unschedulablePodsToHelp, currentTime)

	preScaleUp := func() time.Time {
		scaleUpStart := time.Now()
		metrics.UpdateLastTime(metrics.ScaleUp, scaleUpStart)
		return scaleUpStart
	}

	postScaleUp := func(scaleUpStart time.Time) (bool, caerrors.AutoscalerError) {
		metrics.UpdateDurationFromStart(metrics.ScaleUp, scaleUpStart)

		if a.processors != nil && a.processors.ScaleUpStatusProcessor != nil {
			a.processors.ScaleUpStatusProcessor.Process(autoscalingContext, scaleUpStatus)
			scaleUpStatusProcessorAlreadyCalled = true
		}

		if typedErr != nil {
			klog.Errorf("Failed to scale up: %v", typedErr)
			return true, typedErr
		}
		if scaleUpStatus.Result == status.ScaleUpSuccessful {
			a.lastScaleUpTime = currentTime
			// No scale down in this iteration.
			scaleDownStatus.Result = scaledownstatus.ScaleDownInCooldown
			return true, nil
		}
		return false, nil
	}

	if len(unschedulablePodsToHelp) == 0 {
		scaleUpStatus.Result = status.ScaleUpNotNeeded
		klog.V(1).Info("No unschedulable pods")
	} else if a.MaxNodesTotal > 0 && len(readyNodes) >= a.MaxNodesTotal {
		scaleUpStatus.Result = status.ScaleUpNoOptionsAvailable
		klog.V(1).Info("Max total nodes in cluster reached")
	} else if !isSchedulerProcessingIgnored && allPodsAreNew(unschedulablePodsToHelp, currentTime) {
		// The assumption here is that these pods have been created very recently and probably there
		// is more pods to come. In theory we could check the newest pod time but then if pod were created
		// slowly but at the pace of 1 every 2 seconds then no scale up would be triggered for long time.
		// We also want to skip a real scale down (just like if the pods were handled).
		a.processorCallbacks.DisableScaleDownForLoop()
		scaleUpStatus.Result = status.ScaleUpInCooldown
		klog.V(1).Info("Unschedulable pods are very new, waiting one iteration for more")
	} else {
		scaleUpStart := preScaleUp()
		scaleUpStatus, typedErr = a.scaleUpOrchestrator.ScaleUp(unschedulablePodsToHelp, readyNodes, daemonsets, nodeInfosForGroups)
		if exit, err := postScaleUp(scaleUpStart); exit {
			return err
		}
	}

	if a.ScaleDownEnabled {
		unneededStart := time.Now()

		klog.V(4).Infof("Calculating unneeded nodes")

		var scaleDownCandidates []*apiv1.Node
		var podDestinations []*apiv1.Node

		// podDestinations and scaleDownCandidates are initialized based on allNodes variable, which contains only
		// registered nodes in cluster.
		// It does not include any upcoming nodes which can be part of clusterSnapshot. As an alternative to using
		// allNodes here, we could use nodes from clusterSnapshot and explicitly filter out upcoming nodes here but it
		// is of little (if any) benefit.

		if a.processors == nil || a.processors.ScaleDownNodeProcessor == nil {
			scaleDownCandidates = allNodes
			podDestinations = allNodes
		} else {
			var err caerrors.AutoscalerError
			scaleDownCandidates, err = a.processors.ScaleDownNodeProcessor.GetScaleDownCandidates(
				autoscalingContext, allNodes)
			if err != nil {
				klog.Error(err)
				return err
			}
			podDestinations, err = a.processors.ScaleDownNodeProcessor.GetPodDestinationCandidates(autoscalingContext, allNodes)
			if err != nil {
				klog.Error(err)
				return err
			}
		}

		typedErr := a.scaleDownPlanner.UpdateClusterState(podDestinations, scaleDownCandidates, scaleDownActuationStatus, currentTime)
		// Update clusterStateRegistry and metrics regardless of whether ScaleDown was successful or not.
		unneededNodes := a.scaleDownPlanner.UnneededNodes()
		a.processors.ScaleDownCandidatesNotifier.Update(unneededNodes, currentTime)
		metrics.UpdateUnneededNodesCount(len(unneededNodes))
		if typedErr != nil {
			scaleDownStatus.Result = scaledownstatus.ScaleDownError
			klog.Errorf("Failed to scale down: %v", typedErr)
			return typedErr
		}

		metrics.UpdateDurationFromStart(metrics.FindUnneeded, unneededStart)

<<<<<<< HEAD
		scaleDownInCooldown := a.processorCallbacks.disableScaleDownForLoop ||
			a.lastScaleUpTime.Add(a.ScaleDownDelayAfterAdd).After(currentTime) ||
			a.lastScaleDownFailTime.Add(a.ScaleDownDelayAfterFailure).After(currentTime) ||
			a.lastScaleDownDeleteTime.Add(a.ScaleDownDelayAfterDelete).After(currentTime)

		// FORK-CHANGE: Updated log V(4) -> V(2). This helps in debugging
		klog.V(2).Infof("Scale down status: lastScaleUpTime=%s lastScaleDownDeleteTime=%v "+
=======
		scaleDownInCooldown := a.isScaleDownInCooldown(currentTime, scaleDownCandidates)
		klog.V(4).Infof("Scale down status: lastScaleUpTime=%s lastScaleDownDeleteTime=%v "+
>>>>>>> acfd0dd7
			"lastScaleDownFailTime=%s scaleDownForbidden=%v scaleDownInCooldown=%v",
			a.lastScaleUpTime, a.lastScaleDownDeleteTime, a.lastScaleDownFailTime,
			a.processorCallbacks.disableScaleDownForLoop, scaleDownInCooldown)
		metrics.UpdateScaleDownInCooldown(scaleDownInCooldown)
		// We want to delete unneeded Node Groups only if here is no current delete
		// in progress.
		_, drained := scaleDownActuationStatus.DeletionsInProgress()
		var removedNodeGroups []cloudprovider.NodeGroup
		if len(drained) == 0 {
			var err error
			removedNodeGroups, err = a.processors.NodeGroupManager.RemoveUnneededNodeGroups(autoscalingContext)
			if err != nil {
				klog.Errorf("Error while removing unneeded node groups: %v", err)
			}
			scaleDownStatus.RemovedNodeGroups = removedNodeGroups
		}

		// We want to delete unneeded Node Groups only if here is no current delete
		// in progress.
		_, drained := scaleDownActuationStatus.DeletionsInProgress()
		var removedNodeGroups []cloudprovider.NodeGroup
		if len(drained) == 0 {
			var err error
			removedNodeGroups, err = a.processors.NodeGroupManager.RemoveUnneededNodeGroups(autoscalingContext)
			if err != nil {
				klog.Errorf("Error while removing unneeded node groups: %v", err)
			}
			scaleDownStatus.RemovedNodeGroups = removedNodeGroups
		}

		if scaleDownInCooldown {
			scaleDownStatus.Result = scaledownstatus.ScaleDownInCooldown
			if len(removedNodeGroups) > 0 {
				a.processors.ScaleDownStatusProcessor.Process(autoscalingContext, scaleDownStatus)
			}
		} else {
			klog.V(4).Infof("Starting scale down")

			scaleDownStart := time.Now()
			metrics.UpdateLastTime(metrics.ScaleDown, scaleDownStart)
			empty, needDrain := a.scaleDownPlanner.NodesToDelete(currentTime)
			scaleDownStatus, typedErr := a.scaleDownActuator.StartDeletion(empty, needDrain)
			a.scaleDownActuator.ClearResultsNotNewerThan(scaleDownStatus.NodeDeleteResultsAsOf)
			metrics.UpdateDurationFromStart(metrics.ScaleDown, scaleDownStart)
			metrics.UpdateUnremovableNodesCount(countsByReason(a.scaleDownPlanner.UnremovableNodes()))

			scaleDownStatus.RemovedNodeGroups = removedNodeGroups

			if scaleDownStatus.Result == scaledownstatus.ScaleDownNodeDeleteStarted {
				a.lastScaleDownDeleteTime = currentTime
				a.clusterStateRegistry.Recalculate()
			}

			if (scaleDownStatus.Result == scaledownstatus.ScaleDownNoNodeDeleted ||
				scaleDownStatus.Result == scaledownstatus.ScaleDownNoUnneeded) &&
				a.AutoscalingContext.AutoscalingOptions.MaxBulkSoftTaintCount != 0 {
				taintableNodes := a.scaleDownPlanner.UnneededNodes()
				untaintableNodes := subtractNodes(allNodes, taintableNodes)
				actuation.UpdateSoftDeletionTaints(a.AutoscalingContext, taintableNodes, untaintableNodes)
			}

			if a.processors != nil && a.processors.ScaleDownStatusProcessor != nil {
				scaleDownStatus.SetUnremovableNodesInfo(a.scaleDownPlanner.UnremovableNodes(), a.scaleDownPlanner.NodeUtilizationMap(), a.CloudProvider)
				a.processors.ScaleDownStatusProcessor.Process(autoscalingContext, scaleDownStatus)
				scaleDownStatusProcessorAlreadyCalled = true
			}

			if typedErr != nil {
				klog.Errorf("Failed to scale down: %v", typedErr)
				a.lastScaleDownFailTime = currentTime
				return typedErr
			}
		}
	}

	if a.EnforceNodeGroupMinSize {
		scaleUpStart := preScaleUp()
		scaleUpStatus, typedErr = a.scaleUpOrchestrator.ScaleUpToNodeGroupMinSize(readyNodes, nodeInfosForGroups)
		if exit, err := postScaleUp(scaleUpStart); exit {
			return err
		}
	}

	return nil
}

func (a *StaticAutoscaler) isScaleDownInCooldown(currentTime time.Time, scaleDownCandidates []*apiv1.Node) bool {
	scaleDownInCooldown := a.processorCallbacks.disableScaleDownForLoop || len(scaleDownCandidates) == 0

	if a.ScaleDownDelayTypeLocal {
		return scaleDownInCooldown
	}
	return scaleDownInCooldown ||
		a.lastScaleUpTime.Add(a.ScaleDownDelayAfterAdd).After(currentTime) ||
		a.lastScaleDownFailTime.Add(a.ScaleDownDelayAfterFailure).After(currentTime) ||
		a.lastScaleDownDeleteTime.Add(a.ScaleDownDelayAfterDelete).After(currentTime)
}

// Sets the target size of node groups to the current number of nodes in them
// if the difference was constant for a prolonged time. Returns true if managed
// to fix something.
func fixNodeGroupSize(context *context.AutoscalingContext, clusterStateRegistry *clusterstate.ClusterStateRegistry, currentTime time.Time) (bool, error) {
	fixed := false
	for _, nodeGroup := range context.CloudProvider.NodeGroups() {
		incorrectSize := clusterStateRegistry.GetIncorrectNodeGroupSize(nodeGroup.Id())
		if incorrectSize == nil {
			continue
		}
		maxNodeProvisionTime, err := clusterStateRegistry.MaxNodeProvisionTime(nodeGroup)
		if err != nil {
			return false, fmt.Errorf("failed to retrieve maxNodeProvisionTime for nodeGroup %s", nodeGroup.Id())
		}
		if incorrectSize.FirstObserved.Add(maxNodeProvisionTime).Before(currentTime) {
			delta := incorrectSize.CurrentSize - incorrectSize.ExpectedSize
			if delta < 0 {
				klog.V(0).Infof("Decreasing size of %s, expected=%d current=%d delta=%d", nodeGroup.Id(),
					incorrectSize.ExpectedSize,
					incorrectSize.CurrentSize,
					delta)
				if err := nodeGroup.DecreaseTargetSize(delta); err != nil {
					return fixed, fmt.Errorf("failed to decrease %s: %v", nodeGroup.Id(), err)
				}
				fixed = true
			}
		}
	}
	return fixed, nil
}

// Removes unregistered nodes if needed. Returns true if anything was removed and error if such occurred.
func (a *StaticAutoscaler) removeOldUnregisteredNodes(allUnregisteredNodes []clusterstate.UnregisteredNode, context *context.AutoscalingContext,
	csr *clusterstate.ClusterStateRegistry, currentTime time.Time, logRecorder *utils.LogEventRecorder) (bool, error) {

	nodeGroups := a.nodeGroupsById()
	nodesToBeDeletedByNodeGroupId := make(map[string][]clusterstate.UnregisteredNode)
	for _, unregisteredNode := range allUnregisteredNodes {
		nodeGroup, err := a.CloudProvider.NodeGroupForNode(unregisteredNode.Node)
		if err != nil {
			klog.Warningf("Failed to get node group for %s: %v", unregisteredNode.Node.Name, err)
			continue
		}
		if nodeGroup == nil || reflect.ValueOf(nodeGroup).IsNil() {
			klog.Warningf("No node group for node %s, skipping", unregisteredNode.Node.Name)
			continue
		}

		maxNodeProvisionTime, err := csr.MaxNodeProvisionTime(nodeGroup)
		if err != nil {
			return false, fmt.Errorf("failed to retrieve maxNodeProvisionTime for node %s in nodeGroup %s", unregisteredNode.Node.Name, nodeGroup.Id())
		}

		if unregisteredNode.UnregisteredSince.Add(maxNodeProvisionTime).Before(currentTime) {
			klog.V(0).Infof("Marking unregistered node %v for removal", unregisteredNode.Node.Name)
			nodesToBeDeletedByNodeGroupId[nodeGroup.Id()] = append(nodesToBeDeletedByNodeGroupId[nodeGroup.Id()], unregisteredNode)
		}
	}

	removedAny := false
	for nodeGroupId, unregisteredNodesToDelete := range nodesToBeDeletedByNodeGroupId {
		nodeGroup := nodeGroups[nodeGroupId]

		klog.V(0).Infof("Removing %v unregistered nodes for node group %v", len(unregisteredNodesToDelete), nodeGroupId)
		size, err := nodeGroup.TargetSize()
		if err != nil {
			klog.Warningf("Failed to get node group size; nodeGroup=%v; err=%v", nodeGroup.Id(), err)
			continue
		}
		possibleToDelete := size - nodeGroup.MinSize()
		if possibleToDelete <= 0 {
			klog.Warningf("Node group %s min size reached, skipping removal of %v unregistered nodes", nodeGroupId, len(unregisteredNodesToDelete))
			continue
		}
		if len(unregisteredNodesToDelete) > possibleToDelete {
			klog.Warningf("Capping node group %s unregistered node removal to %d nodes, removing all %d would exceed min size constaint", nodeGroupId, possibleToDelete, len(unregisteredNodesToDelete))
			unregisteredNodesToDelete = unregisteredNodesToDelete[:possibleToDelete]
		}
		nodesToDelete := toNodes(unregisteredNodesToDelete)

		opts, err := nodeGroup.GetOptions(a.NodeGroupDefaults)
		if err != nil {
			klog.Warningf("Failed to get node group options for %s: %s", nodeGroupId, err)
			continue
		}
		// If a scale-up of "ZeroOrMaxNodeScaling" node group failed, the cleanup
		// should stick to the all-or-nothing principle. Deleting all nodes.
		if opts != nil && opts.ZeroOrMaxNodeScaling {
			instances, err := nodeGroup.Nodes()
			if err != nil {
				klog.Warningf("Failed to fill in unregistered nodes from group %s based on ZeroOrMaxNodeScaling option: %s", nodeGroupId, err)
				continue
			}
			nodesToDelete = instancesToFakeNodes(instances)
		}

		err = nodeGroup.DeleteNodes(nodesToDelete)
		csr.InvalidateNodeInstancesCacheEntry(nodeGroup)
		if err != nil {
			klog.Warningf("Failed to remove %v unregistered nodes from node group %s: %v", len(nodesToDelete), nodeGroupId, err)
			for _, node := range nodesToDelete {
				logRecorder.Eventf(apiv1.EventTypeWarning, "DeleteUnregisteredFailed",
					"Failed to remove node %s: %v", node.Name, err)
			}
			return removedAny, err
		}
		for _, node := range nodesToDelete {
			logRecorder.Eventf(apiv1.EventTypeNormal, "DeleteUnregistered",
				"Removed unregistered node %v", node.Name)
		}
		metrics.RegisterOldUnregisteredNodesRemoved(len(nodesToDelete))
		removedAny = true
	}
	return removedAny, nil
}

func toNodes(unregisteredNodes []clusterstate.UnregisteredNode) []*apiv1.Node {
	nodes := []*apiv1.Node{}
	for _, n := range unregisteredNodes {
		nodes = append(nodes, n.Node)
	}
	return nodes
}

func (a *StaticAutoscaler) deleteCreatedNodesWithErrors() (bool, error) {
	// We always schedule deleting of incoming errornous nodes
	// TODO[lukaszos] Consider adding logic to not retry delete every loop iteration
	nodes := a.clusterStateRegistry.GetCreatedNodesWithErrors()

	nodeGroups := a.nodeGroupsById()
	nodesToBeDeletedByNodeGroupId := make(map[string][]*apiv1.Node)

	for _, node := range nodes {
		nodeGroup, err := a.CloudProvider.NodeGroupForNode(node)
		if err != nil {
			id := "<nil>"
			if node != nil {
				id = node.Spec.ProviderID
			}
			klog.Warningf("Cannot determine nodeGroup for node %v; %v", id, err)
			continue
		}
		if nodeGroup == nil || reflect.ValueOf(nodeGroup).IsNil() {
			a.clusterStateRegistry.RefreshCloudProviderNodeInstancesCache()
			return false, fmt.Errorf("node %s has no known nodegroup", node.GetName())
		}
		nodesToBeDeletedByNodeGroupId[nodeGroup.Id()] = append(nodesToBeDeletedByNodeGroupId[nodeGroup.Id()], node)
	}

	deletedAny := false

	for nodeGroupId, nodesToBeDeleted := range nodesToBeDeletedByNodeGroupId {
		var err error
		klog.V(1).Infof("Deleting %v from %v node group because of create errors", len(nodesToBeDeleted), nodeGroupId)

		nodeGroup := nodeGroups[nodeGroupId]
		if nodeGroup == nil {
			err = fmt.Errorf("node group %s not found", nodeGroupId)
		} else {
			opts, err := nodeGroup.GetOptions(a.NodeGroupDefaults)
			if err != nil {
				klog.Warningf("Failed to get node group options for %s: %s", nodeGroupId, err)
				continue
			}
			// If a scale-up of "ZeroOrMaxNodeScaling" node group failed, the cleanup
			// should stick to the all-or-nothing principle. Deleting all nodes.
			if opts != nil && opts.ZeroOrMaxNodeScaling {
				instances, err := nodeGroup.Nodes()
				if err != nil {
					klog.Warningf("Failed to fill in failed nodes from group %s based on ZeroOrMaxNodeScaling option: %s", nodeGroupId, err)
					continue
				}
				nodesToBeDeleted = instancesToFakeNodes(instances)
			}
			err = nodeGroup.DeleteNodes(nodesToBeDeleted)
		}

		if err != nil {
			klog.Warningf("Error while trying to delete nodes from %v: %v", nodeGroupId, err)
		}

		deletedAny = deletedAny || err == nil
		a.clusterStateRegistry.InvalidateNodeInstancesCacheEntry(nodeGroup)
	}

	return deletedAny, nil
}

// instancesToNodes returns a list of fake nodes with just names populated,
// so that they can be passed as nodes to delete
func instancesToFakeNodes(instances []cloudprovider.Instance) []*apiv1.Node {
	nodes := []*apiv1.Node{}
	for _, i := range instances {
		nodes = append(nodes, clusterstate.FakeNode(i, ""))
	}
	return nodes
}

func (a *StaticAutoscaler) nodeGroupsById() map[string]cloudprovider.NodeGroup {
	nodeGroups := make(map[string]cloudprovider.NodeGroup)
	for _, nodeGroup := range a.CloudProvider.NodeGroups() {
		nodeGroups[nodeGroup.Id()] = nodeGroup
	}
	return nodeGroups
}

// Don't consider pods newer than newPodScaleUpDelay or annotated podScaleUpDelay
// seconds old as unschedulable.
func (a *StaticAutoscaler) filterOutYoungPods(allUnschedulablePods []*apiv1.Pod, currentTime time.Time) []*apiv1.Pod {
	var oldUnschedulablePods []*apiv1.Pod
	newPodScaleUpDelay := a.AutoscalingOptions.NewPodScaleUpDelay
	for _, pod := range allUnschedulablePods {
		podAge := currentTime.Sub(pod.CreationTimestamp.Time)
		podScaleUpDelay := newPodScaleUpDelay

		if podScaleUpDelayAnnotationStr, ok := pod.Annotations[podScaleUpDelayAnnotationKey]; ok {
			podScaleUpDelayAnnotation, err := time.ParseDuration(podScaleUpDelayAnnotationStr)
			if err != nil {
				klog.Errorf("Failed to parse pod %q annotation %s: %v", pod.Name, podScaleUpDelayAnnotationKey, err)
			} else {
				if podScaleUpDelayAnnotation < podScaleUpDelay {
					klog.Errorf("Failed to set pod scale up delay for %q through annotation %s: %d is less then %d", pod.Name, podScaleUpDelayAnnotationKey, podScaleUpDelayAnnotation, newPodScaleUpDelay)
				} else {
					podScaleUpDelay = podScaleUpDelayAnnotation
				}
			}
		}

		if podAge > podScaleUpDelay {
			oldUnschedulablePods = append(oldUnschedulablePods, pod)
		} else {
			klog.V(3).Infof("Pod %s is %.3f seconds old, too new to consider unschedulable", pod.Name, podAge.Seconds())
		}
	}
	return oldUnschedulablePods
}

// ExitCleanUp performs all necessary clean-ups when the autoscaler's exiting.
func (a *StaticAutoscaler) ExitCleanUp() {
	a.processors.CleanUp()
	a.DebuggingSnapshotter.Cleanup()

	if !a.AutoscalingContext.WriteStatusConfigMap {
		return
	}
	utils.DeleteStatusConfigMap(a.AutoscalingContext.ClientSet, a.AutoscalingContext.ConfigNamespace, a.AutoscalingContext.StatusConfigMapName)

	a.CloudProvider.Cleanup()

	a.clusterStateRegistry.Stop()
}

func (a *StaticAutoscaler) obtainNodeLists(cp cloudprovider.CloudProvider) ([]*apiv1.Node, []*apiv1.Node, caerrors.AutoscalerError) {
	allNodes, err := a.AllNodeLister().List()
	if err != nil {
		klog.Errorf("Failed to list all nodes: %v", err)
		return nil, nil, caerrors.ToAutoscalerError(caerrors.ApiCallError, err)
	}
	readyNodes, err := a.ReadyNodeLister().List()
	if err != nil {
		klog.Errorf("Failed to list ready nodes: %v", err)
		return nil, nil, caerrors.ToAutoscalerError(caerrors.ApiCallError, err)
	}
	a.reportTaintsCount(allNodes)

	// Handle GPU case - allocatable GPU may be equal to 0 up to 15 minutes after
	// node registers as ready. See https://github.com/kubernetes/kubernetes/issues/54959
	// Treat those nodes as unready until GPU actually becomes available and let
	// our normal handling for booting up nodes deal with this.
	// TODO: Remove this call when we handle dynamically provisioned resources.
	allNodes, readyNodes = a.processors.CustomResourcesProcessor.FilterOutNodesWithUnreadyResources(a.AutoscalingContext, allNodes, readyNodes)
<<<<<<< HEAD
	allNodes, readyNodes = taints.FilterOutNodesWithIgnoredTaints(a.taintConfig.IgnoredTaints, allNodes, readyNodes)
=======
	allNodes, readyNodes = taints.FilterOutNodesWithStartupTaints(a.taintConfig, allNodes, readyNodes)
>>>>>>> acfd0dd7
	return allNodes, readyNodes, nil
}

func (a *StaticAutoscaler) updateClusterState(allNodes []*apiv1.Node, nodeInfosForGroups map[string]*schedulerframework.NodeInfo, currentTime time.Time) caerrors.AutoscalerError {
	err := a.clusterStateRegistry.UpdateNodes(allNodes, nodeInfosForGroups, currentTime)
	if err != nil {
		klog.Errorf("Failed to update node registry: %v", err)
		a.scaleDownPlanner.CleanUpUnneededNodes()
		return caerrors.ToAutoscalerError(caerrors.CloudProviderError, err)
	}
	core_utils.UpdateClusterStateMetrics(a.clusterStateRegistry)

	return nil
}

func (a *StaticAutoscaler) reportTaintsCount(nodes []*apiv1.Node) {
	foundTaints := taints.CountNodeTaints(nodes, a.taintConfig)
	for taintType, count := range foundTaints {
		metrics.ObserveNodeTaintsCount(taintType, float64(count))
	}
}

func allPodsAreNew(pods []*apiv1.Pod, currentTime time.Time) bool {
	if core_utils.GetOldestCreateTime(pods).Add(unschedulablePodTimeBuffer).After(currentTime) {
		return true
	}
	found, oldest := core_utils.GetOldestCreateTimeWithGpu(pods)
	return found && oldest.Add(unschedulablePodWithGpuTimeBuffer).After(currentTime)
}

func getUpcomingNodeInfos(upcomingCounts map[string]int, nodeInfos map[string]*schedulerframework.NodeInfo) []*schedulerframework.NodeInfo {
	upcomingNodes := make([]*schedulerframework.NodeInfo, 0)
	for nodeGroup, numberOfNodes := range upcomingCounts {
		nodeTemplate, found := nodeInfos[nodeGroup]
		if !found {
			klog.Warningf("Couldn't find template for node group %s", nodeGroup)
			continue
		}

		if nodeTemplate.Node().Annotations == nil {
			nodeTemplate.Node().Annotations = make(map[string]string)
		}
		nodeTemplate.Node().Annotations[NodeUpcomingAnnotation] = "true"

		for i := 0; i < numberOfNodes; i++ {
			// Ensure new nodes have different names because nodeName
			// will be used as a map key. Also deep copy pods (daemonsets &
			// any pods added by cloud provider on template).
			upcomingNodes = append(upcomingNodes, scheduler_utils.DeepCopyTemplateNode(nodeTemplate, fmt.Sprintf("upcoming-%d", i)))
		}
	}
	return upcomingNodes
}

func calculateCoresMemoryTotal(nodes []*apiv1.Node, timestamp time.Time) (int64, int64) {
	// this function is essentially similar to the calculateScaleDownCoresMemoryTotal
	// we want to check all nodes, aside from those deleting, to sum the cluster resource usage.
	var coresTotal, memoryTotal int64
	for _, node := range nodes {
		if actuation.IsNodeBeingDeleted(node, timestamp) {
			// Nodes being deleted do not count towards total cluster resources
			continue
		}
		cores, memory := core_utils.GetNodeCoresAndMemory(node)

		coresTotal += cores
		memoryTotal += memory
	}

	return coresTotal, memoryTotal
}

func countsByReason(nodes []*simulator.UnremovableNode) map[simulator.UnremovableReason]int {
	counts := make(map[simulator.UnremovableReason]int)

	for _, node := range nodes {
		counts[node.Reason]++
	}

	return counts
}

func subtractNodesByName(nodes []*apiv1.Node, namesToRemove []string) []*apiv1.Node {
	var c []*apiv1.Node
	removeSet := make(map[string]bool)
	for _, name := range namesToRemove {
		removeSet[name] = true
	}
	for _, n := range nodes {
		if removeSet[n.Name] {
			continue
		}
		c = append(c, n)
	}
	return c
}

func subtractNodes(a []*apiv1.Node, b []*apiv1.Node) []*apiv1.Node {
	return subtractNodesByName(a, nodeNames(b))
}

func nodeNames(ns []*apiv1.Node) []string {
	names := make([]string, len(ns))
	for i, node := range ns {
		names[i] = node.Name
	}
	return names
}<|MERGE_RESOLUTION|>--- conflicted
+++ resolved
@@ -30,10 +30,7 @@
 	"k8s.io/autoscaler/cluster-autoscaler/core/scaleup"
 	orchestrator "k8s.io/autoscaler/cluster-autoscaler/core/scaleup/orchestrator"
 	"k8s.io/autoscaler/cluster-autoscaler/debuggingsnapshot"
-<<<<<<< HEAD
-=======
 	kube_util "k8s.io/autoscaler/cluster-autoscaler/utils/kubernetes"
->>>>>>> acfd0dd7
 	"k8s.io/autoscaler/cluster-autoscaler/utils/taints"
 	schedulerframework "k8s.io/kubernetes/pkg/scheduler/framework"
 
@@ -60,10 +57,6 @@
 	"k8s.io/autoscaler/cluster-autoscaler/utils/backoff"
 	caerrors "k8s.io/autoscaler/cluster-autoscaler/utils/errors"
 	scheduler_utils "k8s.io/autoscaler/cluster-autoscaler/utils/scheduler"
-<<<<<<< HEAD
-	"k8s.io/autoscaler/cluster-autoscaler/utils/tpu"
-=======
->>>>>>> acfd0dd7
 	"k8s.io/utils/integer"
 
 	klog "k8s.io/klog/v2"
@@ -150,12 +143,8 @@
 	debuggingSnapshotter debuggingsnapshot.DebuggingSnapshotter,
 	remainingPdbTracker pdb.RemainingPdbTracker,
 	scaleUpOrchestrator scaleup.Orchestrator,
-<<<<<<< HEAD
-	deleteOptions simulator.NodeDeleteOptions) *StaticAutoscaler {
-=======
 	deleteOptions options.NodeDeleteOptions,
 	drainabilityRules rules.Rules) *StaticAutoscaler {
->>>>>>> acfd0dd7
 
 	clusterStateConfig := clusterstate.ClusterStateRegistryConfig{
 		MaxTotalUnreadyPercentage: opts.MaxTotalUnreadyPercentage,
@@ -178,21 +167,13 @@
 
 	taintConfig := taints.NewTaintConfig(opts)
 	processors.ScaleDownCandidatesNotifier.Register(clusterStateRegistry)
-<<<<<<< HEAD
-=======
 	processors.ScaleStateNotifier.Register(clusterStateRegistry)
->>>>>>> acfd0dd7
 
 	// TODO: Populate the ScaleDownActuator/Planner fields in AutoscalingContext
 	// during the struct creation rather than here.
 	ndt := deletiontracker.NewNodeDeletionTracker(0 * time.Second)
-<<<<<<< HEAD
-	scaleDown := legacy.NewScaleDown(autoscalingContext, processors, ndt, deleteOptions)
-	actuator := actuation.NewActuator(autoscalingContext, clusterStateRegistry, ndt, deleteOptions, processors.NodeGroupConfigProcessor)
-=======
 	scaleDown := legacy.NewScaleDown(autoscalingContext, processors, ndt, deleteOptions, drainabilityRules)
 	actuator := actuation.NewActuator(autoscalingContext, processors.ScaleStateNotifier, ndt, deleteOptions, drainabilityRules, processors.NodeGroupConfigProcessor)
->>>>>>> acfd0dd7
 	autoscalingContext.ScaleDownActuator = actuator
 
 	var scaleDownPlanner scaledown.Planner
@@ -304,11 +285,7 @@
 	a.DebuggingSnapshotter.StartDataCollection()
 	defer a.DebuggingSnapshotter.Flush()
 
-<<<<<<< HEAD
-	scheduledAndUnschedulablePodLister := a.ScheduledAndUnschedulablePodLister()
-=======
 	podLister := a.AllPodLister()
->>>>>>> acfd0dd7
 	autoscalingContext := a.AutoscalingContext
 
 	klog.V(4).Info("Starting main loop")
@@ -327,13 +304,6 @@
 		return err
 	}
 
-<<<<<<< HEAD
-	originalScheduledPods, unschedulablePods, err := scheduledAndUnschedulablePodLister.List()
-	if err != nil {
-		klog.Errorf("Failed to list scheduled and unschedulable pods: %v", err)
-		return caerrors.ToAutoscalerError(caerrors.ApiCallError, err)
-	}
-=======
 	pods, err := podLister.List()
 	if err != nil {
 		klog.Errorf("Failed to list pods: %v", err)
@@ -345,7 +315,6 @@
 	if isSchedulerProcessingIgnored {
 		schedulerUnprocessed = kube_util.SchedulerUnprocessedPods(pods, a.BypassedSchedulers)
 	}
->>>>>>> acfd0dd7
 
 	// Update cluster resource usage metrics
 	coresTotal, memoryTotal := calculateCoresMemoryTotal(allNodes, currentTime)
@@ -475,7 +444,6 @@
 	// Check if there has been a constant difference between the number of nodes in k8s and
 	// the number of nodes on the cloud provider side.
 	// TODO: andrewskim - add protection for ready AWS nodes.
-<<<<<<< HEAD
 
 	// FORK-CHANGE: Commented this code as it removes `Registered but long not Ready` nodes which causes issues like scaling below minimum size and removing ready nodes during meltdown scenario
 	// fixedSomething, err := fixNodeGroupSize(autoscalingContext, a.clusterStateRegistry, currentTime)
@@ -490,45 +458,12 @@
 
 	metrics.UpdateLastTime(metrics.Autoscaling, time.Now())
 
-	metrics.UpdateUnschedulablePodsCount(len(unschedulablePods))
-
-	unschedulablePods = tpu.ClearTPURequests(unschedulablePods)
-
-	// todo: move split and append below to separate PodListProcessor
-	// Some unschedulable pods can be waiting for lower priority pods preemption so they have nominated node to run.
-	// Such pods don't require scale up but should be considered during scale down.
-	unschedulablePods, unschedulableWaitingForLowerPriorityPreemption := core_utils.FilterOutExpendableAndSplit(unschedulablePods, allNodes, a.ExpendablePodsPriorityCutoff)
-
-	// modify the snapshot simulating scheduling of pods waiting for preemption.
-	// this is not strictly correct as we are not simulating preemption itself but it matches
-	// CA logic from before migration to scheduler framework. So let's keep it for now
-	for _, p := range unschedulableWaitingForLowerPriorityPreemption {
-		if err := a.ClusterSnapshot.AddPod(p, p.Status.NominatedNodeName); err != nil {
-			klog.Errorf("Failed to update snapshot with pod %s waiting for preemption", err)
-			return caerrors.ToAutoscalerError(caerrors.InternalError, err)
-		}
-	}
-
-=======
-	fixedSomething, err := fixNodeGroupSize(autoscalingContext, a.clusterStateRegistry, currentTime)
-	if err != nil {
-		klog.Errorf("Failed to fix node group sizes: %v", err)
-		return caerrors.ToAutoscalerError(caerrors.CloudProviderError, err)
-	}
-	if fixedSomething {
-		klog.V(0).Infof("Some node group target size was fixed, skipping the iteration")
-		return nil
-	}
-
-	metrics.UpdateLastTime(metrics.Autoscaling, time.Now())
-
 	// SchedulerUnprocessed might be zero here if it was disabled
 	metrics.UpdateUnschedulablePodsCount(len(unschedulablePods), len(schedulerUnprocessed))
 	if isSchedulerProcessingIgnored {
 		// Treat unknown pods as unschedulable, pod list processor will remove schedulable pods
 		unschedulablePods = append(unschedulablePods, schedulerUnprocessed...)
 	}
->>>>>>> acfd0dd7
 	// Upcoming nodes are recently created nodes that haven't registered in the cluster yet, or haven't become ready yet.
 	upcomingCounts, registeredUpcoming := a.clusterStateRegistry.GetUpcomingNodes()
 	// For each upcoming node we inject a placeholder node faked to appear ready into the cluster snapshot, so that we can pack unschedulable pods on
@@ -677,18 +612,10 @@
 
 		metrics.UpdateDurationFromStart(metrics.FindUnneeded, unneededStart)
 
-<<<<<<< HEAD
-		scaleDownInCooldown := a.processorCallbacks.disableScaleDownForLoop ||
-			a.lastScaleUpTime.Add(a.ScaleDownDelayAfterAdd).After(currentTime) ||
-			a.lastScaleDownFailTime.Add(a.ScaleDownDelayAfterFailure).After(currentTime) ||
-			a.lastScaleDownDeleteTime.Add(a.ScaleDownDelayAfterDelete).After(currentTime)
+		scaleDownInCooldown := a.isScaleDownInCooldown(currentTime, scaleDownCandidates)
 
 		// FORK-CHANGE: Updated log V(4) -> V(2). This helps in debugging
 		klog.V(2).Infof("Scale down status: lastScaleUpTime=%s lastScaleDownDeleteTime=%v "+
-=======
-		scaleDownInCooldown := a.isScaleDownInCooldown(currentTime, scaleDownCandidates)
-		klog.V(4).Infof("Scale down status: lastScaleUpTime=%s lastScaleDownDeleteTime=%v "+
->>>>>>> acfd0dd7
 			"lastScaleDownFailTime=%s scaleDownForbidden=%v scaleDownInCooldown=%v",
 			a.lastScaleUpTime, a.lastScaleDownDeleteTime, a.lastScaleDownFailTime,
 			a.processorCallbacks.disableScaleDownForLoop, scaleDownInCooldown)
@@ -706,19 +633,6 @@
 			scaleDownStatus.RemovedNodeGroups = removedNodeGroups
 		}
 
-		// We want to delete unneeded Node Groups only if here is no current delete
-		// in progress.
-		_, drained := scaleDownActuationStatus.DeletionsInProgress()
-		var removedNodeGroups []cloudprovider.NodeGroup
-		if len(drained) == 0 {
-			var err error
-			removedNodeGroups, err = a.processors.NodeGroupManager.RemoveUnneededNodeGroups(autoscalingContext)
-			if err != nil {
-				klog.Errorf("Error while removing unneeded node groups: %v", err)
-			}
-			scaleDownStatus.RemovedNodeGroups = removedNodeGroups
-		}
-
 		if scaleDownInCooldown {
 			scaleDownStatus.Result = scaledownstatus.ScaleDownInCooldown
 			if len(removedNodeGroups) > 0 {
@@ -1058,11 +972,7 @@
 	// our normal handling for booting up nodes deal with this.
 	// TODO: Remove this call when we handle dynamically provisioned resources.
 	allNodes, readyNodes = a.processors.CustomResourcesProcessor.FilterOutNodesWithUnreadyResources(a.AutoscalingContext, allNodes, readyNodes)
-<<<<<<< HEAD
-	allNodes, readyNodes = taints.FilterOutNodesWithIgnoredTaints(a.taintConfig.IgnoredTaints, allNodes, readyNodes)
-=======
 	allNodes, readyNodes = taints.FilterOutNodesWithStartupTaints(a.taintConfig, allNodes, readyNodes)
->>>>>>> acfd0dd7
 	return allNodes, readyNodes, nil
 }
 
