#!/usr/bin/env bash

# Copyright 2021 The Kubernetes Authors.
#
# Licensed under the Apache License, Version 2.0 (the "License");
# you may not use this file except in compliance with the License.
# You may obtain a copy of the License at
#
#     http://www.apache.org/licenses/LICENSE-2.0
#
# Unless required by applicable law or agreed to in writing, software
# distributed under the License is distributed on an "AS IS" BASIS,
# WITHOUT WARRANTIES OR CONDITIONS OF ANY KIND, either express or implied.
# See the License for the specific language governing permissions and
# limitations under the License.

###
# This script is to be used when updating Kubernetes and its staging
# repositories to *tagged* releases. This is the ideal case, but another
# script, submodule-k8s.sh, is available as a break-glass solution if we must
# switch to an unreleased commit.
###

set -o errexit
set -o pipefail
<<<<<<< HEAD
set -o nounset
if [[ -n "${BASH}" ]]; then
  shopt -s lastpipe
fi

SED=sed
GREP=grep
XARGS=xargs
GETOPT=getopt
if [[ "$(uname)" == "Darwin" ]]; then
  SED=gsed
  GREP=ggrep
  XARGS=gxargs
  GETOPT="$(brew --prefix gnu-getopt)/bin/getopt"
  command -v $SED >/dev/null || {
    echo "$SED not installed. Try: brew install gnu-sed" >&2;
    exit 1;
  }
  command -v $XARGS >/dev/null || {
    echo "$XARGS not installed. Try: brew install findutils" >&2;
    exit 1;
  }
  command -v $GETOPT >/dev/null || {
    echo "$GETOPT not installed. Try: brew install gnu-getopt" >&2;
    exit 1;
  }
  command -v $GREP >/dev/null || {
    echo "$GREP not installed. Try: brew install grep" >&2;
    exit 1;
  }
fi

if [[ $(basename $(pwd)) != "cluster-autoscaler" ]];then
  echo "The script must be run in cluster-autoscaler directory"
  exit 1
fi

if ! which jq > /dev/null; then
  echo "This script requires jq command to be available"
  exit 1
fi

SCRIPT_NAME=$(basename "$0")
K8S_FORK=${K8S_FORK:-"git@github.com:kubernetes/kubernetes.git"}
K8S_REV="e3de62298a730415c5d2ab72607ef6adadd6304d"
BATCH_MODE="false"
TARGET_MODULE=${TARGET_MODULE:-k8s.io/autoscaler/cluster-autoscaler}
# VERIFY_COMMAND=${VERIFY_COMMAND:-"go test -mod=vendor ./..."}
VERIFY_COMMAND="true"
OVERRIDE_GO_VERSION="true"

ARGS="$@"
OPTS=`getopt -o f::r::d::v::b::o:: --long k8sfork::,k8srev::,workdir::,batch::,override-go-version:: -n $SCRIPT_NAME -- "$@"`
if [ $? != 0 ] ; then echo "Failed parsing options." >&2 ; exit 1 ; fi
eval set -- "$OPTS"
while true; do
  case "$1" in
    -f | --k8sfork ) K8S_FORK="$2"; shift; shift ;;
    -r | --k8srev ) K8S_REV="$2"; shift; shift ;;
    -d | --workdir ) WORK_DIR="$2"; shift; shift ;;
    -b | --batch ) BATCH_MODE="true"; shift; shift ;;
    -o | --override-go-version) OVERRIDE_GO_VERSION="true"; shift; shift ;;
    -v ) VERBOSE=1; shift; if [[ "$1" == "v" ]]; then VERBOSE=2; shift; fi; ;;
    -- ) shift; break ;;
    * ) break ;;
  esac
done

export GO111MODULE=on
=======
>>>>>>> 79a43dfe

VERSION=${1#"v"}
if [ -z "$VERSION" ]; then
    echo "Usage: hack/update-vendor.sh <k8s version>"
    exit 1
fi

set -x

<<<<<<< HEAD
EXPECTED_ERROR_MARKER="${WORK_DIR}/expected_error"

# Try
set +o errexit
(
  set -o errexit
  rm -f $EXPECTED_ERROR_MARKER
  K8S_REPO="${WORK_DIR}/kubernetes"
  if [ -d ${K8S_REPO} ]; then
    pushd ${K8S_REPO} >/dev/null
    if [[ "$(git remote get-url origin)" != "${K8S_FORK}" ]]; then
      echo "Mismated checked out k8s repo; deleting"
      rm -rf "${K8S_REPO}"
    fi
    popd >/dev/null
  fi

  echo "Updating vendor against ${K8S_FORK}:${K8S_REV}"

  if [ ! -d ${K8S_REPO} ]; then
    echo "Cloning ${K8S_FORK} into ${K8S_REPO}"
    git clone --depth 1 ${K8S_FORK} ${K8S_REPO} >&${BASH_XTRACEFD} 2>&1
  fi

  pushd ${K8S_REPO} >/dev/null
  git fetch --depth 1 origin ${K8S_REV} >&${BASH_XTRACEFD} 2>&1
  git checkout FETCH_HEAD >&${BASH_XTRACEFD} 2>&1
  K8S_REV_PARSED=$(git rev-parse FETCH_HEAD)
  popd >/dev/null


  function err_rerun() {
    touch ${EXPECTED_ERROR_MARKER}
    echo "$*"
    if [[ "${BATCH_MODE}" == "false" ]]; then
      echo "Fix errors and rerun script:"
      echo " $0 -d${WORK_DIR} -f${K8S_FORK} -r${K8S_REV}"
    fi
    exit 1
  }

  # Deleting old stuff
  rm -rf vendor
  rm -f go.mod
  rm -f go.sum

  # Base CA go.mod on one from k8s.io/kuberntes
  cp $K8S_REPO/go.mod .

  # Check go version
  REQUIRED_GO_VERSION=$(cat go.mod | $GREP '^go ' |tr -s ' ' |cut -d ' '  -f 2)
  USED_GO_VERSION=$(go version | $SED 's/.*go\([0-9]\+\.[0-9]\+\).*/\1/')


  if [[ "${REQUIRED_GO_VERSION}" != "${USED_GO_VERSION}" ]];then
    if [[ "${OVERRIDE_GO_VERSION}" == "false" ]]; then
      err_rerun "Invalid go version ${USED_GO_VERSION}; required go version is ${REQUIRED_GO_VERSION}."
    else
      echo "Overriding go version found in go.mod file. Expected go version ${REQUIRED_GO_VERSION}, using ${USED_GO_VERSION}"
    fi
  fi

  # Fix module name and staging modules links
  $SED -i "s#module k8s.io/kubernetes#module ${TARGET_MODULE}#" go.mod
  $SED -i "s#\\./staging#${K8S_REPO}/staging#" go.mod

  function list_dependencies() {
    local_tmp_dir=$(mktemp -d "${WORK_DIR}/list_dependencies.XXXX")
    local go_dep_file="$1"
    local tmp_file="${local_tmp_dir}/list_dependencies.tmp"
    rm -f ${tmp_file}
    go mod edit -json ${go_dep_file} |jq -r '.Replace[]? | select(.New.Version != null)| "\(.Old.Path) \(.New.Version)"' >> ${tmp_file}
    go mod edit -json ${go_dep_file} |jq -r '.Require[]? | "\(.Path) \(.Version)"' >> ${tmp_file}
    cat ${tmp_file} |sort |uniq
  }

  function version_gt() {
    test "$(printf '%s\n' "$@" | sort -V | head -n 1)" != "$1";
  }

  GO_MOD_EXTRA_FILES="$(shopt -s nullglob;echo go.mod-extra*)"
  OLD_EXTRA_FOUND="false"
  for go_mod_extra in ${GO_MOD_EXTRA_FILES}; do
    list_dependencies ${go_mod_extra} | while read extra_path extra_version; do
      list_dependencies go.mod | while read source_path source_version; do
        if [[ "${source_path}" == "${extra_path}" ]]; then
          if ! version_gt $extra_version $source_version; then
            echo "Extra dependency ${source_path} already used by k8s in >= version ${source_version}"
            OLD_EXTRA_FOUND="true"
          fi
        fi
      done
    done
  done
  if [[ "${OLD_EXTRA_FOUND}" == "true" ]]; then
    err_rerun "Extra dependencies found in one of go.mod-extra files"
  fi

  # Add dependencies from go.mod-extra to go.mod
  # Propagate require entries to both require and replace
  for go_mod_extra in ${GO_MOD_EXTRA_FILES}; do
    go mod edit -json ${go_mod_extra} | jq -r '.Require[]? | "-require \(.Path)@\(.Version)"' | $XARGS -t -r go mod edit >&${BASH_XTRACEFD} 2>&1
    go mod edit -json ${go_mod_extra} | jq -r '.Require[]? | "-replace \(.Path)=\(.Path)@\(.Version)"' | $XARGS -t -r go mod edit >&${BASH_XTRACEFD} 2>&1
    # And add explicit replace entries
    go mod edit -json ${go_mod_extra} | jq -r '.Replace[]? | "-replace \(.Old.Path)=\(.New.Path)@\(.New.Version)"' | $SED "s/@null//g" | $XARGS -t -r go mod edit >&${BASH_XTRACEFD} 2>&1
  done
  # Add k8s.io/kubernetes dependency
  go mod edit -require k8s.io/kubernetes@v0.0.0
  go mod edit -replace k8s.io/kubernetes=${K8S_REPO}

  # Fail if there are implicit dependencies
  list_dependencies go.mod > ${WORK_DIR}/packages-before-tidy
  go mod tidy -v >&${BASH_XTRACEFD} 2>&1
  list_dependencies go.mod > ${WORK_DIR}/packages-after-tidy

  IMPLICIT_FOUND="false"
  set +o pipefail
  diff -u ${WORK_DIR}/packages-before-tidy ${WORK_DIR}/packages-after-tidy | $GREP -v '\+\+\+ ' | $GREP '^\+' | cut -b 2- |while read line; do
    IMPLICIT_FOUND="true"
    echo "Implicit dependency found: ${line}"
  done
  set -o pipefail

  # if [[ "${IMPLICIT_FOUND}" == "true" ]]; then
  #   err_rerun "Implicit dependencies missing from go.mod-extra"
  # fi

  echo "Running go mod vendor"
  go mod vendor

  echo "Running ${VERIFY_COMMAND}"
  if ! ${VERIFY_COMMAND} >&${BASH_XTRACEFD} 2>&1; then
    err_rerun "Verify command failed"
  fi

  # Commit go.mod* and vendor
  git reset . >&${BASH_XTRACEFD} 2>&1
  git add vendor go.mod go.sum >&${BASH_XTRACEFD} 2>&1
  if ! git diff --quiet --cached; then
    echo "Commiting vendor, go.mod and go.sum"
    git commit -m "Updating vendor against ${K8S_FORK}:${K8S_REV} (${K8S_REV_PARSED})" >&${BASH_XTRACEFD} 2>&1
  else
    echo "No changes after vendor update; skipping commit"
  fi


  if ! git diff --quiet; then
    echo "Uncommited changes (manual fixes?) still present in repository - please commit those"
  fi

  echo "Operation finished successfully"
  if [[ "$(basename "${WORK_DIR}" | cut -d '.' -f 1)" == "ca-update-vendor" ]];then
    echo "Deleting working directory ${WORK_DIR}"
    rm -rf ${WORK_DIR}
  else
    echo "Preserving working directory ${WORK_DIR}"
  fi
)

# Catch
err=$?
if [[ $err -ne 0 ]]; then
  if [ ! -f "${EXPECTED_ERROR_MARKER}" ]; then
    echo
    echo "Unexpected error occured; check $LOG_FILE"
  fi
fi
exit $err
=======
MODS=($(
    curl -sS https://raw.githubusercontent.com/kubernetes/kubernetes/v${VERSION}/go.mod |
    sed -n 's|.*k8s.io/\(.*\) => ./staging/src/k8s.io/.*|k8s.io/\1|p'
))

for MOD in "${MODS[@]}"; do
    V=$(
        go mod download -json "${MOD}@kubernetes-${VERSION}" |
        sed -n 's|.*"Version": "\(.*\)".*|\1|p'
    )
    go mod edit "-replace=${MOD}=${MOD}@${V}"
done
go get "k8s.io/kubernetes@v${VERSION}"
go mod vendor
go mod tidy
git rm -r --force --ignore-unmatch kubernetes
>>>>>>> 79a43dfe
<|MERGE_RESOLUTION|>--- conflicted
+++ resolved
@@ -23,78 +23,6 @@
 
 set -o errexit
 set -o pipefail
-<<<<<<< HEAD
-set -o nounset
-if [[ -n "${BASH}" ]]; then
-  shopt -s lastpipe
-fi
-
-SED=sed
-GREP=grep
-XARGS=xargs
-GETOPT=getopt
-if [[ "$(uname)" == "Darwin" ]]; then
-  SED=gsed
-  GREP=ggrep
-  XARGS=gxargs
-  GETOPT="$(brew --prefix gnu-getopt)/bin/getopt"
-  command -v $SED >/dev/null || {
-    echo "$SED not installed. Try: brew install gnu-sed" >&2;
-    exit 1;
-  }
-  command -v $XARGS >/dev/null || {
-    echo "$XARGS not installed. Try: brew install findutils" >&2;
-    exit 1;
-  }
-  command -v $GETOPT >/dev/null || {
-    echo "$GETOPT not installed. Try: brew install gnu-getopt" >&2;
-    exit 1;
-  }
-  command -v $GREP >/dev/null || {
-    echo "$GREP not installed. Try: brew install grep" >&2;
-    exit 1;
-  }
-fi
-
-if [[ $(basename $(pwd)) != "cluster-autoscaler" ]];then
-  echo "The script must be run in cluster-autoscaler directory"
-  exit 1
-fi
-
-if ! which jq > /dev/null; then
-  echo "This script requires jq command to be available"
-  exit 1
-fi
-
-SCRIPT_NAME=$(basename "$0")
-K8S_FORK=${K8S_FORK:-"git@github.com:kubernetes/kubernetes.git"}
-K8S_REV="e3de62298a730415c5d2ab72607ef6adadd6304d"
-BATCH_MODE="false"
-TARGET_MODULE=${TARGET_MODULE:-k8s.io/autoscaler/cluster-autoscaler}
-# VERIFY_COMMAND=${VERIFY_COMMAND:-"go test -mod=vendor ./..."}
-VERIFY_COMMAND="true"
-OVERRIDE_GO_VERSION="true"
-
-ARGS="$@"
-OPTS=`getopt -o f::r::d::v::b::o:: --long k8sfork::,k8srev::,workdir::,batch::,override-go-version:: -n $SCRIPT_NAME -- "$@"`
-if [ $? != 0 ] ; then echo "Failed parsing options." >&2 ; exit 1 ; fi
-eval set -- "$OPTS"
-while true; do
-  case "$1" in
-    -f | --k8sfork ) K8S_FORK="$2"; shift; shift ;;
-    -r | --k8srev ) K8S_REV="$2"; shift; shift ;;
-    -d | --workdir ) WORK_DIR="$2"; shift; shift ;;
-    -b | --batch ) BATCH_MODE="true"; shift; shift ;;
-    -o | --override-go-version) OVERRIDE_GO_VERSION="true"; shift; shift ;;
-    -v ) VERBOSE=1; shift; if [[ "$1" == "v" ]]; then VERBOSE=2; shift; fi; ;;
-    -- ) shift; break ;;
-    * ) break ;;
-  esac
-done
-
-export GO111MODULE=on
-=======
->>>>>>> 79a43dfe
 
 VERSION=${1#"v"}
 if [ -z "$VERSION" ]; then
@@ -104,176 +32,6 @@
 
 set -x
 
-<<<<<<< HEAD
-EXPECTED_ERROR_MARKER="${WORK_DIR}/expected_error"
-
-# Try
-set +o errexit
-(
-  set -o errexit
-  rm -f $EXPECTED_ERROR_MARKER
-  K8S_REPO="${WORK_DIR}/kubernetes"
-  if [ -d ${K8S_REPO} ]; then
-    pushd ${K8S_REPO} >/dev/null
-    if [[ "$(git remote get-url origin)" != "${K8S_FORK}" ]]; then
-      echo "Mismated checked out k8s repo; deleting"
-      rm -rf "${K8S_REPO}"
-    fi
-    popd >/dev/null
-  fi
-
-  echo "Updating vendor against ${K8S_FORK}:${K8S_REV}"
-
-  if [ ! -d ${K8S_REPO} ]; then
-    echo "Cloning ${K8S_FORK} into ${K8S_REPO}"
-    git clone --depth 1 ${K8S_FORK} ${K8S_REPO} >&${BASH_XTRACEFD} 2>&1
-  fi
-
-  pushd ${K8S_REPO} >/dev/null
-  git fetch --depth 1 origin ${K8S_REV} >&${BASH_XTRACEFD} 2>&1
-  git checkout FETCH_HEAD >&${BASH_XTRACEFD} 2>&1
-  K8S_REV_PARSED=$(git rev-parse FETCH_HEAD)
-  popd >/dev/null
-
-
-  function err_rerun() {
-    touch ${EXPECTED_ERROR_MARKER}
-    echo "$*"
-    if [[ "${BATCH_MODE}" == "false" ]]; then
-      echo "Fix errors and rerun script:"
-      echo " $0 -d${WORK_DIR} -f${K8S_FORK} -r${K8S_REV}"
-    fi
-    exit 1
-  }
-
-  # Deleting old stuff
-  rm -rf vendor
-  rm -f go.mod
-  rm -f go.sum
-
-  # Base CA go.mod on one from k8s.io/kuberntes
-  cp $K8S_REPO/go.mod .
-
-  # Check go version
-  REQUIRED_GO_VERSION=$(cat go.mod | $GREP '^go ' |tr -s ' ' |cut -d ' '  -f 2)
-  USED_GO_VERSION=$(go version | $SED 's/.*go\([0-9]\+\.[0-9]\+\).*/\1/')
-
-
-  if [[ "${REQUIRED_GO_VERSION}" != "${USED_GO_VERSION}" ]];then
-    if [[ "${OVERRIDE_GO_VERSION}" == "false" ]]; then
-      err_rerun "Invalid go version ${USED_GO_VERSION}; required go version is ${REQUIRED_GO_VERSION}."
-    else
-      echo "Overriding go version found in go.mod file. Expected go version ${REQUIRED_GO_VERSION}, using ${USED_GO_VERSION}"
-    fi
-  fi
-
-  # Fix module name and staging modules links
-  $SED -i "s#module k8s.io/kubernetes#module ${TARGET_MODULE}#" go.mod
-  $SED -i "s#\\./staging#${K8S_REPO}/staging#" go.mod
-
-  function list_dependencies() {
-    local_tmp_dir=$(mktemp -d "${WORK_DIR}/list_dependencies.XXXX")
-    local go_dep_file="$1"
-    local tmp_file="${local_tmp_dir}/list_dependencies.tmp"
-    rm -f ${tmp_file}
-    go mod edit -json ${go_dep_file} |jq -r '.Replace[]? | select(.New.Version != null)| "\(.Old.Path) \(.New.Version)"' >> ${tmp_file}
-    go mod edit -json ${go_dep_file} |jq -r '.Require[]? | "\(.Path) \(.Version)"' >> ${tmp_file}
-    cat ${tmp_file} |sort |uniq
-  }
-
-  function version_gt() {
-    test "$(printf '%s\n' "$@" | sort -V | head -n 1)" != "$1";
-  }
-
-  GO_MOD_EXTRA_FILES="$(shopt -s nullglob;echo go.mod-extra*)"
-  OLD_EXTRA_FOUND="false"
-  for go_mod_extra in ${GO_MOD_EXTRA_FILES}; do
-    list_dependencies ${go_mod_extra} | while read extra_path extra_version; do
-      list_dependencies go.mod | while read source_path source_version; do
-        if [[ "${source_path}" == "${extra_path}" ]]; then
-          if ! version_gt $extra_version $source_version; then
-            echo "Extra dependency ${source_path} already used by k8s in >= version ${source_version}"
-            OLD_EXTRA_FOUND="true"
-          fi
-        fi
-      done
-    done
-  done
-  if [[ "${OLD_EXTRA_FOUND}" == "true" ]]; then
-    err_rerun "Extra dependencies found in one of go.mod-extra files"
-  fi
-
-  # Add dependencies from go.mod-extra to go.mod
-  # Propagate require entries to both require and replace
-  for go_mod_extra in ${GO_MOD_EXTRA_FILES}; do
-    go mod edit -json ${go_mod_extra} | jq -r '.Require[]? | "-require \(.Path)@\(.Version)"' | $XARGS -t -r go mod edit >&${BASH_XTRACEFD} 2>&1
-    go mod edit -json ${go_mod_extra} | jq -r '.Require[]? | "-replace \(.Path)=\(.Path)@\(.Version)"' | $XARGS -t -r go mod edit >&${BASH_XTRACEFD} 2>&1
-    # And add explicit replace entries
-    go mod edit -json ${go_mod_extra} | jq -r '.Replace[]? | "-replace \(.Old.Path)=\(.New.Path)@\(.New.Version)"' | $SED "s/@null//g" | $XARGS -t -r go mod edit >&${BASH_XTRACEFD} 2>&1
-  done
-  # Add k8s.io/kubernetes dependency
-  go mod edit -require k8s.io/kubernetes@v0.0.0
-  go mod edit -replace k8s.io/kubernetes=${K8S_REPO}
-
-  # Fail if there are implicit dependencies
-  list_dependencies go.mod > ${WORK_DIR}/packages-before-tidy
-  go mod tidy -v >&${BASH_XTRACEFD} 2>&1
-  list_dependencies go.mod > ${WORK_DIR}/packages-after-tidy
-
-  IMPLICIT_FOUND="false"
-  set +o pipefail
-  diff -u ${WORK_DIR}/packages-before-tidy ${WORK_DIR}/packages-after-tidy | $GREP -v '\+\+\+ ' | $GREP '^\+' | cut -b 2- |while read line; do
-    IMPLICIT_FOUND="true"
-    echo "Implicit dependency found: ${line}"
-  done
-  set -o pipefail
-
-  # if [[ "${IMPLICIT_FOUND}" == "true" ]]; then
-  #   err_rerun "Implicit dependencies missing from go.mod-extra"
-  # fi
-
-  echo "Running go mod vendor"
-  go mod vendor
-
-  echo "Running ${VERIFY_COMMAND}"
-  if ! ${VERIFY_COMMAND} >&${BASH_XTRACEFD} 2>&1; then
-    err_rerun "Verify command failed"
-  fi
-
-  # Commit go.mod* and vendor
-  git reset . >&${BASH_XTRACEFD} 2>&1
-  git add vendor go.mod go.sum >&${BASH_XTRACEFD} 2>&1
-  if ! git diff --quiet --cached; then
-    echo "Commiting vendor, go.mod and go.sum"
-    git commit -m "Updating vendor against ${K8S_FORK}:${K8S_REV} (${K8S_REV_PARSED})" >&${BASH_XTRACEFD} 2>&1
-  else
-    echo "No changes after vendor update; skipping commit"
-  fi
-
-
-  if ! git diff --quiet; then
-    echo "Uncommited changes (manual fixes?) still present in repository - please commit those"
-  fi
-
-  echo "Operation finished successfully"
-  if [[ "$(basename "${WORK_DIR}" | cut -d '.' -f 1)" == "ca-update-vendor" ]];then
-    echo "Deleting working directory ${WORK_DIR}"
-    rm -rf ${WORK_DIR}
-  else
-    echo "Preserving working directory ${WORK_DIR}"
-  fi
-)
-
-# Catch
-err=$?
-if [[ $err -ne 0 ]]; then
-  if [ ! -f "${EXPECTED_ERROR_MARKER}" ]; then
-    echo
-    echo "Unexpected error occured; check $LOG_FILE"
-  fi
-fi
-exit $err
-=======
 MODS=($(
     curl -sS https://raw.githubusercontent.com/kubernetes/kubernetes/v${VERSION}/go.mod |
     sed -n 's|.*k8s.io/\(.*\) => ./staging/src/k8s.io/.*|k8s.io/\1|p'
@@ -289,5 +47,4 @@
 go get "k8s.io/kubernetes@v${VERSION}"
 go mod vendor
 go mod tidy
-git rm -r --force --ignore-unmatch kubernetes
->>>>>>> 79a43dfe
+git rm -r --force --ignore-unmatch kubernetes