--- conflicted
+++ resolved
@@ -19,10 +19,7 @@
 import (
 	"time"
 
-<<<<<<< HEAD
-=======
 	gce_localssdsize "k8s.io/autoscaler/cluster-autoscaler/cloudprovider/gce/localssdsize"
->>>>>>> 7d1f87fc
 	kubelet_config "k8s.io/kubernetes/pkg/kubelet/apis/config"
 	scheduler_config "k8s.io/kubernetes/pkg/scheduler/apis/config"
 )
@@ -67,11 +64,8 @@
 	MigInstancesMinRefreshWaitTime time.Duration
 	// DomainUrl is the GCE url used to make calls to GCE API.
 	DomainUrl string
-<<<<<<< HEAD
-=======
 	// LocalSSDDiskSizeProvider provides local ssd disk size based on machine type
 	LocalSSDDiskSizeProvider gce_localssdsize.LocalSSDSizeProvider
->>>>>>> 7d1f87fc
 }
 
 const (
@@ -301,11 +295,8 @@
 	DynamicNodeDeleteDelayAfterTaintEnabled bool
 	// BypassedSchedulers are used to specify which schedulers to bypass their processing
 	BypassedSchedulers map[string]bool
-<<<<<<< HEAD
-=======
 	// ProvisioningRequestEnabled tells if CA processes ProvisioningRequest.
 	ProvisioningRequestEnabled bool
->>>>>>> 7d1f87fc
 }
 
 // KubeClientOptions specify options for kube client
