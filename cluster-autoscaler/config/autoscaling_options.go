/*
Copyright 2018 The Kubernetes Authors.

Licensed under the Apache License, Version 2.0 (the "License");
you may not use this file except in compliance with the License.
You may obtain a copy of the License at

    http://www.apache.org/licenses/LICENSE-2.0

Unless required by applicable law or agreed to in writing, software
distributed under the License is distributed on an "AS IS" BASIS,
WITHOUT WARRANTIES OR CONDITIONS OF ANY KIND, either express or implied.
See the License for the specific language governing permissions and
limitations under the License.
*/

package config

import (
	"time"

<<<<<<< HEAD
=======
	kubelet_config "k8s.io/kubernetes/pkg/kubelet/apis/config"
>>>>>>> acfd0dd7
	scheduler_config "k8s.io/kubernetes/pkg/scheduler/apis/config"
)

// GpuLimits define lower and upper bound on GPU instances of given type in cluster
type GpuLimits struct {
	// Type of the GPU (e.g. nvidia-tesla-k80)
	GpuType string
	// Lower bound on number of GPUs of given type in cluster
	Min int64
	// Upper bound on number of GPUs of given type in cluster
	Max int64
}

// NodeGroupAutoscalingOptions contain various options to customize how autoscaling of
// a given NodeGroup works. Different options can be used for each NodeGroup.
type NodeGroupAutoscalingOptions struct {
	// ScaleDownUtilizationThreshold sets threshold for nodes to be considered for scale down if cpu or memory utilization is over threshold.
	// Well-utilized nodes are not touched.
	ScaleDownUtilizationThreshold float64
	// ScaleDownGpuUtilizationThreshold sets threshold for gpu nodes to be considered for scale down if gpu utilization is over threshold.
	// Well-utilized nodes are not touched.
	ScaleDownGpuUtilizationThreshold float64
	// ScaleDownUnneededTime sets the duration CA expects a node to be unneeded/eligible for removal
	// before scaling down the node.
	ScaleDownUnneededTime time.Duration
	// ScaleDownUnreadyTime represents how long an unready node should be unneeded before it is eligible for scale down
	ScaleDownUnreadyTime time.Duration
	// Maximum time CA waits for node to be provisioned
	MaxNodeProvisionTime time.Duration
	// ZeroOrMaxNodeScaling means that a node group should be scaled up to maximum size or down to zero nodes all at once instead of one-by-one.
	ZeroOrMaxNodeScaling bool
	// IgnoreDaemonSetsUtilization sets if daemonsets utilization should be considered during node scale-down
	IgnoreDaemonSetsUtilization bool
}

// GCEOptions contain autoscaling options specific to GCE cloud provider.
type GCEOptions struct {
	// ConcurrentRefreshes is the maximum number of concurrently refreshed instance groups or instance templates.
	ConcurrentRefreshes int
	// MigInstancesMinRefreshWaitTime is the minimum time which needs to pass before GCE MIG instances from a given MIG can be refreshed.
	MigInstancesMinRefreshWaitTime time.Duration
<<<<<<< HEAD
	// ExpanderEphemeralStorageSupport is whether scale-up takes ephemeral storage resources into account.
	ExpanderEphemeralStorageSupport bool
=======
	// DomainUrl is the GCE url used to make calls to GCE API.
	DomainUrl string
>>>>>>> acfd0dd7
}

const (
	// DefaultMaxAllocatableDifferenceRatio describes how Node.Status.Allocatable can differ between groups in the same NodeGroupSet
	// FORK-CHANGE: changing to 50% or any very high %age as gardener nodegroups have similar node group label and so
	// comparison won't be done with any other nodegroup node, done to help in balancing during scale from zero
	DefaultMaxAllocatableDifferenceRatio = 0.5
	// DefaultMaxFreeDifferenceRatio describes how free resources (allocatable - daemon and system pods)
	// can differ between groups in the same NodeGroupSet
	// FORK-CHANGE: changing to 50% or any very high %age as gardener nodegroups have similar node group label and so
	// comparison won't be done with any other nodegroup node, done to help in balancing during scale from zero
	DefaultMaxFreeDifferenceRatio = 0.5
	// DefaultMaxCapacityMemoryDifferenceRatio describes how Node.Status.Capacity.Memory can differ between
	// groups in the same NodeGroupSet
	// FORK-CHANGE: changing to 50% or any very high %age as gardener nodegroups have similar node group label and so
	// comparison won't be done with any other nodegroup node, done to help in balancing during scale from zero
	DefaultMaxCapacityMemoryDifferenceRatio = 0.5
)

// NodeGroupDifferenceRatios contains various ratios used to determine if two NodeGroups are similar and makes scaling decisions
type NodeGroupDifferenceRatios struct {
	// MaxAllocatableDifferenceRatio describes how Node.Status.Allocatable can differ between groups in the same NodeGroupSet
	MaxAllocatableDifferenceRatio float64
	// MaxFreeDifferenceRatio describes how free resources (allocatable - daemon and system pods) can differ between groups in the same NodeGroupSet
	MaxFreeDifferenceRatio float64
	// MaxCapacityMemoryDifferenceRatio describes how Node.Status.Capacity.Memory can differ between groups in the same NodeGroupSetAutoscalingOptions
	MaxCapacityMemoryDifferenceRatio float64
}

// NewDefaultNodeGroupDifferenceRatios returns default NodeGroupDifferenceRatios values
func NewDefaultNodeGroupDifferenceRatios() NodeGroupDifferenceRatios {
	return NodeGroupDifferenceRatios{
		MaxAllocatableDifferenceRatio:    DefaultMaxAllocatableDifferenceRatio,
		MaxFreeDifferenceRatio:           DefaultMaxFreeDifferenceRatio,
		MaxCapacityMemoryDifferenceRatio: DefaultMaxCapacityMemoryDifferenceRatio,
	}
}

// AutoscalingOptions contain various options to customize how autoscaling works
type AutoscalingOptions struct {
	// NodeGroupDefaults are default values for per NodeGroup options.
	// They will be used any time a specific value is not provided for a given NodeGroup.
	NodeGroupDefaults NodeGroupAutoscalingOptions
	// MaxEmptyBulkDelete is a number of empty nodes that can be removed at the same time.
	MaxEmptyBulkDelete int
	// MaxNodesTotal sets the maximum number of nodes in the whole cluster
	MaxNodesTotal int
	// MaxCoresTotal sets the maximum number of cores in the whole cluster
	MaxCoresTotal int64
	// MinCoresTotal sets the minimum number of cores in the whole cluster
	MinCoresTotal int64
	// MaxMemoryTotal sets the maximum memory (in bytes) in the whole cluster
	MaxMemoryTotal int64
	// MinMemoryTotal sets the maximum memory (in bytes) in the whole cluster
	MinMemoryTotal int64
	// GpuTotal is a list of strings with configuration of min/max limits for different GPUs.
	GpuTotal []GpuLimits
	// NodeGroupAutoDiscovery represents one or more definition(s) of node group auto-discovery
	NodeGroupAutoDiscovery []string
	// EstimatorName is the estimator used to estimate the number of needed nodes in scale up.
	EstimatorName string
	// ExpanderNames sets the chain of node group expanders to be used in scale up
	ExpanderNames string
	// GRPCExpanderCert is the location of the cert passed to the gRPC server for TLS when using the gRPC expander
	GRPCExpanderCert string
	// GRPCExpanderURL is the url of the gRPC server when using the gRPC expander
	GRPCExpanderURL string
	// IgnoreMirrorPodsUtilization is whether CA will ignore Mirror pods when calculating resource utilization for scaling down
	IgnoreMirrorPodsUtilization bool
	// MaxGracefulTerminationSec is maximum number of seconds scale down waits for pods to terminate before
	// removing the node from cloud provider.
	// DrainPriorityConfig takes higher precedence and MaxGracefulTerminationSec will not be applicable when the DrainPriorityConfig is set.
	MaxGracefulTerminationSec int
<<<<<<< HEAD
=======
	// DrainPriorityConfig is a list of ShutdownGracePeriodByPodPriority.
	// This field is optional and could be nil.
	// DrainPriorityConfig takes higher precedence and MaxGracefulTerminationSec will not be applicable when the DrainPriorityConfig is set.
	DrainPriorityConfig []kubelet_config.ShutdownGracePeriodByPodPriority
>>>>>>> acfd0dd7
	// MaxTotalUnreadyPercentage is the maximum percentage of unready nodes after which CA halts operations
	MaxTotalUnreadyPercentage float64
	// OkTotalUnreadyCount is the number of allowed unready nodes, irrespective of max-total-unready-percentage
	OkTotalUnreadyCount int
	// ScaleUpFromZero defines if CA should scale up when there 0 ready nodes.
	ScaleUpFromZero bool
	// ParallelScaleUp defines whether CA can scale up node groups in parallel.
	ParallelScaleUp bool
	// CloudConfig is the path to the cloud provider configuration file. Empty string for no configuration file.
	CloudConfig string
	// CloudProviderName sets the type of the cloud provider CA is about to run in. Allowed values: gce, aws
	CloudProviderName string
	// NodeGroups is the list of node groups a.k.a autoscaling targets
	NodeGroups []string
	// EnforceNodeGroupMinSize is used to allow CA to scale up the node group to the configured min size if needed.
	EnforceNodeGroupMinSize bool
	// ScaleDownEnabled is used to allow CA to scale down the cluster
	ScaleDownEnabled bool
	// ScaleDownUnreadyEnabled is used to allow CA to scale down unready nodes of the cluster
	ScaleDownUnreadyEnabled bool
	// ScaleDownDelayAfterAdd sets the duration from the last scale up to the time when CA starts to check scale down options
	ScaleDownDelayAfterAdd time.Duration
	// ScaleDownDelayAfterDelete sets the duration between scale down attempts if scale down removes one or more nodes
	ScaleDownDelayAfterDelete time.Duration
	// ScaleDownDelayAfterFailure sets the duration before the next scale down attempt if scale down results in an error
	ScaleDownDelayAfterFailure time.Duration
	// ScaleDownDelayTypeLocal sets if the --scale-down-delay-after-* flags should be applied locally per nodegroup
	// or globally across all nodegroups
	ScaleDownDelayTypeLocal bool
	// ScaleDownNonEmptyCandidatesCount is the maximum number of non empty nodes
	// considered at once as candidates for scale down.
	ScaleDownNonEmptyCandidatesCount int
	// ScaleDownCandidatesPoolRatio is a ratio of nodes that are considered
	// as additional non empty candidates for scale down when some candidates from
	// previous iteration are no longer valid.
	ScaleDownCandidatesPoolRatio float64
	// ScaleDownCandidatesPoolMinCount is the minimum number of nodes that are
	// considered as additional non empty candidates for scale down when some
	// candidates from previous iteration are no longer valid.
	// The formula to calculate additional candidates number is following:
	// max(#nodes * ScaleDownCandidatesPoolRatio, ScaleDownCandidatesPoolMinCount)
	ScaleDownCandidatesPoolMinCount int
	// ScaleDownSimulationTimeout defines the maximum time that can be
	// spent on scale down simulation.
	ScaleDownSimulationTimeout time.Duration
	// SchedulerConfig allows changing configuration of in-tree
	// scheduler plugins acting on PreFilter and Filter extension points
	SchedulerConfig *scheduler_config.KubeSchedulerConfiguration
	// NodeDeletionDelayTimeout is maximum time CA waits for removing delay-deletion.cluster-autoscaler.kubernetes.io/ annotations before deleting the node.
	NodeDeletionDelayTimeout time.Duration
	// WriteStatusConfigMap tells if the status information should be written to a ConfigMap
	WriteStatusConfigMap bool
	// StaticConfigMapName
	StatusConfigMapName string
	// BalanceSimilarNodeGroups enables logic that identifies node groups with similar machines and tries to balance node count between them.
	BalanceSimilarNodeGroups bool
	// ConfigNamespace is the namespace cluster-autoscaler is running in and all related configmaps live in
	ConfigNamespace string
	// ClusterName if available
	ClusterName string
	// NodeAutoprovisioningEnabled tells whether the node auto-provisioning is enabled for this cluster.
	NodeAutoprovisioningEnabled bool
	// MaxAutoprovisionedNodeGroupCount is the maximum number of autoprovisioned groups in the cluster.
	MaxAutoprovisionedNodeGroupCount int
	// UnremovableNodeRecheckTimeout is the timeout before we check again a node that couldn't be removed before
	UnremovableNodeRecheckTimeout time.Duration
	// Pods with priority below cutoff are expendable. They can be killed without any consideration during scale down and they don't cause scale-up.
	// Pods with null priority (PodPriority disabled) are non-expendable.
	ExpendablePodsPriorityCutoff int
	// Regional tells whether the cluster is regional.
	Regional bool
	// Pods newer than this will not be considered as unschedulable for scale-up.
	NewPodScaleUpDelay time.Duration
	// MaxBulkSoftTaint sets the maximum number of nodes that can be (un)tainted PreferNoSchedule during single scaling down run.
	// Value of 0 turns turn off such tainting.
	MaxBulkSoftTaintCount int
	// MaxBulkSoftTaintTime sets the maximum duration of single run of PreferNoSchedule tainting.
	MaxBulkSoftTaintTime time.Duration
	// MaxPodEvictionTime sets the maximum time CA tries to evict a pod before giving up.
	MaxPodEvictionTime time.Duration
<<<<<<< HEAD
	// IgnoredTaints is a list of taints CA considers to reflect transient node
	// status that should be removed when creating a node template for scheduling.
	// The ignored taints are expected to appear during node startup.
	IgnoredTaints []string
=======
	// StartupTaints is a list of taints CA considers to reflect transient node
	// status that should be removed when creating a node template for scheduling.
	// startup taints are expected to appear during node startup.
	StartupTaints []string
>>>>>>> acfd0dd7
	// StatusTaints is a list of taints CA considers to reflect transient node
	// status that should be removed when creating a node template for scheduling.
	// The status taints are expected to appear during node lifetime, after startup.
	StatusTaints []string
	// BalancingExtraIgnoredLabels is a list of labels to additionally ignore when comparing if two node groups are similar.
	// Labels in BasicIgnoredLabels and the cloud provider-specific ignored labels are always ignored.
	BalancingExtraIgnoredLabels []string
	// BalancingLabels is a list of labels to use when comparing if two node groups are similar.
	// If this is set, only labels are used to compare node groups. It is mutually exclusive with BalancingExtraIgnoredLabels.
	BalancingLabels []string
	// AWSUseStaticInstanceList tells if AWS cloud provider use static instance type list or dynamically fetch from remote APIs.
	AWSUseStaticInstanceList bool
	// GCEOptions contain autoscaling options specific to GCE cloud provider.
	GCEOptions GCEOptions
<<<<<<< HEAD
	// Path to kube configuration if available
	KubeConfigPath string
	// Burst setting for kubernetes client
	KubeClientBurst int
	// QPS setting for kubernetes client
	KubeClientQPS float64
=======
	// KubeClientOpts specify options for kube client
	KubeClientOpts KubeClientOptions
>>>>>>> acfd0dd7
	// ClusterAPICloudConfigAuthoritative tells the Cluster API provider to treat the CloudConfig option as authoritative and
	// not use KubeConfigPath as a fallback when it is not provided.
	ClusterAPICloudConfigAuthoritative bool
	// Enable or disable cordon nodes functionality before terminating the node during downscale process
	CordonNodeBeforeTerminate bool
	// DaemonSetEvictionForEmptyNodes is whether CA will gracefully terminate DaemonSet pods from empty nodes.
	DaemonSetEvictionForEmptyNodes bool
	// DaemonSetEvictionForOccupiedNodes is whether CA will gracefully terminate DaemonSet pods from non-empty nodes.
	DaemonSetEvictionForOccupiedNodes bool
	// User agent to use for HTTP calls.
	UserAgent string
	// InitialNodeGroupBackoffDuration is the duration of first backoff after a new node failed to start
	InitialNodeGroupBackoffDuration time.Duration
	// MaxNodeGroupBackoffDuration is the maximum backoff duration for a NodeGroup after new nodes failed to start.
	MaxNodeGroupBackoffDuration time.Duration
	// NodeGroupBackoffResetTimeout is the time after last failed scale-up when the backoff duration is reset.
	NodeGroupBackoffResetTimeout time.Duration
	// MaxScaleDownParallelism is the maximum number of nodes (both empty and needing drain) that can be deleted in parallel.
	MaxScaleDownParallelism int
	// MaxDrainParallelism is the maximum number of nodes needing drain, that can be drained and deleted in parallel.
	MaxDrainParallelism int
	// RecordDuplicatedEvents controls whether events should be duplicated within a 5 minute window.
	RecordDuplicatedEvents bool
	// MaxNodesPerScaleUp controls how many nodes can be added in a single scale-up.
	// Note that this is strictly a performance optimization aimed at limiting binpacking time, not a tool to rate-limit
	// scale-up. There is nothing stopping CA from adding MaxNodesPerScaleUp every loop.
	MaxNodesPerScaleUp int
	// MaxNodeGroupBinpackingDuration is a maximum time that can be spent binpacking a single NodeGroup. If the threshold
	// is exceeded binpacking will be cut short and a partial scale-up will be performed.
	MaxNodeGroupBinpackingDuration time.Duration
	// NodeDeletionBatcherInterval is a time for how long CA ScaleDown gather nodes to delete them in batch.
	NodeDeletionBatcherInterval time.Duration
	// SkipNodesWithSystemPods tells if nodes with pods from kube-system should be deleted (except for DaemonSet or mirror pods)
	SkipNodesWithSystemPods bool
	// SkipNodesWithLocalStorage tells if nodes with pods with local storage, e.g. EmptyDir or HostPath, should be deleted
	SkipNodesWithLocalStorage bool
	// SkipNodesWithCustomControllerPods tells if nodes with custom-controller owned pods should be skipped from deletion (skip if 'true')
	SkipNodesWithCustomControllerPods bool
	// MinReplicaCount controls the minimum number of replicas that a replica set or replication controller should have
	// to allow their pods deletion in scale down
	MinReplicaCount int
	// NodeDeleteDelayAfterTaint is the duration to wait before deleting a node after tainting it
	NodeDeleteDelayAfterTaint time.Duration
	// ParallelDrain is whether CA can drain nodes in parallel.
	ParallelDrain bool
	// NodeGroupSetRatio is a collection of ratios used by CA used to make scaling decisions.
	NodeGroupSetRatios NodeGroupDifferenceRatios
	// dynamicNodeDeleteDelayAfterTaintEnabled is used to enable/disable dynamic adjustment of NodeDeleteDelayAfterTaint
	// based on the latency between the CA and the api-server
	DynamicNodeDeleteDelayAfterTaintEnabled bool
	// BypassedSchedulers are used to specify which schedulers to bypass their processing
	BypassedSchedulers map[string]bool
}

// KubeClientOptions specify options for kube client
type KubeClientOptions struct {
	// Master specifies master location.
	Master string
	// Path to kube configuration if available
	KubeConfigPath string
	// APIContentType specifies type of requests sent to APIServer.
	APIContentType string
	// Burst setting for kubernetes client
	KubeClientBurst int
	// QPS setting for kubernetes client
	KubeClientQPS float32
}<|MERGE_RESOLUTION|>--- conflicted
+++ resolved
@@ -19,10 +19,7 @@
 import (
 	"time"
 
-<<<<<<< HEAD
-=======
 	kubelet_config "k8s.io/kubernetes/pkg/kubelet/apis/config"
->>>>>>> acfd0dd7
 	scheduler_config "k8s.io/kubernetes/pkg/scheduler/apis/config"
 )
 
@@ -64,13 +61,8 @@
 	ConcurrentRefreshes int
 	// MigInstancesMinRefreshWaitTime is the minimum time which needs to pass before GCE MIG instances from a given MIG can be refreshed.
 	MigInstancesMinRefreshWaitTime time.Duration
-<<<<<<< HEAD
-	// ExpanderEphemeralStorageSupport is whether scale-up takes ephemeral storage resources into account.
-	ExpanderEphemeralStorageSupport bool
-=======
 	// DomainUrl is the GCE url used to make calls to GCE API.
 	DomainUrl string
->>>>>>> acfd0dd7
 }
 
 const (
@@ -144,13 +136,10 @@
 	// removing the node from cloud provider.
 	// DrainPriorityConfig takes higher precedence and MaxGracefulTerminationSec will not be applicable when the DrainPriorityConfig is set.
 	MaxGracefulTerminationSec int
-<<<<<<< HEAD
-=======
 	// DrainPriorityConfig is a list of ShutdownGracePeriodByPodPriority.
 	// This field is optional and could be nil.
 	// DrainPriorityConfig takes higher precedence and MaxGracefulTerminationSec will not be applicable when the DrainPriorityConfig is set.
 	DrainPriorityConfig []kubelet_config.ShutdownGracePeriodByPodPriority
->>>>>>> acfd0dd7
 	// MaxTotalUnreadyPercentage is the maximum percentage of unready nodes after which CA halts operations
 	MaxTotalUnreadyPercentage float64
 	// OkTotalUnreadyCount is the number of allowed unready nodes, irrespective of max-total-unready-percentage
@@ -231,17 +220,10 @@
 	MaxBulkSoftTaintTime time.Duration
 	// MaxPodEvictionTime sets the maximum time CA tries to evict a pod before giving up.
 	MaxPodEvictionTime time.Duration
-<<<<<<< HEAD
-	// IgnoredTaints is a list of taints CA considers to reflect transient node
-	// status that should be removed when creating a node template for scheduling.
-	// The ignored taints are expected to appear during node startup.
-	IgnoredTaints []string
-=======
 	// StartupTaints is a list of taints CA considers to reflect transient node
 	// status that should be removed when creating a node template for scheduling.
 	// startup taints are expected to appear during node startup.
 	StartupTaints []string
->>>>>>> acfd0dd7
 	// StatusTaints is a list of taints CA considers to reflect transient node
 	// status that should be removed when creating a node template for scheduling.
 	// The status taints are expected to appear during node lifetime, after startup.
@@ -256,17 +238,8 @@
 	AWSUseStaticInstanceList bool
 	// GCEOptions contain autoscaling options specific to GCE cloud provider.
 	GCEOptions GCEOptions
-<<<<<<< HEAD
-	// Path to kube configuration if available
-	KubeConfigPath string
-	// Burst setting for kubernetes client
-	KubeClientBurst int
-	// QPS setting for kubernetes client
-	KubeClientQPS float64
-=======
 	// KubeClientOpts specify options for kube client
 	KubeClientOpts KubeClientOptions
->>>>>>> acfd0dd7
 	// ClusterAPICloudConfigAuthoritative tells the Cluster API provider to treat the CloudConfig option as authoritative and
 	// not use KubeConfigPath as a fallback when it is not provided.
 	ClusterAPICloudConfigAuthoritative bool
