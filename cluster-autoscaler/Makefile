ALL_ARCH = amd64 arm64 s390x
all: $(addprefix build-arch-,$(ALL_ARCH))

TAG?=dev
FLAGS=
LDFLAGS?=-s
ENVVAR=CGO_ENABLED=0
GOOS?=linux
GOARCH?=$(shell go env GOARCH)
REGISTRY?=staging-k8s.gcr.io
DOCKER_NETWORK?=default
ifdef BUILD_TAGS
  TAGS_FLAG=--tags ${BUILD_TAGS}
  PROVIDER=-${BUILD_TAGS}
  FOR_PROVIDER=" for ${BUILD_TAGS}"
else
  TAGS_FLAG=
  PROVIDER=
  FOR_PROVIDER=
endif
ifdef LDFLAGS
  LDFLAGS_FLAG=--ldflags "${LDFLAGS}"
else
  LDFLAGS_FLAG=
endif
ifdef DOCKER_RM
  RM_FLAG=--rm
else
  RM_FLAG=
endif
ifndef AWS_REGION
  AWS_REGION=$(shell aws configure get region)
endif

IMAGE=$(REGISTRY)/cluster-autoscaler$(PROVIDER)

export DOCKER_CLI_EXPERIMENTAL := enabled

build:
	@echo "⚠️  WARNING: The vendor directory will be removed soon. \
	Please make sure your dependencies are managed via Go modules."
	@$(MAKE) build-arch-$(GOARCH)

build-arch-%: clean-arch-%
	$(ENVVAR) GOOS=$(GOOS) GOARCH=$* go build -o cluster-autoscaler-$* ${LDFLAGS_FLAG} ${TAGS_FLAG}

test-unit: clean build
	go test --test.short -race ./... ${TAGS_FLAG}

dev-release: dev-release-arch-$(GOARCH)

dev-release-arch-%: build-arch-% make-image-arch-% push-image-arch-%
	@echo "Release ${TAG}${FOR_PROVIDER}-$* completed"

make-image: make-image-arch-$(GOARCH)

make-image-arch-%:
ifdef BASEIMAGE
	docker build --pull --build-arg BASEIMAGE=${BASEIMAGE} \
		-t ${IMAGE}-$*:${TAG} \
		-f Dockerfile.$* .
else
	docker build --pull \
		-t ${IMAGE}-$*:${TAG} \
		-f Dockerfile.$* .
endif
	@echo "Image ${TAG}${FOR_PROVIDER}-$* completed"

push-image: push-image-arch-$(GOARCH)

push-image-arch-%:
	./push_image.sh ${IMAGE}-$*:${TAG}

push-manifest:
	docker manifest create ${IMAGE}:${TAG} \
	    $(addprefix $(REGISTRY)/cluster-autoscaler$(PROVIDER)-, $(addsuffix :$(TAG), $(ALL_ARCH)))
	docker manifest push --purge ${IMAGE}:${TAG}

execute-release: $(addprefix make-image-arch-,$(ALL_ARCH)) $(addprefix push-image-arch-,$(ALL_ARCH)) push-manifest
	@echo "Release ${TAG}${FOR_PROVIDER} completed"

clean: clean-arch-$(GOARCH)

clean-arch-%:
	rm -f cluster-autoscaler-$*

generate:
	AWS_REGION=$(AWS_REGION) go generate ./cloudprovider/aws

format:
	test -z "$$(find . -path ./vendor -prune -type f -o -name '*.go' -exec gofmt -s -d {} + | tee /dev/stderr)" || \
	test -z "$$(find . -path ./vendor -prune -type f -o -name '*.go' -exec gofmt -s -w {} + | tee /dev/stderr)"

docker-builder:
	docker build --network=${DOCKER_NETWORK} -t autoscaling-builder ../builder

build-in-docker: build-in-docker-arch-$(GOARCH)

build-in-docker-arch-%: clean-arch-% docker-builder
	docker run ${RM_FLAG} -v `pwd`:/gopath/src/k8s.io/autoscaler/cluster-autoscaler/:Z autoscaling-builder:latest \
		bash -c 'cd /gopath/src/k8s.io/autoscaler/cluster-autoscaler && BUILD_TAGS=${BUILD_TAGS} LDFLAGS="${LDFLAGS}" make build-arch-$*'

release: $(addprefix build-in-docker-arch-,$(ALL_ARCH)) execute-release
	@echo "Full in-docker release ${TAG}${FOR_PROVIDER} completed"

container: container-arch-$(GOARCH)

container-arch-%: build-in-docker-arch-% make-image-arch-%
	@echo "Full in-docker image ${TAG}${FOR_PROVIDER}-$* completed"

test-in-docker: clean docker-builder
	docker run ${RM_FLAG} -v `pwd`:/cluster-autoscaler/:Z autoscaling-builder:latest bash -c 'cd /cluster-autoscaler && go test -race ./... ${TAGS_FLAG}'

.PHONY: all build test-unit clean format execute-release dev-release docker-builder build-in-docker release generate push-image push-manifest

## Location to install dependencies to
LOCALBIN ?= $(shell pwd)/bin
$(LOCALBIN):
	mkdir -p $(LOCALBIN)

## Tool Binaries
CONTROLLER_GEN ?= $(LOCALBIN)/controller-gen

## Tool Versions
<<<<<<< HEAD
CONTROLLER_TOOLS_VERSION ?= v0.13.0
=======
CONTROLLER_TOOLS_VERSION ?= v0.14.0
>>>>>>> 7d1f87fc

.PHONY: controller-gen
controller-gen: $(CONTROLLER_GEN) ## Download controller-gen locally if necessary.
$(CONTROLLER_GEN): $(LOCALBIN)
	test -s $(LOCALBIN)/controller-gen || GOBIN=$(LOCALBIN) go install sigs.k8s.io/controller-tools/cmd/controller-gen@$(CONTROLLER_TOOLS_VERSION)

.PHONY: manifest
manifest: controller-gen ## Generate WebhookConfiguration, ClusterRole and CustomResourceDefinition objects.
<<<<<<< HEAD
	$(CONTROLLER_GEN) rbac:roleName=manager-role crd webhook paths="./..." output:crd:artifacts:config=config/crd
.PHONY: start
start:
	@GO111MODULE=on go run main.go \
			--kubeconfig=$(TARGET_KUBECONFIG) \
			--cloud-provider=mcm \
			--nodes=0:2:$(MACHINE_DEPLOYMENT_1_ZONE_1) \
			--nodes=1:2:$(MACHINE_DEPLOYMENT_2_ZONE_1) \
			--nodes=0:1:$(MACHINE_DEPLOYMENT_2_ZONE_2) \
			--nodes=0:1:$(MACHINE_DEPLOYMENT_2_ZONE_3) \
			--skip-nodes-with-system-pods=false \
			--skip-nodes-with-local-storage=false \
			--scale-down-delay-after-add=10s \
			--scale-down-delay-after-failure=2s \
			--v=4 \
			--ignore-taint=node.gardener.cloud/critical-components-not-ready \
			--ignore-taint=testing.node.gardener.cloud/initial-node-blocked \
			--expander=least-waste \
			--scale-down-unneeded-time=5s \
			--balance-similar-node-groups=true \
			--max-node-provision-time=4m \
			--leader-elect=$(LEADER_ELECT) \
			--leader-elect-retry-period="20s" \
			--leader-elect-renew-deadline="30s" \
			--leader-elect-lease-duration="40s"


.PHONY: download-kubeconfigs
download-kubeconfigs:
	@chmod +x ./hack/local_setup.sh
	@echo "enter project name"; \
	read PROJECT; \
	echo "enter seed name"; \
	read SEED; \
	echo "enter shoot name"; \
	read SHOOT; \
	echo "enter cluster provider(gcp|aws|azure|vsphere|openstack|alicloud|metal|equinix-metal)"; \
	read PROVIDER; \
	echo "enter zone with zero nodes in worker pool \"three-zones\" where the PV needs to be created to perform test"; \
	read ZONE; \
	. ./hack/local_setup.sh --SEED $$SEED --SHOOT $$SHOOT --PROJECT $$PROJECT; \
	echo "###############################################" ; \
	echo "To run the integration test run the following commands"; \
	echo " ";\
	echo "export CONTROL_NAMESPACE=$$CONTROL_NAMESPACE"; \
	echo "export CONTROL_KUBECONFIG=$$CONTROL_KUBECONFIG"; \
	echo "export TARGET_KUBECONFIG=$$TARGET_KUBECONFIG"; \
	echo "export CLUSTER_PROVIDER=$$PROVIDER"; \
	echo "export VOLUME_ZONE=$$ZONE"; \
	echo " "; \
	echo "make test-integration"

.PHONY: test-integration
test-integration:
	../.ci/local_integration_test
=======
	$(CONTROLLER_GEN) rbac:roleName=manager-role crd webhook paths="./apis/..." output:crd:artifacts:config=apis/config/crd
>>>>>>> 7d1f87fc
<|MERGE_RESOLUTION|>--- conflicted
+++ resolved
@@ -122,11 +122,7 @@
 CONTROLLER_GEN ?= $(LOCALBIN)/controller-gen
 
 ## Tool Versions
-<<<<<<< HEAD
-CONTROLLER_TOOLS_VERSION ?= v0.13.0
-=======
 CONTROLLER_TOOLS_VERSION ?= v0.14.0
->>>>>>> 7d1f87fc
 
 .PHONY: controller-gen
 controller-gen: $(CONTROLLER_GEN) ## Download controller-gen locally if necessary.
@@ -135,62 +131,4 @@
 
 .PHONY: manifest
 manifest: controller-gen ## Generate WebhookConfiguration, ClusterRole and CustomResourceDefinition objects.
-<<<<<<< HEAD
-	$(CONTROLLER_GEN) rbac:roleName=manager-role crd webhook paths="./..." output:crd:artifacts:config=config/crd
-.PHONY: start
-start:
-	@GO111MODULE=on go run main.go \
-			--kubeconfig=$(TARGET_KUBECONFIG) \
-			--cloud-provider=mcm \
-			--nodes=0:2:$(MACHINE_DEPLOYMENT_1_ZONE_1) \
-			--nodes=1:2:$(MACHINE_DEPLOYMENT_2_ZONE_1) \
-			--nodes=0:1:$(MACHINE_DEPLOYMENT_2_ZONE_2) \
-			--nodes=0:1:$(MACHINE_DEPLOYMENT_2_ZONE_3) \
-			--skip-nodes-with-system-pods=false \
-			--skip-nodes-with-local-storage=false \
-			--scale-down-delay-after-add=10s \
-			--scale-down-delay-after-failure=2s \
-			--v=4 \
-			--ignore-taint=node.gardener.cloud/critical-components-not-ready \
-			--ignore-taint=testing.node.gardener.cloud/initial-node-blocked \
-			--expander=least-waste \
-			--scale-down-unneeded-time=5s \
-			--balance-similar-node-groups=true \
-			--max-node-provision-time=4m \
-			--leader-elect=$(LEADER_ELECT) \
-			--leader-elect-retry-period="20s" \
-			--leader-elect-renew-deadline="30s" \
-			--leader-elect-lease-duration="40s"
-
-
-.PHONY: download-kubeconfigs
-download-kubeconfigs:
-	@chmod +x ./hack/local_setup.sh
-	@echo "enter project name"; \
-	read PROJECT; \
-	echo "enter seed name"; \
-	read SEED; \
-	echo "enter shoot name"; \
-	read SHOOT; \
-	echo "enter cluster provider(gcp|aws|azure|vsphere|openstack|alicloud|metal|equinix-metal)"; \
-	read PROVIDER; \
-	echo "enter zone with zero nodes in worker pool \"three-zones\" where the PV needs to be created to perform test"; \
-	read ZONE; \
-	. ./hack/local_setup.sh --SEED $$SEED --SHOOT $$SHOOT --PROJECT $$PROJECT; \
-	echo "###############################################" ; \
-	echo "To run the integration test run the following commands"; \
-	echo " ";\
-	echo "export CONTROL_NAMESPACE=$$CONTROL_NAMESPACE"; \
-	echo "export CONTROL_KUBECONFIG=$$CONTROL_KUBECONFIG"; \
-	echo "export TARGET_KUBECONFIG=$$TARGET_KUBECONFIG"; \
-	echo "export CLUSTER_PROVIDER=$$PROVIDER"; \
-	echo "export VOLUME_ZONE=$$ZONE"; \
-	echo " "; \
-	echo "make test-integration"
-
-.PHONY: test-integration
-test-integration:
-	../.ci/local_integration_test
-=======
-	$(CONTROLLER_GEN) rbac:roleName=manager-role crd webhook paths="./apis/..." output:crd:artifacts:config=apis/config/crd
->>>>>>> 7d1f87fc
+	$(CONTROLLER_GEN) rbac:roleName=manager-role crd webhook paths="./apis/..." output:crd:artifacts:config=apis/config/crd