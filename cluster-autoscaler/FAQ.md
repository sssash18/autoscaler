--- conflicted
+++ resolved
@@ -67,13 +67,6 @@
   * [How can I run e2e tests?](#how-can-i-run-e2e-tests)
   * [How should I test my code before submitting PR?](#how-should-i-test-my-code-before-submitting-pr)
   * [How can I update CA dependencies (particularly k8s.io/kubernetes)?](#how-can-i-update-ca-dependencies-particularly-k8siokubernetes)
-
-* [In the context of Gardener](#in-the-context-of-gardener)
-  * [For User](#for-user)
-    * [When does autoscaler back off early from a node group?](#when-does-autoscaler-backs-off-early-from-a-node-group)
-  * [For Developer](#for-developer)
-    * [How do I sync gardener autoscaler with an upstream autoscaler minor release?](#how-do-i-sync-gardener-autoscaler-with-an-upstream-autoscaler-minor-release)
-    * [How do I revendor a different version of MCM in autoscaler?](#how-do-i-revendor-a-different-version-of-mcm-in-autoscaler)
 <!--- TOC END -->
 
 # Basics
@@ -827,10 +820,7 @@
 | `cordon-node-before-terminating` | Should CA cordon nodes before terminating during downscale process | false
 | `record-duplicated-events` | Enable the autoscaler to print duplicated events within a 5 minute window. | false
 | `debugging-snapshot-enabled` | Whether the debugging snapshot of cluster autoscaler feature is enabled. | false
-<<<<<<< HEAD
-=======
 | `node-delete-delay-after-taint` | How long to wait before deleting a node after tainting it. | 5 seconds
->>>>>>> acfd0dd7
 
 # Troubleshooting:
 
@@ -1135,224 +1125,4 @@
 If you need to update vendor to an unreleased commit of Kubernetes, you can use the breakglass script:
 ```
 ./hack/submodule-k8s.sh <k8s commit sha> git@github.com:kubernetes/kubernetes.git
-```
-
-Caveats:
- - `update-vendor.sh` is called directly in shell (no docker is used) therefore its operation may differ from environment to environment.
- - It is important that go version, which isn in use in the shell in which `update-vendor.sh` is called, matches the `go <version>` directive specified in `go.mod` file
-   in `kubernetes/kubernetes` revision against which revendoring is done.
- - `update-vendor.sh` automatically runs unit tests as part of verification process. If one needs to suppress that, it can be done by overriding `VERIFY_COMMAND` variable (`VERIFY_COMMAND=true ./hack/update-vendor.sh ...`)
- - If one wants to only add new libraries to `go.mod-extra`, but not change the base `go.mod`, `-r` should be used with kubernetes/kubernets revision, which was used last time `update-vendor.sh` was called. One can determine that revision by looking at `git log` in Cluster Autoscaler repository. Following command will do the trick `git log | grep "Updating vendor against"`.
-
-
-# In the context of Gardener:
-
-## For User
-### When does autoscaler backs off early from a node group?
-
-Autoscaler backs off from a node group if the scale-up requested doesn't succeed. Autoscaler decides to backoff based on:
-- Timeout
-  - if the node doesn't join in `max-node-provision-time`
-- `ResourceExhausted` error 
-  - if the node doesn't join due to error from cloud provider side, and the error is classified as `ResourceExhausted`
-- Scale up operation fails for a node group
-
-As the name suggests, early back-off doesn't wait till `timeout` but backs off when a certain condition is satisfied. This helps in trying other node groups quickly.
-
-Currently early-backoff is enabled only for `ResourceExhausted` errors. Errors classified as `ResourceExhausted` are(and not limited to):
-- `out of quota` errors where customer quota is exhausted, and the quota is configurable per zone (not per region). Generally quotas for VMs, cpus, gpus and disks are configurable per zone, but please confirm the same for your cloud provider
-- `out of stock` errors where cloud-provider doesn't have enough resources in the particular zone, but the resource is available in other zones
-- `not-supported` errors where the instance type or disk type is not supported in the particular zone. 
-
-Errors not classified as `ResourceExhausted` are:(and not limited to):
-- `invalid credentials`
-- `rate limiting`
-- `policy constraints defined by customer`
-- `service-unavailable` on cloud-provider side
-
-Backoff after `timeout` will happen for errors other than `ResourceExhausted`.
-
-*NOTE:* The identifier for the error might differ for each cloud-provider. The above listed errors are general names used.
-
-**--Caveat during rolling update--**
-
-Case:
-
-- If node-grp `ng-A` is in rolling update, AND
-- If the scale-up happens for `ng-A` due to an unschedulable pod `podA`, or a set of pods, AND
-- if the node(say `node1`) couldn't join due to `ResourceExhausted`
-
-then autoscaler will early backoff and try to remove the node, but the node removal won't succeed as currently CA is not allowed to perform any scale-down/delete node operation for a rolling update node-grp.
-
-In the above scenario, CA won't try to scale-up any other node-grp for `podA` as it still calculates `node1` to be a possible candidate to join(`ResourceExhausted` errors are recoverable errors). 
-Scale-up would still work for any new pods that can't fit on upcoming `node1` but can fit on some other node group. 
-
-The scale-up would stay blocked for such pod(s) for maximum `max-node-provision-time` , because after that the node won't be considered an upcoming node 
-
-Refer issue https://github.com/gardener/autoscaler/issues/154 to track changes made for early-backoff enablement
-
-## For Developer 
-### How do I sync gardener autoscaler with an upstream autoscaler minor release?
-
-This is helpful in order to offer Gardener CA with latest or recent K8s version. Note that this may also demand a need to upgrade K8s version used by Machine Controller Manager.
-
-Assumption: We assume that the developer executing the below stages wants to synchronise with a certain minor release `1.x.0` of the cluster autoscaler
-
-#### Stage A: Identify CA Release branch and Record Release commit id
-
-1. Go to: [K8S Autoscaler Releases](https://github.com/kubernetes/autoscaler/releases) and navigate to the release page of the specific `1.x.0` release. Example: [cluster-autoscaler-1.26.0 Release Page](https://github.com/kubernetes/autoscaler/releases/tag/cluster-autoscaler-1.26.0).
-1. Record the commit id of the release mentioned in this release page. For example, commit id of 1.26.0 release is [3b2e3db9413755d4eddabdde44eab60987a17edd](https://github.com/kubernetes/autoscaler/commit/3b2e3db9413755d4eddabdde44eab60987a17edd). We will call this as `releaseCommitId`.
-2. Identify the release branch from [K8S Autoscaler Branches](https://github.com/kubernetes/autoscaler/branches). For example release branch for `1.26` is [cluster-autoscaler-release-1.26](https://github.com/kubernetes/autoscaler/tree/cluster-autoscaler-release-1.26). We will cal lthis as `releaseBranch`
- 
-#### Stage B: Setup Local Repo Before Merge
-1. Fork `github.com/gardener/autoscaler` into your github account named `user` such that you now have a forked repo `https://github.com/user/autoscaler`
-1. Check out `github.com/gardener/autoscaler` under `$GOPATH/src/k8s.io`
-1. Change to checked-out `autoscaler` dir and set `upstream`  and `user` (fork) targets
-    1. `git remote add user https://github.com/user/autoscaler`
-    1. `git remote add upstream https://github.com/kubernetes/autoscaler.git`
-1. Execute: `git fetch --all`
-1. Checkout the `releaseBranch`: `git checkout -b upstream-release-1.x.0 upstream/cluster-autoscaler-release-1.x.0`
-1. Hard Reset to the `releaseCommitId`: `git reset --hard releaseCommitId`
-1. Check out and pull the primary branch for gardener fork which is not `master`/`main` but is instead named `machine-controller-manager-provider`:  
-   1. `git checkout machine-controller-manager-provider`
-   1. `git pull origin machine-controller-manager-provider`
-
-#### Stage C:  Create Sync Branch, Perform Merge, Fix Vendor
-1. Create a sync branch: `git checkout -b sync-upstream-v1.x.0`. For example, if you are syncing against `1.26.0`, this would be: `git checkout -b sync-upstream-v1.26.0`
-1. Merge against the `releaseBranch` (which you had hard-reset to the `releaseCommitId` earlier): `git merge upstream-release-1.x.0`
-   - This is where changes of master get merged in. advantage of merging is it won’t change the commit hashes of already existing commits.
-   - Accept all vpa changes.
-   - Accept our changes in `go.mod` and `go.sum` and `vendor` directory.  (The `hack/update-vendor.sh` script which will be executed in later step expected to fix things)
-   - Accept the version in `cluster-autoscler/version/version.go` . This is the version of kubernetes autoscaler with which syncing is being done. 
-1. In `cluster-autoscaler/go.mod`, upgrade versions of `machine-controller-manager-provider-aws`,  `machine-controller-manager-provider-azure` to the latest available release.
-1. Run update vendor script after changing to `cluster-autoscaler` directory:  `./hack/update-vendor.sh 1.x.0` 
-   - If the above still gives test issues then use `rsync` or `diff -rq` to figure out differences in `vendor` directory between upstream and our fork and synchronize them manually.
-1. Create a new file `cluster-autoscaler/SYNC-CHANGES/SYNC_CHANGES-1.x.md` summarily describing the changes done. Follow existing convention for sync changes. Use upstream release notes as a guide when needed.
-
-#### Stage D: Verification
-1. Run Core Autoscaler Unit tests: `cd cluster-autoscaler; go test $(go list ./... | grep -v cloudprovider | grep -v vendor | grep -v integration)` 
-1. Run MCM cloud provider implementation tests: `go test $(go list ./cloudprovider/mcm/... | grep -v vendor)`
-1. Verify that binary can be created using: `../.ci/build`
-1. Execute Integration Tests Locally:
-   1. Follow instructions at: [IT Usage Guide](https://github.com/gardener/autoscaler/blob/machine-controller-manager-provider/cluster-autoscaler/integration/usage.md##prerequisite)
-   1. Before running `make download-kubeconfigs`, create a folder `mkdir -p dev/kubeconfigs`
-   1. This target will print out a list of shell variable `EXPORT` statements. Copy-paste the printed shell commands and execute them
-   1. Now run `make test-integration`
-
-#### Stage E: Finalization 
-1. Update the [Release Matrix Table](https://github.com/gardener/autoscaler/tree/machine-controller-manager-provider/cluster-autoscaler#releases-gardenerautoscaler)
-1. Update any RBAC rules if required
-1. Make a commit and push to your forked repo: `git push user sync-upstream-v1.x.0`
-1. Create a PR on `machine-controller-manager-provider` branch of `gardener/autoscaler`
-
-
-### How do I revendor a different version of MCM in autoscaler?
-
-Please consider reading the answer [above](#how-can-i-update-ca-dependencies-particularly-k8siokubernetes) beforehand of updating the dependencies for better understanding.
-
-Autoscaler vendors the MCM as an extra-package. And both MCM and Autoscaler vendors the `k8s.io` as a dependency. To avoid the vendor-conflicts, MCM and Autosclaler need to 
-vendor a same(or compatible) versions of `k8s.io`. Few times, you might have to revendor MCM into Autoscaler only due to the change of the `k8s.io` dependency in the autoscaler. 
-Please follow below steps to vendor new version of MCM:
-
-#### Step 1 (Optional)
-
-Vendor compatible `k8s.io` dependency into the MCM. 
-
-
-_Please make sure to vendor same `k8s.io` version into MCM, as the one already vendored in the autoscaler. As vendoring lower version of `k8s.io` into MCM, <b>and later into the autoscaler</b> may force entire autoscaler to use such low version of `k8s.io`. This can cause runtime issues if not build-issues._
-
-In case of not updating version of k8s used by MCM:
-
-_The go vendoring algorithm selects maximal version between the dependencies, so if MCM requires k8s v1.18.0 and CA on requires k8s v1.20.0 then k8s v1.20.0 will be used._
-
-Update the `go.mod` file in the MCM to reflect expected versions of `k8s.io`. Then execute following:
-```
-cd <MCM_DIR>
-make revendor
-
-./hack/generate-code # regenerates the clients.
-```
-Autoscaler only vendors the `client` and `apis` related packages of the MCM, hence the `controller` package doesn't need to be adapted immediately in order to vendor MCM in Autoscaler.
-
-#### Step 2:
-
-Setup the local-environment:
-```
-git clone https://github.com/gardener/autoscaler.git
-cd autoscaler/cluster-autoscaler
-git remote add origin git@github.com:gardener/autoscaler.git
-
-git checkout machine-controller-manager-provider
-git pull origin machine-controller-manager-provider
-
-git log | grep "Updating vendor against"  # Please save commit-hash from the first line of the output, it'll be used later, eg: 3eb90c19d0cf90b756c3e08e32c6495b91e0aeed
-
-``` 
-
-
-#### Step 3:
-
-Update the [`go.mod-extra`](https://github.com/kubernetes/autoscaler/blob/master/cluster-autoscaler/go.mod-extra) file to reflect the following:
-```
-require (
-  ...
-  github.com/gardener/machine-controller-manager vX.Y.Z # the new version
-)
-```
-
-If you are interested in vendoring MCM from the local-system or personal fork for testing, you can also add the `replace` section in `go.mod-extra` as shown below. 
-
-```
-// Replace the <$GOPATH> with the actual go-path. 
-replace (
-  ...
-  github.com/gardener/machine-controller-manager => <$GOPATH>/src/github.com/gardener/machine-controller-manager 
-
-  // OR you could also use the personal github-handle.
-  // github.com/gardener/machine-controller-manager => https://github.com/<USERNAME>/machine-controller-manager/tree/<BRANCH_NAME>
-)
-
-#### Step 4(Optional):
-
-This fork of the autoscaler vendors the [machine-controller-manager](https://github.com/gardener/machine-controller-manager) aka MCM from Gardener project. As the MCM itself vendors the `k8s.io` in it, we need to make following change to the [`update-vendor`](https://github.com/gardener/autoscaler/blob/master/cluster-autoscaler/hack/update-vendor.sh) script:
-
-Disable the check of implicit-dependencies of go.mod by commenting out following code in the update-vendor script.
-
-#  if [[ "${IMPLICIT_FOUND}" == "true" ]]; then
-#    err_rerun "Implicit dependencies missing from go.mod-extra"
-#  fi
-```
-
-Populate the `K8S_REV` variable in the script with the commit-hash you saved above, as `-r` flag of the original-script in the command-line doesn't work for few environments. Eg.
-
-```
---K8S_REV="master"
-++K8S_REV="3eb90c19d0cf90b756c3e08e32c6495b91e0aeed"
-```
-
-#### Step 5:
-
-Execute the script below:
-
-```
-VERIFY_COMMAND=true ./hack/update-vendor.sh
-```
-
-The script automatically runs the unit-tests for all the providers and of the core-logic, it can be disabled by 
-setting the `VERIFY_COMMAND=true` while runniing the script.
-
-The script shall create a directory under the `/tmp`, and logs of the execution-progress is also available there. 
-Once script is successfully executed, execute following commands to confirm the correctness.
-```
-# You must see a new commit created by the script containing the commit-hash.
-git status 
-
-# Try following steps to confirm the correctness.
-go test $(go list ../cluster-autoscaler/... | grep -v cloudprovider | grep -v vendor | grep -v integration)
-go test $(go list ../cluster-autoscaler/cloudprovider/mcm/... | grep -v vendor | grep -v integration)
-
-go build main.go
-go run main.go --kubeconfig=kubeconfig.yaml --cloud-provider=mcm --nodes=0:3:ca-test.test-machine-deployment
-```
-
-At last, you must also cross-check the `go.mod` file, it should reflect the vendored version of the MCM.+```