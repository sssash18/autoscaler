<!--TODO: Remove "previously referred to as master" references from this doc once this terminology is fully removed from k8s-->
# Frequently Asked Questions

# Older versions
The answers in this FAQ apply to the newest (HEAD) version of Cluster Autoscaler. If
you're using an older version of CA please refer to corresponding version of
this document:

* [Cluster Autoscaler 0.5.X](https://github.com/kubernetes/autoscaler/blob/cluster-autoscaler-release-0.5/cluster-autoscaler/FAQ.md)
* [Cluster Autoscaler 0.6.X](https://github.com/kubernetes/autoscaler/blob/cluster-autoscaler-release-0.6/cluster-autoscaler/FAQ.md)

# Table of Contents:
<!--- TOC BEGIN -->
* [Basics](#basics)
  * [What is Cluster Autoscaler?](#what-is-cluster-autoscaler)
  * [When does Cluster Autoscaler change the size of a cluster?](#when-does-cluster-autoscaler-change-the-size-of-a-cluster)
  * [What types of pods can prevent CA from removing a node?](#what-types-of-pods-can-prevent-ca-from-removing-a-node)
  * [Which version on Cluster Autoscaler should I use in my cluster?](#which-version-on-cluster-autoscaler-should-i-use-in-my-cluster)
  * [Is Cluster Autoscaler an Alpha, Beta or GA product?](#is-cluster-autoscaler-an-alpha-beta-or-ga-product)
  * [What are the Service Level Objectives for Cluster Autoscaler?](#what-are-the-service-level-objectives-for-cluster-autoscaler)
  * [How does Horizontal Pod Autoscaler work with Cluster Autoscaler?](#how-does-horizontal-pod-autoscaler-work-with-cluster-autoscaler)
  * [What are the key best practices for running Cluster Autoscaler?](#what-are-the-key-best-practices-for-running-cluster-autoscaler)
  * [Should I use a CPU-usage-based node autoscaler with Kubernetes?](#should-i-use-a-cpu-usage-based-node-autoscaler-with-kubernetes)
  * [How is Cluster Autoscaler different from CPU-usage-based node autoscalers?](#how-is-cluster-autoscaler-different-from-cpu-usage-based-node-autoscalers)
  * [Is Cluster Autoscaler compatible with CPU-usage-based node autoscalers?](#is-cluster-autoscaler-compatible-with-cpu-usage-based-node-autoscalers)
  * [How does Cluster Autoscaler work with Pod Priority and Preemption?](#how-does-cluster-autoscaler-work-with-pod-priority-and-preemption)
  * [How does Cluster Autoscaler remove nodes?](#how-does-cluster-autoscaler-remove-nodes)
  * [How does Cluster Autoscaler treat nodes with status/startup/ignore taints?](#how-does-cluster-autoscaler-treat-nodes-with-taints)
* [How to?](#how-to)
  * [I'm running cluster with nodes in multiple zones for HA purposes. Is that supported by Cluster Autoscaler?](#im-running-cluster-with-nodes-in-multiple-zones-for-ha-purposes-is-that-supported-by-cluster-autoscaler)
  * [How can I monitor Cluster Autoscaler?](#how-can-i-monitor-cluster-autoscaler)
  * [How can I increase the information that the CA is logging?](#how-can-i-increase-the-information-that-the-ca-is-logging)
  * [How can I change the log format that the CA outputs?](#how-can-i-change-the-log-format-that-the-ca-outputs)
  * [How can I see all the events from Cluster Autoscaler?](#how-can-i-see-all-events-from-cluster-autoscaler)
  * [How can I scale my cluster to just 1 node?](#how-can-i-scale-my-cluster-to-just-1-node)
  * [How can I scale a node group to 0?](#how-can-i-scale-a-node-group-to-0)
  * [How can I prevent Cluster Autoscaler from scaling down a particular node?](#how-can-i-prevent-cluster-autoscaler-from-scaling-down-a-particular-node)
  * [How can I prevent Cluster Autoscaler from scaling down non-empty nodes?](#how-can-i-prevent-cluster-autoscaler-from-scaling-down-non-empty-nodes)
  * [How can I modify Cluster Autoscaler reaction time?](#how-can-i-modify-cluster-autoscaler-reaction-time)
  * [How can I configure overprovisioning with Cluster Autoscaler?](#how-can-i-configure-overprovisioning-with-cluster-autoscaler)
  * [How can I enable/disable eviction for a specific DaemonSet](#how-can-i-enabledisable-eviction-for-a-specific-daemonset)
  * [How can I enable Cluster Autoscaler to scale up when Node's max volume count is exceeded (CSI migration enabled)?](#how-can-i-enable-cluster-autoscaler-to-scale-up-when-nodes-max-volume-count-is-exceeded-csi-migration-enabled)
* [Internals](#internals)
  * [Are all of the mentioned heuristics and timings final?](#are-all-of-the-mentioned-heuristics-and-timings-final)
  * [How does scale-up work?](#how-does-scale-up-work)
  * [How does scale-down work?](#how-does-scale-down-work)
  * [Does CA work with PodDisruptionBudget in scale-down?](#does-ca-work-with-poddisruptionbudget-in-scale-down)
  * [Does CA respect GracefulTermination in scale-down?](#does-ca-respect-gracefultermination-in-scale-down)
  * [How does CA deal with unready nodes?](#how-does-ca-deal-with-unready-nodes)
  * [How fast is Cluster Autoscaler?](#how-fast-is-cluster-autoscaler)
  * [How fast is HPA when combined with CA?](#how-fast-is-hpa-when-combined-with-ca)
  * [Where can I find the designs of the upcoming features?](#where-can-i-find-the-designs-of-the-upcoming-features)
  * [What are Expanders?](#what-are-expanders)
  * [Does CA respect node affinity when selecting node groups to scale up?](#does-ca-respect-node-affinity-when-selecting-node-groups-to-scale-up)
  * [What are the parameters to CA?](#what-are-the-parameters-to-ca)
* [Troubleshooting](#troubleshooting)
  * [I have a couple of nodes with low utilization, but they are not scaled down. Why?](#i-have-a-couple-of-nodes-with-low-utilization-but-they-are-not-scaled-down-why)
  * [How to set PDBs to enable CA to move kube-system pods?](#how-to-set-pdbs-to-enable-ca-to-move-kube-system-pods)
  * [I have a couple of pending pods, but there was no scale-up?](#i-have-a-couple-of-pending-pods-but-there-was-no-scale-up)
  * [CA doesn’t work, but it used to work yesterday. Why?](#ca-doesnt-work-but-it-used-to-work-yesterday-why)
  * [How can I check what is going on in CA ?](#how-can-i-check-what-is-going-on-in-ca-)
  * [What events are emitted by CA?](#what-events-are-emitted-by-ca)
  * [My cluster is below minimum / above maximum number of nodes, but CA did not fix that! Why?](#my-cluster-is-below-minimum--above-maximum-number-of-nodes-but-ca-did-not-fix-that-why)
  * [What happens in scale-up when I have no more quota in the cloud provider?](#what-happens-in-scale-up-when-i-have-no-more-quota-in-the-cloud-provider)
* [Developer](#developer)
  * [What go version should be used to compile CA?](#what-go-version-should-be-used-to-compile-ca)
  * [How can I run e2e tests?](#how-can-i-run-e2e-tests)
  * [How should I test my code before submitting PR?](#how-should-i-test-my-code-before-submitting-pr)
  * [How can I update CA dependencies (particularly k8s.io/kubernetes)?](#how-can-i-update-ca-dependencies-particularly-k8siokubernetes)

* [In the context of Gardener](#in-the-context-of-gardener)
  * [For User](#for-user)
    * [When does autoscaler back off early from a node group?](#when-does-autoscaler-backs-off-early-from-a-node-group)
  * [For Developer](#for-developer)
    * [How do I sync gardener autoscaler with an upstream autoscaler minor release?](#how-do-i-sync-gardener-autoscaler-with-an-upstream-autoscaler-minor-release)
    * [How do I revendor a different version of MCM in autoscaler?](#how-do-i-revendor-a-different-version-of-mcm-in-autoscaler)
<!--- TOC END -->

# Basics

### What is Cluster Autoscaler?

Cluster Autoscaler is a standalone program that adjusts the size of a Kubernetes cluster to meet the current needs.

### When does Cluster Autoscaler change the size of a cluster?

Cluster Autoscaler increases the size of the cluster when:
* there are pods that failed to schedule on any of the current nodes due to insufficient resources.
* adding a node similar to the nodes currently present in the cluster would help.

Cluster Autoscaler decreases the size of the cluster when some nodes are consistently unneeded for a significant amount of time. A node is unneeded when it has low utilization and all of its important pods can be moved elsewhere.

### What types of pods can prevent CA from removing a node?

* Pods with restrictive PodDisruptionBudget.
* Kube-system pods that:
  * are not run on the node by default, *
  * don't have a [pod disruption budget](https://kubernetes.io/docs/concepts/workloads/pods/disruptions/#how-disruption-budgets-work) set or their PDB is too restrictive (since CA 0.6).
* Pods that are not backed by a controller object (so not created by deployment, replica set, job, stateful set etc). *
* Pods with local storage **. *
    - unless the pod has the following annotation set:
      ```
      "cluster-autoscaler.kubernetes.io/safe-to-evict-local-volumes": "volume-1,volume-2,.."
      ```
      and all of the pod's local volumes are listed in the annotation value.
<<<<<<< HEAD
* Pods that cannot be moved elsewhere due to various constraints (lack of resources, non-matching node selectors or affinity,
matching anti-affinity, etc)
=======
* Pods that cannot be moved elsewhere due to scheduling constraints. CA simulates kube-scheduler behavior, and if there's no other node where a given pod can schedule, the pod's node won't be scaled down.
  * This can be particularly visible if a given workloads' pods are configured to only fit one pod per node on some subset of nodes. Such pods will always block CA from scaling down their nodes, because all
    other valid nodes are either taken by another pod, or empty (and CA prefers scaling down empty nodes).
  * Examples of scenarios where scheduling constraints prevent CA from deleting a node:
    * No other node has enough resources to satisfy a pod's request
    * No other node has available ports to satisfy a pod's `hostPort` configuration.
    * No other node with enough resources has the labels required by a pod's node selector
>>>>>>> 7d1f87fc
* Pods that have the following annotation set:
```
"cluster-autoscaler.kubernetes.io/safe-to-evict": "false"
```

<sup>*</sup>Unless the pod has the following annotation (supported in CA 1.0.3 or later):
```
"cluster-autoscaler.kubernetes.io/safe-to-evict": "true"
```

__Or__ you have overridden this behaviour with one of the relevant flags. [See below for more information on these flags.](#what-are-the-parameters-to-ca)

<sup>**</sup>Local storage in this case considers a Volume configured with properties making it a local Volume, such as the following examples:

* [`hostPath`](https://kubernetes.io/docs/concepts/storage/volumes/#hostpath)
* [`emptyDir`](https://kubernetes.io/docs/concepts/storage/volumes/#emptydir) which does **not** use "Memory" for its `emptyDir.medium` field

ConfigMaps, Secrets, Projected volumes and emptyDir with `medium=Memory` are not considered local storage.

### Which version on Cluster Autoscaler should I use in my cluster?

See [Cluster Autoscaler Releases](https://github.com/kubernetes/autoscaler/tree/master/cluster-autoscaler#releases).

### Is Cluster Autoscaler an Alpha, Beta or GA product?

Since version 1.0.0 we consider CA as GA. It means that:

 * We have enough confidence that it does what it is expected to do. Each commit goes through a big suite of unit tests
   with more than 75% coverage (on average). We have a series of e2e tests that validate that CA works well on
   [GCE](https://testgrid.k8s.io/sig-autoscaling#gce-autoscaling)
   and [GKE](https://testgrid.k8s.io/sig-autoscaling#gke-autoscaling).
   Due to the missing testing infrastructure, AWS (or any other cloud provider) compatibility
   tests are not the part of the standard development or release procedure.
   However there is a number of AWS users who run CA in their production environment and submit new code, patches and bug reports.
 * It was tested that CA scales well. CA should handle up to 1000 nodes running 30 pods each. Our testing procedure is described
   [here](https://github.com/kubernetes/autoscaler/blob/master/cluster-autoscaler/proposals/scalability_tests.md).
 * Most of the pain-points reported by the users (like too short graceful termination support) were fixed, however
   some of the less critical feature requests are yet to be implemented.
 * CA has decent monitoring, logging and eventing.
 * CA tries to handle most of the error situations in the cluster (like cloud provider stockouts, broken nodes, etc). The cases handled can however vary from cloudprovider to cloudprovider.
 * CA developers are committed to maintaining and supporting CA in the foreseeable future.

All of the previous versions (earlier than 1.0.0) are considered beta.

### What are the Service Level Objectives for Cluster Autoscaler?

The main purpose of Cluster Autoscaler is to get pending pods a place to run.
Cluster Autoscaler periodically checks whether there are any pending pods and increases the size of the
cluster if it makes sense and if the scaled up cluster is still within the user-provided constraints.
The time of new node provisioning doesn't depend on CA,
but rather on the cloud provider and other Kubernetes components.

So, the main SLO for CA would be expressed in the latency time measured
from the time a pod is marked as unschedulable (by K8S scheduler) to the time
CA issues scale-up request to the cloud provider (assuming that happens).
During our scalability tests (described
[here](https://github.com/kubernetes/autoscaler/blob/master/cluster-autoscaler/proposals/scalability_tests.md))
we aimed at max 20sec latency, even in the big clusters.
We reach these goals on GCE on our test cases, however in practice, the
performance may differ. Hence, users should expect:

* No more than 30 sec latency on small clusters (less than 100 nodes with up to 30 pods each), with the average latency of about 5 sec.
* No more than 60 sec latency on big clusters (100 to 1000 nodes), with average latency of about 15 sec.

Please note that the above performance can be achieved only if NO pod affinity and anti-affinity is used on any of the pods.
Unfortunately, the current implementation of the affinity predicate in scheduler is about
3 orders of magnitude slower than for all other predicates combined,
and it makes CA hardly usable on big clusters.

It is also important to request full 1 core (or make it available) for CA pod in a bigger clusters.
Putting CA on an overloaded node would not allow to reach the declared performance.

We didn't run any performance tests on clusters bigger than 1000 nodes,
and supporting them was not a goal for 1.0.

More SLOs may be defined in the future.

### How does Horizontal Pod Autoscaler work with Cluster Autoscaler?

Horizontal Pod Autoscaler changes the deployment's or replicaset's number of replicas
based on the current CPU load.
If the load increases, HPA will create new replicas, for which there may or may not be enough
space in the cluster.
If there are not enough resources, CA will try to bring up some nodes, so that the
HPA-created pods have a place to run.
If the load decreases, HPA will stop some of the replicas. As a result, some nodes may become
underutilized or completely empty, and then CA will terminate such unneeded nodes.

### What are the key best practices for running Cluster Autoscaler?

* Do not modify the nodes belonging to autoscaled node groups directly. All nodes within the same node group should have the same capacity, labels and system pods running on them.
* Specify requests for your pods.
* Use PodDisruptionBudgets to prevent pods from being deleted too abruptly (if needed).
* Check if your cloud provider's quota is big enough before specifying min/max settings for your node pools.
* Do not run any additional node group autoscalers (especially those from your cloud provider).

### Should I use a CPU-usage-based node autoscaler with Kubernetes?

No.

### How is Cluster Autoscaler different from CPU-usage-based node autoscalers?

Cluster Autoscaler makes sure that all pods in the cluster have a place to run, no matter if
there is any CPU load or not.
Moreover, it tries to ensure that there are no unneeded nodes in the cluster.

CPU-usage-based (or any metric-based) cluster/node group autoscalers don't care about pods when
scaling up and down. As a result, they may add a node that will not have any pods,
or remove a node that has some system-critical pods on it, like kube-dns.
Usage of these autoscalers with Kubernetes is discouraged.

### Is Cluster Autoscaler compatible with CPU-usage-based node autoscalers?

No. CPU-based (or any metric-based) cluster/node group autoscalers, like
[GCE Instance Group Autoscaler](https://cloud.google.com/compute/docs/autoscaler/), are NOT compatible with CA.
They are also not particularly suited to use with Kubernetes in general.


### How does Cluster Autoscaler work with Pod Priority and Preemption?

Since version 1.1 (to be shipped with Kubernetes 1.9), CA takes pod priorities into account.

Pod Priority and Preemption feature enables scheduling pods based on priorities if there is not enough resources.
On the other hand, Cluster Autoscaler makes sure that there is enough resources to run all pods.
In order to allow users to schedule "best-effort" pods, which shouldn't trigger Cluster Autoscaler
actions, but only run when there are spare resources available, we introduced priority cutoff to
Cluster Autoscaler.

Pods with priority lower than this cutoff:
* don't trigger scale-ups - no new node is added in order to run them,
* don't prevent scale-downs - nodes running such pods can be terminated.

Nothing changes for pods with priority greater or equal to cutoff, and pods without priority.

Default priority cutoff is -10 (since version 1.12, was 0 before that).
It can be changed using `--expendable-pods-priority-cutoff` flag, but we discourage it.
Cluster Autoscaler also doesn't trigger scale-up if an unschedulable pod is already waiting for a lower
priority pod preemption.

Older versions of CA won't take priorities into account.

More about Pod Priority and Preemption:
 * [Priority in Kubernetes API](https://github.com/kubernetes/design-proposals-archive/blob/main/scheduling/pod-priority-api.md),
 * [Pod Preemption in Kubernetes](https://github.com/kubernetes/design-proposals-archive/blob/main/scheduling/pod-preemption.md),
 * [Pod Priority and Preemption tutorial](https://kubernetes.io/docs/concepts/configuration/pod-priority-preemption/).

### How does Cluster Autoscaler remove nodes?

Cluster Autoscaler terminates the underlying instance in a cloud-provider-dependent manner.

It does _not_ delete the [Node object](https://kubernetes.io/docs/concepts/architecture/nodes/#api-object) from Kubernetes. Cleaning up Node objects corresponding to terminated instances is the responsibility of the [cloud node controller](https://kubernetes.io/docs/concepts/architecture/cloud-controller/#node-controller), which can run as part of [kube-controller-manager](https://kubernetes.io/docs/reference/command-line-tools-reference/kube-controller-manager/) or [cloud-controller-manager](https://kubernetes.io/docs/concepts/architecture/cloud-controller/).

### How does Cluster Autoscaler treat nodes with status/startup/ignore taints?

### Startup taints
Startup taints are meant to be used when there is an operation that has to complete before any pods can run on the node, e.g. drivers installation.

Cluster Autoscaler treats nodes tainted with `startup taints` as unready, but taken into account during scale up logic, assuming they will become ready shortly.

**However, if the substantial number of nodes are tainted with `startup taints` (and therefore unready) for an extended period of time the Cluster Autoscaler
might stop working as it might assume the cluster is broken and should not be scaled (creating new nodes doesn't help as they don't become ready).**
<<<<<<< HEAD

Startup taints are defined as:
- all taints with the prefix `startup-taint.cluster-autoscaler.kubernetes.io/`,
- all taints defined using `--startup-taint` flag.

### Status taints
Status taints are meant to be used when a given node should not be used to run pods for the time being.

=======

Startup taints are defined as:
- all taints with the prefix `startup-taint.cluster-autoscaler.kubernetes.io/`,
- all taints defined using `--startup-taint` flag.

### Status taints
Status taints are meant to be used when a given node should not be used to run pods for the time being.

>>>>>>> 7d1f87fc
Cluster Autoscaler internally treats nodes tainted with `status taints` as ready, but filtered out during scale up logic.

This means that even though the node is ready, no pods should run there as long as the node is tainted and if necessary a scale-up should occur. 

Status taints are defined as:
- all taints with the prefix `status-taint.cluster-autoscaler.kubernetes.io/`,
- all taints defined using `--status-taint` flag.

### Ignore taints
Ignore taints are now deprecated and treated as startup taints.

Ignore taints are defined as:
- all taints with the prefix `ignore-taint.cluster-autoscaler.kubernetes.io/`,
- all taints defined using `--ignore-taint` flag.
****************

# How to?

### I'm running cluster with nodes in multiple zones for HA purposes. Is that supported by Cluster Autoscaler?
CA 0.6 introduced `--balance-similar-node-groups` flag to support this use case. If you set the flag to true,
CA will automatically identify node groups with the same instance type and
the same set of labels (except for automatically added zone label) and try to
keep the sizes of those node groups balanced.

This does not guarantee similar node groups will have exactly the same sizes:
* Currently the balancing is only done at scale-up. Cluster Autoscaler will
  still scale down underutilized nodes regardless of the relative sizes of underlying
  node groups. We plan to take balancing into account in scale-down in the future.
* Cluster Autoscaler will only add as many nodes as required to run all existing
  pods. If the number of nodes is not divisible by the number of balanced node
  groups, some groups will get 1 more node than others.
* Cluster Autoscaler will only balance between node groups that can support the
  same set of pending pods. If you run pods that can only go to a single node group
  (for example due to nodeSelector on zone label) CA will only add nodes to
  this particular node group.

You can opt-out a node group from being automatically balanced with other node
groups using the same instance type by giving it any custom label.

### How can I monitor Cluster Autoscaler?
Cluster Autoscaler provides metrics and livenessProbe endpoints. By
default they're available on port 8085 (configurable with `--address` flag),
respectively under `/metrics` and `/health-check`.

Metrics are provided in Prometheus format and their detailed description is
available [here](https://github.com/kubernetes/autoscaler/blob/master/cluster-autoscaler/proposals/metrics.md).

### How can I see all events from Cluster Autoscaler?

By default, the Cluster Autoscaler will deduplicate similar events that occur within a 5 minute
window. This is done to improve scalability performance where many similar events might be
triggered in a short timespan, such as when there are too many unscheduled pods.

In some cases, such as for debugging or when scalability of events is not an issue, you might
want to see all the events coming from the Cluster Autoscaler. In these scenarios you should
use the `--record-duplicated-events` command line flag.

### How can I scale my cluster to just 1 node?

Prior to version 0.6, Cluster Autoscaler was not touching nodes that were running important
kube-system pods like DNS, Metrics Server, Dashboard, etc. If these pods landed on different nodes,
CA could not scale the cluster down and the user could end up with a completely empty
3 node cluster. In 0.6, we added an option to tell CA that some system pods can be moved around.
If the user configures a [PodDisruptionBudget](https://kubernetes.io/docs/concepts/workloads/pods/disruptions/)
for the kube-system pod, then the default strategy of not touching the node running this pod
is overridden with PDB settings. So, to enable kube-system pods migration, one should set
[minAvailable](https://kubernetes.io/docs/reference/generated/kubernetes-api/v1.21/#poddisruptionbudget-v1-policy)
to 0 (or <= N if there are N+1 pod replicas.)
See also [I have a couple of nodes with low utilization, but they are not scaled down. Why?](#i-have-a-couple-of-nodes-with-low-utilization-but-they-are-not-scaled-down-why)

### How can I scale a node group to 0?

From CA 0.6 for GCE/GKE and CA 0.6.1 for AWS, it is possible to scale a node group to 0 (and obviously from 0), assuming that all scale-down conditions are met.

For AWS, if you are using `nodeSelector`, you need to tag the ASG with a node-template key `"k8s.io/cluster-autoscaler/node-template/label/"`.

For example, for a node label of `foo=bar`, you would tag the ASG with:

```
{
    "ResourceType": "auto-scaling-group",
    "ResourceId": "foo.example.com",
    "PropagateAtLaunch": true,
    "Value": "bar",
    "Key": "k8s.io/cluster-autoscaler/node-template/label/foo"
}
```

### How can I prevent Cluster Autoscaler from scaling down a particular node?

From CA 1.0, node will be excluded from scale-down if it has the
annotation preventing scale-down:

```
"cluster-autoscaler.kubernetes.io/scale-down-disabled": "true"
```

It can be added to (or removed from) a node using kubectl:

```
kubectl annotate node <nodename> cluster-autoscaler.kubernetes.io/scale-down-disabled=true
```

### How can I prevent Cluster Autoscaler from scaling down non-empty nodes?

CA might scale down non-empty nodes with utilization below a threshold
(configurable with `--scale-down-utilization-threshold` flag).

To prevent this behavior, set the utilization threshold to `0`.

### How can I modify Cluster Autoscaler reaction time?

There are multiple flags which can be used to configure scale up and scale down delays.

In some environments, you may wish to give the k8s scheduler a bit more time to schedule a pod than the CA's scan-interval.
One way to do this is by setting `--new-pod-scale-up-delay`, which causes the CA to ignore unschedulable pods until they are
a certain "age", regardless of the scan-interval. This setting can be overridden per pod through
`cluster-autoscaler.kubernetes.io/pod-scale-up-delay` annotation. If k8s has not scheduled them by the end of that delay,
then they may be considered by the CA for a possible scale-up.

```
"cluster-autoscaler.kubernetes.io/pod-scale-up-delay": "600s"
```

Scaling down of unneeded nodes can be configured by setting `--scale-down-unneeded-time`. Increasing value will make nodes stay
up longer, waiting for pods to be scheduled while decreasing value will make nodes be deleted sooner.

### How can I configure overprovisioning with Cluster Autoscaler?

Below solution works since version 1.1 (to be shipped with Kubernetes 1.9).

Overprovisioning can be configured using deployment running pause pods with very low assigned
priority (see [Priority Preemption](https://kubernetes.io/docs/concepts/configuration/pod-priority-preemption/))
which keeps resources that can be used by other pods. If there is not enough resources then pause
pods are preempted and new pods take their place. Next pause pods become unschedulable and force CA
to scale up the cluster.

The size of overprovisioned resources can be controlled by changing the size of pause pods and the
number of replicas. This way you can configure static size of overprovisioning resources (i.e. 2
additional cores). If we want to configure dynamic size (i.e. 20% of resources in the cluster)
then we need to use [Horizontal Cluster Proportional Autoscaler](https://github.com/kubernetes-incubator/cluster-proportional-autoscaler)
which will change number of pause pods depending on the size of the cluster. It will increase the
number of replicas when cluster grows and decrease the number of replicas if cluster shrinks.

Configuration of dynamic overprovisioning:

1. (For 1.10, and below) Enable priority preemption in your cluster.

For GCE, it can be done by exporting following env
variables before executing kube-up (more details [here](https://kubernetes.io/docs/concepts/configuration/pod-priority-preemption/)):
```sh
export KUBE_RUNTIME_CONFIG=scheduling.k8s.io/v1alpha1=true
export ENABLE_POD_PRIORITY=true
```

For AWS using kops, see [this issue](https://github.com/kubernetes/autoscaler/issues/1410#issuecomment-439840945).

2. Define priority class for overprovisioning pods. Priority -10 will be reserved for
overprovisioning pods as it is the lowest priority that triggers scaling clusters. Other pods need
to use priority 0 or higher in order to be able to preempt overprovisioning pods. You can use
following definitions.

```yaml
apiVersion: scheduling.k8s.io/v1
kind: PriorityClass
metadata:
  name: overprovisioning
value: -10
globalDefault: false
description: "Priority class used by overprovisioning."
```

3. Create service account that will be used by Horizontal Cluster Proportional Autoscaler which needs
specific roles. More details [here](https://github.com/kubernetes-incubator/cluster-proportional-autoscaler/tree/master/examples#rbac-configurations)

4. Create deployments that will reserve resources. "overprovisioning" deployment will reserve
resources and "overprovisioning-autoscaler" deployment will change the size of reserved resources.
You can use following definitions (you need to change service account for "overprovisioning-autoscaler"
deployment to the one created in the previous step):

```yaml
apiVersion: apps/v1
kind: Deployment
metadata:
  name: overprovisioning
  namespace: default
spec:
  replicas: 1
  selector:
    matchLabels:
      run: overprovisioning
  template:
    metadata:
      labels:
        run: overprovisioning
    spec:
      priorityClassName: overprovisioning
      terminationGracePeriodSeconds: 0
      containers:
      - name: reserve-resources
        image: registry.k8s.io/pause:3.9
        resources:
          requests:
            cpu: "200m"

---
apiVersion: apps/v1
kind: Deployment
metadata:
  name: overprovisioning-autoscaler
  namespace: default
  labels:
    app: overprovisioning-autoscaler
spec:
  selector:
    matchLabels:
      app: overprovisioning-autoscaler
  replicas: 1
  template:
    metadata:
      labels:
        app: overprovisioning-autoscaler
    spec:
      containers:
        - image: registry.k8s.io/cluster-proportional-autoscaler-amd64:1.8.1
          name: autoscaler
          command:
            - /cluster-proportional-autoscaler
            - --namespace=default
            - --configmap=overprovisioning-autoscaler
            - --default-params={"linear":{"coresPerReplica":1}}
            - --target=deployment/overprovisioning
            - --logtostderr=true
            - --v=2
      serviceAccountName: cluster-proportional-autoscaler-service-account
```

### How can I enable/disable eviction for a specific DaemonSet

Cluster Autoscaler will evict DaemonSets based on its configuration, which is
common for the entire cluster. It is possible, however, to specify the desired
behavior on a per pod basis. All DaemonSet pods will be evicted when they have
the following annotation.

```
"cluster-autoscaler.kubernetes.io/enable-ds-eviction": "true"
```

It is also possible to disable DaemonSet pods eviction expicitly:


```
"cluster-autoscaler.kubernetes.io/enable-ds-eviction": "false"
```

Note that this annotation needs to be specified on DaemonSet pods, not the
DaemonSet object itself. In order to do that for all DaemonSet pods, it is
sufficient to modify the pod spec in the DaemonSet object.

This annotation has no effect on pods that are not a part of any DaemonSet.

### How can I enable Cluster Autoscaler to scale up when Node's max volume count is exceeded (CSI migration enabled)?

Kubernetes scheduler will fail to schedule a Pod to a Node if the Node's max volume count is exceeded. In such case to enable Cluster Autoscaler to scale up in a Kubernetes cluster with [CSI migration](https://github.com/kubernetes/enhancements/blob/master/keps/sig-storage/625-csi-migration/README.md) enabled, the appropriate CSI related feature gates have to be specified for the Cluster Autoscaler (if the corresponding feature gates are not enabled by default).

For example:
```
--feature-gates=CSIMigration=true,CSIMigration{Provdider}=true,InTreePlugin{Provider}Unregister=true
```

For a complete list of the feature gates and their default values per Kubernetes versions, refer to the [Feature Gates documentation](https://kubernetes.io/docs/reference/command-line-tools-reference/feature-gates/).

****************

# Internals

### Are all of the mentioned heuristics and timings final?

No. We reserve the right to update them in the future if needed.

### How does scale-up work?

Scale-up creates a watch on the API server looking for all pods. It checks for any unschedulable
pods every 10 seconds (configurable by `--scan-interval` flag). A pod is unschedulable when the Kubernetes scheduler is unable
to find a node that can accommodate the pod. For example, a pod can request more CPU that is
available on any of the cluster nodes. Unschedulable pods are recognized by their PodCondition.
Whenever a Kubernetes scheduler fails to find a place to run a pod, it sets "schedulable"
PodCondition to false and reason to "unschedulable".  If there are any items in the unschedulable
pods list, Cluster Autoscaler tries to find a new place to run them.

It is assumed that the underlying cluster is run on top of some kind of node groups.
Inside a node group, all machines have identical capacity and have the same set of assigned labels.
Thus, increasing a size of a node group will create a new machine that will be similar
to these already in the cluster - they will just not have any user-created pods running (but
will have all pods run from the node manifest and daemon sets.)

Based on the above assumption, Cluster Autoscaler creates template nodes for each of the
node groups and checks if any of the unschedulable pods would fit on a new node.
While it may sound similar to what the real scheduler does, it is currently quite simplified and
may require multiple iterations before all of the pods are eventually scheduled.
If there are multiple node groups that, if increased, would help with getting some pods running,
different strategies can be selected for choosing which node group is increased. Check [What are Expanders?](#what-are-expanders) section to learn more about strategies.

It may take some time before the created nodes appear in Kubernetes. It almost entirely
depends on the cloud provider and the speed of node provisioning, including the
[TLS bootstrapping process](https://kubernetes.io/docs/reference/command-line-tools-reference/kubelet-tls-bootstrapping/).
Cluster Autoscaler expects requested nodes to appear within 15 minutes
(configured by `--max-node-provision-time` flag.) After this time, if they are
still unregistered, it stops considering them in simulations and may attempt to scale up a
different group if the pods are still pending. It will also attempt to remove
any nodes left unregistered after this time.

> Note: Cluster Autoscaler is **not** responsible for behaviour and registration
> to the cluster of the new nodes it creates. The responsibility of registering the new nodes
> into your cluster lies with the cluster provisioning tooling you use.
> Example: If you use kubeadm to provision your cluster, it is up to you to automatically
> execute `kubeadm join` at boot time via some script.

### How does scale-down work?

Every 10 seconds (configurable by `--scan-interval` flag), if no scale-up is
needed, Cluster Autoscaler checks which nodes are unneeded. A node is considered for removal when **all** below conditions hold:

<<<<<<< HEAD
* The sum of cpu and memory requests of all pods running on this node ([DaemonSet pods](https://kubernetes.io/docs/concepts/workloads/controllers/daemonset/) and [Mirror pods](https://kubernetes.io/docs/tasks/configure-pod-container/static-pod/) are included by default but this is configurable with `--ignore-daemonsets-utilization` and `--ignore-mirror-pods-utilization` flags) is smaller
=======
* The sum of cpu requests and sum of memory requests of all pods running on this node ([DaemonSet pods](https://kubernetes.io/docs/concepts/workloads/controllers/daemonset/) and [Mirror pods](https://kubernetes.io/docs/tasks/configure-pod-container/static-pod/) are included by default but this is configurable with `--ignore-daemonsets-utilization` and `--ignore-mirror-pods-utilization` flags) are smaller
>>>>>>> 7d1f87fc
  than 50% of the node's allocatable. (Before 1.1.0, node capacity was used
  instead of allocatable.) Utilization threshold can be configured using
  `--scale-down-utilization-threshold` flag.

* All pods running on the node (except these that run on all nodes by default, like manifest-run pods
or pods created by daemonsets) can be moved to other nodes. See
[What types of pods can prevent CA from removing a node?](#what-types-of-pods-can-prevent-ca-from-removing-a-node) section for more details on what pods don't fulfill this condition, even if there is space for them elsewhere.
While checking this condition, the new locations of all movable pods are memorized.
With that, Cluster Autoscaler knows where each pod can be moved, and which nodes
depend on which other nodes in terms of pod migration. Of course, it may happen that eventually
the scheduler will place the pods somewhere else.

* It doesn't have scale-down disabled annotation (see [How can I prevent Cluster Autoscaler from scaling down a particular node?](#how-can-i-prevent-cluster-autoscaler-from-scaling-down-a-particular-node))

If a node is unneeded for more than 10 minutes, it will be terminated. (This time can
be configured by flags - please see [I have a couple of nodes with low utilization, but they are not scaled down. Why?](#i-have-a-couple-of-nodes-with-low-utilization-but-they-are-not-scaled-down-why) section for a more detailed explanation.)
Cluster Autoscaler terminates one non-empty node at a time to reduce the risk of
creating new unschedulable pods. The next node may possibly be terminated just after the first one,
if it was also unneeded for more than 10 min and didn't rely on the same nodes
in simulation (see below example scenario), but not together.
Empty nodes, on the other hand, can be terminated in bulk, up to 10 nodes at a time (configurable by `--max-empty-bulk-delete` flag.)

What happens when a non-empty node is terminated? As mentioned above, all pods should be migrated
elsewhere. Cluster Autoscaler does this by evicting them and tainting the node, so they aren't
scheduled there again.

DaemonSet pods may also be evicted. This can be configured separately for empty
(i.e. containing only DaemonSet pods) and non-empty nodes with
`--daemonset-eviction-for-empty-nodes` and
`--daemonset-eviction-for-occupied-nodes` flags, respectively. Note that the
default behavior is different on each flag: by default DaemonSet pods eviction
will happen only on occupied nodes.  Individual DaemonSet pods can also
explicitly choose to be evicted (or not). See [How can I enable/disable eviction
for a specific
DaemonSet](#how-can-i-enabledisable-eviction-for-a-specific-daemonset) for more
details.

Example scenario:

Nodes A, B, C, X, Y.
A, B, C are below utilization threshold.
In simulation, pods from A fit on X, pods from B fit on X, and pods from C fit
on Y.

Node A was terminated. OK, but what about B and C, which were also eligible for deletion? Well, it depends.

Pods from B may no longer fit on X after pods from A were moved there. Cluster Autoscaler has to find place for them somewhere else, and it is not sure that if A had been terminated much earlier than B, there would always have been a place for them. So the condition of having been unneeded for 10 min may not be true for B anymore.

But for node C, it's still true as long as nothing happened to Y. So C can be terminated immediately after A, but B may not.

Cluster Autoscaler does all of this accounting based on the simulations and memorized new pod location.
They may not always be precise (pods can be scheduled elsewhere in the end), but it seems to be a good heuristic so far.

### Does CA work with PodDisruptionBudget in scale-down?

From 0.5 CA (K8S 1.6) respects PDBs. Before starting to terminate a node, CA makes sure that PodDisruptionBudgets for pods scheduled there allow for removing at least one replica. Then it deletes all pods from a node through the pod eviction API, retrying, if needed, for up to 2 min. During that time other CA activity is stopped. If one of the evictions fails, the node is saved and it is not terminated, but another attempt to terminate it may be conducted in the near future.

### Does CA respect GracefulTermination in scale-down?

CA, from version 1.0, gives pods at most 10 minutes graceful termination time by default (configurable via `--max-graceful-termination-sec`). If the pod is not stopped within these 10 min then the node is terminated anyway. Earlier versions of CA gave 1 minute or didn't respect graceful termination at all.

### How does CA deal with unready nodes?

From 0.5 CA (K8S 1.6) continues to work even if some nodes are unavailable.
The default number of tolerated unready nodes in CA 1.2.1 or earlier is 33% of total nodes in the cluster or up to 3 nodes, whichever is higher.
For CA 1.2.2 and later, it's 45% or 3 nodes.
This is configurable by `--max-total-unready-percentage` and `--ok-total-unready-count` flags.
Once there are more unready nodes in the cluster,
CA stops all operations until the situation improves. If there are fewer unready nodes,
but they are concentrated in a particular node group,
then this node group may be excluded from future scale-ups.

### How fast is Cluster Autoscaler?

By default, scale-up is considered up to 10 seconds after pod is marked as unschedulable, and scale-down 10 minutes after a node becomes unneeded.
Read [this section](#how-can-i-modify-cluster-autoscaler-reaction-time) to see how you can modify this behaviour.

Assuming default settings, [SLOs described here apply](#what-are-the-service-level-objectives-for-cluster-autoscaler).

### How fast is HPA when combined with CA?

When HPA is combined with CA, the total time from increased load to new pods
running is determined by three major factors:

* HPA reaction time,

* CA reaction time,

* node provisioning time.

By default, pods' CPU usage is scraped by kubelet every 10 seconds, and it is obtained from kubelet
by Metrics Server every 1 minute. HPA checks CPU load metrics in Metrics Server every 30 seconds.
However, after changing the number of replicas, HPA backs off for 3 minutes before taking
further action. So it can be up to 3 minutes before pods are added or deleted,
but usually it's closer to 1 minute.

CA should react [as fast as described
here](#what-are-the-service-level-objectives-for-cluster-autoscaler), regardless
of whether it was HPA or the user that modified the number of replicas. For
scale-up, we expect it to be less than 30 seconds in most cases.

Node provisioning time depends mostly on cloud provider. In our experience, on GCE it usually takes 3
to 4 minutes from CA request to when pods can be scheduled on newly created nodes.

Total time is a sum of those steps, and it's usually about 5 minutes. Please note that CA is the
least significant factor here.

On the other hand, for scale-down CA is usually the most significant factor, as
it doesn't attempt to remove nodes immediately, but only after they've been
unneeded for a certain time.

### Where can I find the designs of the upcoming features?

CA team follows the generic Kubernetes process and submits design proposals [HERE](https://github.com/kubernetes/autoscaler/tree/master/cluster-autoscaler/proposals)
before starting any significant effort.
Some of the not-yet-fully-approved proposals may be hidden among [PRs](https://github.com/kubernetes/autoscaler/pulls).

### What are Expanders?

When Cluster Autoscaler identifies that it needs to scale up a cluster due to unschedulable pods,
it increases the number of nodes in some node group. When there is one node group, this strategy is trivial. When there is more than one node group, it has to decide which to expand.

Expanders provide different strategies for selecting the node group to which
new nodes will be added.

Expanders can be selected by passing the name to the `--expander` flag, i.e.
`./cluster-autoscaler --expander=random`.

Currently Cluster Autoscaler has 5 expanders:

* `random` - this is the default expander, and should be used when you don't have a particular
need for the node groups to scale differently.

* `most-pods` - selects the node group that would be able to schedule the most pods when scaling
up. This is useful when you are using nodeSelector to make sure certain pods land on certain nodes.
Note that this won't cause the autoscaler to select bigger nodes vs. smaller, as it can add multiple
smaller nodes at once.

* `least-waste` - selects the node group that will have the least idle CPU (if tied, unused memory)
after scale-up. This is useful when you have different classes of nodes, for example, high CPU or high memory nodes, and only want to expand those when there are pending pods that need a lot of those resources.

* `price` - select the node group that will cost the least and, at the same time, whose machines
would match the cluster size. This expander is described in more details
[HERE](https://github.com/kubernetes/autoscaler/blob/master/cluster-autoscaler/proposals/pricing.md). Currently it works only for GCE, GKE and Equinix Metal (patches welcome.)

* `priority` - selects the node group that has the highest priority assigned by the user. It's configuration is described in more details [here](expander/priority/readme.md)

From 1.23.0 onwards, multiple expanders may be passed, i.e.
`.cluster-autoscaler --expander=priority,least-waste`

This will cause the `least-waste` expander to be used as a fallback in the event that the priority expander selects multiple node groups. In general, a list of expanders can be used, where the output of one is passed to the next and the final decision by randomly selecting one. An expander must not appear in the list more than once.

### Does CA respect node affinity when selecting node groups to scale up?

CA respects `nodeSelector` and `requiredDuringSchedulingIgnoredDuringExecution` in nodeAffinity given that you have labelled your node groups accordingly. If there is a pod that cannot be scheduled with either `nodeSelector` or `requiredDuringSchedulingIgnoredDuringExecution` specified, CA will only consider node groups that satisfy those requirements for expansion.

However, CA does not consider "soft" constraints like `preferredDuringSchedulingIgnoredDuringExecution` when selecting node groups. That means that if CA has two or more node groups available for expansion, it will not use soft constraints to pick one node group over another.

****************

### What are the parameters to CA?

The following startup parameters are supported for cluster autoscaler:

| Parameter | Description | Default |
| --- | --- | --- |
| `cluster-name` | Autoscaled cluster name, if available | ""
| `address` | The address to expose prometheus metrics | :8085
| `kubernetes` | Kubernetes API Server location. Leave blank for default | ""
| `kubeconfig` | Path to kubeconfig file with authorization and API Server location information | ""
| `cloud-config` | The path to the cloud provider configuration file.  Empty string for no configuration file | ""
| `namespace` | Namespace in which cluster-autoscaler run | "kube-system"
| `enforce-node-group-min-size` | Should CA scale up the node group to the configured min size if needed | false
| `scale-down-enabled` | Should CA scale down the cluster | true
| `scale-down-delay-after-add` | How long after scale up that scale down evaluation resumes | 10 minutes
| `scale-down-delay-after-delete` | How long after node deletion that scale down evaluation resumes, defaults to scan-interval | scan-interval
| `scale-down-delay-after-failure` | How long after scale down failure that scale down evaluation resumes | 3 minutes
| `scale-down-unneeded-time` | How long a node should be unneeded before it is eligible for scale down | 10 minutes
| `scale-down-unready-time` | How long an unready node should be unneeded before it is eligible for scale down | 20 minutes
| `scale-down-utilization-threshold` | The maximum value between the sum of cpu requests and sum of memory requests of all pods running on the node divided by node's corresponding allocatable resource, below which a node can be considered for scale down. This value is a floating point number that can range between zero and one. | 0.5
| `scale-down-non-empty-candidates-count` | Maximum number of non empty nodes considered in one iteration as candidates for scale down with drain<br>Lower value means better CA responsiveness but possible slower scale down latency<br>Higher value can affect CA performance with big clusters (hundreds of nodes)<br>Set to non positive value to turn this heuristic off - CA will not limit the number of nodes it considers." | 30
| `scale-down-candidates-pool-ratio` | A ratio of nodes that are considered as additional non empty candidates for<br>scale down when some candidates from previous iteration are no longer valid<br>Lower value means better CA responsiveness but possible slower scale down latency<br>Higher value can affect CA performance with big clusters (hundreds of nodes)<br>Set to 1.0 to turn this heuristics off - CA will take all nodes as additional candidates.  | 0.1
| `scale-down-candidates-pool-min-count` | Minimum number of nodes that are considered as additional non empty candidates<br>for scale down when some candidates from previous iteration are no longer valid.<br>When calculating the pool size for additional candidates we take<br>`max(#nodes * scale-down-candidates-pool-ratio, scale-down-candidates-pool-min-count)` | 50
| `scan-interval` | How often cluster is reevaluated for scale up or down | 10 seconds
| `max-nodes-total` | Maximum number of nodes in all node groups. Cluster autoscaler will not grow the cluster beyond this number. | 0
| `cores-total` | Minimum and maximum number of cores in cluster, in the format \<min>:\<max>. Cluster autoscaler will not scale the cluster beyond these numbers. | 320000
| `memory-total` | Minimum and maximum number of gigabytes of memory in cluster, in the format \<min>:\<max>. Cluster autoscaler will not scale the cluster beyond these numbers. | 6400000
| `gpu-total` | Minimum and maximum number of different GPUs in cluster, in the format <gpu_type>:\<min>:\<max>. Cluster autoscaler will not scale the cluster beyond these numbers. Can be passed multiple times. CURRENTLY THIS FLAG ONLY WORKS ON GKE. | ""
| `cloud-provider` | Cloud provider type. | gce
| `max-empty-bulk-delete` | Maximum number of empty nodes that can be deleted at the same time.  | 10
| `max-graceful-termination-sec` | Maximum number of seconds CA waits for pod termination when trying to scale down a node.  | 600
| `max-total-unready-percentage` | Maximum percentage of unready nodes in the cluster.  After this is exceeded, CA halts operations | 45
| `ok-total-unready-count` | Number of allowed unready nodes, irrespective of max-total-unready-percentage  | 3
| `max-node-provision-time` | Maximum time CA waits for node to be provisioned | 15 minutes
| `nodes` | sets min,max size and other configuration data for a node group in a format accepted by cloud provider. Can be used multiple times. Format: \<min>:\<max>:<other...> | ""
| `node-group-auto-discovery` | One or more definition(s) of node group auto-discovery.<br>A definition is expressed `<name of discoverer>:[<key>[=<value>]]`<br>The `aws`, `gce`, and `azure` cloud providers are currently supported. AWS matches by ASG tags, e.g. `asg:tag=tagKey,anotherTagKey`<br>GCE matches by IG name prefix, and requires you to specify min and max nodes per IG, e.g. `mig:namePrefix=pfx,min=0,max=10`<br> Azure matches by tags on VMSS, e.g. `label:foo=bar`, and will auto-detect `min` and `max` tags on the VMSS to set scaling limits.<br>Can be used multiple times | ""
| `emit-per-nodegroup-metrics` | If true, emit per node group metrics. | false
| `estimator` | Type of resource estimator to be used in scale up | binpacking
| `expander` | Type of node group expander to be used in scale up.  | random
| `ignore-daemonsets-utilization` | Whether DaemonSet pods will be ignored when calculating resource utilization for scaling down | false
| `ignore-mirror-pods-utilization` | Whether [Mirror pods](https://kubernetes.io/docs/tasks/configure-pod-container/static-pod/) will be ignored when calculating resource utilization for scaling down | false
| `write-status-configmap` | Should CA write status information to a configmap  | true
| `status-config-map-name` | The name of the status ConfigMap that CA writes  | cluster-autoscaler-status
| `max-inactivity` | Maximum time from last recorded autoscaler activity before automatic restart | 10 minutes
| `max-failing-time` | Maximum time from last recorded successful autoscaler run before automatic restart | 15 minutes
| `balance-similar-node-groups` | Detect similar node groups and balance the number of nodes between them | false
| `balancing-ignore-label` | Define a node label that should be ignored when considering node group similarity. One label per flag occurrence. | ""
| `balancing-label` | Define a node label to use when comparing node group similarity. If set, all other comparison logic is disabled, and only labels are considered when comparing groups. One label per flag occurrence. | ""
| `node-autoprovisioning-enabled` | Should CA autoprovision node groups when needed | false
| `max-autoprovisioned-node-group-count` | The maximum number of autoprovisioned groups in the cluster | 15
| `unremovable-node-recheck-timeout` | The timeout before we check again a node that couldn't be removed before | 5 minutes
| `expendable-pods-priority-cutoff` | Pods with priority below cutoff will be expendable. They can be killed without any consideration during scale down and they don't cause scale up. Pods with null priority (PodPriority disabled) are non expendable | -10
| `regional` | Cluster is regional | false
| `leader-elect` | Start a leader election client and gain leadership before executing the main loop.<br>Enable this when running replicated components for high availability | true
| `leader-elect-lease-duration` | The duration that non-leader candidates will wait after observing a leadership<br>renewal until attempting to acquire leadership of a led but unrenewed leader slot.<br>This is effectively the maximum duration that a leader can be stopped before it is replaced by another candidate.<br>This is only applicable if leader election is enabled | 15 seconds
| `leader-elect-renew-deadline` | The interval between attempts by the active cluster-autoscaler to renew a leadership slot before it stops leading.<br>This must be less than or equal to the lease duration.<br>This is only applicable if leader election is enabled | 10 seconds
| `leader-elect-retry-period` | The duration the clients should wait between attempting acquisition and renewal of a leadership.<br>This is only applicable if leader election is enabled | 2 seconds
| `leader-elect-resource-lock` | The type of resource object that is used for locking during leader election.<br>Supported options are `leases` (default), `endpoints`, `endpointsleases`, `configmaps`, and `configmapsleases` | "leases"
| `aws-use-static-instance-list` | Should CA fetch instance types in runtime or use a static list. AWS only | false
| `skip-nodes-with-system-pods` | If true cluster autoscaler will never delete nodes with pods from kube-system (except for [DaemonSet](https://kubernetes.io/docs/concepts/workloads/controllers/daemonset/) or [mirror pods](https://kubernetes.io/docs/tasks/configure-pod-container/static-pod/)) | true
| `skip-nodes-with-local-storage`| If true cluster autoscaler will never delete nodes with pods with local storage, e.g. EmptyDir or HostPath | true
| `skip-nodes-with-custom-controller-pods` | If true cluster autoscaler will never delete nodes with pods owned by custom controllers | true
| `min-replica-count` | Minimum number or replicas that a replica set or replication controller should have to allow their pods deletion in scale down | 0
| `daemonset-eviction-for-empty-nodes` | Whether DaemonSet pods will be gracefully terminated from empty nodes | false
| `daemonset-eviction-for-occupied-nodes` | Whether DaemonSet pods will be gracefully terminated from non-empty nodes | true
| `feature-gates` | A set of key=value pairs that describe feature gates for alpha/experimental features. | ""
| `cordon-node-before-terminating` | Should CA cordon nodes before terminating during downscale process | false
| `record-duplicated-events` | Enable the autoscaler to print duplicated events within a 5 minute window. | false
| `debugging-snapshot-enabled` | Whether the debugging snapshot of cluster autoscaler feature is enabled. | false
| `node-delete-delay-after-taint` | How long to wait before deleting a node after tainting it. | 5 seconds

# Troubleshooting:

### I have a couple of nodes with low utilization, but they are not scaled down. Why?

CA doesn't remove underutilized nodes if they are running pods [that it shouldn't evict](#what-types-of-pods-can-prevent-ca-from-removing-a-node). Other possible reasons for not scaling down:

* the node group already has the minimum size,

* node has the scale-down disabled annotation (see [How can I prevent Cluster Autoscaler from scaling down a particular node?](#how-can-i-prevent-cluster-autoscaler-from-scaling-down-a-particular-node))

* node was unneeded for less than 10 minutes (configurable by
  `--scale-down-unneeded-time` flag),

* there was a scale-up in the last 10 min (configurable by `--scale-down-delay-after-add` flag),

* there was a failed scale-down for this group in the last 3 minutes (configurable by `--scale-down-delay-after-failure` flag),

* there was a failed attempt to remove this particular node, in which case Cluster Autoscaler
  will wait for extra 5 minutes before considering it for removal again,

* using large custom value for `--scale-down-delay-after-delete` or `--scan-interval`, which delays CA action.

* make sure `--scale-down-enabled` parameter in command is not set to false

### How to set PDBs to enable CA to move kube-system pods?

By default, kube-system pods prevent CA from removing nodes on which they are running. Users can manually add PDBs for the kube-system pods that can be safely rescheduled elsewhere:

```
kubectl create poddisruptionbudget <pdb name> --namespace=kube-system --selector app=<app name> --max-unavailable 1
```

Here's how to do it for some common pods:

* kube-dns can safely be rescheduled as long as there are supposed to be at least 2 of these pods. In 1.7, this will always be
the case. For 1.6 and earlier, edit kube-dns-autoscaler config map as described
[here](https://kubernetes.io/docs/tasks/administer-cluster/dns-horizontal-autoscaling/#tuning-autoscaling-parameters),
adding preventSinglePointFailure parameter. For example:
```
linear:'{"coresPerReplica":256,"nodesPerReplica":16,"preventSinglePointFailure":true}'
```

* Metrics Server is best left alone, as restarting it causes the loss of metrics for >1 minute, as well as metrics
in dashboard from the last 15 minutes. Metrics Server downtime also means effective HPA downtime as it relies on metrics. Add PDB for it only if you're sure you don't mind.

### I have a couple of pending pods, but there was no scale-up?

CA doesn't add nodes to the cluster if it wouldn't make a pod schedulable.
It will only consider adding nodes to node groups for which it was configured.
So one of the reasons it doesn't scale up the cluster may be that the pod has too large
(e.g. 100 CPUs), or too specific requests (like node selector), and wouldn't fit on any of the
available node types.
Another possible reason is that all suitable node groups are already at their maximum size.

If the pending pods are in a [stateful set](https://kubernetes.io/docs/concepts/workloads/controllers/statefulset)
and the cluster spans multiple zones, CA may not be able to scale up the cluster,
even if it has not yet reached the upper scaling limit in all zones. Stateful
set pods require an associated Persistent Volume (PV), which is created
before scheduling the pod and CA has no way of influencing the zone choice. The
pending pod has a strict constraint to be scheduled in the same zone that the PV
is in, so if it is a zone that has already reached the upper scaling limit, CA
will not be able to perform a scale-up, even if there are other zones in which
nodes could be added. This will manifest itself by following events on the pod:

```
Events:
  Type     Reason             Age   From                Message
  ----     ------             ----  -------             -------
  Normal   NotTriggerScaleUp  ..    cluster-autoscaler  pod didn't trigger scale-up (it wouldn't fit if a new node is added)
  Warning  FailedScheduling   ..    default-scheduler   No nodes are available that match all of the following predicates:: Insufficient cpu (4), NoVolumeZoneConflict (2)
```

This limitation was solved with
[volume topological scheduling](https://github.com/kubernetes/design-proposals-archive/blob/main/storage/volume-topology-scheduling.md)
introduced as beta in Kubernetes 1.11 and planned for GA in 1.13.
To allow CA to take advantage of topological scheduling, use separate node groups per zone.
This way CA knows exactly which node group will create nodes in the required zone rather than relying on the cloud provider choosing a zone for a new node in a multi-zone node group.
When using separate node groups per zone, the `--balance-similar-node-groups` flag will keep nodes balanced across zones for workloads that don't require topological scheduling.

### CA doesn’t work, but it used to work yesterday. Why?

Most likely it's due to a problem with the cluster. Steps to debug:

* Check if cluster autoscaler is up and running. In version 0.5 and later, it periodically publishes the kube-system/cluster-autoscaler-status config map. Check last update time annotation. It should be no more than 3 min (usually 10 sec old).

* Check in the above config map if cluster and node groups are in the healthy state. If not, check if there are unready nodes. If some nodes appear unready despite being Ready in the Node object, check `resourceUnready` count. If there are any nodes marked as `resourceUnready`, it is most likely a problem with the device driver failing to install a new resource (e.g. GPU). `resourceUnready` count is only available in CA version 1.24 and later.

If both the cluster and CA appear healthy:

* If you expect some nodes to be terminated, but they are not terminated for a long
  time, check
  [I have a couple of nodes with low utilization, but they are not scaled down. Why?](#i-have-a-couple-of-nodes-with-low-utilization-but-they-are-not-scaled-down-why) section.

* If you expect some nodes to be added to make space for pending pods, but they are not added for a long time, check [I have a couple of pending pods, but there was no scale-up?](#i-have-a-couple-of-pending-pods-but-there-was-no-scale-up) section.

* If you have access to the control plane (previously referred to as master) machine, check Cluster Autoscaler logs in `/var/log/cluster-autoscaler.log`. Cluster Autoscaler logs a lot of useful information, including why it considers a pod unremovable or what was its scale-up plan.

* Check events added by CA to the pod object.

* Check events on the kube-system/cluster-autoscaler-status config map.

* If you see failed attempts to add nodes, check if you have sufficient quota on your cloud provider side. If VMs are created, but nodes fail to register, it may be a symptom of networking issues.

### How can I check what is going on in CA ?

There are three options:

* Logs on the control plane (previously referred to as master) nodes, in `/var/log/cluster-autoscaler.log`.
* Cluster Autoscaler 0.5 and later publishes kube-system/cluster-autoscaler-status config map.
  To see it, run `kubectl get configmap cluster-autoscaler-status -n kube-system
  -o yaml`.
* Events:
    * on pods (particularly those that cannot be scheduled, or on underutilized
      nodes),
    * on nodes,
    * on kube-system/cluster-autoscaler-status config map.

### How can I increase the information that the CA is logging?

By default, the Cluster Autoscaler will be conservative about the log messages that it emits.
This is primarily due to performance degradations in scenarios where clusters have a large
number of nodes (> 100). In these cases excess log messages will lead to the log storage
filling more quickly, and in some cases (eg clusters with >1000 nodes) the processing
performance of the Cluster Autoscaler can be impacted.

The `--v` flag controls how verbose the Cluster Autoscaler will be when running. In most
cases using a value of `--v=0` or `--v=1` will be sufficient to monitor its activity.
If you would like to have more information, especially about the scaling decisions made
by the Cluster Autoscaler, then setting a value of `--v=4` is recommended. If you are
debugging connection issues between the Cluster Autoscaler and the Kubernetes API server,
or infrastructure endpoints, then setting a value of `--v=9` will show all the individual
HTTP calls made. Be aware that using verbosity levels higher than `--v=1` will generate
an increased amount of logs, prepare your deployments and storage accordingly.

### How Can I change the log format that the CA outputs?

There are 2 log format options, `text` and `json`. By default (`text`), the Cluster Autoscaler will output 
logs in the [klog native format](https://kubernetes.io/docs/concepts/cluster-administration/system-logs/#klog-output).
```
I0823 17:15:11.472183   29944 main.go:569] Cluster Autoscaler 1.28.0-beta.0
```

Alternatively, adding the flag `--logging-format=json` changes the 
[log output to json](https://kubernetes.io/docs/concepts/cluster-administration/system-logs/#klog-output).
```
{"ts":1692825334994.433,"caller":"cluster-autoscaler/main.go:569","msg":"Cluster Autoscaler 1.28.0-beta.0\n","v":1}
```

### What events are emitted by CA?

Whenever Cluster Autoscaler adds or removes nodes it will create events
describing this action. It will also create events for some serious
errors. Below is the non-exhaustive list of events emitted by CA (new events may
be added in future):

* on kube-system/cluster-autoscaler-status config map:
    * ScaledUpGroup - CA increased the size of node group, gives
      both old and new group size.
    * ScaleDownEmpty - CA removed a node with no pods running on it (except
      system pods found on all nodes).
    * ScaleDown - CA decided to remove a node with some pods running on it.
      Event includes names of all pods that will be rescheduled to drain the
      node.
* on nodes:
    * ScaleDown - CA is scaling down the node. Multiple ScaleDown events may be
      recorded on the node, describing status of scale-down operation.
    * ScaleDownFailed - CA tried to remove the node, but failed. The event
      includes error message.
* on pods:
    * TriggeredScaleUp - CA decided to scale up cluster to make place for this
      pod.
    * NotTriggerScaleUp - CA couldn't find node group that can be scaled up to
      make this pod schedulable.
    * ScaleDown - CA will try to evict this pod as part of draining the node.

Example event:
```sh
$ kubectl describe pods memory-reservation-73rl0 --namespace e2e-tests-autoscaling-kncnx
Name:   memory-reservation-73rl0

...

Events:
  FirstSeen	LastSeen	Count	From			SubObjectPath	Type		Reason			Message
  ---------	--------	-----	----			-------------	--------	------			-------
  1m		1m		1	cluster-autoscaler			Normal		TriggeredScaleUp	pod triggered scale-up, group: https://content.googleapis.com/compute/v1/projects/maciekpytel-dev-playground/zones/us-central1-b/instanceGroups/e2e-test-maciekpytel-minion-group, sizes (current/new): 3/4
```
### My cluster is below minimum / above maximum number of nodes, but CA did not fix that! Why?

Cluster Autoscaler will not scale the cluster beyond these limits, but some other external factors could make this happen. Here are some common scenarios.
* Existing nodes were deleted from K8s and the cloud provider, which could cause the cluster fell below the minimum number of nodes.
* New nodes were added directly to the cloud provider, which could cause the cluster exceeded the maximum number of nodes.
* Cluster Autoscaler was turned on in the middle of the cluster lifecycle, and the initial number of nodes might beyond these limits.

By default, Cluster Autoscaler does not enforce the node group size. If your cluster is below the minimum number of nodes configured for CA, it will be scaled up *only* in presence of unschedulable pods. On the other hand, if your cluster is above the minimum number of nodes configured for CA, it will be scaled down *only* if it has unneeded nodes.

Starting with CA 1.26.0, a new flag `--enforce-node-group-min-size` was introduced to enforce the node group minimum size. For node groups with fewer nodes than the configuration, CA will scale them up to the minimum number of nodes. To enable this feature, please set it to `true` in the command.

### What happens in scale-up when I have no more quota in the cloud provider?

Cluster Autoscaler will periodically try to increase the cluster and, once failed,
move back to the previous size until the quota arrives or the scale-up-triggering pods are removed.

From version 0.6.2, Cluster Autoscaler backs off from scaling up a node group after failure.
Depending on how long scale-ups have been failing, it may wait up to 30 minutes before next attempt.

# Developer:

### What go version should be used to compile CA?

Cluster Autoscaler generally tries to use the same go version that is used by embedded Kubernetes code.
For example CA 1.21 will use the same go version as Kubernetes 1.21. Only the officially used go
version is supported and CA may not compile using other versions.

The source of truth for the used go version is builder/Dockerfile.

Warning: do NOT rely on go version specified in go.mod file. It is only meant to control go mod
behavior and is not indicative of the go version actually used by CA. In particular go 1.17 changes go mod
behavior in a way that is incompatible with existing Kubernetes tooling.
Following [Kubernetes example](https://github.com/kubernetes/kubernetes/pull/105563#issuecomment-960915506)
we have decided to pin version specified in go.mod to 1.16 for now (even though both Kubernetes
and CA no longer compile using go 1.16).

### How can I run e2e tests?

1. Set up environment and build e2e.go as described in the [Kubernetes docs](https://github.com/kubernetes/community/blob/master/contributors/devel/sig-testing/e2e-tests.md#building-and-running-the-tests).
2. Set up the following env variables:
    ```sh
    export KUBE_AUTOSCALER_MIN_NODES=3
    export KUBE_AUTOSCALER_MAX_NODES=6
    export KUBE_ENABLE_CLUSTER_AUTOSCALER=true
    export KUBE_AUTOSCALER_ENABLE_SCALE_DOWN=true
    ```
    This is the minimum number of nodes required for all e2e tests to pass. The tests should also pass if you set higher maximum nodes limit.
3. Run `go run hack/e2e.go -- --verbose-commands --up` to bring up your cluster.
4. SSH to the control plane (previously referred to as master) node and edit `/etc/kubernetes/manifests/cluster-autoscaler.manifest` (you will need sudo for this).
    * If you want to test your custom changes set `image` to point at your own CA image.
    * Make sure `--scale-down-enabled` parameter in `command` is set to `true`.
5. Run CA tests with:
    ```sh
    go run hack/e2e.go -- --verbose-commands --test --test_args="--ginkgo.focus=\[Feature:ClusterSizeAutoscaling"
    ```
    It will take >1 hour to run the full suite. You may want to redirect output to file, as there will be plenty of it.

    Test runner may be missing default credentials. On GCE they can be provided with:
    ```sh
    gcloud beta auth application-default login
    ```

A few tests are specific to GKE and will be skipped if you're running on a
different provider.

Please open an issue if you find a failing or flaky test (a PR will be even more welcome).

### How should I test my code before submitting PR?

This answer only applies to pull requests containing non-trivial code changes.

Unfortunately we can't automatically run e2e tests on every pull request yet, so
for now we need to follow a few manual steps to test that PR doesn't break
basic Cluster Autoscaler functionality. We don't require you to follow this
whole process for trivial bugfixes or minor changes that don't affect main loop. Just
use common sense to decide what is and what isn't required for your change.

To test your PR:
1. Run Cluster Autoscaler e2e tests if you can. We are running our e2e tests on GCE and we
   can't guarantee the tests are passing on every cloud provider.
2. If you can't run e2e we ask you to do a following manual test at the
minimum, using Cluster-Autoscaler image containing your changes and using
configuration required to activate them:
  i. Create a deployment. Scale it up, so that some pods don't fit onto existing
  nodes. Wait for new nodes to be added by Cluster Autoscaler and confirm all
  pods have been scheduled successfully.
  ii. Scale the deployment down to a single replica and confirm that the
  cluster scales down.
3. Run a manual test following the basic use case of your change. Confirm that
   nodes are added or removed as expected. Once again, we ask you to use common
   sense to decide what needs to be tested.
4. Describe your testing in PR description or in a separate comment on your PR
   (example:
   https://github.com/kubernetes/autoscaler/pull/74#issuecomment-302434795).

We are aware that this process is tedious and we will work to improve it.

### How can I update CA dependencies (particularly k8s.io/kubernetes)?

Cluster Autoscaler imports a huge chunk of internal k8s code as it calls out to scheduler implementation.
Therefore we want to keep set of libraries used in CA as close to one used by k8s, to avoid
unexpected problems coming from version incompatibilities.

To sync the repositories' vendored k8s libraries, we have a script that takes a
released version of k8s and updates the `replace` directives of each k8s
sub-library. It can be used with custom kubernetes fork, by default it uses
`git@github.com:kubernetes/kubernetes.git`.

Example execution looks like this:
```
./hack/update-vendor.sh 1.20.0-alpha.1 git@github.com:kubernetes/kubernetes.git
```

If you need to update vendor to an unreleased commit of Kubernetes, you can use the breakglass script:
```
./hack/submodule-k8s.sh <k8s commit sha> git@github.com:kubernetes/kubernetes.git
```

Caveats:
 - `update-vendor.sh` is called directly in shell (no docker is used) therefore its operation may differ from environment to environment.
 - It is important that go version, which isn in use in the shell in which `update-vendor.sh` is called, matches the `go <version>` directive specified in `go.mod` file
   in `kubernetes/kubernetes` revision against which revendoring is done.
 - `update-vendor.sh` automatically runs unit tests as part of verification process. If one needs to suppress that, it can be done by overriding `VERIFY_COMMAND` variable (`VERIFY_COMMAND=true ./hack/update-vendor.sh ...`)
 - If one wants to only add new libraries to `go.mod-extra`, but not change the base `go.mod`, `-r` should be used with kubernetes/kubernets revision, which was used last time `update-vendor.sh` was called. One can determine that revision by looking at `git log` in Cluster Autoscaler repository. Following command will do the trick `git log | grep "Updating vendor against"`.


# In the context of Gardener:

## For User
### When does autoscaler backs off early from a node group?

Autoscaler backs off from a node group if the scale-up requested doesn't succeed. Autoscaler decides to backoff based on:
- Timeout
  - if the node doesn't join in `max-node-provision-time`
- `ResourceExhausted` error 
  - if the node doesn't join due to error from cloud provider side, and the error is classified as `ResourceExhausted`
- Scale up operation fails for a node group

As the name suggests, early back-off doesn't wait till `timeout` but backs off when a certain condition is satisfied. This helps in trying other node groups quickly.

Currently early-backoff is enabled only for `ResourceExhausted` errors. Errors classified as `ResourceExhausted` are(and not limited to):
- `out of quota` errors where customer quota is exhausted, and the quota is configurable per zone (not per region). Generally quotas for VMs, cpus, gpus and disks are configurable per zone, but please confirm the same for your cloud provider
- `out of stock` errors where cloud-provider doesn't have enough resources in the particular zone, but the resource is available in other zones
- `not-supported` errors where the instance type or disk type is not supported in the particular zone. 

Errors not classified as `ResourceExhausted` are:(and not limited to):
- `invalid credentials`
- `rate limiting`
- `policy constraints defined by customer`
- `service-unavailable` on cloud-provider side

Backoff after `timeout` will happen for errors other than `ResourceExhausted`.

*NOTE:* The identifier for the error might differ for each cloud-provider. The above listed errors are general names used.

**--Caveat during rolling update--**

Case:

- If node-grp `ng-A` is in rolling update, AND
- If the scale-up happens for `ng-A` due to an unschedulable pod `podA`, or a set of pods, AND
- if the node(say `node1`) couldn't join due to `ResourceExhausted`

then autoscaler will early backoff and try to remove the node, but the node removal won't succeed as currently CA is not allowed to perform any scale-down/delete node operation for a rolling update node-grp.

In the above scenario, CA won't try to scale-up any other node-grp for `podA` as it still calculates `node1` to be a possible candidate to join(`ResourceExhausted` errors are recoverable errors). 
Scale-up would still work for any new pods that can't fit on upcoming `node1` but can fit on some other node group. 

The scale-up would stay blocked for such pod(s) for maximum `max-node-provision-time` , because after that the node won't be considered an upcoming node 

Refer issue https://github.com/gardener/autoscaler/issues/154 to track changes made for early-backoff enablement

## For Developer 
### How do I sync gardener autoscaler with an upstream autoscaler minor release?

This is helpful in order to offer Gardener CA with latest or recent K8s version. Note that this may also demand a need to upgrade K8s version used by Machine Controller Manager.

Assumption: We assume that the developer executing the below stages wants to synchronise with a certain minor release `1.x.0` of the cluster autoscaler

#### Stage A: Identify CA Release branch and Record Release commit id

1. Go to: [K8S Autoscaler Releases](https://github.com/kubernetes/autoscaler/releases) and navigate to the release page of the specific `1.x.0` release. Example: [cluster-autoscaler-1.26.0 Release Page](https://github.com/kubernetes/autoscaler/releases/tag/cluster-autoscaler-1.26.0).
1. Record the commit id of the release mentioned in this release page. For example, commit id of 1.26.0 release is [3b2e3db9413755d4eddabdde44eab60987a17edd](https://github.com/kubernetes/autoscaler/commit/3b2e3db9413755d4eddabdde44eab60987a17edd). We will call this as `releaseCommitId`.
2. Identify the release branch from [K8S Autoscaler Branches](https://github.com/kubernetes/autoscaler/branches). For example release branch for `1.26` is [cluster-autoscaler-release-1.26](https://github.com/kubernetes/autoscaler/tree/cluster-autoscaler-release-1.26). We will cal lthis as `releaseBranch`
 
#### Stage B: Setup Local Repo Before Merge
1. Fork `github.com/gardener/autoscaler` into your github account named `user` such that you now have a forked repo `https://github.com/user/autoscaler`
1. Check out `github.com/gardener/autoscaler` under `$GOPATH/src/k8s.io`
1. Change to checked-out `autoscaler` dir and set `upstream`  and `user` (fork) targets
    1. `git remote add user https://github.com/user/autoscaler`
    1. `git remote add upstream https://github.com/kubernetes/autoscaler.git`
1. Execute: `git fetch --all`
1. Checkout the `releaseBranch`: `git checkout -b upstream-release-1.x.0 upstream/cluster-autoscaler-release-1.x.0`
1. Hard Reset to the `releaseCommitId`: `git reset --hard releaseCommitId`
1. Check out and pull the primary branch for gardener fork which is not `master`/`main` but is instead named `machine-controller-manager-provider`: 
   1. `git checkout machine-controller-manager-provider`
   1. `git pull origin machine-controller-manager-provider`

#### Stage C:  Create Sync Branch, Perform Merge, Fix Vendor
1. Create a sync branch: `git checkout -b sync-upstream-v1.x.0`. For example, if you are syncing against `1.26.0`, this would be: `git checkout -b sync-upstream-v1.26.0`
1. Merge against the `releaseBranch` (which you had hard-reset to the `releaseCommitId` earlier): `git merge upstream-release-1.x.0`
   - This is where changes of master get merged in. advantage of merging is it won’t change the commit hashes of already existing commits.
   - Accept all vpa changes.
   - Accept our changes in `go.mod` and `go.sum` and `vendor` directory.  (The `hack/update-vendor.sh` script which will be executed in later step expected to fix things)
   - Accept the version in `cluster-autoscler/version/version.go` . This is the version of kubernetes autoscaler with which syncing is being done. 
1. In `cluster-autoscaler/go.mod`, upgrade versions of `machine-controller-manager-provider-aws`,  `machine-controller-manager-provider-azure` to the latest available release.
1. Run update vendor script after changing to `cluster-autoscaler` directory:  `./hack/update-vendor.sh 1.x.0` 
   - If the above still gives test issues then use `rsync` or `diff -rq` to figure out differences in `vendor` directory between upstream and our fork and synchronize them manually.
1. Create a new file `cluster-autoscaler/SYNC-CHANGES/SYNC_CHANGES-1.x.md` summarily describing the changes done. Follow existing convention for sync changes. Use upstream release notes as a guide when needed.

#### Stage D: Verification
1. Run Core Autoscaler Unit tests: `cd cluster-autoscaler; go test $(go list ./... | grep -v cloudprovider | grep -v vendor | grep -v integration)` 
1. Run MCM cloud provider implementation tests: `go test $(go list ./cloudprovider/mcm/... | grep -v vendor)`
1. Verify that binary can be created using: `../.ci/build`
1. Execute Integration Tests Locally:
   1. Follow instructions at: [IT Usage Guide](https://github.com/gardener/autoscaler/blob/machine-controller-manager-provider/cluster-autoscaler/integration/usage.md##prerequisite)
   1. Before running `make download-kubeconfigs`, create a folder `mkdir -p dev/kubeconfigs`
   1. This target will print out a list of shell variable `EXPORT` statements. Copy-paste the printed shell commands and execute them
   1. Now run `make test-integration`

#### Stage E: Finalization 
1. Update the [Release Matrix Table](https://github.com/gardener/autoscaler/tree/machine-controller-manager-provider/cluster-autoscaler#releases-gardenerautoscaler)
1. Update any RBAC rules if required
1. Make a commit and push to your forked repo: `git push user sync-upstream-v1.x.0`
1. Create a PR on `machine-controller-manager-provider` branch of `gardener/autoscaler`


### How do I revendor a different version of MCM in autoscaler?

Please consider reading the answer [above](#how-can-i-update-ca-dependencies-particularly-k8siokubernetes) beforehand of updating the dependencies for better understanding.

Autoscaler vendors the MCM as an extra-package. And both MCM and Autoscaler vendors the `k8s.io` as a dependency. To avoid the vendor-conflicts, MCM and Autosclaler need to 
vendor a same(or compatible) versions of `k8s.io`. Few times, you might have to revendor MCM into Autoscaler only due to the change of the `k8s.io` dependency in the autoscaler. 
Please follow below steps to vendor new version of MCM:

#### Step 1 (Optional)

Vendor compatible `k8s.io` dependency into the MCM. 


_Please make sure to vendor same `k8s.io` version into MCM, as the one already vendored in the autoscaler. As vendoring lower version of `k8s.io` into MCM, <b>and later into the autoscaler</b> may force entire autoscaler to use such low version of `k8s.io`. This can cause runtime issues if not build-issues._

In case of not updating version of k8s used by MCM:

_The go vendoring algorithm selects maximal version between the dependencies, so if MCM requires k8s v1.18.0 and CA on requires k8s v1.20.0 then k8s v1.20.0 will be used._

Update the `go.mod` file in the MCM to reflect expected versions of `k8s.io`. Then execute following:
```
cd <MCM_DIR>
make revendor

./hack/generate-code # regenerates the clients.
```
Autoscaler only vendors the `client` and `apis` related packages of the MCM, hence the `controller` package doesn't need to be adapted immediately in order to vendor MCM in Autoscaler.

#### Step 2:

Setup the local-environment:
```
git clone https://github.com/gardener/autoscaler.git
cd autoscaler/cluster-autoscaler
git remote add origin git@github.com:gardener/autoscaler.git

git checkout machine-controller-manager-provider
git pull origin machine-controller-manager-provider

git log | grep "Updating vendor against"  # Please save commit-hash from the first line of the output, it'll be used later, eg: 3eb90c19d0cf90b756c3e08e32c6495b91e0aeed

``` 


#### Step 3:

Update the [`go.mod-extra`](https://github.com/kubernetes/autoscaler/blob/master/cluster-autoscaler/go.mod-extra) file to reflect the following:
```
require (
  ...
  github.com/gardener/machine-controller-manager vX.Y.Z # the new version
)
```

If you are interested in vendoring MCM from the local-system or personal fork for testing, you can also add the `replace` section in `go.mod-extra` as shown below. 

```
// Replace the <$GOPATH> with the actual go-path. 
replace (
  ...
  github.com/gardener/machine-controller-manager => <$GOPATH>/src/github.com/gardener/machine-controller-manager 
  
  // OR you could also use the personal github-handle.
  // github.com/gardener/machine-controller-manager => https://github.com/<USERNAME>/machine-controller-manager/tree/<BRANCH_NAME>
)

#### Step 4(Optional):

This fork of the autoscaler vendors the [machine-controller-manager](https://github.com/gardener/machine-controller-manager) aka MCM from Gardener project. As the MCM itself vendors the `k8s.io` in it, we need to make following change to the [`update-vendor`](https://github.com/gardener/autoscaler/blob/master/cluster-autoscaler/hack/update-vendor.sh) script:

Disable the check of implicit-dependencies of go.mod by commenting out following code in the update-vendor script.

#  if [[ "${IMPLICIT_FOUND}" == "true" ]]; then
#    err_rerun "Implicit dependencies missing from go.mod-extra"
#  fi
```

Populate the `K8S_REV` variable in the script with the commit-hash you saved above, as `-r` flag of the original-script in the command-line doesn't work for few environments. Eg.

```
--K8S_REV="master"
++K8S_REV="3eb90c19d0cf90b756c3e08e32c6495b91e0aeed"
```

#### Step 5:

Execute the script below:

```
VERIFY_COMMAND=true ./hack/update-vendor.sh
```

The script automatically runs the unit-tests for all the providers and of the core-logic, it can be disabled by 
setting the `VERIFY_COMMAND=true` while runniing the script.

The script shall create a directory under the `/tmp`, and logs of the execution-progress is also available there. 
Once script is successfully executed, execute following commands to confirm the correctness.
```
# You must see a new commit created by the script containing the commit-hash.
git status 

# Try following steps to confirm the correctness.
go test $(go list ../cluster-autoscaler/... | grep -v cloudprovider | grep -v vendor | grep -v integration)
go test $(go list ../cluster-autoscaler/cloudprovider/mcm/... | grep -v vendor | grep -v integration)

go build main.go
go run main.go --kubeconfig=kubeconfig.yaml --cloud-provider=mcm --nodes=0:3:ca-test.test-machine-deployment
```

At last, you must also cross-check the `go.mod` file, it should reflect the vendored version of the MCM.<|MERGE_RESOLUTION|>--- conflicted
+++ resolved
@@ -103,10 +103,6 @@
       "cluster-autoscaler.kubernetes.io/safe-to-evict-local-volumes": "volume-1,volume-2,.."
       ```
       and all of the pod's local volumes are listed in the annotation value.
-<<<<<<< HEAD
-* Pods that cannot be moved elsewhere due to various constraints (lack of resources, non-matching node selectors or affinity,
-matching anti-affinity, etc)
-=======
 * Pods that cannot be moved elsewhere due to scheduling constraints. CA simulates kube-scheduler behavior, and if there's no other node where a given pod can schedule, the pod's node won't be scaled down.
   * This can be particularly visible if a given workloads' pods are configured to only fit one pod per node on some subset of nodes. Such pods will always block CA from scaling down their nodes, because all
     other valid nodes are either taken by another pod, or empty (and CA prefers scaling down empty nodes).
@@ -114,7 +110,6 @@
     * No other node has enough resources to satisfy a pod's request
     * No other node has available ports to satisfy a pod's `hostPort` configuration.
     * No other node with enough resources has the labels required by a pod's node selector
->>>>>>> 7d1f87fc
 * Pods that have the following annotation set:
 ```
 "cluster-autoscaler.kubernetes.io/safe-to-evict": "false"
@@ -276,7 +271,6 @@
 
 **However, if the substantial number of nodes are tainted with `startup taints` (and therefore unready) for an extended period of time the Cluster Autoscaler
 might stop working as it might assume the cluster is broken and should not be scaled (creating new nodes doesn't help as they don't become ready).**
-<<<<<<< HEAD
 
 Startup taints are defined as:
 - all taints with the prefix `startup-taint.cluster-autoscaler.kubernetes.io/`,
@@ -285,16 +279,6 @@
 ### Status taints
 Status taints are meant to be used when a given node should not be used to run pods for the time being.
 
-=======
-
-Startup taints are defined as:
-- all taints with the prefix `startup-taint.cluster-autoscaler.kubernetes.io/`,
-- all taints defined using `--startup-taint` flag.
-
-### Status taints
-Status taints are meant to be used when a given node should not be used to run pods for the time being.
-
->>>>>>> 7d1f87fc
 Cluster Autoscaler internally treats nodes tainted with `status taints` as ready, but filtered out during scale up logic.
 
 This means that even though the node is ready, no pods should run there as long as the node is tainted and if necessary a scale-up should occur. 
@@ -618,11 +602,7 @@
 Every 10 seconds (configurable by `--scan-interval` flag), if no scale-up is
 needed, Cluster Autoscaler checks which nodes are unneeded. A node is considered for removal when **all** below conditions hold:
 
-<<<<<<< HEAD
-* The sum of cpu and memory requests of all pods running on this node ([DaemonSet pods](https://kubernetes.io/docs/concepts/workloads/controllers/daemonset/) and [Mirror pods](https://kubernetes.io/docs/tasks/configure-pod-container/static-pod/) are included by default but this is configurable with `--ignore-daemonsets-utilization` and `--ignore-mirror-pods-utilization` flags) is smaller
-=======
 * The sum of cpu requests and sum of memory requests of all pods running on this node ([DaemonSet pods](https://kubernetes.io/docs/concepts/workloads/controllers/daemonset/) and [Mirror pods](https://kubernetes.io/docs/tasks/configure-pod-container/static-pod/) are included by default but this is configurable with `--ignore-daemonsets-utilization` and `--ignore-mirror-pods-utilization` flags) are smaller
->>>>>>> 7d1f87fc
   than 50% of the node's allocatable. (Before 1.1.0, node capacity was used
   instead of allocatable.) Utilization threshold can be configured using
   `--scale-down-utilization-threshold` flag.
