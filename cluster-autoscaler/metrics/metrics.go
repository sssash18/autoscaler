/*
Copyright 2016 The Kubernetes Authors.

Licensed under the Apache License, Version 2.0 (the "License");
you may not use this file except in compliance with the License.
You may obtain a copy of the License at

    http://www.apache.org/licenses/LICENSE-2.0

Unless required by applicable law or agreed to in writing, software
distributed under the License is distributed on an "AS IS" BASIS,
WITHOUT WARRANTIES OR CONDITIONS OF ANY KIND, either express or implied.
See the License for the specific language governing permissions and
limitations under the License.
*/

package metrics

import (
	"fmt"
	"time"

	"k8s.io/autoscaler/cluster-autoscaler/simulator"

	"k8s.io/autoscaler/cluster-autoscaler/utils/errors"
	"k8s.io/autoscaler/cluster-autoscaler/utils/gpu"
	_ "k8s.io/component-base/metrics/prometheus/restclient" // for client-go metrics registration

	k8smetrics "k8s.io/component-base/metrics"
	"k8s.io/component-base/metrics/legacyregistry"
	klog "k8s.io/klog/v2"
)

// NodeScaleDownReason describes reason for removing node
type NodeScaleDownReason string

// FailedScaleUpReason describes reason of failed scale-up
type FailedScaleUpReason string

// FunctionLabel is a name of Cluster Autoscaler operation for which
// we measure duration
type FunctionLabel string

// NodeGroupType describes node group relation to CA
type NodeGroupType string

// PodEvictionResult describes result of the pod eviction attempt
type PodEvictionResult string

const (
	caNamespace           = "cluster_autoscaler"
	readyLabel            = "ready"
	unreadyLabel          = "unready"
	startingLabel         = "notStarted"
	unregisteredLabel     = "unregistered"
	longUnregisteredLabel = "longUnregistered"

	// Underutilized node was removed because of low utilization
	Underutilized NodeScaleDownReason = "underutilized"
	// Empty node was removed
	Empty NodeScaleDownReason = "empty"
	// Unready node was removed
	Unready NodeScaleDownReason = "unready"

	// CloudProviderError caused scale-up to fail
	CloudProviderError FailedScaleUpReason = "cloudProviderError"
	// APIError caused scale-up to fail
	APIError FailedScaleUpReason = "apiCallError"
	// Timeout was encountered when trying to scale-up
	Timeout FailedScaleUpReason = "timeout"

	// DirectionScaleDown is the direction of skipped scaling event when scaling in (shrinking)
	DirectionScaleDown string = "down"
	// DirectionScaleUp is the direction of skipped scaling event when scaling out (growing)
	DirectionScaleUp string = "up"

	// CpuResourceLimit minimum or maximum reached, check the direction label to determine min or max
	CpuResourceLimit string = "CpuResourceLimit"
	// MemoryResourceLimit minimum or maximum reached, check the direction label to determine min or max
	MemoryResourceLimit string = "MemoryResourceLimit"

	// autoscaledGroup is managed by CA
	autoscaledGroup NodeGroupType = "autoscaled"
	// autoprovisionedGroup have been created by CA (Node Autoprovisioning),
	// is currently autoscaled and can be removed by CA if it's no longer needed
	autoprovisionedGroup NodeGroupType = "autoprovisioned"

	// LogLongDurationThreshold defines the duration after which long function
	// duration will be logged (in addition to being counted in metric).
	// This is meant to help find unexpectedly long function execution times for
	// debugging purposes.
	LogLongDurationThreshold = 5 * time.Second
	// PodEvictionSucceed means creation of the pod eviction object succeed
<<<<<<< HEAD
	PodEvictionSucceed PodEvictionResult = "succeed"
=======
	PodEvictionSucceed PodEvictionResult = "succeeded"
>>>>>>> 7d1f87fc
	// PodEvictionFailed means creation of the pod eviction object failed
	PodEvictionFailed PodEvictionResult = "failed"
)

// Names of Cluster Autoscaler operations
const (
	ScaleDown                  FunctionLabel = "scaleDown"
	ScaleDownNodeDeletion      FunctionLabel = "scaleDown:nodeDeletion"
	ScaleDownFindNodesToRemove FunctionLabel = "scaleDown:findNodesToRemove"
	ScaleDownMiscOperations    FunctionLabel = "scaleDown:miscOperations"
	ScaleDownSoftTaintUnneeded FunctionLabel = "scaleDown:softTaintUnneeded"
	ScaleUp                    FunctionLabel = "scaleUp"
	BuildPodEquivalenceGroups  FunctionLabel = "scaleUp:buildPodEquivalenceGroups"
	Estimate                   FunctionLabel = "scaleUp:estimate"
	FindUnneeded               FunctionLabel = "findUnneeded"
	UpdateState                FunctionLabel = "updateClusterState"
	FilterOutSchedulable       FunctionLabel = "filterOutSchedulable"
	CloudProviderRefresh       FunctionLabel = "cloudProviderRefresh"
	Main                       FunctionLabel = "main"
	Poll                       FunctionLabel = "poll"
	Reconfigure                FunctionLabel = "reconfigure"
	Autoscaling                FunctionLabel = "autoscaling"
	LoopWait                   FunctionLabel = "loopWait"
)

var (
	/**** Metrics related to cluster state ****/
	clusterSafeToAutoscale = k8smetrics.NewGauge(
		&k8smetrics.GaugeOpts{
			Namespace: caNamespace,
			Name:      "cluster_safe_to_autoscale",
			Help:      "Whether or not cluster is healthy enough for autoscaling. 1 if it is, 0 otherwise.",
		},
	)

	nodesCount = k8smetrics.NewGaugeVec(
		&k8smetrics.GaugeOpts{
			Namespace: caNamespace,
			Name:      "nodes_count",
			Help:      "Number of nodes in cluster.",
		}, []string{"state"},
	)

	nodeGroupsCount = k8smetrics.NewGaugeVec(
		&k8smetrics.GaugeOpts{
			Namespace: caNamespace,
			Name:      "node_groups_count",
			Help:      "Number of node groups managed by CA.",
		}, []string{"node_group_type"},
	)

	// Unschedulable pod count can be from scheduler-marked-unschedulable pods or not-yet-processed pods (unknown)
	unschedulablePodsCount = k8smetrics.NewGaugeVec(
		&k8smetrics.GaugeOpts{
			Namespace: caNamespace,
			Name:      "unschedulable_pods_count",
			Help:      "Number of unschedulable pods in the cluster.",
		}, []string{"type"},
	)

	maxNodesCount = k8smetrics.NewGauge(
		&k8smetrics.GaugeOpts{
			Namespace: caNamespace,
			Name:      "max_nodes_count",
			Help:      "Maximum number of nodes in all node groups",
		},
	)

	cpuCurrentCores = k8smetrics.NewGauge(
		&k8smetrics.GaugeOpts{
			Namespace: caNamespace,
			Name:      "cluster_cpu_current_cores",
			Help:      "Current number of cores in the cluster, minus deleting nodes.",
		},
	)

	cpuLimitsCores = k8smetrics.NewGaugeVec(
		&k8smetrics.GaugeOpts{
			Namespace: caNamespace,
			Name:      "cpu_limits_cores",
			Help:      "Minimum and maximum number of cores in the cluster.",
		}, []string{"direction"},
	)

	memoryCurrentBytes = k8smetrics.NewGauge(
		&k8smetrics.GaugeOpts{
			Namespace: caNamespace,
			Name:      "cluster_memory_current_bytes",
			Help:      "Current number of bytes of memory in the cluster, minus deleting nodes.",
		},
	)

	memoryLimitsBytes = k8smetrics.NewGaugeVec(
		&k8smetrics.GaugeOpts{
			Namespace: caNamespace,
			Name:      "memory_limits_bytes",
			Help:      "Minimum and maximum number of bytes of memory in cluster.",
		}, []string{"direction"},
	)

	nodesGroupMinNodes = k8smetrics.NewGaugeVec(
		&k8smetrics.GaugeOpts{
			Namespace: caNamespace,
			Name:      "node_group_min_count",
			Help:      "Minimum number of nodes in the node group",
		}, []string{"node_group"},
	)

	nodesGroupMaxNodes = k8smetrics.NewGaugeVec(
		&k8smetrics.GaugeOpts{
			Namespace: caNamespace,
			Name:      "node_group_max_count",
			Help:      "Maximum number of nodes in the node group",
		}, []string{"node_group"},
	)

	nodesGroupTargetSize = k8smetrics.NewGaugeVec(
		&k8smetrics.GaugeOpts{
			Namespace: caNamespace,
			Name:      "node_group_target_count",
			Help:      "Target number of nodes in the node group by CA.",
		}, []string{"node_group"},
	)

<<<<<<< HEAD
=======
	nodesGroupHealthiness = k8smetrics.NewGaugeVec(
		&k8smetrics.GaugeOpts{
			Namespace: caNamespace,
			Name:      "node_group_healthiness",
			Help:      "Whether or not node group is healthy enough for autoscaling. 1 if it is, 0 otherwise.",
		}, []string{"node_group"},
	)

	nodeGroupBackOffStatus = k8smetrics.NewGaugeVec(
		&k8smetrics.GaugeOpts{
			Namespace: caNamespace,
			Name:      "node_group_backoff_status",
			Help:      "Whether or not node group is backoff for not autoscaling. 1 if it is, 0 otherwise.",
		}, []string{"node_group", "reason"},
	)

>>>>>>> 7d1f87fc
	/**** Metrics related to autoscaler execution ****/
	lastActivity = k8smetrics.NewGaugeVec(
		&k8smetrics.GaugeOpts{
			Namespace: caNamespace,
			Name:      "last_activity",
			Help:      "Last time certain part of CA logic executed.",
		}, []string{"activity"},
	)

	functionDuration = k8smetrics.NewHistogramVec(
		&k8smetrics.HistogramOpts{
			Namespace: caNamespace,
			Name:      "function_duration_seconds",
			Help:      "Time taken by various parts of CA main loop.",
			Buckets:   k8smetrics.ExponentialBuckets(0.01, 1.5, 30), // 0.01, 0.015, 0.0225, ..., 852.2269299239293, 1278.3403948858938
		}, []string{"function"},
	)

	functionDurationSummary = k8smetrics.NewSummaryVec(
		&k8smetrics.SummaryOpts{
			Namespace: caNamespace,
			Name:      "function_duration_quantile_seconds",
			Help:      "Quantiles of time taken by various parts of CA main loop.",
			MaxAge:    time.Hour,
		}, []string{"function"},
	)

	pendingNodeDeletions = k8smetrics.NewGauge(
		&k8smetrics.GaugeOpts{
			Namespace: caNamespace,
			Name:      "pending_node_deletions",
			Help:      "Number of nodes that haven't been removed or aborted after finished scale-down phase.",
		},
	)

	/**** Metrics related to autoscaler operations ****/
	errorsCount = k8smetrics.NewCounterVec(
		&k8smetrics.CounterOpts{
			Namespace: caNamespace,
			Name:      "errors_total",
			Help:      "The number of CA loops failed due to an error.",
		}, []string{"type"},
	)

	scaleUpCount = k8smetrics.NewCounter(
		&k8smetrics.CounterOpts{
			Namespace: caNamespace,
			Name:      "scaled_up_nodes_total",
			Help:      "Number of nodes added by CA.",
		},
	)

	gpuScaleUpCount = k8smetrics.NewCounterVec(
		&k8smetrics.CounterOpts{
			Namespace: caNamespace,
			Name:      "scaled_up_gpu_nodes_total",
			Help:      "Number of GPU nodes added by CA, by GPU name.",
		}, []string{"gpu_resource_name", "gpu_name"},
	)

	failedScaleUpCount = k8smetrics.NewCounterVec(
		&k8smetrics.CounterOpts{
			Namespace: caNamespace,
			Name:      "failed_scale_ups_total",
			Help:      "Number of times scale-up operation has failed.",
		}, []string{"reason"},
	)

	failedGPUScaleUpCount = k8smetrics.NewCounterVec(
		&k8smetrics.CounterOpts{
			Namespace: caNamespace,
			Name:      "failed_gpu_scale_ups_total",
			Help:      "Number of times scale-up operation has failed.",
		}, []string{"reason", "gpu_resource_name", "gpu_name"},
	)

	scaleDownCount = k8smetrics.NewCounterVec(
		&k8smetrics.CounterOpts{
			Namespace: caNamespace,
			Name:      "scaled_down_nodes_total",
			Help:      "Number of nodes removed by CA.",
		}, []string{"reason"},
	)

	gpuScaleDownCount = k8smetrics.NewCounterVec(
		&k8smetrics.CounterOpts{
			Namespace: caNamespace,
			Name:      "scaled_down_gpu_nodes_total",
			Help:      "Number of GPU nodes removed by CA, by reason and GPU name.",
		}, []string{"reason", "gpu_resource_name", "gpu_name"},
	)

	evictionsCount = k8smetrics.NewCounterVec(
		&k8smetrics.CounterOpts{
			Namespace: caNamespace,
			Name:      "evicted_pods_total",
			Help:      "Number of pods evicted by CA",
		}, []string{"eviction_result"},
	)

	unneededNodesCount = k8smetrics.NewGauge(
		&k8smetrics.GaugeOpts{
			Namespace: caNamespace,
			Name:      "unneeded_nodes_count",
			Help:      "Number of nodes currently considered unneeded by CA.",
		},
	)

	unremovableNodesCount = k8smetrics.NewGaugeVec(
		&k8smetrics.GaugeOpts{
			Namespace: caNamespace,
			Name:      "unremovable_nodes_count",
			Help:      "Number of nodes currently considered unremovable by CA.",
		},
		[]string{"reason"},
	)

	scaleDownInCooldown = k8smetrics.NewGauge(
		&k8smetrics.GaugeOpts{
			Namespace: caNamespace,
			Name:      "scale_down_in_cooldown",
			Help:      "Whether or not the scale down is in cooldown. 1 if its, 0 otherwise.",
		},
	)

	oldUnregisteredNodesRemovedCount = k8smetrics.NewCounter(
		&k8smetrics.CounterOpts{
			Namespace: caNamespace,
			Name:      "old_unregistered_nodes_removed_count",
			Help:      "Number of unregistered nodes removed by CA.",
		},
	)

	overflowingControllersCount = k8smetrics.NewGauge(
		&k8smetrics.GaugeOpts{
			Namespace: caNamespace,
			Name:      "overflowing_controllers_count",
			Help:      "Number of controllers that own a large set of heterogenous pods, preventing CA from treating these pods as equivalent.",
		},
	)

	skippedScaleEventsCount = k8smetrics.NewCounterVec(
		&k8smetrics.CounterOpts{
			Namespace: caNamespace,
			Name:      "skipped_scale_events_count",
			Help:      "Count of scaling events that the CA has chosen to skip.",
		},
		[]string{"direction", "reason"},
	)

	/**** Metrics related to NodeAutoprovisioning ****/
	napEnabled = k8smetrics.NewGauge(
		&k8smetrics.GaugeOpts{
			Namespace: caNamespace,
			Name:      "nap_enabled",
			Help:      "Whether or not Node Autoprovisioning is enabled. 1 if it is, 0 otherwise.",
		},
	)

	nodeGroupCreationCount = k8smetrics.NewCounterVec(
		&k8smetrics.CounterOpts{
			Namespace: caNamespace,
			Name:      "created_node_groups_total",
			Help:      "Number of node groups created by Node Autoprovisioning.",
		},
		[]string{"group_type"},
	)

	nodeGroupDeletionCount = k8smetrics.NewCounterVec(
		&k8smetrics.CounterOpts{
			Namespace: caNamespace,
			Name:      "deleted_node_groups_total",
			Help:      "Number of node groups deleted by Node Autoprovisioning.",
		},
		[]string{"group_type"},
	)

	nodeTaintsCount = k8smetrics.NewGaugeVec(
		&k8smetrics.GaugeOpts{
			Namespace: caNamespace,
			Name:      "node_taints_count",
			Help:      "Number of taints per type used in the cluster.",
		},
		[]string{"type"},
	)

	nodeTaintsCount = k8smetrics.NewGaugeVec(
		&k8smetrics.GaugeOpts{
			Namespace: caNamespace,
			Name:      "node_taints_count",
			Help:      "Number of taints per type used in the cluster.",
		},
		[]string{"type"},
	)
)

// RegisterAll registers all metrics.
func RegisterAll(emitPerNodeGroupMetrics bool) {
	legacyregistry.MustRegister(clusterSafeToAutoscale)
	legacyregistry.MustRegister(nodesCount)
	legacyregistry.MustRegister(nodeGroupsCount)
	legacyregistry.MustRegister(unschedulablePodsCount)
	legacyregistry.MustRegister(maxNodesCount)
	legacyregistry.MustRegister(cpuCurrentCores)
	legacyregistry.MustRegister(cpuLimitsCores)
	legacyregistry.MustRegister(memoryCurrentBytes)
	legacyregistry.MustRegister(memoryLimitsBytes)
	legacyregistry.MustRegister(lastActivity)
	legacyregistry.MustRegister(functionDuration)
	legacyregistry.MustRegister(functionDurationSummary)
	legacyregistry.MustRegister(errorsCount)
	legacyregistry.MustRegister(scaleUpCount)
	legacyregistry.MustRegister(gpuScaleUpCount)
	legacyregistry.MustRegister(failedScaleUpCount)
	legacyregistry.MustRegister(failedGPUScaleUpCount)
	legacyregistry.MustRegister(scaleDownCount)
	legacyregistry.MustRegister(gpuScaleDownCount)
	legacyregistry.MustRegister(evictionsCount)
	legacyregistry.MustRegister(unneededNodesCount)
	legacyregistry.MustRegister(unremovableNodesCount)
	legacyregistry.MustRegister(scaleDownInCooldown)
	legacyregistry.MustRegister(oldUnregisteredNodesRemovedCount)
	legacyregistry.MustRegister(overflowingControllersCount)
	legacyregistry.MustRegister(skippedScaleEventsCount)
	legacyregistry.MustRegister(napEnabled)
	legacyregistry.MustRegister(nodeGroupCreationCount)
	legacyregistry.MustRegister(nodeGroupDeletionCount)
	legacyregistry.MustRegister(pendingNodeDeletions)
	legacyregistry.MustRegister(nodeTaintsCount)

	if emitPerNodeGroupMetrics {
		legacyregistry.MustRegister(nodesGroupMinNodes)
		legacyregistry.MustRegister(nodesGroupMaxNodes)
		legacyregistry.MustRegister(nodesGroupTargetSize)
<<<<<<< HEAD
=======
		legacyregistry.MustRegister(nodesGroupHealthiness)
		legacyregistry.MustRegister(nodeGroupBackOffStatus)
>>>>>>> 7d1f87fc
	}
}

// UpdateDurationFromStart records the duration of the step identified by the
// label using start time
func UpdateDurationFromStart(label FunctionLabel, start time.Time) {
	duration := time.Now().Sub(start)
	UpdateDuration(label, duration)
}

// UpdateDuration records the duration of the step identified by the label
func UpdateDuration(label FunctionLabel, duration time.Duration) {
	// TODO(maciekpytel): remove second condition if we manage to get
	// asynchronous node drain
	if duration > LogLongDurationThreshold && label != ScaleDown {
		klog.V(4).Infof("Function %s took %v to complete", label, duration)
	}
	functionDuration.WithLabelValues(string(label)).Observe(duration.Seconds())
	functionDurationSummary.WithLabelValues(string(label)).Observe(duration.Seconds())
}

// UpdateLastTime records the time the step identified by the label was started
func UpdateLastTime(label FunctionLabel, now time.Time) {
	lastActivity.WithLabelValues(string(label)).Set(float64(now.Unix()))
}

// UpdateClusterSafeToAutoscale records if cluster is safe to autoscale
func UpdateClusterSafeToAutoscale(safe bool) {
	if safe {
		clusterSafeToAutoscale.Set(1)
	} else {
		clusterSafeToAutoscale.Set(0)
	}
}

// UpdateNodesCount records the number of nodes in cluster
func UpdateNodesCount(ready, unready, starting, longUnregistered, unregistered int) {
	nodesCount.WithLabelValues(readyLabel).Set(float64(ready))
	nodesCount.WithLabelValues(unreadyLabel).Set(float64(unready))
	nodesCount.WithLabelValues(startingLabel).Set(float64(starting))
	nodesCount.WithLabelValues(longUnregisteredLabel).Set(float64(longUnregistered))
	nodesCount.WithLabelValues(unregisteredLabel).Set(float64(unregistered))
}

// UpdateNodeGroupsCount records the number of node groups managed by CA
func UpdateNodeGroupsCount(autoscaled, autoprovisioned int) {
	nodeGroupsCount.WithLabelValues(string(autoscaledGroup)).Set(float64(autoscaled))
	nodeGroupsCount.WithLabelValues(string(autoprovisionedGroup)).Set(float64(autoprovisioned))
}

// UpdateUnschedulablePodsCount records number of currently unschedulable pods
func UpdateUnschedulablePodsCount(uschedulablePodsCount, schedulerUnprocessedCount int) {
	UpdateUnschedulablePodsCountWithLabel(uschedulablePodsCount, "unschedulable")
	UpdateUnschedulablePodsCountWithLabel(schedulerUnprocessedCount, "scheduler_unprocessed")
}

// UpdateUnschedulablePodsCountWithLabel records number of currently unschedulable pods wil label "type" value "label"
func UpdateUnschedulablePodsCountWithLabel(uschedulablePodsCount int, label string) {
	unschedulablePodsCount.WithLabelValues(label).Set(float64(uschedulablePodsCount))
}

// UpdateMaxNodesCount records the current maximum number of nodes being set for all node groups
func UpdateMaxNodesCount(nodesCount int) {
	maxNodesCount.Set(float64(nodesCount))
}

// UpdateClusterCPUCurrentCores records the number of cores in the cluster, minus deleting nodes
func UpdateClusterCPUCurrentCores(coresCount int64) {
	cpuCurrentCores.Set(float64(coresCount))
}

// UpdateCPULimitsCores records the minimum and maximum number of cores in the cluster
func UpdateCPULimitsCores(minCoresCount int64, maxCoresCount int64) {
	cpuLimitsCores.WithLabelValues("minimum").Set(float64(minCoresCount))
	cpuLimitsCores.WithLabelValues("maximum").Set(float64(maxCoresCount))
}

// UpdateClusterMemoryCurrentBytes records the number of bytes of memory in the cluster, minus deleting nodes
func UpdateClusterMemoryCurrentBytes(memoryCount int64) {
	memoryCurrentBytes.Set(float64(memoryCount))
}

// UpdateMemoryLimitsBytes records the minimum and maximum bytes of memory in the cluster
func UpdateMemoryLimitsBytes(minMemoryCount int64, maxMemoryCount int64) {
	memoryLimitsBytes.WithLabelValues("minimum").Set(float64(minMemoryCount))
	memoryLimitsBytes.WithLabelValues("maximum").Set(float64(maxMemoryCount))
}

// UpdateNodeGroupMin records the node group minimum allowed number of nodes
func UpdateNodeGroupMin(nodeGroup string, minNodes int) {
	nodesGroupMinNodes.WithLabelValues(nodeGroup).Set(float64(minNodes))
}

// UpdateNodeGroupMax records the node group maximum allowed number of nodes
func UpdateNodeGroupMax(nodeGroup string, maxNodes int) {
	nodesGroupMaxNodes.WithLabelValues(nodeGroup).Set(float64(maxNodes))
}

// UpdateNodeGroupTargetSize records the node group target size
func UpdateNodeGroupTargetSize(targetSizes map[string]int) {
	for nodeGroup, targetSize := range targetSizes {
		nodesGroupTargetSize.WithLabelValues(nodeGroup).Set(float64(targetSize))
	}
}

<<<<<<< HEAD
=======
// UpdateNodeGroupHealthStatus records if node group is healthy to autoscaling
func UpdateNodeGroupHealthStatus(nodeGroup string, healthy bool) {
	if healthy {
		nodesGroupHealthiness.WithLabelValues(nodeGroup).Set(1)
	} else {
		nodesGroupHealthiness.WithLabelValues(nodeGroup).Set(0)
	}
}

// UpdateNodeGroupBackOffStatus records if node group is backoff for not autoscaling
func UpdateNodeGroupBackOffStatus(nodeGroup string, backoffReasonStatus map[string]bool) {
	if len(backoffReasonStatus) == 0 {
		nodeGroupBackOffStatus.WithLabelValues(nodeGroup, "").Set(0)
	} else {
		for reason, backoff := range backoffReasonStatus {
			if backoff {
				nodeGroupBackOffStatus.WithLabelValues(nodeGroup, reason).Set(1)
			} else {
				nodeGroupBackOffStatus.WithLabelValues(nodeGroup, reason).Set(0)
			}
		}
	}
}

>>>>>>> 7d1f87fc
// RegisterError records any errors preventing Cluster Autoscaler from working.
// No more than one error should be recorded per loop.
func RegisterError(err errors.AutoscalerError) {
	errorsCount.WithLabelValues(string(err.Type())).Add(1.0)
}

// RegisterScaleUp records number of nodes added by scale up
func RegisterScaleUp(nodesCount int, gpuResourceName, gpuType string) {
	scaleUpCount.Add(float64(nodesCount))
	if gpuType != gpu.MetricsNoGPU {
		gpuScaleUpCount.WithLabelValues(gpuResourceName, gpuType).Add(float64(nodesCount))
	}
}

// RegisterFailedScaleUp records a failed scale-up operation
func RegisterFailedScaleUp(reason FailedScaleUpReason, gpuResourceName, gpuType string) {
	failedScaleUpCount.WithLabelValues(string(reason)).Inc()
	if gpuType != gpu.MetricsNoGPU {
		failedGPUScaleUpCount.WithLabelValues(string(reason), gpuResourceName, gpuType).Inc()
	}
}

// RegisterScaleDown records number of nodes removed by scale down
func RegisterScaleDown(nodesCount int, gpuResourceName, gpuType string, reason NodeScaleDownReason) {
	scaleDownCount.WithLabelValues(string(reason)).Add(float64(nodesCount))
	if gpuType != gpu.MetricsNoGPU {
		gpuScaleDownCount.WithLabelValues(string(reason), gpuResourceName, gpuType).Add(float64(nodesCount))
	}
}

// RegisterEvictions records number of evicted pods succeed or failed
func RegisterEvictions(podsCount int, result PodEvictionResult) {
	evictionsCount.WithLabelValues(string(result)).Add(float64(podsCount))
}

// UpdateUnneededNodesCount records number of currently unneeded nodes
func UpdateUnneededNodesCount(nodesCount int) {
	unneededNodesCount.Set(float64(nodesCount))
}

// UpdateUnremovableNodesCount records number of currently unremovable nodes
func UpdateUnremovableNodesCount(unremovableReasonCounts map[simulator.UnremovableReason]int) {
	for reason, count := range unremovableReasonCounts {
		unremovableNodesCount.WithLabelValues(fmt.Sprintf("%v", reason)).Set(float64(count))
	}
}

// UpdateNapEnabled records if NodeAutoprovisioning is enabled
func UpdateNapEnabled(enabled bool) {
	if enabled {
		napEnabled.Set(1)
	} else {
		napEnabled.Set(0)
	}
}

// RegisterNodeGroupCreation registers node group creation
func RegisterNodeGroupCreation() {
	RegisterNodeGroupCreationWithLabelValues("")
}

// RegisterNodeGroupCreationWithLabelValues registers node group creation with the provided labels
func RegisterNodeGroupCreationWithLabelValues(groupType string) {
	nodeGroupCreationCount.WithLabelValues(groupType).Add(1.0)
}

// RegisterNodeGroupDeletion registers node group deletion
func RegisterNodeGroupDeletion() {
	RegisterNodeGroupDeletionWithLabelValues("")
}

// RegisterNodeGroupDeletionWithLabelValues registers node group deletion with the provided labels
func RegisterNodeGroupDeletionWithLabelValues(groupType string) {
	nodeGroupDeletionCount.WithLabelValues(groupType).Add(1.0)
}

// UpdateScaleDownInCooldown registers if the cluster autoscaler
// scaledown is in cooldown
func UpdateScaleDownInCooldown(inCooldown bool) {
	if inCooldown {
		scaleDownInCooldown.Set(1.0)
	} else {
		scaleDownInCooldown.Set(0.0)
	}
}

// RegisterOldUnregisteredNodesRemoved records number of old unregistered
// nodes that have been removed by the cluster autoscaler
func RegisterOldUnregisteredNodesRemoved(nodesCount int) {
	oldUnregisteredNodesRemovedCount.Add(float64(nodesCount))
}

// UpdateOverflowingControllers sets the number of controllers that could not
// have their pods cached.
func UpdateOverflowingControllers(count int) {
	overflowingControllersCount.Set(float64(count))
}

// RegisterSkippedScaleDownCPU increases the count of skipped scale outs because of CPU resource limits
func RegisterSkippedScaleDownCPU() {
	skippedScaleEventsCount.WithLabelValues(DirectionScaleDown, CpuResourceLimit).Add(1.0)
}

// RegisterSkippedScaleDownMemory increases the count of skipped scale outs because of Memory resource limits
func RegisterSkippedScaleDownMemory() {
	skippedScaleEventsCount.WithLabelValues(DirectionScaleDown, MemoryResourceLimit).Add(1.0)
}

// RegisterSkippedScaleUpCPU increases the count of skipped scale outs because of CPU resource limits
func RegisterSkippedScaleUpCPU() {
	skippedScaleEventsCount.WithLabelValues(DirectionScaleUp, CpuResourceLimit).Add(1.0)
}

// RegisterSkippedScaleUpMemory increases the count of skipped scale outs because of Memory resource limits
func RegisterSkippedScaleUpMemory() {
	skippedScaleEventsCount.WithLabelValues(DirectionScaleUp, MemoryResourceLimit).Add(1.0)
}

// ObservePendingNodeDeletions records the current value of nodes_pending_deletion metric
func ObservePendingNodeDeletions(value int) {
	pendingNodeDeletions.Set(float64(value))
}

// ObserveNodeTaintsCount records the node taints count of given type.
func ObserveNodeTaintsCount(taintType string, count float64) {
	nodeTaintsCount.WithLabelValues(taintType).Set(count)
}<|MERGE_RESOLUTION|>--- conflicted
+++ resolved
@@ -91,11 +91,7 @@
 	// debugging purposes.
 	LogLongDurationThreshold = 5 * time.Second
 	// PodEvictionSucceed means creation of the pod eviction object succeed
-<<<<<<< HEAD
-	PodEvictionSucceed PodEvictionResult = "succeed"
-=======
 	PodEvictionSucceed PodEvictionResult = "succeeded"
->>>>>>> 7d1f87fc
 	// PodEvictionFailed means creation of the pod eviction object failed
 	PodEvictionFailed PodEvictionResult = "failed"
 )
@@ -220,8 +216,6 @@
 		}, []string{"node_group"},
 	)
 
-<<<<<<< HEAD
-=======
 	nodesGroupHealthiness = k8smetrics.NewGaugeVec(
 		&k8smetrics.GaugeOpts{
 			Namespace: caNamespace,
@@ -238,7 +232,6 @@
 		}, []string{"node_group", "reason"},
 	)
 
->>>>>>> 7d1f87fc
 	/**** Metrics related to autoscaler execution ****/
 	lastActivity = k8smetrics.NewGaugeVec(
 		&k8smetrics.GaugeOpts{
@@ -414,15 +407,6 @@
 			Help:      "Number of node groups deleted by Node Autoprovisioning.",
 		},
 		[]string{"group_type"},
-	)
-
-	nodeTaintsCount = k8smetrics.NewGaugeVec(
-		&k8smetrics.GaugeOpts{
-			Namespace: caNamespace,
-			Name:      "node_taints_count",
-			Help:      "Number of taints per type used in the cluster.",
-		},
-		[]string{"type"},
 	)
 
 	nodeTaintsCount = k8smetrics.NewGaugeVec(
@@ -473,11 +457,8 @@
 		legacyregistry.MustRegister(nodesGroupMinNodes)
 		legacyregistry.MustRegister(nodesGroupMaxNodes)
 		legacyregistry.MustRegister(nodesGroupTargetSize)
-<<<<<<< HEAD
-=======
 		legacyregistry.MustRegister(nodesGroupHealthiness)
 		legacyregistry.MustRegister(nodeGroupBackOffStatus)
->>>>>>> 7d1f87fc
 	}
 }
 
@@ -583,8 +564,6 @@
 	}
 }
 
-<<<<<<< HEAD
-=======
 // UpdateNodeGroupHealthStatus records if node group is healthy to autoscaling
 func UpdateNodeGroupHealthStatus(nodeGroup string, healthy bool) {
 	if healthy {
@@ -609,7 +588,6 @@
 	}
 }
 
->>>>>>> 7d1f87fc
 // RegisterError records any errors preventing Cluster Autoscaler from working.
 // No more than one error should be recorded per loop.
 func RegisterError(err errors.AutoscalerError) {
