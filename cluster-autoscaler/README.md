--- conflicted
+++ resolved
@@ -47,42 +47,6 @@
 
 Starting from Kubernetes 1.12, versioning scheme was changed to match Kubernetes minor releases exactly.
 
-<<<<<<< HEAD
-| Kubernetes Version | CA Version   |
-|--------------------|--------|
-| 1.29.X             | 1.29.X |
-| 1.28.X             | 1.28.X |
-| 1.27.X             | 1.27.X |
-| 1.26.X             | 1.26.X |
-| 1.25.X             | 1.25.X |
-| 1.24.X             | 1.24.X |
-| 1.23.X             | 1.23.X |
-| 1.22.X             | 1.22.X |
-| 1.21.X             | 1.21.X |
-| 1.20.X             | 1.20.X |
-| 1.19.X             | 1.19.X |
-| 1.18.X             | 1.18.X |
-| 1.17.X             | 1.17.X |
-| 1.16.X             | 1.16.X |
-| 1.15.X             | 1.15.X |
-| 1.14.X             | 1.14.X |
-| 1.13.X             | 1.13.X |
-| 1.12.X             | 1.12.X |
-| 1.11.X             | 1.3.X  |
-| 1.10.X             | 1.2.X  |
-| 1.9.X              | 1.1.X  |
-| 1.8.X              | 1.0.X  |
-| 1.7.X              | 0.6.X  |
-| 1.6.X              | 0.5.X, 0.6.X<sup>*</sup>  |
-| 1.5.X              | 0.4.X  |
-| 1.4.X              | 0.3.X  |
-
-<sup>*</sup>Cluster Autoscaler 0.5.X is the official version shipped with k8s 1.6. We've done some basic tests using k8s 1.6 / CA 0.6 and we're not aware of any problems with this setup. However, Cluster Autoscaler internally simulates Kubernetes' scheduler and using different versions of scheduler code can lead to subtle issues.
-
-# Patch releases
-
-Cluster Autoscaler releases patches for versions corresponding to currently
-=======
 | Kubernetes Version | CA Version               | Chart Version |
 |--------------------|--------------------------|---------------|
 | 1.29.X             | 1.29.X                   |9.35.0+|
@@ -118,22 +82,11 @@
 
 Cluster Autoscaler releases new minor versions shortly after OSS Kubernetes release
 and patches for versions corresponding to currently
->>>>>>> 7d1f87fc
 supported [Kubernetes versions](https://kubernetes.io/releases/) on a roughly 2
 month cadence. Currently planned schedule is below. Please note that target
 dates listed below are approximate and we expect up to a week difference between
 target ETA and the actual releases.
 
-<<<<<<< HEAD
-| Date       | Maintainer Preparing Release | Backup Maintainer |
-|------------|------------------------------|-------------------|
-| 2023-03-15 | MaciekPytel                  | gjtempleton       |
-| 2023-05-17 | gjtempleton                  | BigDarkClown      |
-| 2023-07-19 | BigDarkClown                 | towca             |
-| 2023-09-13 | towca                        | x13n              |
-| 2023-11-15 | x13n                         | MaciekPytel       |
-| 2024-01-17 | MaciekPytel                  | gjtempleton       |
-=======
 | Date       | Maintainer Preparing Release | Backup Maintainer | Type  |
 |------------|------------------------------|-------------------|-------|
 | 2024-01-17 | MaciekPytel                  | gjtempleton       | patch |
@@ -142,41 +95,10 @@
 | 2024-05-22 | towca                        | x13n              | patch |
 | 2024-07-24 | x13n                         | MaciekPytel       | patch |
 | 2024-08-21 | MaciekPytel                  | gjtempleton       | 1.31  |
->>>>>>> 7d1f87fc
 
 Additional patch releases may happen outside of the schedule in case of critical
 bugs or vulnerabilities.
 
-<<<<<<< HEAD
-# Releases (Gardener/Autoscaler)
-
-Starting with Gardener/Autoscaler v1.20, versioning scheme has changed to match Kubernetes and upstream Autoscaler minor releases exactly. Note that there is a jump of major version as well.
-
-| Kubernetes Version | CA Version | Gardener CA Version | 
-|--------------------|------------|---------------------|
-| 1.29.X             | 1.29.X     | 1.29.X              |
-| 1.28.X             | 1.28.X     | 1.28.X              |
-| 1.27.X             | 1.27.X     | 1.27.X              |
-| 1.26.X             | 1.26.X     | 1.26.X              |
-| 1.25.X             | 1.25.X     | 1.25.X              |
-| 1.24.X             | 1.24.X     | 1.24.X              |
-| 1.23.X             | 1.23.X     | 1.23.X              |
-| 1.22.X             | 1.22.X     | 1.22.X              |
-| 1.21.X             | 1.21.X     | 1.21.X              |
-| 1.20.X             | 1.20.X     | 1.20.X              |
-| 1.20.X             | 1.20.X     | 0.19.X              |
-| 1.19.X             | 1.19.X     | 0.18.X              |
-| 1.19.X             | 1.19.X     | 0.17.X              |
-| 1.19.X             | 1.19.X     | 0.16.X              |
-| 1.19.X             | 1.19.X     | 0.15.X              |
-| 1.19.X             | 1.19.X     | 0.14.X              |
-| 1.19.X             | 1.19.X     | 0.13.X              |
-| 1.19.X             | 1.19.X     | 0.12.X              |
-| 1.19.X             | 1.19.X     | 0.11.X              |
-| 1.12.X             | 1.12.X     | 0.10.X              |
-
-=======
->>>>>>> 7d1f87fc
 # Notable changes
 
 For CA 1.1.2 and later, please check [release
