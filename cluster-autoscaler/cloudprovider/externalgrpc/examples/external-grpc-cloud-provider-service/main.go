--- conflicted
+++ resolved
@@ -122,12 +122,8 @@
 		NodeGroups:             *nodeGroupsFlag,
 		ClusterName:            *clusterName,
 		GCEOptions: config.GCEOptions{
-<<<<<<< HEAD
-			ConcurrentRefreshes: 1,
-=======
 			ConcurrentRefreshes:      1,
 			LocalSSDDiskSizeProvider: localssdsize.NewSimpleLocalSSDProvider(),
->>>>>>> 7d1f87fc
 		},
 		UserAgent: "user-agent",
 	}
