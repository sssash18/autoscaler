approvers:
- dbonfigli
reviewers:
<<<<<<< HEAD
#- dbonfigli
=======
- dbonfigli
>>>>>>> acfd0dd7

labels:
- area/provider/externalgrpc<|MERGE_RESOLUTION|>--- conflicted
+++ resolved
@@ -1,11 +1,7 @@
 approvers:
 - dbonfigli
 reviewers:
-<<<<<<< HEAD
-#- dbonfigli
-=======
 - dbonfigli
->>>>>>> acfd0dd7
 
 labels:
 - area/provider/externalgrpc