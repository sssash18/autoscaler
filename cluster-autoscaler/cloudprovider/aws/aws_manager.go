--- conflicted
+++ resolved
@@ -355,15 +355,9 @@
 	return result
 }
 
-<<<<<<< HEAD
-func (m *AwsManager) updateCapacityWithRequirementsOverrides(capacity *apiv1.ResourceList, policy *mixedInstancesPolicy) error {
-	if policy == nil || len(policy.instanceTypesOverrides) > 0 {
-		return nil
-=======
 func (m *AwsManager) updateCapacityWithRequirementsOverrides(capacity *apiv1.ResourceList, policy *mixedInstancesPolicy) {
 	if policy == nil || len(policy.instanceTypesOverrides) > 0 || policy.instanceRequirements == nil {
 		return
->>>>>>> acfd0dd7
 	}
 
 	instanceRequirements := policy.instanceRequirements
