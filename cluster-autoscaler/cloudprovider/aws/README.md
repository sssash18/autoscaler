--- conflicted
+++ resolved
@@ -247,11 +247,7 @@
 * `k8s.io/cluster-autoscaler/node-template/autoscaling-options/scaledownunreadytime`: `20m0s`
   (overrides `--scale-down-unready-time` value for that specific ASG)
 * `k8s.io/cluster-autoscaler/node-template/autoscaling-options/ignoredaemonsetsutilization`: `true`
-<<<<<<< HEAD
-  (overrides `--ignore-daemonsets-utilization` value for that specific ASG) 
-=======
   (overrides `--ignore-daemonsets-utilization` value for that specific ASG)
->>>>>>> 7d1f87fc
 
 **NOTE:** It is your responsibility to ensure such labels and/or taints are
 applied via the node's kubelet configuration at startup. Cluster Autoscaler will not set the node taints for you.
