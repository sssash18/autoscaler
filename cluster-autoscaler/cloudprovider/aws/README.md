# Cluster Autoscaler on AWS

On AWS, Cluster Autoscaler utilizes Amazon EC2 Auto Scaling Groups to manage node
groups. Cluster Autoscaler typically runs as a `Deployment` in your cluster.

## Requirements

Cluster Autoscaler requires Kubernetes v1.3.0 or greater.

## Permissions

Cluster Autoscaler requires the ability to examine and modify EC2 Auto Scaling
Groups. We recommend using [IAM roles for Service
Accounts](https://docs.aws.amazon.com/eks/latest/userguide/iam-roles-for-service-accounts.html)
to associate the Service Account that the Cluster Autoscaler Deployment runs as
with an IAM role that is able to perform these functions. If you are unable to
use IAM Roles for Service Accounts, you may associate an IAM service role with
the EC2 instance on which the Cluster Autoscaler pod runs.

### IAM Policy

There are a number of ways to run the autoscaler in AWS, which can significantly
impact the range of IAM permissions required for the Cluster Autoscaler to function
properly. Two options are provided below, one which will allow use of all of the
features of the Cluster Autoscaler, the second with a more limited range of IAM
actions enabled, which enforces using certain configuration options in the
Cluster Autoscaler binary.

It is strongly recommended to restrict the target resources for the autoscaling actions
by either [specifying Auto Scaling Group ARNs](https://docs.aws.amazon.com/autoscaling/latest/userguide/control-access-using-iam.html#policy-auto-scaling-resources) in the `Resource` list of the policy or
[using tag based conditionals](https://docs.aws.amazon.com/autoscaling/ec2/userguide/control-access-using-iam.html#security_iam_service-with-iam-tags). The [minimal policy](#minimal-iam-permissions-policy)
includes an example of restricting by ASG ARN.

#### Full Cluster Autoscaler Features Policy (Recommended)

Permissions required when using [ASG Autodiscovery](#Auto-discovery-setup) and
Dynamic EC2 List Generation (the default behaviour). In this example, only the second block of actions
should be updated to restrict the resources/add conditionals:

```json
{
  "Version": "2012-10-17",
  "Statement": [
    {
      "Effect": "Allow",
      "Action": [
        "autoscaling:DescribeAutoScalingGroups",
        "autoscaling:DescribeAutoScalingInstances",
        "autoscaling:DescribeLaunchConfigurations",
        "autoscaling:DescribeTags",
        "ec2:DescribeInstanceTypes",
        "ec2:DescribeLaunchTemplateVersions"
      ],
      "Resource": ["*"]
    },
    {
      "Effect": "Allow",
      "Action": [
        "autoscaling:SetDesiredCapacity",
        "autoscaling:TerminateInstanceInAutoScalingGroup",
<<<<<<< HEAD
        "ec2:DescribeInstanceTypes",
=======
        "ec2:DescribeImages",
        "ec2:GetInstanceTypesFromInstanceRequirements",
>>>>>>> e8d3e9b1
        "eks:DescribeNodegroup"
      ],
      "Resource": ["*"]
    }
  ]
}
```

#### Minimal IAM Permissions Policy

*NOTE:* The below policies/arguments to the Cluster Autoscaler need to be modified as appropriate
for the names of your ASGs, as well as account ID and AWS region before being used.

The following policy provides the minimum privileges necessary for Cluster Autoscaler to run.
When using this policy, you cannot use autodiscovery of ASGs. In addition, it restricts the
IAM permissions to the node groups the Cluster Autoscaler is configured to scale.

This in turn means that you must pass the following arguments to the Cluster Autoscaler
binary, replacing min and max node counts and the ASG:

```bash
--aws-use-static-instance-list=false
--nodes=1:100:exampleASG1
--nodes=1:100:exampleASG2
```

```json
{
  "Version": "2012-10-17",
  "Statement": [
    {
      "Effect": "Allow",
      "Action": [
        "autoscaling:DescribeAutoScalingGroups",
        "autoscaling:DescribeAutoScalingInstances",
        "autoscaling:DescribeLaunchConfigurations",
        "autoscaling:DescribeScalingActivities",
        "autoscaling:SetDesiredCapacity",
        "autoscaling:TerminateInstanceInAutoScalingGroup",
        "eks:DescribeNodegroup"
      ],
      "Resource": ["arn:aws:autoscaling:${YOUR_CLUSTER_AWS_REGION}:${YOUR_AWS_ACCOUNT_ID}:autoScalingGroup:*:autoScalingGroupName/${YOUR_ASG_NAME}"]
    }
  ]
}
```

The `"eks:DescribeNodegroup"` permission allows Cluster Autoscaler to pull labels and taints from the EKS DescribeNodegroup API for EKS managed nodegroups. (Note: When an EKS DescribeNodegroup API label and a tag on the underlying autoscaling group have the same key, the EKS DescribeNodegroup API label value will be saved by the Cluster Autoscaler over the autoscaling group tag value.) Currently the Cluster Autoscaler will only call the EKS DescribeNodegroup API when a managed nodegroup is created with 0 nodes and has never had any nodes added to it. Once nodes are added, even if the managed nodegroup is scaled back to 0 nodes, this functionality will not be called anymore. In the case of a Cluster Autoscaler restart, the Cluster Autoscaler will need to repopulate caches so it will call this functionality again if the managed nodegroup is at 0 nodes. Enabling this functionality any time there are 0 nodes in a managed nodegroup (even after a scale-up then scale-down) would require changes to the general shared Cluster Autoscaler code which could happen in the future.

NOTE: PrivateLink is not yet supported by EKS APIs so the EKS DescribeNodegroup API call will not work in a private cluster.

### Using OIDC Federated Authentication

OIDC federated authentication allows your service to assume an IAM role and interact with AWS services without having to store credentials as environment variables. For an example of how to use AWS IAM OIDC with the Cluster Autoscaler please see [here](CA_with_AWS_IAM_OIDC.md).

### Using AWS Credentials

**NOTE** The following is not recommended for Kubernetes clusters running on
AWS. If you are using Amazon EKS, consider using [IAM roles for Service
Accounts](https://docs.aws.amazon.com/eks/latest/userguide/iam-roles-for-service-accounts.html)
instead.

For on-premise clusters, you may create an IAM user subject to the above policy
and provide the IAM credentials as environment variables in the Cluster
Autoscaler deployment manifest. Cluster Autoscaler will use these credentials to
authenticate and authorize itself.

```yaml
apiVersion: v1
kind: Secret
metadata:
  name: aws-secret
type: Opaque
data:
  aws_access_key_id: BASE64_OF_YOUR_AWS_ACCESS_KEY_ID
  aws_secret_access_key: BASE64_OF_YOUR_AWS_SECRET_ACCESS_KEY
```

Please refer to the [relevant Kubernetes
documentation](https://kubernetes.io/docs/concepts/configuration/secret/#creating-a-secret-manually)
for creating a secret manually.

```yaml
env:
  - name: AWS_ACCESS_KEY_ID
    valueFrom:
      secretKeyRef:
        name: aws-secret
        key: aws_access_key_id
  - name: AWS_SECRET_ACCESS_KEY
    valueFrom:
      secretKeyRef:
        name: aws-secret
        key: aws_secret_access_key
  - name: AWS_REGION
    value: YOUR_AWS_REGION
```

## Auto-Discovery Setup

Auto-Discovery Setup is the preferred method to configure Cluster Autoscaler.

To enable this, provide the `--node-group-auto-discovery` flag as an argument
whose value is a list of tag keys that should be looked for. For example,
`--node-group-auto-discovery=asg:tag=k8s.io/cluster-autoscaler/enabled,k8s.io/cluster-autoscaler/<cluster-name>,my-custom-tag=custom-value`
will find the ASGs that have the given tags. Optionally, a value can be provided
for each tag as well.

Example deployment:

```
kubectl apply -f examples/cluster-autoscaler-autodiscover.yaml
```

Cluster Autoscaler will respect the minimum and maximum values of each Auto
Scaling Group. It will only adjust the desired value.

Each Auto Scaling Group should be composed of instance types that provide
approximately equal capacity. For example, ASG "xlarge" could be composed of
m5a.xlarge, m4.xlarge, m5.xlarge, and m5d.xlarge instance types, because each of
those provide 4 vCPUs and 16GiB RAM. Separately, ASG "2xlarge" could be
composed of m5a.2xlarge, m4.2xlarge, m5.2xlarge, and m5d.2xlarge instance
types, because each of those provide 8 vCPUs and 32GiB RAM.

Cluster Autoscaler will attempt to determine the CPU, memory, and GPU resources
provided by an Auto Scaling Group based on the instance type specified in its
Launch Configuration or Launch Template. It will also examine any overrides
provided in an ASG's Mixed Instances Policy. If any such overrides are found,
only the first instance type found will be used. See [Using Mixed Instances
Policies and Spot Instances](#Using-Mixed-Instances-Policies-and-Spot-Instances)
for details.

Cluster Autoscaler supports hints that nodes will be labelled when they join the
cluster via ASG tags. The tag is of the format
`k8s.io/cluster-autoscaler/node-template/label/<label-name>`. `<label-name>` is
the name of the label and the value of each tag specifies the label value.

Example tags:

- `k8s.io/cluster-autoscaler/node-template/label/foo`: `bar`

Cluster Autoscaler supports hints that nodes will be tainted when they join the
cluster via ASG tags. The tag is of the format
`k8s.io/cluster-autoscaler/node-template/taint/<taint-name>`. `<taint-name>` is
the name of the taint and the value of each tag specifies the taint value and effect with the format `<taint-value>:<taint-effect>`.

Example tags:

- `k8s.io/cluster-autoscaler/node-template/taint/dedicated`: `true:NoSchedule`

From version 1.14, Cluster Autoscaler can also determine the resources provided
by each Auto Scaling Group via tags. The tag is of the format
`k8s.io/cluster-autoscaler/node-template/resources/<resource-name>`.
`<resource-name>` is the name of the resource, such as `ephemeral-storage`. The
value of each tag specifies the amount of resource provided. The units are
identical to the units used in the `resources` field of a Pod specification.

Example tags:

- `k8s.io/cluster-autoscaler/node-template/resources/ephemeral-storage`: `100G`

ASG labels can specify autoscaling options, overriding the global cluster-autoscaler
settings for the labeled ASGs. Those labels takes the same values format as the
cluster-autoscaler command line flags they override (a float or a duration, encoded
as string). Currently supported autoscaling options (and example values) are:

* `k8s.io/cluster-autoscaler/node-template/autoscaling-options/scaledownutilizationthreshold`: `0.5`
  (overrides `--scale-down-utilization-threshold` value for that specific ASG)
* `k8s.io/cluster-autoscaler/node-template/autoscaling-options/scaledowngpuutilizationthreshold`: `0.5`
  (overrides `--scale-down-gpu-utilization-threshold` value for that specific ASG)
* `k8s.io/cluster-autoscaler/node-template/autoscaling-options/scaledownunneededtime`: `10m0s`
  (overrides `--scale-down-unneeded-time` value for that specific ASG)
* `k8s.io/cluster-autoscaler/node-template/autoscaling-options/scaledownunreadytime`: `20m0s`
  (overrides `--scale-down-unready-time` value for that specific ASG)

**NOTE:** It is your responsibility to ensure such labels and/or taints are
applied via the node's kubelet configuration at startup. Cluster Autoscaler will not set the node taints for you.

Recommendations:

- It is recommended to use a second tag like
  `k8s.io/cluster-autoscaler/<cluster-name>` when
  `k8s.io/cluster-autoscaler/enabled` is used across many clusters to prevent
  ASGs from different clusters recognized as the node groups.
- To prevent conflicts, do not provide a `--nodes` argument if
  `--node-group-auto-discovery` is specified.
- Be sure to add `autoscaling:DescribeLaunchConfigurations` or
  `ec2:DescribeLaunchTemplateVersions` to the `Action` list of the IAM Policy
  used by Cluster Autoscaler, depending on whether your ASG utilizes Launch
  Configurations or Launch Templates.
- If Cluster Autoscaler adds a node to the cluster, and the node has taints applied
  when it joins the cluster that Cluster Autoscaler was unaware of (because the tag
  wasn't supplied), this can lead to significant confusion and misbehaviour.

### Special note on GPU instances

The device plugin on nodes that provides GPU resources can take some time to
advertise the GPU resource to the cluster. This may cause Cluster Autoscaler to
unnecessarily scale out multiple times.

To avoid this, you can configure `kubelet` on your GPU nodes to label the node
before it joins the cluster by passing it the `--node-labels` flag. The label
format is as follows:

- Cluster Autoscaler < 1.15: `cloud.google.com/gke-accelerator=<gpu-type>`
- Cluster Autoscaler >= 1.15: `k8s.amazonaws.com/accelerator=<gpu-type>`

`<gpu-type>` varies by instance type. On P2 instances, for example, the
value is `nvidia-tesla-k80`.

## Manual configuration

Cluster Autoscaler can also be configured manually if you wish by passing the
`--nodes` argument at startup. The format of the argument is
`--nodes=<min>:<max>:<asg-name>`, where `<min>` is the minimum number of nodes,
`<max>` is the maximum number of nodes, and `<asg-name>` is the Auto Scaling
Group name.

You can pass multiple `--nodes` arguments if you have multiple Auto Scaling Groups
you want Cluster Autoscaler to use.

**NOTES**:

- Both `<min>` and `<max>` must be within the range of the minimum and maximum
  instance counts specified by the Auto Scaling group.
- When manual configuration is used, all Auto Scaling groups must use EC2
  instance types that provide equal CPU and memory capacity.

Examples:

### One ASG Setup (min: 1, max: 10, ASG Name: k8s-worker-asg-1)

```
kubectl apply -f examples/cluster-autoscaler-one-asg.yaml
```

### Multiple ASG Setup

```
kubectl apply -f examples/cluster-autoscaler-multi-asg.yaml
```

<!--TODO: Remove "previously referred to as master" references from this doc once this terminology is fully removed from k8s-->

## Control Plane (previously referred to as master) Node Setup

**NOTE**: This setup is not compatible with Amazon EKS.

To run a CA pod on a control plane node the CA deployment should tolerate the `master`
taint and `nodeSelector` should be used to schedule the pods on a control plane node.
Please replace `{{ node_asg_min }}`, `{{ node_asg_max }}` and `{{ name }}` with
your ASG setting in the yaml file.

```
kubectl apply -f examples/cluster-autoscaler-run-on-control-plane.yaml
```

## Using Mixed Instances Policies and Spot Instances

**NOTE:** The minimum version of cluster autoscaler to support MixedInstancePolicy is v1.14.x.

If your workloads can tolerate interruption, consider taking advantage of Spot
Instances for a lower price point. To enable diversity among On Demand and Spot
Instances, as well as specify multiple EC2 instance types in order to tap into
multiple Spot capacity pools, use a [mixed instances
policy](https://docs.aws.amazon.com/AWSCloudFormation/latest/UserGuide/aws-properties-autoscaling-autoscalinggroup-mixedinstancespolicy.html)
on your ASG. Note that the instance types should have the same amount of RAM and
number of CPU cores, since this is fundamental to CA's scaling calculations.
Using mismatched instances types can produce unintended results. See an example
below.

Additionally, there are other factors which affect scaling, such as node labels.
If you are currently using `nodeSelector` with the
[beta.kubernetes.io/instance-type](https://kubernetes.io/docs/concepts/configuration/assign-pod-node/#interlude-built-in-node-labels)
label, you will need to apply a common propagating label to the ASG and use that
instead, since the instance-type label can no longer be relied upon. One may
also use auto-generated tags such as `aws:cloudformation:stack-name` for this
purpose. [Node affinity and
anti-affinity](https://kubernetes.io/docs/concepts/configuration/assign-pod-node/#affinity-and-anti-affinity)
are not affected in the same way, since these selectors natively accept multiple
values; one must add all the configured instances types to the list of values,
for example:

```yaml
spec:
  affinity:
    nodeAffinity:
      requiredDuringSchedulingIgnoredDuringExecution:
        nodeSelectorTerms:
          - matchExpressions:
              - key: beta.kubernetes.io/instance-type
                operator: In
                values:
                  - r5.2xlarge
                  - r5d.2xlarge
                  - r5a.2xlarge
                  - r5ad.2xlarge
                  - r5n.2xlarge
                  - r5dn.2xlarge
                  - r4.2xlarge
                  - i3.2xlarge
```

Similarly, if using the `balancing-label` flag, you should only choose labels which have the same value for all nodes in
the node group.  Otherwise you may get unexpected results, as the flag values will vary based on the nodes created by
the ASG.

### Example usage:

- Create a [Launch
  Template](https://docs.aws.amazon.com/AWSCloudFormation/latest/UserGuide/aws-properties-autoscaling-autoscalinggroup-launchtemplate.html)
  (LT) with an instance type, for example, r5.2xlarge. Consider this the 'base'
  instance type. Do not define any spot purchase options here.
- Create an ASG with a MixedInstancesPolicy that refers to the newly-created LT.
- Set LaunchTemplateOverrides to include the 'base' instance type r5.2xlarge and
  suitable alternatives, e.g. r5d.2xlarge, i3.2xlarge, r5a.2xlarge and
  r5ad.2xlarge. Differing processor types and speeds should be evaluated
  depending on your use-case(s).
- Set
  [InstancesDistribution](https://docs.aws.amazon.com/autoscaling/ec2/APIReference/API_InstancesDistribution.html)
  according to your needs.
- See [Allocation
  Strategies](https://docs.aws.amazon.com/autoscaling/ec2/userguide/asg-purchase-options.html#asg-allocation-strategies)
  for information about how the ASG fulfils capacity from the specified instance
  types. It is recommended to use the capacity-optimized allocation strategy,
  which will automatically launch Spot Instances into the most available pools
  by looking at real-time capacity data and.
- For the same workload or for the generic capacity in your cluster, you can
  also create more node groups with a vCPU/Mem ratio that is a good fit for your
  workloads, but from different instance sizes. For example: Node group 1:
  m5.xlarge, m5a.xlarge, m5d.xlarge, m5ad.xlarge, m4.xlarge. Node group 2:
  m5.2xlarge, m5a.2xlarge, m5d.2xlarge, m5ad.2xlarge, m4.2xlarge. This approach
  increases the chance of achieving your desired scale at the lowest cost by
  tapping into many Spot capacity pools.

See CloudFormation example [here](MixedInstancePolicy.md).

## Use Static Instance List

The set of the latest supported EC2 instance types will be fetched by the CA at
run time. You can find all the available instance types in the CA logs. If your
network access is restricted such that fetching this set is infeasible, you can
specify the command-line flag `--aws-use-static-instance-list=true` to switch
the CA back to its original use of a statically defined set.

To refresh static list, please run `go run ec2_instance_types/gen.go` under
`cluster-autoscaler/cloudprovider/aws/` and update `staticListLastUpdateTime` in
`aws_util.go`

## Using the AWS SDK vendored in the AWS cloudprovider

If you want to use a newer version of the AWS SDK than the version currently vendored as a direct dependency by Cluster Autoscaler, then you can use the version vendored under this AWS cloudprovider. 

The current version vendored is `v1.44.24`.

If you want to update the vendored AWS SDK to a newer version, please make sure of the following:

1. Place the copy of the new desired version of the AWS SDK under the `aws-sdk-go` directory.
2. Update the import statements within the newly-copied AWS SDK to reference the new paths (e.g., `github.com/aws/aws-sdk-go/aws/awsutil` -> `k8s.io/autoscaler/cluster-autoscaler/cloudprovider/aws/aws-sdk-go/aws/awsutil`).
3. Update the version number above to indicate the new vendored version.

## Using cloud config with helm

If you want to use custom AWS cloud config e.g. endpoint urls

1. Create ConfigMap with cloud config file definition (see [example](examples/configmap-cloudconfig-example.yaml)):
   ```shell
   kubectl apply -f examples/configmap-cloudconfig-example.yaml
   ```
2. Add the following in your `values.yaml`:
    ```yaml
    cloudConfigPath: config/cloud.conf
    
    extraVolumes:
      - name: cloud-config
        configMap:
          name: cloud-config
    
    extraVolumeMounts:
      - name: cloud-config
        mountPath: config
    ```
3. Install (or upgrade) helm chart with updated values (see [example](examples/values-cloudconfig-example.yaml))

Please note: it is also possible to mount the cloud config file from host:
```yaml
    extraVolumes:
      - name: cloud-config
        hostPath:
          path: /path/to/file/on/host
    
    extraVolumeMounts:
      - name: cloud-config
        mountPath: config/cloud.conf
        readOnly: true
```

## Common Notes and Gotchas:

- The `/etc/ssl/certs/ca-bundle.crt` should exist by default on ec2 instance in
  your EKS cluster. If you use other cluster provision tools like
  [kops](https://github.com/kubernetes/kops) with different operating systems
  other than Amazon Linux 2, please use `/etc/ssl/certs/ca-certificates.crt` or
  correct path on your host instead for the volume hostPath in your cluster
  autoscaler manifest.
- If you’re using Persistent Volumes, your deployment needs to run in the same
  AZ as where the EBS volume is, otherwise the pod scheduling could fail if it
  is scheduled in a different AZ and cannot find the EBS volume. To overcome
  this, either use a single AZ ASG for this use case, or an ASG-per-AZ while
  enabling
  [--balance-similar-node-groups](../../FAQ.md#im-running-cluster-with-nodes-in-multiple-zones-for-ha-purposes-is-that-supported-by-cluster-autoscaler).
  Alternately, and depending on your use-case, you might be able to switch from
  using EBS to using shared storage that is available across AZs (for each pod
  in its respective AZ). Consider AWS services like Amazon EFS or Amazon FSx for
  Lustre.
- On creation time, the ASG will have the [AZRebalance
  process](https://docs.aws.amazon.com/autoscaling/ec2/userguide/auto-scaling-benefits.html#AutoScalingBehavior.InstanceUsage)
  enabled, which means it will actively work to balance the number of instances
  between AZs, and possibly terminate instances. If your applications could be
  impacted from sudden termination, you can either suspend the AZRebalance
  feature, or use a tool for automatic draining upon ASG scale-in such as the
  [k8s-node-drainer](https://github.com/aws-samples/amazon-k8s-node-drainer). The
  [AWS Node Termination
  Handler](https://github.com/aws/aws-node-termination-handler/issues/95) will
  also support this use-case in the future.
- By default, cluster autoscaler will not terminate nodes running pods in the
  kube-system namespace. You can override this default behaviour by passing in
  the `--skip-nodes-with-system-pods=false` flag.
- By default, cluster autoscaler will wait 10 minutes between scale down
  operations, you can adjust this using the `--scale-down-delay-after-add`,
  `--scale-down-delay-after-delete`, and `--scale-down-delay-after-failure`
  flag. E.g. `--scale-down-delay-after-add=5m` to decrease the scale down delay
  to 5 minutes after a node has been added.
- If you're running multiple ASGs, the `--expander` flag supports three options:
  `random`, `most-pods` and `least-waste`. `random` will expand a random ASG on
  scale up. `most-pods` will scale up the ASG that will schedule the most amount
  of pods. `least-waste` will expand the ASG that will waste the least amount of
  CPU/MEM resources. In the event of a tie, cluster autoscaler will fall back to
  `random`.
- If you're managing your own kubelets, they need to be started with the
  `--provider-id` flag. The provider id has the format
  `aws:///<availability-zone>/<instance-id>`, e.g.
  `aws:///us-east-1a/i-01234abcdef`.
- If you want to use regional STS endpoints (e.g. when using VPC endpoint for
  STS) the env `AWS_STS_REGIONAL_ENDPOINTS=regional` should be set.
- If you want to run it on instances with IMDSv1 disabled make sure your
  EC2 launch configuration has the setting `Metadata response hop limit` set to `2`.
  Otherwise, the `/latest/api/token` call will timeout and result in an error. See [AWS docs here](https://docs.aws.amazon.com/AWSEC2/latest/UserGuide/configuring-instance-metadata-service.html#configuring-instance-metadata-options) for further information.
- If you don't use EKS managed nodegroups, don't add the `eks:nodegroup-name` tag to the ASG as this will lead to extra EKS API calls that could slow down scaling when there are 0 nodes in the nodegroup.<|MERGE_RESOLUTION|>--- conflicted
+++ resolved
@@ -58,12 +58,8 @@
       "Action": [
         "autoscaling:SetDesiredCapacity",
         "autoscaling:TerminateInstanceInAutoScalingGroup",
-<<<<<<< HEAD
-        "ec2:DescribeInstanceTypes",
-=======
         "ec2:DescribeImages",
         "ec2:GetInstanceTypesFromInstanceRequirements",
->>>>>>> e8d3e9b1
         "eks:DescribeNodegroup"
       ],
       "Resource": ["*"]
