--- conflicted
+++ resolved
@@ -140,6 +140,8 @@
 		if reflect.DeepEqual(existing, asg) {
 			return existing
 		}
+
+		klog.V(4).Infof("Updating ASG %s", asg.AwsRef.Name)
 
 		// Explicit registered groups should always use the manually provided min/max
 		// values and the not the ones returned by the API
@@ -325,18 +327,11 @@
 			}
 
 			if lifecycle != nil &&
-<<<<<<< HEAD
-				*lifecycle == autoscaling.LifecycleStateTerminating ||
-				*lifecycle == autoscaling.LifecycleStateTerminatingWait ||
-				*lifecycle == autoscaling.LifecycleStateTerminatingProceed {
-				klog.V(2).Infof("instance %s is already terminating, will skip instead", instance.Name)
-=======
 				*lifecycle == autoscaling.LifecycleStateTerminated ||
 				*lifecycle == autoscaling.LifecycleStateTerminating ||
 				*lifecycle == autoscaling.LifecycleStateTerminatingWait ||
 				*lifecycle == autoscaling.LifecycleStateTerminatingProceed {
 				klog.V(2).Infof("instance %s is already terminating in state %s, will skip instead", instance.Name, *lifecycle)
->>>>>>> acfd0dd7
 				continue
 			}
 
