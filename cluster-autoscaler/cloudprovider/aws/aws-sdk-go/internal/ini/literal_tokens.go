--- conflicted
+++ resolved
@@ -153,11 +153,7 @@
 
 // ValueType enums
 const (
-<<<<<<< HEAD
-	NoneType    = ValueType(iota)
-=======
 	NoneType = ValueType(iota)
->>>>>>> 7d1f87fc
 	DecimalType // deprecated
 	IntegerType // deprecated
 	StringType
@@ -170,15 +166,9 @@
 	Type ValueType
 	raw  []rune
 
-<<<<<<< HEAD
-	integer int64   // deprecated
-	decimal float64 // deprecated
-	boolean bool    // deprecated
-=======
 	integer int64 // deprecated
 	decimal float64 // deprecated
 	boolean bool // deprecated
->>>>>>> 7d1f87fc
 	str     string
 }
 
