--- conflicted
+++ resolved
@@ -139,8 +139,6 @@
 		return true, cloudprovider.ErrNotImplemented
 	}
 
-<<<<<<< HEAD
-=======
 	// avoid log spam for not autoscaled asgs:
 	//   Nodes that belong to an asg that is not autoscaled will not be found in the asgCache below,
 	//   so do not trigger warning spam by returning an error from being unable to find them.
@@ -149,7 +147,6 @@
 		return false, nil
 	}
 
->>>>>>> acfd0dd7
 	awsRef, err := AwsRefFromProviderId(node.Spec.ProviderID)
 	if err != nil {
 		return false, err
