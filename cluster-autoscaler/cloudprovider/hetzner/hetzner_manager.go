--- conflicted
+++ resolved
@@ -46,12 +46,7 @@
 	client           *hcloud.Client
 	nodeGroups       map[string]*hetznerNodeGroup
 	apiCallContext   context.Context
-<<<<<<< HEAD
-	cloudInit        string
-	image            string
-=======
 	clusterConfig    *ClusterConfig
->>>>>>> acfd0dd7
 	sshKey           *hcloud.SSHKey
 	network          *hcloud.Network
 	firewall         *hcloud.Firewall
@@ -103,16 +98,6 @@
 	)
 
 	ctx := context.Background()
-<<<<<<< HEAD
-
-	cloudInitBase64 := os.Getenv("HCLOUD_CLOUD_INIT")
-	if cloudInitBase64 == "" {
-		return nil, errors.New("`HCLOUD_CLOUD_INIT` is not specified")
-	}
-	cloudInit, err := base64.StdEncoding.DecodeString(cloudInitBase64)
-	if err != nil {
-		return nil, fmt.Errorf("failed to parse cloud init error: %s", err)
-=======
 	var err error
 
 	clusterConfigBase64 := os.Getenv("HCLOUD_CLUSTER_CONFIG")
@@ -136,7 +121,6 @@
 		if err != nil {
 			return nil, fmt.Errorf("failed to unmarshal cluster config JSON: %s", err)
 		}
->>>>>>> acfd0dd7
 	}
 
 	if !clusterConfig.IsUsingNewFormat {
@@ -209,11 +193,6 @@
 	m := &hetznerManager{
 		client:           client,
 		nodeGroups:       make(map[string]*hetznerNodeGroup),
-<<<<<<< HEAD
-		cloudInit:        string(cloudInit),
-		image:            imageName,
-=======
->>>>>>> acfd0dd7
 		sshKey:           sshKey,
 		network:          network,
 		firewall:         firewall,
