package hcloud

import (
	"context"
	"fmt"
	"net/url"
	"strconv"

	"k8s.io/autoscaler/cluster-autoscaler/cloudprovider/hetzner/hcloud-go/hcloud/schema"
)

// Location represents a location in the Hetzner Cloud.
type Location struct {
	ID          int64
	Name        string
	Description string
	Country     string
	City        string
	Latitude    float64
	Longitude   float64
	NetworkZone NetworkZone
}

// LocationClient is a client for the location API.
type LocationClient struct {
	client *Client
}

// GetByID retrieves a location by its ID. If the location does not exist, nil is returned.
func (c *LocationClient) GetByID(ctx context.Context, id int64) (*Location, *Response, error) {
	req, err := c.client.NewRequest(ctx, "GET", fmt.Sprintf("/locations/%d", id), nil)
	if err != nil {
		return nil, nil, err
	}

	var body schema.LocationGetResponse
	resp, err := c.client.Do(req, &body)
	if err != nil {
		if IsError(err, ErrorCodeNotFound) {
			return nil, resp, nil
		}
		return nil, resp, err
	}
	return LocationFromSchema(body.Location), resp, nil
}

// GetByName retrieves an location by its name. If the location does not exist, nil is returned.
func (c *LocationClient) GetByName(ctx context.Context, name string) (*Location, *Response, error) {
	if name == "" {
		return nil, nil, nil
	}
	locations, response, err := c.List(ctx, LocationListOpts{Name: name})
	if len(locations) == 0 {
		return nil, response, err
	}
	return locations[0], response, err
}

// Get retrieves a location by its ID if the input can be parsed as an integer, otherwise it
// retrieves a location by its name. If the location does not exist, nil is returned.
func (c *LocationClient) Get(ctx context.Context, idOrName string) (*Location, *Response, error) {
	if id, err := strconv.ParseInt(idOrName, 10, 64); err == nil {
		return c.GetByID(ctx, id)
	}
	return c.GetByName(ctx, idOrName)
}

// LocationListOpts specifies options for listing location.
type LocationListOpts struct {
	ListOpts
	Name string
	Sort []string
}

func (l LocationListOpts) values() url.Values {
	vals := l.ListOpts.Values()
	if l.Name != "" {
		vals.Add("name", l.Name)
	}
	for _, sort := range l.Sort {
		vals.Add("sort", sort)
	}
	return vals
}

// List returns a list of locations for a specific page.
//
// Please note that filters specified in opts are not taken into account
// when their value corresponds to their zero value or when they are empty.
func (c *LocationClient) List(ctx context.Context, opts LocationListOpts) ([]*Location, *Response, error) {
	path := "/locations?" + opts.values().Encode()
	req, err := c.client.NewRequest(ctx, "GET", path, nil)
	if err != nil {
		return nil, nil, err
	}

	var body schema.LocationListResponse
	resp, err := c.client.Do(req, &body)
	if err != nil {
		return nil, nil, err
	}
	locations := make([]*Location, 0, len(body.Locations))
	for _, i := range body.Locations {
		locations = append(locations, LocationFromSchema(i))
	}
	return locations, resp, nil
}

// All returns all locations.
func (c *LocationClient) All(ctx context.Context) ([]*Location, error) {
	return c.AllWithOpts(ctx, LocationListOpts{ListOpts: ListOpts{PerPage: 50}})
}

// AllWithOpts returns all locations for the given options.
func (c *LocationClient) AllWithOpts(ctx context.Context, opts LocationListOpts) ([]*Location, error) {
<<<<<<< HEAD
	var allLocations []*Location
=======
	allLocations := []*Location{}
>>>>>>> acfd0dd7

	err := c.client.all(func(page int) (*Response, error) {
		opts.Page = page
		locations, resp, err := c.List(ctx, opts)
		if err != nil {
			return resp, err
		}
		allLocations = append(allLocations, locations...)
		return resp, nil
	})
	if err != nil {
		return nil, err
	}

	return allLocations, nil
}<|MERGE_RESOLUTION|>--- conflicted
+++ resolved
@@ -113,11 +113,7 @@
 
 // AllWithOpts returns all locations for the given options.
 func (c *LocationClient) AllWithOpts(ctx context.Context, opts LocationListOpts) ([]*Location, error) {
-<<<<<<< HEAD
-	var allLocations []*Location
-=======
 	allLocations := []*Location{}
->>>>>>> acfd0dd7
 
 	err := c.client.all(func(page int) (*Response, error) {
 		opts.Page = page
