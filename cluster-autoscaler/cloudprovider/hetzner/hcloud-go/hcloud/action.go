package hcloud

import (
	"context"
	"fmt"
	"net/url"
	"time"

	"k8s.io/autoscaler/cluster-autoscaler/cloudprovider/hetzner/hcloud-go/hcloud/schema"
)

// Action represents an action in the Hetzner Cloud.
type Action struct {
	ID           int64
	Status       ActionStatus
	Command      string
	Progress     int
	Started      time.Time
	Finished     time.Time
	ErrorCode    string
	ErrorMessage string
	Resources    []*ActionResource
}

// ActionStatus represents an action's status.
type ActionStatus string

// List of action statuses.
const (
	ActionStatusRunning ActionStatus = "running"
	ActionStatusSuccess ActionStatus = "success"
	ActionStatusError   ActionStatus = "error"
)

// ActionResource references other resources from an action.
type ActionResource struct {
	ID   int64
	Type ActionResourceType
}

// ActionResourceType represents an action's resource reference type.
type ActionResourceType string

// List of action resource reference types.
const (
	ActionResourceTypeServer     ActionResourceType = "server"
	ActionResourceTypeImage      ActionResourceType = "image"
	ActionResourceTypeISO        ActionResourceType = "iso"
	ActionResourceTypeFloatingIP ActionResourceType = "floating_ip"
	ActionResourceTypeVolume     ActionResourceType = "volume"
)

// ActionError is the error of an action.
type ActionError struct {
	Code    string
	Message string
}

func (e ActionError) Error() string {
	return fmt.Sprintf("%s (%s)", e.Message, e.Code)
}

func (a *Action) Error() error {
	if a.ErrorCode != "" && a.ErrorMessage != "" {
		return ActionError{
			Code:    a.ErrorCode,
			Message: a.ErrorMessage,
		}
	}
	return nil
}

// ActionClient is a client for the actions API.
type ActionClient struct {
	action *ResourceActionClient
}

// GetByID retrieves an action by its ID. If the action does not exist, nil is returned.
func (c *ActionClient) GetByID(ctx context.Context, id int64) (*Action, *Response, error) {
<<<<<<< HEAD
	req, err := c.client.NewRequest(ctx, "GET", fmt.Sprintf("/actions/%d", id), nil)
	if err != nil {
		return nil, nil, err
	}

	var body schema.ActionGetResponse
	resp, err := c.client.Do(req, &body)
	if err != nil {
		if IsError(err, ErrorCodeNotFound) {
			return nil, resp, nil
		}
		return nil, nil, err
	}
	return ActionFromSchema(body.Action), resp, nil
=======
	return c.action.GetByID(ctx, id)
>>>>>>> acfd0dd7
}

// ActionListOpts specifies options for listing actions.
type ActionListOpts struct {
	ListOpts
	ID     []int64
	Status []ActionStatus
	Sort   []string
}

func (l ActionListOpts) values() url.Values {
	vals := l.ListOpts.Values()
	for _, id := range l.ID {
		vals.Add("id", fmt.Sprintf("%d", id))
	}
	for _, status := range l.Status {
		vals.Add("status", string(status))
	}
	for _, sort := range l.Sort {
		vals.Add("sort", sort)
	}
	return vals
}

// List returns a list of actions for a specific page.
//
// Please note that filters specified in opts are not taken into account
// when their value corresponds to their zero value or when they are empty.
func (c *ActionClient) List(ctx context.Context, opts ActionListOpts) ([]*Action, *Response, error) {
	return c.action.List(ctx, opts)
}

// All returns all actions.
func (c *ActionClient) All(ctx context.Context) ([]*Action, error) {
<<<<<<< HEAD
	return c.AllWithOpts(ctx, ActionListOpts{ListOpts: ListOpts{PerPage: 50}})
=======
	return c.action.All(ctx, ActionListOpts{ListOpts: ListOpts{PerPage: 50}})
>>>>>>> acfd0dd7
}

// AllWithOpts returns all actions for the given options.
func (c *ActionClient) AllWithOpts(ctx context.Context, opts ActionListOpts) ([]*Action, error) {
<<<<<<< HEAD
	var allActions []*Action

	err := c.client.all(func(page int) (*Response, error) {
		opts.Page = page
		actions, resp, err := c.List(ctx, opts)
		if err != nil {
			return resp, err
		}
		allActions = append(allActions, actions...)
		return resp, nil
	})
	if err != nil {
		return nil, err
	}

	return allActions, nil
=======
	return c.action.All(ctx, opts)
>>>>>>> acfd0dd7
}

// WatchOverallProgress watches several actions' progress until they complete
// with success or error. This watching happens in a goroutine and updates are
// provided through the two returned channels:
//
//   - The first channel receives percentage updates of the progress, based on
//     the number of completed versus total watched actions. The return value
//     is an int between 0 and 100.
//   - The second channel returned receives errors for actions that did not
//     complete successfully, as well as any errors that happened while
//     querying the API.
//
// By default, the method keeps watching until all actions have finished
// processing. If you want to be able to cancel the method or configure a
// timeout, use the [context.Context]. Once the method has stopped watching,
// both returned channels are closed.
//
// WatchOverallProgress uses the [WithPollBackoffFunc] of the [Client] to wait
// until sending the next request.
func (c *ActionClient) WatchOverallProgress(ctx context.Context, actions []*Action) (<-chan int, <-chan error) {
	errCh := make(chan error, len(actions))
	progressCh := make(chan int)

	go func() {
		defer close(errCh)
		defer close(progressCh)

<<<<<<< HEAD
		successIDs := make([]int64, 0, len(actions))
=======
		completedIDs := make([]int64, 0, len(actions))
>>>>>>> acfd0dd7
		watchIDs := make(map[int64]struct{}, len(actions))
		for _, action := range actions {
			watchIDs[action.ID] = struct{}{}
		}

		retries := 0
<<<<<<< HEAD
=======
		previousProgress := 0
>>>>>>> acfd0dd7

		for {
			select {
			case <-ctx.Done():
				errCh <- ctx.Err()
				return
<<<<<<< HEAD
			case <-time.After(c.client.pollBackoffFunc(retries)):
=======
			case <-time.After(c.action.client.pollBackoffFunc(retries)):
>>>>>>> acfd0dd7
				retries++
			}

			opts := ActionListOpts{}
			for watchID := range watchIDs {
				opts.ID = append(opts.ID, watchID)
			}

			as, err := c.AllWithOpts(ctx, opts)
			if err != nil {
				errCh <- err
				return
			}
			if len(as) == 0 {
				// No actions returned for the provided IDs, they do not exist in the API.
				// We need to catch and fail early for this, otherwise the loop will continue
				// indefinitely.
				errCh <- fmt.Errorf("failed to wait for actions: remaining actions (%v) are not returned from API", opts.ID)
				return
			}

			progress := 0
			for _, a := range as {
				switch a.Status {
				case ActionStatusRunning:
					progress += a.Progress
				case ActionStatusSuccess:
					delete(watchIDs, a.ID)
<<<<<<< HEAD
					successIDs = append(successIDs, a.ID)
					sendProgress(progressCh, int(float64(len(actions)-len(successIDs))/float64(len(actions))*100))
=======
					completedIDs = append(completedIDs, a.ID)
>>>>>>> acfd0dd7
				case ActionStatusError:
					delete(watchIDs, a.ID)
					completedIDs = append(completedIDs, a.ID)
					errCh <- fmt.Errorf("action %d failed: %w", a.ID, a.Error())
				}
			}

			progress += len(completedIDs) * 100
			if progress != 0 && progress != previousProgress {
				sendProgress(progressCh, progress/len(actions))
				previousProgress = progress
			}

			if len(watchIDs) == 0 {
				return
			}
		}
	}()

	return progressCh, errCh
}

// WatchProgress watches one action's progress until it completes with success
// or error. This watching happens in a goroutine and updates are provided
// through the two returned channels:
//
//   - The first channel receives percentage updates of the progress, based on
//     the progress percentage indicated by the API. The return value is an int
//     between 0 and 100.
//   - The second channel receives any errors that happened while querying the
//     API, as well as the error of the action if it did not complete
//     successfully, or nil if it did.
//
// By default, the method keeps watching until the action has finished
// processing. If you want to be able to cancel the method or configure a
// timeout, use the [context.Context]. Once the method has stopped watching,
// both returned channels are closed.
//
// WatchProgress uses the [WithPollBackoffFunc] of the [Client] to wait until
// sending the next request.
func (c *ActionClient) WatchProgress(ctx context.Context, action *Action) (<-chan int, <-chan error) {
	errCh := make(chan error, 1)
	progressCh := make(chan int)

	go func() {
		defer close(errCh)
		defer close(progressCh)

		retries := 0

		for {
			select {
			case <-ctx.Done():
				errCh <- ctx.Err()
				return
<<<<<<< HEAD
			case <-time.After(c.client.pollBackoffFunc(retries)):
=======
			case <-time.After(c.action.client.pollBackoffFunc(retries)):
>>>>>>> acfd0dd7
				retries++
			}

			a, _, err := c.GetByID(ctx, action.ID)
			if err != nil {
				errCh <- err
				return
			}
			if a == nil {
				errCh <- fmt.Errorf("failed to wait for action %d: action not returned from API", action.ID)
				return
			}

			switch a.Status {
			case ActionStatusRunning:
				sendProgress(progressCh, a.Progress)
			case ActionStatusSuccess:
				sendProgress(progressCh, 100)
				errCh <- nil
				return
			case ActionStatusError:
				errCh <- a.Error()
				return
			}
		}
	}()

	return progressCh, errCh
}

// sendProgress allows the user to only read from the error channel and ignore any progress updates.
func sendProgress(progressCh chan int, p int) {
	select {
	case progressCh <- p:
		break
	default:
		break
	}
}

// ResourceActionClient is a client for the actions API exposed by the resource.
type ResourceActionClient struct {
	resource string
	client   *Client
}

func (c *ResourceActionClient) getBaseURL() string {
	if c.resource == "" {
		return ""
	}

	return "/" + c.resource
}

// GetByID retrieves an action by its ID. If the action does not exist, nil is returned.
func (c *ResourceActionClient) GetByID(ctx context.Context, id int64) (*Action, *Response, error) {
	req, err := c.client.NewRequest(ctx, "GET", fmt.Sprintf("%s/actions/%d", c.getBaseURL(), id), nil)
	if err != nil {
		return nil, nil, err
	}

	var body schema.ActionGetResponse
	resp, err := c.client.Do(req, &body)
	if err != nil {
		if IsError(err, ErrorCodeNotFound) {
			return nil, resp, nil
		}
		return nil, nil, err
	}
	return ActionFromSchema(body.Action), resp, nil
}

// List returns a list of actions for a specific page.
//
// Please note that filters specified in opts are not taken into account
// when their value corresponds to their zero value or when they are empty.
func (c *ResourceActionClient) List(ctx context.Context, opts ActionListOpts) ([]*Action, *Response, error) {
	req, err := c.client.NewRequest(
		ctx,
		"GET",
		fmt.Sprintf("%s/actions?%s", c.getBaseURL(), opts.values().Encode()),
		nil,
	)
	if err != nil {
		return nil, nil, err
	}

	var body schema.ActionListResponse
	resp, err := c.client.Do(req, &body)
	if err != nil {
		return nil, nil, err
	}
	actions := make([]*Action, 0, len(body.Actions))
	for _, i := range body.Actions {
		actions = append(actions, ActionFromSchema(i))
	}
	return actions, resp, nil
}

// All returns all actions for the given options.
func (c *ResourceActionClient) All(ctx context.Context, opts ActionListOpts) ([]*Action, error) {
	allActions := []*Action{}

	err := c.client.all(func(page int) (*Response, error) {
		opts.Page = page
		actions, resp, err := c.List(ctx, opts)
		if err != nil {
			return resp, err
		}
		allActions = append(allActions, actions...)
		return resp, nil
	})
	if err != nil {
		return nil, err
	}

	return allActions, nil
}<|MERGE_RESOLUTION|>--- conflicted
+++ resolved
@@ -77,24 +77,7 @@
 
 // GetByID retrieves an action by its ID. If the action does not exist, nil is returned.
 func (c *ActionClient) GetByID(ctx context.Context, id int64) (*Action, *Response, error) {
-<<<<<<< HEAD
-	req, err := c.client.NewRequest(ctx, "GET", fmt.Sprintf("/actions/%d", id), nil)
-	if err != nil {
-		return nil, nil, err
-	}
-
-	var body schema.ActionGetResponse
-	resp, err := c.client.Do(req, &body)
-	if err != nil {
-		if IsError(err, ErrorCodeNotFound) {
-			return nil, resp, nil
-		}
-		return nil, nil, err
-	}
-	return ActionFromSchema(body.Action), resp, nil
-=======
 	return c.action.GetByID(ctx, id)
->>>>>>> acfd0dd7
 }
 
 // ActionListOpts specifies options for listing actions.
@@ -129,35 +112,12 @@
 
 // All returns all actions.
 func (c *ActionClient) All(ctx context.Context) ([]*Action, error) {
-<<<<<<< HEAD
-	return c.AllWithOpts(ctx, ActionListOpts{ListOpts: ListOpts{PerPage: 50}})
-=======
 	return c.action.All(ctx, ActionListOpts{ListOpts: ListOpts{PerPage: 50}})
->>>>>>> acfd0dd7
 }
 
 // AllWithOpts returns all actions for the given options.
 func (c *ActionClient) AllWithOpts(ctx context.Context, opts ActionListOpts) ([]*Action, error) {
-<<<<<<< HEAD
-	var allActions []*Action
-
-	err := c.client.all(func(page int) (*Response, error) {
-		opts.Page = page
-		actions, resp, err := c.List(ctx, opts)
-		if err != nil {
-			return resp, err
-		}
-		allActions = append(allActions, actions...)
-		return resp, nil
-	})
-	if err != nil {
-		return nil, err
-	}
-
-	return allActions, nil
-=======
 	return c.action.All(ctx, opts)
->>>>>>> acfd0dd7
 }
 
 // WatchOverallProgress watches several actions' progress until they complete
@@ -186,32 +146,21 @@
 		defer close(errCh)
 		defer close(progressCh)
 
-<<<<<<< HEAD
-		successIDs := make([]int64, 0, len(actions))
-=======
 		completedIDs := make([]int64, 0, len(actions))
->>>>>>> acfd0dd7
 		watchIDs := make(map[int64]struct{}, len(actions))
 		for _, action := range actions {
 			watchIDs[action.ID] = struct{}{}
 		}
 
 		retries := 0
-<<<<<<< HEAD
-=======
 		previousProgress := 0
->>>>>>> acfd0dd7
 
 		for {
 			select {
 			case <-ctx.Done():
 				errCh <- ctx.Err()
 				return
-<<<<<<< HEAD
-			case <-time.After(c.client.pollBackoffFunc(retries)):
-=======
 			case <-time.After(c.action.client.pollBackoffFunc(retries)):
->>>>>>> acfd0dd7
 				retries++
 			}
 
@@ -240,12 +189,7 @@
 					progress += a.Progress
 				case ActionStatusSuccess:
 					delete(watchIDs, a.ID)
-<<<<<<< HEAD
-					successIDs = append(successIDs, a.ID)
-					sendProgress(progressCh, int(float64(len(actions)-len(successIDs))/float64(len(actions))*100))
-=======
 					completedIDs = append(completedIDs, a.ID)
->>>>>>> acfd0dd7
 				case ActionStatusError:
 					delete(watchIDs, a.ID)
 					completedIDs = append(completedIDs, a.ID)
@@ -301,11 +245,7 @@
 			case <-ctx.Done():
 				errCh <- ctx.Err()
 				return
-<<<<<<< HEAD
-			case <-time.After(c.client.pollBackoffFunc(retries)):
-=======
 			case <-time.After(c.action.client.pollBackoffFunc(retries)):
->>>>>>> acfd0dd7
 				retries++
 			}
 
