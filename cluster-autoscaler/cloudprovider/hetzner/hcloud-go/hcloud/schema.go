package hcloud

import (
	"fmt"
	"net"
	"strconv"
	"time"

	"k8s.io/autoscaler/cluster-autoscaler/cloudprovider/hetzner/hcloud-go/hcloud/schema"
)

// This file provides converter functions to convert models in the
// schema package to models in the hcloud package and vice versa.

// ActionFromSchema converts a schema.Action to an Action.
func ActionFromSchema(s schema.Action) *Action {
	action := &Action{
		ID:        s.ID,
		Status:    ActionStatus(s.Status),
		Command:   s.Command,
		Progress:  s.Progress,
		Started:   s.Started,
		Resources: []*ActionResource{},
	}
	if s.Finished != nil {
		action.Finished = *s.Finished
	}
	if s.Error != nil {
		action.ErrorCode = s.Error.Code
		action.ErrorMessage = s.Error.Message
	}
	for _, r := range s.Resources {
		action.Resources = append(action.Resources, &ActionResource{
			ID:   r.ID,
			Type: ActionResourceType(r.Type),
		})
	}
	return action
}

// ActionsFromSchema converts a slice of schema.Action to a slice of Action.
func ActionsFromSchema(s []schema.Action) []*Action {
	actions := make([]*Action, len(s))
	for i, a := range s {
		actions[i] = ActionFromSchema(a)
	}
	return actions
}

// FloatingIPFromSchema converts a schema.FloatingIP to a FloatingIP.
func FloatingIPFromSchema(s schema.FloatingIP) *FloatingIP {
	f := &FloatingIP{
		ID:           s.ID,
		Type:         FloatingIPType(s.Type),
		HomeLocation: LocationFromSchema(s.HomeLocation),
		Created:      s.Created,
		Blocked:      s.Blocked,
		Protection: FloatingIPProtection{
			Delete: s.Protection.Delete,
		},
		Name: s.Name,
	}
	if s.Description != nil {
		f.Description = *s.Description
	}
	if s.Server != nil {
		f.Server = &Server{ID: *s.Server}
	}
	if f.Type == FloatingIPTypeIPv4 {
		f.IP = net.ParseIP(s.IP)
	} else {
		f.IP, f.Network, _ = net.ParseCIDR(s.IP)
	}
	f.DNSPtr = map[string]string{}
	for _, entry := range s.DNSPtr {
		f.DNSPtr[entry.IP] = entry.DNSPtr
	}
	f.Labels = map[string]string{}
	for key, value := range s.Labels {
		f.Labels[key] = value
	}
	return f
}

// PrimaryIPFromSchema converts a schema.PrimaryIP to a PrimaryIP.
func PrimaryIPFromSchema(s schema.PrimaryIP) *PrimaryIP {
	f := &PrimaryIP{
		ID:         s.ID,
		Type:       PrimaryIPType(s.Type),
		AutoDelete: s.AutoDelete,

		Created: s.Created,
		Blocked: s.Blocked,
		Protection: PrimaryIPProtection{
			Delete: s.Protection.Delete,
		},
		Name:         s.Name,
		AssigneeType: s.AssigneeType,
		AssigneeID:   s.AssigneeID,
		Datacenter:   DatacenterFromSchema(s.Datacenter),
	}

	if f.Type == PrimaryIPTypeIPv4 {
		f.IP = net.ParseIP(s.IP)
	} else {
		f.IP, f.Network, _ = net.ParseCIDR(s.IP)
	}
	f.DNSPtr = map[string]string{}
	for _, entry := range s.DNSPtr {
		f.DNSPtr[entry.IP] = entry.DNSPtr
	}
	f.Labels = map[string]string{}
	for key, value := range s.Labels {
		f.Labels[key] = value
	}
	return f
}

// ISOFromSchema converts a schema.ISO to an ISO.
func ISOFromSchema(s schema.ISO) *ISO {
	iso := &ISO{
		ID:          s.ID,
		Name:        s.Name,
		Description: s.Description,
		Type:        ISOType(s.Type),
		Deprecated:  s.Deprecated,
		DeprecatableResource: DeprecatableResource{
			DeprecationFromSchema(s.Deprecation),
		},
	}
	if s.Architecture != nil {
		iso.Architecture = Ptr(Architecture(*s.Architecture))
	}
<<<<<<< HEAD
	if s.Architecture != nil {
		iso.Architecture = Ptr(Architecture(*s.Architecture))
	}
=======
>>>>>>> acfd0dd7
	return iso
}

// LocationFromSchema converts a schema.Location to a Location.
func LocationFromSchema(s schema.Location) *Location {
	return &Location{
		ID:          s.ID,
		Name:        s.Name,
		Description: s.Description,
		Country:     s.Country,
		City:        s.City,
		Latitude:    s.Latitude,
		Longitude:   s.Longitude,
		NetworkZone: NetworkZone(s.NetworkZone),
	}
}

// DatacenterFromSchema converts a schema.Datacenter to a Datacenter.
func DatacenterFromSchema(s schema.Datacenter) *Datacenter {
	d := &Datacenter{
		ID:          s.ID,
		Name:        s.Name,
		Description: s.Description,
		Location:    LocationFromSchema(s.Location),
		ServerTypes: DatacenterServerTypes{
			Available: []*ServerType{},
			Supported: []*ServerType{},
		},
	}
	for _, t := range s.ServerTypes.Available {
		d.ServerTypes.Available = append(d.ServerTypes.Available, &ServerType{ID: t})
	}
	for _, t := range s.ServerTypes.Supported {
		d.ServerTypes.Supported = append(d.ServerTypes.Supported, &ServerType{ID: t})
	}
	return d
}

// ServerFromSchema converts a schema.Server to a Server.
func ServerFromSchema(s schema.Server) *Server {
	server := &Server{
		ID:              s.ID,
		Name:            s.Name,
		Status:          ServerStatus(s.Status),
		Created:         s.Created,
		PublicNet:       ServerPublicNetFromSchema(s.PublicNet),
		ServerType:      ServerTypeFromSchema(s.ServerType),
		IncludedTraffic: s.IncludedTraffic,
		RescueEnabled:   s.RescueEnabled,
		Datacenter:      DatacenterFromSchema(s.Datacenter),
		Locked:          s.Locked,
		PrimaryDiskSize: s.PrimaryDiskSize,
		Protection: ServerProtection{
			Delete:  s.Protection.Delete,
			Rebuild: s.Protection.Rebuild,
		},
	}
	if s.Image != nil {
		server.Image = ImageFromSchema(*s.Image)
	}
	if s.BackupWindow != nil {
		server.BackupWindow = *s.BackupWindow
	}
	if s.OutgoingTraffic != nil {
		server.OutgoingTraffic = *s.OutgoingTraffic
	}
	if s.IngoingTraffic != nil {
		server.IngoingTraffic = *s.IngoingTraffic
	}
	if s.ISO != nil {
		server.ISO = ISOFromSchema(*s.ISO)
	}
	server.Labels = map[string]string{}
	for key, value := range s.Labels {
		server.Labels[key] = value
	}
	for _, id := range s.Volumes {
		server.Volumes = append(server.Volumes, &Volume{ID: id})
	}
	for _, privNet := range s.PrivateNet {
		server.PrivateNet = append(server.PrivateNet, ServerPrivateNetFromSchema(privNet))
	}
	if s.PlacementGroup != nil {
		server.PlacementGroup = PlacementGroupFromSchema(*s.PlacementGroup)
	}
	return server
}

// ServerPublicNetFromSchema converts a schema.ServerPublicNet to a ServerPublicNet.
func ServerPublicNetFromSchema(s schema.ServerPublicNet) ServerPublicNet {
	publicNet := ServerPublicNet{
		IPv4: ServerPublicNetIPv4FromSchema(s.IPv4),
		IPv6: ServerPublicNetIPv6FromSchema(s.IPv6),
	}
	for _, id := range s.FloatingIPs {
		publicNet.FloatingIPs = append(publicNet.FloatingIPs, &FloatingIP{ID: id})
	}
	for _, fw := range s.Firewalls {
		publicNet.Firewalls = append(publicNet.Firewalls,
			&ServerFirewallStatus{
				Firewall: Firewall{ID: fw.ID},
				Status:   FirewallStatus(fw.Status)},
		)
	}
	return publicNet
}

// ServerPublicNetIPv4FromSchema converts a schema.ServerPublicNetIPv4 to
// a ServerPublicNetIPv4.
func ServerPublicNetIPv4FromSchema(s schema.ServerPublicNetIPv4) ServerPublicNetIPv4 {
	return ServerPublicNetIPv4{
		ID:      s.ID,
		IP:      net.ParseIP(s.IP),
		Blocked: s.Blocked,
		DNSPtr:  s.DNSPtr,
	}
}

// ServerPublicNetIPv6FromSchema converts a schema.ServerPublicNetIPv6 to
// a ServerPublicNetIPv6.
func ServerPublicNetIPv6FromSchema(s schema.ServerPublicNetIPv6) ServerPublicNetIPv6 {
	ipv6 := ServerPublicNetIPv6{
		ID:      s.ID,
		Blocked: s.Blocked,
		DNSPtr:  map[string]string{},
	}
	ipv6.IP, ipv6.Network, _ = net.ParseCIDR(s.IP)

	for _, dnsPtr := range s.DNSPtr {
		ipv6.DNSPtr[dnsPtr.IP] = dnsPtr.DNSPtr
	}
	return ipv6
}

// ServerPrivateNetFromSchema converts a schema.ServerPrivateNet to a ServerPrivateNet.
func ServerPrivateNetFromSchema(s schema.ServerPrivateNet) ServerPrivateNet {
	n := ServerPrivateNet{
		Network:    &Network{ID: s.Network},
		IP:         net.ParseIP(s.IP),
		MACAddress: s.MACAddress,
	}
	for _, ip := range s.AliasIPs {
		n.Aliases = append(n.Aliases, net.ParseIP(ip))
	}
	return n
}

// ServerTypeFromSchema converts a schema.ServerType to a ServerType.
func ServerTypeFromSchema(s schema.ServerType) *ServerType {
	st := &ServerType{
		ID:              s.ID,
		Name:            s.Name,
		Description:     s.Description,
		Cores:           s.Cores,
		Memory:          s.Memory,
		Disk:            s.Disk,
		StorageType:     StorageType(s.StorageType),
		CPUType:         CPUType(s.CPUType),
		Architecture:    Architecture(s.Architecture),
		IncludedTraffic: s.IncludedTraffic,
		DeprecatableResource: DeprecatableResource{
			DeprecationFromSchema(s.Deprecation),
		},
	}
	for _, price := range s.Prices {
		st.Pricings = append(st.Pricings, ServerTypeLocationPricing{
			Location: &Location{Name: price.Location},
			Hourly: Price{
				Net:   price.PriceHourly.Net,
				Gross: price.PriceHourly.Gross,
			},
			Monthly: Price{
				Net:   price.PriceMonthly.Net,
				Gross: price.PriceMonthly.Gross,
			},
		})
	}

	return st
}

// SSHKeyFromSchema converts a schema.SSHKey to a SSHKey.
func SSHKeyFromSchema(s schema.SSHKey) *SSHKey {
	sshKey := &SSHKey{
		ID:          s.ID,
		Name:        s.Name,
		Fingerprint: s.Fingerprint,
		PublicKey:   s.PublicKey,
		Created:     s.Created,
	}
	sshKey.Labels = map[string]string{}
	for key, value := range s.Labels {
		sshKey.Labels[key] = value
	}
	return sshKey
}

// ImageFromSchema converts a schema.Image to an Image.
func ImageFromSchema(s schema.Image) *Image {
	i := &Image{
		ID:           s.ID,
		Type:         ImageType(s.Type),
		Status:       ImageStatus(s.Status),
		Description:  s.Description,
		DiskSize:     s.DiskSize,
		Created:      s.Created,
		RapidDeploy:  s.RapidDeploy,
		OSFlavor:     s.OSFlavor,
		Architecture: Architecture(s.Architecture),
		Protection: ImageProtection{
			Delete: s.Protection.Delete,
		},
		Deprecated: s.Deprecated,
		Deleted:    s.Deleted,
	}
	if s.Name != nil {
		i.Name = *s.Name
	}
	if s.ImageSize != nil {
		i.ImageSize = *s.ImageSize
	}
	if s.OSVersion != nil {
		i.OSVersion = *s.OSVersion
	}
	if s.CreatedFrom != nil {
		i.CreatedFrom = &Server{
			ID:   s.CreatedFrom.ID,
			Name: s.CreatedFrom.Name,
		}
	}
	if s.BoundTo != nil {
		i.BoundTo = &Server{
			ID: *s.BoundTo,
		}
	}
	i.Labels = map[string]string{}
	for key, value := range s.Labels {
		i.Labels[key] = value
	}
	return i
}

// VolumeFromSchema converts a schema.Volume to a Volume.
func VolumeFromSchema(s schema.Volume) *Volume {
	v := &Volume{
		ID:          s.ID,
		Name:        s.Name,
		Location:    LocationFromSchema(s.Location),
		Size:        s.Size,
		Status:      VolumeStatus(s.Status),
		LinuxDevice: s.LinuxDevice,
		Protection: VolumeProtection{
			Delete: s.Protection.Delete,
		},
		Created: s.Created,
	}
	if s.Server != nil {
		v.Server = &Server{ID: *s.Server}
	}
	v.Labels = map[string]string{}
	for key, value := range s.Labels {
		v.Labels[key] = value
	}
	return v
}

// NetworkFromSchema converts a schema.Network to a Network.
func NetworkFromSchema(s schema.Network) *Network {
	n := &Network{
		ID:      s.ID,
		Name:    s.Name,
		Created: s.Created,
		Protection: NetworkProtection{
			Delete: s.Protection.Delete,
		},
		Labels:                map[string]string{},
		ExposeRoutesToVSwitch: s.ExposeRoutesToVSwitch,
	}

	_, n.IPRange, _ = net.ParseCIDR(s.IPRange)

	for _, subnet := range s.Subnets {
		n.Subnets = append(n.Subnets, NetworkSubnetFromSchema(subnet))
	}
	for _, route := range s.Routes {
		n.Routes = append(n.Routes, NetworkRouteFromSchema(route))
	}
	for _, serverID := range s.Servers {
		n.Servers = append(n.Servers, &Server{ID: serverID})
	}
	for key, value := range s.Labels {
		n.Labels[key] = value
	}

	return n
}

// NetworkSubnetFromSchema converts a schema.NetworkSubnet to a NetworkSubnet.
func NetworkSubnetFromSchema(s schema.NetworkSubnet) NetworkSubnet {
	sn := NetworkSubnet{
		Type:        NetworkSubnetType(s.Type),
		NetworkZone: NetworkZone(s.NetworkZone),
		Gateway:     net.ParseIP(s.Gateway),
		VSwitchID:   s.VSwitchID,
	}
	_, sn.IPRange, _ = net.ParseCIDR(s.IPRange)
	return sn
}

// NetworkRouteFromSchema converts a schema.NetworkRoute to a NetworkRoute.
func NetworkRouteFromSchema(s schema.NetworkRoute) NetworkRoute {
	r := NetworkRoute{
		Gateway: net.ParseIP(s.Gateway),
	}
	_, r.Destination, _ = net.ParseCIDR(s.Destination)
	return r
}

// LoadBalancerTypeFromSchema converts a schema.LoadBalancerType to a LoadBalancerType.
func LoadBalancerTypeFromSchema(s schema.LoadBalancerType) *LoadBalancerType {
	lt := &LoadBalancerType{
		ID:                      s.ID,
		Name:                    s.Name,
		Description:             s.Description,
		MaxConnections:          s.MaxConnections,
		MaxServices:             s.MaxServices,
		MaxTargets:              s.MaxTargets,
		MaxAssignedCertificates: s.MaxAssignedCertificates,
	}
	for _, price := range s.Prices {
		lt.Pricings = append(lt.Pricings, LoadBalancerTypeLocationPricing{
			Location: &Location{Name: price.Location},
			Hourly: Price{
				Net:   price.PriceHourly.Net,
				Gross: price.PriceHourly.Gross,
			},
			Monthly: Price{
				Net:   price.PriceMonthly.Net,
				Gross: price.PriceMonthly.Gross,
			},
		})
	}
	return lt
}

// LoadBalancerFromSchema converts a schema.LoadBalancer to a LoadBalancer.
func LoadBalancerFromSchema(s schema.LoadBalancer) *LoadBalancer {
	l := &LoadBalancer{
		ID:   s.ID,
		Name: s.Name,
		PublicNet: LoadBalancerPublicNet{
			Enabled: s.PublicNet.Enabled,
			IPv4: LoadBalancerPublicNetIPv4{
				IP:     net.ParseIP(s.PublicNet.IPv4.IP),
				DNSPtr: s.PublicNet.IPv4.DNSPtr,
			},
			IPv6: LoadBalancerPublicNetIPv6{
				IP:     net.ParseIP(s.PublicNet.IPv6.IP),
				DNSPtr: s.PublicNet.IPv6.DNSPtr,
			},
		},
		Location:         LocationFromSchema(s.Location),
		LoadBalancerType: LoadBalancerTypeFromSchema(s.LoadBalancerType),
		Algorithm:        LoadBalancerAlgorithm{Type: LoadBalancerAlgorithmType(s.Algorithm.Type)},
		Protection: LoadBalancerProtection{
			Delete: s.Protection.Delete,
		},
		Labels:          map[string]string{},
		Created:         s.Created,
		IncludedTraffic: s.IncludedTraffic,
	}
	for _, privateNet := range s.PrivateNet {
		l.PrivateNet = append(l.PrivateNet, LoadBalancerPrivateNet{
			Network: &Network{ID: privateNet.Network},
			IP:      net.ParseIP(privateNet.IP),
		})
	}
	if s.OutgoingTraffic != nil {
		l.OutgoingTraffic = *s.OutgoingTraffic
	}
	if s.IngoingTraffic != nil {
		l.IngoingTraffic = *s.IngoingTraffic
	}
	for _, service := range s.Services {
		l.Services = append(l.Services, LoadBalancerServiceFromSchema(service))
	}
	for _, target := range s.Targets {
		l.Targets = append(l.Targets, LoadBalancerTargetFromSchema(target))
	}
	for key, value := range s.Labels {
		l.Labels[key] = value
	}
	return l
}

// LoadBalancerServiceFromSchema converts a schema.LoadBalancerService to a LoadBalancerService.
func LoadBalancerServiceFromSchema(s schema.LoadBalancerService) LoadBalancerService {
	ls := LoadBalancerService{
		Protocol:        LoadBalancerServiceProtocol(s.Protocol),
		ListenPort:      s.ListenPort,
		DestinationPort: s.DestinationPort,
		Proxyprotocol:   s.Proxyprotocol,
		HealthCheck:     LoadBalancerServiceHealthCheckFromSchema(s.HealthCheck),
	}
	if s.HTTP != nil {
		ls.HTTP = LoadBalancerServiceHTTP{
			CookieName:     s.HTTP.CookieName,
			CookieLifetime: time.Duration(s.HTTP.CookieLifetime) * time.Second,
			RedirectHTTP:   s.HTTP.RedirectHTTP,
			StickySessions: s.HTTP.StickySessions,
		}
		for _, certificateID := range s.HTTP.Certificates {
			ls.HTTP.Certificates = append(ls.HTTP.Certificates, &Certificate{ID: certificateID})
		}
	}
	return ls
}

// LoadBalancerServiceHealthCheckFromSchema converts a schema.LoadBalancerServiceHealthCheck to a LoadBalancerServiceHealthCheck.
func LoadBalancerServiceHealthCheckFromSchema(s *schema.LoadBalancerServiceHealthCheck) LoadBalancerServiceHealthCheck {
	lsh := LoadBalancerServiceHealthCheck{
		Protocol: LoadBalancerServiceProtocol(s.Protocol),
		Port:     s.Port,
		Interval: time.Duration(s.Interval) * time.Second,
		Retries:  s.Retries,
		Timeout:  time.Duration(s.Timeout) * time.Second,
	}
	if s.HTTP != nil {
		lsh.HTTP = &LoadBalancerServiceHealthCheckHTTP{
			Domain:      s.HTTP.Domain,
			Path:        s.HTTP.Path,
			Response:    s.HTTP.Response,
			StatusCodes: s.HTTP.StatusCodes,
			TLS:         s.HTTP.TLS,
		}
	}
	return lsh
}

// LoadBalancerTargetFromSchema converts a schema.LoadBalancerTarget to a LoadBalancerTarget.
func LoadBalancerTargetFromSchema(s schema.LoadBalancerTarget) LoadBalancerTarget {
	lt := LoadBalancerTarget{
		Type:         LoadBalancerTargetType(s.Type),
		UsePrivateIP: s.UsePrivateIP,
	}
	if s.Server != nil {
		lt.Server = &LoadBalancerTargetServer{
			Server: &Server{ID: s.Server.ID},
		}
	}
	if s.LabelSelector != nil {
		lt.LabelSelector = &LoadBalancerTargetLabelSelector{
			Selector: s.LabelSelector.Selector,
		}
	}
	if s.IP != nil {
		lt.IP = &LoadBalancerTargetIP{IP: s.IP.IP}
	}

	for _, healthStatus := range s.HealthStatus {
		lt.HealthStatus = append(lt.HealthStatus, LoadBalancerTargetHealthStatusFromSchema(healthStatus))
	}
	for _, target := range s.Targets {
		lt.Targets = append(lt.Targets, LoadBalancerTargetFromSchema(target))
	}
	return lt
}

// LoadBalancerTargetHealthStatusFromSchema converts a schema.LoadBalancerTarget to a LoadBalancerTarget.
func LoadBalancerTargetHealthStatusFromSchema(s schema.LoadBalancerTargetHealthStatus) LoadBalancerTargetHealthStatus {
	return LoadBalancerTargetHealthStatus{
		ListenPort: s.ListenPort,
		Status:     LoadBalancerTargetHealthStatusStatus(s.Status),
	}
}

// CertificateFromSchema converts a schema.Certificate to a Certificate.
func CertificateFromSchema(s schema.Certificate) *Certificate {
	c := &Certificate{
		ID:             s.ID,
		Name:           s.Name,
		Type:           CertificateType(s.Type),
		Certificate:    s.Certificate,
		Created:        s.Created,
		NotValidBefore: s.NotValidBefore,
		NotValidAfter:  s.NotValidAfter,
		DomainNames:    s.DomainNames,
		Fingerprint:    s.Fingerprint,
	}
	if s.Status != nil {
		c.Status = &CertificateStatus{
			Issuance: CertificateStatusType(s.Status.Issuance),
			Renewal:  CertificateStatusType(s.Status.Renewal),
		}
		if s.Status.Error != nil {
			certErr := ErrorFromSchema(*s.Status.Error)
			c.Status.Error = &certErr
		}
	}
	if len(s.Labels) > 0 {
		c.Labels = s.Labels
	}
	if len(s.UsedBy) > 0 {
		c.UsedBy = make([]CertificateUsedByRef, len(s.UsedBy))
		for i, ref := range s.UsedBy {
			c.UsedBy[i] = CertificateUsedByRef{ID: ref.ID, Type: CertificateUsedByRefType(ref.Type)}
		}
	}

	return c
}

// PaginationFromSchema converts a schema.MetaPagination to a Pagination.
func PaginationFromSchema(s schema.MetaPagination) Pagination {
	return Pagination{
		Page:         s.Page,
		PerPage:      s.PerPage,
		PreviousPage: s.PreviousPage,
		NextPage:     s.NextPage,
		LastPage:     s.LastPage,
		TotalEntries: s.TotalEntries,
	}
}

// ErrorFromSchema converts a schema.Error to an Error.
func ErrorFromSchema(s schema.Error) Error {
	e := Error{
		Code:    ErrorCode(s.Code),
		Message: s.Message,
	}

	if d, ok := s.Details.(schema.ErrorDetailsInvalidInput); ok {
		details := ErrorDetailsInvalidInput{
			Fields: []ErrorDetailsInvalidInputField{},
		}
		for _, field := range d.Fields {
			details.Fields = append(details.Fields, ErrorDetailsInvalidInputField{
				Name:     field.Name,
				Messages: field.Messages,
			})
		}
		e.Details = details
	}
	return e
}

// PricingFromSchema converts a schema.Pricing to a Pricing.
func PricingFromSchema(s schema.Pricing) Pricing {
	p := Pricing{
		Image: ImagePricing{
			PerGBMonth: Price{
				Currency: s.Currency,
				VATRate:  s.VATRate,
				Net:      s.Image.PricePerGBMonth.Net,
				Gross:    s.Image.PricePerGBMonth.Gross,
			},
		},
		FloatingIP: FloatingIPPricing{
			Monthly: Price{
				Currency: s.Currency,
				VATRate:  s.VATRate,
				Net:      s.FloatingIP.PriceMonthly.Net,
				Gross:    s.FloatingIP.PriceMonthly.Gross,
			},
		},
		Traffic: TrafficPricing{
			PerTB: Price{
				Currency: s.Currency,
				VATRate:  s.VATRate,
				Net:      s.Traffic.PricePerTB.Net,
				Gross:    s.Traffic.PricePerTB.Gross,
			},
		},
		ServerBackup: ServerBackupPricing{
			Percentage: s.ServerBackup.Percentage,
		},
		Volume: VolumePricing{
			PerGBMonthly: Price{
				Currency: s.Currency,
				VATRate:  s.VATRate,
				Net:      s.Volume.PricePerGBPerMonth.Net,
				Gross:    s.Volume.PricePerGBPerMonth.Gross,
			},
		},
	}
	for _, floatingIPType := range s.FloatingIPs {
		var pricings []FloatingIPTypeLocationPricing
		for _, price := range floatingIPType.Prices {
			p := FloatingIPTypeLocationPricing{
				Location: &Location{Name: price.Location},
				Monthly: Price{
					Currency: s.Currency,
					VATRate:  s.VATRate,
					Net:      price.PriceMonthly.Net,
					Gross:    price.PriceMonthly.Gross,
				},
			}
			pricings = append(pricings, p)
		}
		p.FloatingIPs = append(p.FloatingIPs, FloatingIPTypePricing{Type: FloatingIPType(floatingIPType.Type), Pricings: pricings})
	}
	for _, primaryIPType := range s.PrimaryIPs {
		var pricings []PrimaryIPTypePricing
		for _, price := range primaryIPType.Prices {
			p := PrimaryIPTypePricing{
				Location: price.Location,
				Monthly: PrimaryIPPrice{
					Net:   price.PriceMonthly.Net,
					Gross: price.PriceMonthly.Gross,
				},
				Hourly: PrimaryIPPrice{
					Net:   price.PriceHourly.Net,
					Gross: price.PriceHourly.Gross,
				},
			}
			pricings = append(pricings, p)
		}
		p.PrimaryIPs = append(p.PrimaryIPs, PrimaryIPPricing{Type: primaryIPType.Type, Pricings: pricings})
	}
	for _, serverType := range s.ServerTypes {
		var pricings []ServerTypeLocationPricing
		for _, price := range serverType.Prices {
			pricings = append(pricings, ServerTypeLocationPricing{
				Location: &Location{Name: price.Location},
				Hourly: Price{
					Currency: s.Currency,
					VATRate:  s.VATRate,
					Net:      price.PriceHourly.Net,
					Gross:    price.PriceHourly.Gross,
				},
				Monthly: Price{
					Currency: s.Currency,
					VATRate:  s.VATRate,
					Net:      price.PriceMonthly.Net,
					Gross:    price.PriceMonthly.Gross,
				},
			})
		}
		p.ServerTypes = append(p.ServerTypes, ServerTypePricing{
			ServerType: &ServerType{
				ID:   serverType.ID,
				Name: serverType.Name,
			},
			Pricings: pricings,
		})
	}
	for _, loadBalancerType := range s.LoadBalancerTypes {
		var pricings []LoadBalancerTypeLocationPricing
		for _, price := range loadBalancerType.Prices {
			pricings = append(pricings, LoadBalancerTypeLocationPricing{
				Location: &Location{Name: price.Location},
				Hourly: Price{
					Currency: s.Currency,
					VATRate:  s.VATRate,
					Net:      price.PriceHourly.Net,
					Gross:    price.PriceHourly.Gross,
				},
				Monthly: Price{
					Currency: s.Currency,
					VATRate:  s.VATRate,
					Net:      price.PriceMonthly.Net,
					Gross:    price.PriceMonthly.Gross,
				},
			})
		}
		p.LoadBalancerTypes = append(p.LoadBalancerTypes, LoadBalancerTypePricing{
			LoadBalancerType: &LoadBalancerType{
				ID:   loadBalancerType.ID,
				Name: loadBalancerType.Name,
			},
			Pricings: pricings,
		})
	}
	return p
}

// FirewallFromSchema converts a schema.Firewall to a Firewall.
func FirewallFromSchema(s schema.Firewall) *Firewall {
	f := &Firewall{
		ID:      s.ID,
		Name:    s.Name,
		Labels:  map[string]string{},
		Created: s.Created,
	}
	for key, value := range s.Labels {
		f.Labels[key] = value
	}
	for _, res := range s.AppliedTo {
		r := FirewallResource{Type: FirewallResourceType(res.Type)}
		switch r.Type {
		case FirewallResourceTypeLabelSelector:
			r.LabelSelector = &FirewallResourceLabelSelector{Selector: res.LabelSelector.Selector}
		case FirewallResourceTypeServer:
			r.Server = &FirewallResourceServer{ID: res.Server.ID}
		}
		f.AppliedTo = append(f.AppliedTo, r)
	}
	for _, rule := range s.Rules {
		sourceIPs := []net.IPNet{}
		for _, sourceIP := range rule.SourceIPs {
			_, mask, err := net.ParseCIDR(sourceIP)
			if err == nil && mask != nil {
				sourceIPs = append(sourceIPs, *mask)
			}
		}
		destinationIPs := []net.IPNet{}
		for _, destinationIP := range rule.DestinationIPs {
			_, mask, err := net.ParseCIDR(destinationIP)
			if err == nil && mask != nil {
				destinationIPs = append(destinationIPs, *mask)
			}
		}
		f.Rules = append(f.Rules, FirewallRule{
			Direction:      FirewallRuleDirection(rule.Direction),
			SourceIPs:      sourceIPs,
			DestinationIPs: destinationIPs,
			Protocol:       FirewallRuleProtocol(rule.Protocol),
			Port:           rule.Port,
			Description:    rule.Description,
		})
	}
	return f
}

// PlacementGroupFromSchema converts a schema.PlacementGroup to a PlacementGroup.
func PlacementGroupFromSchema(s schema.PlacementGroup) *PlacementGroup {
	g := &PlacementGroup{
		ID:      s.ID,
		Name:    s.Name,
		Labels:  s.Labels,
		Created: s.Created,
		Servers: s.Servers,
		Type:    PlacementGroupType(s.Type),
	}
	return g
}

func placementGroupCreateOptsToSchema(opts PlacementGroupCreateOpts) schema.PlacementGroupCreateRequest {
	req := schema.PlacementGroupCreateRequest{
		Name: opts.Name,
		Type: string(opts.Type),
	}
	if opts.Labels != nil {
		req.Labels = &opts.Labels
	}
	return req
}

func loadBalancerCreateOptsToSchema(opts LoadBalancerCreateOpts) schema.LoadBalancerCreateRequest {
	req := schema.LoadBalancerCreateRequest{
		Name:            opts.Name,
		PublicInterface: opts.PublicInterface,
	}
	if opts.Algorithm != nil {
		req.Algorithm = &schema.LoadBalancerCreateRequestAlgorithm{
			Type: string(opts.Algorithm.Type),
		}
	}
	if opts.LoadBalancerType.ID != 0 {
		req.LoadBalancerType = opts.LoadBalancerType.ID
	} else if opts.LoadBalancerType.Name != "" {
		req.LoadBalancerType = opts.LoadBalancerType.Name
	}
	if opts.Location != nil {
		if opts.Location.ID != 0 {
			req.Location = Ptr(strconv.FormatInt(opts.Location.ID, 10))
		} else {
			req.Location = Ptr(opts.Location.Name)
		}
	}
	if opts.NetworkZone != "" {
		req.NetworkZone = Ptr(string(opts.NetworkZone))
	}
	if opts.Labels != nil {
		req.Labels = &opts.Labels
	}
	if opts.Network != nil {
		req.Network = Ptr(opts.Network.ID)
	}
	for _, target := range opts.Targets {
		schemaTarget := schema.LoadBalancerCreateRequestTarget{
			UsePrivateIP: target.UsePrivateIP,
		}
		switch target.Type {
		case LoadBalancerTargetTypeServer:
			schemaTarget.Type = string(LoadBalancerTargetTypeServer)
			schemaTarget.Server = &schema.LoadBalancerCreateRequestTargetServer{ID: target.Server.Server.ID}
		case LoadBalancerTargetTypeLabelSelector:
			schemaTarget.Type = string(LoadBalancerTargetTypeLabelSelector)
			schemaTarget.LabelSelector = &schema.LoadBalancerCreateRequestTargetLabelSelector{Selector: target.LabelSelector.Selector}
		case LoadBalancerTargetTypeIP:
			schemaTarget.Type = string(LoadBalancerTargetTypeIP)
			schemaTarget.IP = &schema.LoadBalancerCreateRequestTargetIP{IP: target.IP.IP}
		}
		req.Targets = append(req.Targets, schemaTarget)
	}
	for _, service := range opts.Services {
		schemaService := schema.LoadBalancerCreateRequestService{
			Protocol:        string(service.Protocol),
			ListenPort:      service.ListenPort,
			DestinationPort: service.DestinationPort,
			Proxyprotocol:   service.Proxyprotocol,
		}
		if service.HTTP != nil {
			schemaService.HTTP = &schema.LoadBalancerCreateRequestServiceHTTP{
				RedirectHTTP:   service.HTTP.RedirectHTTP,
				StickySessions: service.HTTP.StickySessions,
				CookieName:     service.HTTP.CookieName,
			}
			if service.HTTP.CookieLifetime != nil {
				if sec := service.HTTP.CookieLifetime.Seconds(); sec != 0 {
					schemaService.HTTP.CookieLifetime = Ptr(int(sec))
				}
			}
			if service.HTTP.Certificates != nil {
				certificates := []int64{}
				for _, certificate := range service.HTTP.Certificates {
					certificates = append(certificates, certificate.ID)
				}
				schemaService.HTTP.Certificates = &certificates
			}
		}
		if service.HealthCheck != nil {
			schemaHealthCheck := &schema.LoadBalancerCreateRequestServiceHealthCheck{
				Protocol: string(service.HealthCheck.Protocol),
				Port:     service.HealthCheck.Port,
				Retries:  service.HealthCheck.Retries,
			}
			if service.HealthCheck.Interval != nil {
				schemaHealthCheck.Interval = Ptr(int(service.HealthCheck.Interval.Seconds()))
			}
			if service.HealthCheck.Timeout != nil {
				schemaHealthCheck.Timeout = Ptr(int(service.HealthCheck.Timeout.Seconds()))
			}
			if service.HealthCheck.HTTP != nil {
				schemaHealthCheckHTTP := &schema.LoadBalancerCreateRequestServiceHealthCheckHTTP{
					Domain:   service.HealthCheck.HTTP.Domain,
					Path:     service.HealthCheck.HTTP.Path,
					Response: service.HealthCheck.HTTP.Response,
					TLS:      service.HealthCheck.HTTP.TLS,
				}
				if service.HealthCheck.HTTP.StatusCodes != nil {
					schemaHealthCheckHTTP.StatusCodes = &service.HealthCheck.HTTP.StatusCodes //nolint:gosec // does not result in bug
				}
				schemaHealthCheck.HTTP = schemaHealthCheckHTTP
			}
			schemaService.HealthCheck = schemaHealthCheck
		}
		req.Services = append(req.Services, schemaService)
	}
	return req
}

func loadBalancerAddServiceOptsToSchema(opts LoadBalancerAddServiceOpts) schema.LoadBalancerActionAddServiceRequest {
	req := schema.LoadBalancerActionAddServiceRequest{
		Protocol:        string(opts.Protocol),
		ListenPort:      opts.ListenPort,
		DestinationPort: opts.DestinationPort,
		Proxyprotocol:   opts.Proxyprotocol,
	}
	if opts.HTTP != nil {
		req.HTTP = &schema.LoadBalancerActionAddServiceRequestHTTP{
			CookieName:     opts.HTTP.CookieName,
			RedirectHTTP:   opts.HTTP.RedirectHTTP,
			StickySessions: opts.HTTP.StickySessions,
		}
		if opts.HTTP.CookieLifetime != nil {
			req.HTTP.CookieLifetime = Ptr(int(opts.HTTP.CookieLifetime.Seconds()))
		}
		if opts.HTTP.Certificates != nil {
			certificates := []int64{}
			for _, certificate := range opts.HTTP.Certificates {
				certificates = append(certificates, certificate.ID)
			}
			req.HTTP.Certificates = &certificates
		}
	}
	if opts.HealthCheck != nil {
		req.HealthCheck = &schema.LoadBalancerActionAddServiceRequestHealthCheck{
			Protocol: string(opts.HealthCheck.Protocol),
			Port:     opts.HealthCheck.Port,
			Retries:  opts.HealthCheck.Retries,
		}
		if opts.HealthCheck.Interval != nil {
			req.HealthCheck.Interval = Ptr(int(opts.HealthCheck.Interval.Seconds()))
		}
		if opts.HealthCheck.Timeout != nil {
			req.HealthCheck.Timeout = Ptr(int(opts.HealthCheck.Timeout.Seconds()))
		}
		if opts.HealthCheck.HTTP != nil {
			req.HealthCheck.HTTP = &schema.LoadBalancerActionAddServiceRequestHealthCheckHTTP{
				Domain:   opts.HealthCheck.HTTP.Domain,
				Path:     opts.HealthCheck.HTTP.Path,
				Response: opts.HealthCheck.HTTP.Response,
				TLS:      opts.HealthCheck.HTTP.TLS,
			}
			if opts.HealthCheck.HTTP.StatusCodes != nil {
				req.HealthCheck.HTTP.StatusCodes = &opts.HealthCheck.HTTP.StatusCodes
			}
		}
	}
	return req
}

func loadBalancerUpdateServiceOptsToSchema(opts LoadBalancerUpdateServiceOpts) schema.LoadBalancerActionUpdateServiceRequest {
	req := schema.LoadBalancerActionUpdateServiceRequest{
		DestinationPort: opts.DestinationPort,
		Proxyprotocol:   opts.Proxyprotocol,
	}
	if opts.Protocol != "" {
		req.Protocol = Ptr(string(opts.Protocol))
	}
	if opts.HTTP != nil {
		req.HTTP = &schema.LoadBalancerActionUpdateServiceRequestHTTP{
			CookieName:     opts.HTTP.CookieName,
			RedirectHTTP:   opts.HTTP.RedirectHTTP,
			StickySessions: opts.HTTP.StickySessions,
		}
		if opts.HTTP.CookieLifetime != nil {
			req.HTTP.CookieLifetime = Ptr(int(opts.HTTP.CookieLifetime.Seconds()))
		}
		if opts.HTTP.Certificates != nil {
			certificates := []int64{}
			for _, certificate := range opts.HTTP.Certificates {
				certificates = append(certificates, certificate.ID)
			}
			req.HTTP.Certificates = &certificates
		}
	}
	if opts.HealthCheck != nil {
		req.HealthCheck = &schema.LoadBalancerActionUpdateServiceRequestHealthCheck{
			Port:    opts.HealthCheck.Port,
			Retries: opts.HealthCheck.Retries,
		}
		if opts.HealthCheck.Interval != nil {
			req.HealthCheck.Interval = Ptr(int(opts.HealthCheck.Interval.Seconds()))
		}
		if opts.HealthCheck.Timeout != nil {
			req.HealthCheck.Timeout = Ptr(int(opts.HealthCheck.Timeout.Seconds()))
		}
		if opts.HealthCheck.Protocol != "" {
			req.HealthCheck.Protocol = Ptr(string(opts.HealthCheck.Protocol))
		}
		if opts.HealthCheck.HTTP != nil {
			req.HealthCheck.HTTP = &schema.LoadBalancerActionUpdateServiceRequestHealthCheckHTTP{
				Domain:   opts.HealthCheck.HTTP.Domain,
				Path:     opts.HealthCheck.HTTP.Path,
				Response: opts.HealthCheck.HTTP.Response,
				TLS:      opts.HealthCheck.HTTP.TLS,
			}
			if opts.HealthCheck.HTTP.StatusCodes != nil {
				req.HealthCheck.HTTP.StatusCodes = &opts.HealthCheck.HTTP.StatusCodes
			}
		}
	}
	return req
}

func firewallCreateOptsToSchema(opts FirewallCreateOpts) schema.FirewallCreateRequest {
	req := schema.FirewallCreateRequest{
		Name: opts.Name,
	}
	if opts.Labels != nil {
		req.Labels = &opts.Labels
	}
	for _, rule := range opts.Rules {
		schemaRule := schema.FirewallRule{
			Direction:   string(rule.Direction),
			Protocol:    string(rule.Protocol),
			Port:        rule.Port,
			Description: rule.Description,
		}
		switch rule.Direction {
		case FirewallRuleDirectionOut:
			schemaRule.DestinationIPs = make([]string, len(rule.DestinationIPs))
			for i, destinationIP := range rule.DestinationIPs {
				schemaRule.DestinationIPs[i] = destinationIP.String()
			}
		case FirewallRuleDirectionIn:
			schemaRule.SourceIPs = make([]string, len(rule.SourceIPs))
			for i, sourceIP := range rule.SourceIPs {
				schemaRule.SourceIPs[i] = sourceIP.String()
			}
		}
		req.Rules = append(req.Rules, schemaRule)
	}
	for _, res := range opts.ApplyTo {
		schemaFirewallResource := schema.FirewallResource{
			Type: string(res.Type),
		}
		switch res.Type {
		case FirewallResourceTypeServer:
			schemaFirewallResource.Server = &schema.FirewallResourceServer{
				ID: res.Server.ID,
			}
		case FirewallResourceTypeLabelSelector:
			schemaFirewallResource.LabelSelector = &schema.FirewallResourceLabelSelector{Selector: res.LabelSelector.Selector}
		}

		req.ApplyTo = append(req.ApplyTo, schemaFirewallResource)
	}
	return req
}

func firewallSetRulesOptsToSchema(opts FirewallSetRulesOpts) schema.FirewallActionSetRulesRequest {
	req := schema.FirewallActionSetRulesRequest{Rules: []schema.FirewallRule{}}
	for _, rule := range opts.Rules {
		schemaRule := schema.FirewallRule{
			Direction:   string(rule.Direction),
			Protocol:    string(rule.Protocol),
			Port:        rule.Port,
			Description: rule.Description,
		}
		switch rule.Direction {
		case FirewallRuleDirectionOut:
			schemaRule.DestinationIPs = make([]string, len(rule.DestinationIPs))
			for i, destinationIP := range rule.DestinationIPs {
				schemaRule.DestinationIPs[i] = destinationIP.String()
			}
		case FirewallRuleDirectionIn:
			schemaRule.SourceIPs = make([]string, len(rule.SourceIPs))
			for i, sourceIP := range rule.SourceIPs {
				schemaRule.SourceIPs[i] = sourceIP.String()
			}
		}
		req.Rules = append(req.Rules, schemaRule)
	}
	return req
}

func firewallResourceToSchema(resource FirewallResource) schema.FirewallResource {
	s := schema.FirewallResource{
		Type: string(resource.Type),
	}
	switch resource.Type {
	case FirewallResourceTypeLabelSelector:
		s.LabelSelector = &schema.FirewallResourceLabelSelector{Selector: resource.LabelSelector.Selector}
	case FirewallResourceTypeServer:
		s.Server = &schema.FirewallResourceServer{ID: resource.Server.ID}
	}
	return s
}

func serverMetricsFromSchema(s *schema.ServerGetMetricsResponse) (*ServerMetrics, error) {
	ms := ServerMetrics{
		Start: s.Metrics.Start,
		End:   s.Metrics.End,
		Step:  s.Metrics.Step,
	}

	timeSeries := make(map[string][]ServerMetricsValue)
	for tsName, v := range s.Metrics.TimeSeries {
		vals := make([]ServerMetricsValue, len(v.Values))

		for i, rawVal := range v.Values {
			var val ServerMetricsValue

			tup, ok := rawVal.([]interface{})
			if !ok {
				return nil, fmt.Errorf("failed to convert value to tuple: %v", rawVal)
			}
			if len(tup) != 2 {
				return nil, fmt.Errorf("invalid tuple size: %d: %v", len(tup), rawVal)
			}
			ts, ok := tup[0].(float64)
			if !ok {
				return nil, fmt.Errorf("convert to float64: %v", tup[0])
			}
			val.Timestamp = ts

			v, ok := tup[1].(string)
			if !ok {
				return nil, fmt.Errorf("not a string: %v", tup[1])
			}
			val.Value = v
			vals[i] = val
		}

		timeSeries[tsName] = vals
	}
	ms.TimeSeries = timeSeries

	return &ms, nil
}

func loadBalancerMetricsFromSchema(s *schema.LoadBalancerGetMetricsResponse) (*LoadBalancerMetrics, error) {
	ms := LoadBalancerMetrics{
		Start: s.Metrics.Start,
		End:   s.Metrics.End,
		Step:  s.Metrics.Step,
	}

	timeSeries := make(map[string][]LoadBalancerMetricsValue)
	for tsName, v := range s.Metrics.TimeSeries {
		vals := make([]LoadBalancerMetricsValue, len(v.Values))

		for i, rawVal := range v.Values {
			var val LoadBalancerMetricsValue

			tup, ok := rawVal.([]interface{})
			if !ok {
				return nil, fmt.Errorf("failed to convert value to tuple: %v", rawVal)
			}
			if len(tup) != 2 {
				return nil, fmt.Errorf("invalid tuple size: %d: %v", len(tup), rawVal)
			}
			ts, ok := tup[0].(float64)
			if !ok {
				return nil, fmt.Errorf("convert to float64: %v", tup[0])
			}
			val.Timestamp = ts

			v, ok := tup[1].(string)
			if !ok {
				return nil, fmt.Errorf("not a string: %v", tup[1])
			}
			val.Value = v
			vals[i] = val
		}

		timeSeries[tsName] = vals
	}
	ms.TimeSeries = timeSeries

	return &ms, nil
}

// DeprecationFromSchema converts a [schema.DeprecationInfo] to a [DeprecationInfo].
func DeprecationFromSchema(s *schema.DeprecationInfo) *DeprecationInfo {
	if s == nil {
		return nil
	}

	return &DeprecationInfo{
		Announced:        s.Announced,
		UnavailableAfter: s.UnavailableAfter,
	}
}<|MERGE_RESOLUTION|>--- conflicted
+++ resolved
@@ -131,12 +131,6 @@
 	if s.Architecture != nil {
 		iso.Architecture = Ptr(Architecture(*s.Architecture))
 	}
-<<<<<<< HEAD
-	if s.Architecture != nil {
-		iso.Architecture = Ptr(Architecture(*s.Architecture))
-	}
-=======
->>>>>>> acfd0dd7
 	return iso
 }
 
