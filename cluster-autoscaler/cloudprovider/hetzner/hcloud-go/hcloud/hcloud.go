--- conflicted
+++ resolved
@@ -2,8 +2,4 @@
 package hcloud
 
 // Version is the library's version following Semantic Versioning.
-<<<<<<< HEAD
-const Version = "2.0.0" // x-release-please-version
-=======
-const Version = "2.4.0" // x-release-please-version
->>>>>>> acfd0dd7
+const Version = "2.4.0" // x-release-please-version