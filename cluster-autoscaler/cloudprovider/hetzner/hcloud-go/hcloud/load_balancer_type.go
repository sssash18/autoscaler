package hcloud

import (
	"context"
	"fmt"
	"net/url"
	"strconv"

	"k8s.io/autoscaler/cluster-autoscaler/cloudprovider/hetzner/hcloud-go/hcloud/schema"
)

// LoadBalancerType represents a LoadBalancer type in the Hetzner Cloud.
type LoadBalancerType struct {
	ID                      int64
	Name                    string
	Description             string
	MaxConnections          int
	MaxServices             int
	MaxTargets              int
	MaxAssignedCertificates int
	Pricings                []LoadBalancerTypeLocationPricing
}

// LoadBalancerTypeClient is a client for the Load Balancer types API.
type LoadBalancerTypeClient struct {
	client *Client
}

// GetByID retrieves a Load Balancer type by its ID. If the Load Balancer type does not exist, nil is returned.
func (c *LoadBalancerTypeClient) GetByID(ctx context.Context, id int64) (*LoadBalancerType, *Response, error) {
	req, err := c.client.NewRequest(ctx, "GET", fmt.Sprintf("/load_balancer_types/%d", id), nil)
	if err != nil {
		return nil, nil, err
	}

	var body schema.LoadBalancerTypeGetResponse
	resp, err := c.client.Do(req, &body)
	if err != nil {
		if IsError(err, ErrorCodeNotFound) {
			return nil, resp, nil
		}
		return nil, nil, err
	}
	return LoadBalancerTypeFromSchema(body.LoadBalancerType), resp, nil
}

// GetByName retrieves a Load Balancer type by its name. If the Load Balancer type does not exist, nil is returned.
func (c *LoadBalancerTypeClient) GetByName(ctx context.Context, name string) (*LoadBalancerType, *Response, error) {
	if name == "" {
		return nil, nil, nil
	}
	LoadBalancerTypes, response, err := c.List(ctx, LoadBalancerTypeListOpts{Name: name})
	if len(LoadBalancerTypes) == 0 {
		return nil, response, err
	}
	return LoadBalancerTypes[0], response, err
}

// Get retrieves a Load Balancer type by its ID if the input can be parsed as an integer, otherwise it
// retrieves a Load Balancer type by its name. If the Load Balancer type does not exist, nil is returned.
func (c *LoadBalancerTypeClient) Get(ctx context.Context, idOrName string) (*LoadBalancerType, *Response, error) {
	if id, err := strconv.ParseInt(idOrName, 10, 64); err == nil {
		return c.GetByID(ctx, id)
	}
	return c.GetByName(ctx, idOrName)
}

// LoadBalancerTypeListOpts specifies options for listing Load Balancer types.
type LoadBalancerTypeListOpts struct {
	ListOpts
	Name string
	Sort []string
}

func (l LoadBalancerTypeListOpts) values() url.Values {
	vals := l.ListOpts.Values()
	if l.Name != "" {
		vals.Add("name", l.Name)
	}
	for _, sort := range l.Sort {
		vals.Add("sort", sort)
	}
	return vals
}

// List returns a list of Load Balancer types for a specific page.
//
// Please note that filters specified in opts are not taken into account
// when their value corresponds to their zero value or when they are empty.
func (c *LoadBalancerTypeClient) List(ctx context.Context, opts LoadBalancerTypeListOpts) ([]*LoadBalancerType, *Response, error) {
	path := "/load_balancer_types?" + opts.values().Encode()
	req, err := c.client.NewRequest(ctx, "GET", path, nil)
	if err != nil {
		return nil, nil, err
	}

	var body schema.LoadBalancerTypeListResponse
	resp, err := c.client.Do(req, &body)
	if err != nil {
		return nil, nil, err
	}
	LoadBalancerTypes := make([]*LoadBalancerType, 0, len(body.LoadBalancerTypes))
	for _, s := range body.LoadBalancerTypes {
		LoadBalancerTypes = append(LoadBalancerTypes, LoadBalancerTypeFromSchema(s))
	}
	return LoadBalancerTypes, resp, nil
}

// All returns all Load Balancer types.
func (c *LoadBalancerTypeClient) All(ctx context.Context) ([]*LoadBalancerType, error) {
	return c.AllWithOpts(ctx, LoadBalancerTypeListOpts{ListOpts: ListOpts{PerPage: 50}})
}

// AllWithOpts returns all Load Balancer types for the given options.
func (c *LoadBalancerTypeClient) AllWithOpts(ctx context.Context, opts LoadBalancerTypeListOpts) ([]*LoadBalancerType, error) {
<<<<<<< HEAD
	var allLoadBalancerTypes []*LoadBalancerType
=======
	allLoadBalancerTypes := []*LoadBalancerType{}
>>>>>>> acfd0dd7

	err := c.client.all(func(page int) (*Response, error) {
		opts.Page = page
		LoadBalancerTypes, resp, err := c.List(ctx, opts)
		if err != nil {
			return resp, err
		}
		allLoadBalancerTypes = append(allLoadBalancerTypes, LoadBalancerTypes...)
		return resp, nil
	})
	if err != nil {
		return nil, err
	}

	return allLoadBalancerTypes, nil
}<|MERGE_RESOLUTION|>--- conflicted
+++ resolved
@@ -113,11 +113,7 @@
 
 // AllWithOpts returns all Load Balancer types for the given options.
 func (c *LoadBalancerTypeClient) AllWithOpts(ctx context.Context, opts LoadBalancerTypeListOpts) ([]*LoadBalancerType, error) {
-<<<<<<< HEAD
-	var allLoadBalancerTypes []*LoadBalancerType
-=======
 	allLoadBalancerTypes := []*LoadBalancerType{}
->>>>>>> acfd0dd7
 
 	err := c.client.all(func(page int) (*Response, error) {
 		opts.Page = page
