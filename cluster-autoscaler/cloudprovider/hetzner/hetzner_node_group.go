--- conflicted
+++ resolved
@@ -243,8 +243,6 @@
 	}
 	node.Labels = cloudprovider.JoinStringMaps(node.Labels, nodeGroupLabels)
 
-<<<<<<< HEAD
-=======
 	if n.manager.clusterConfig.IsUsingNewFormat && n.id != drainingNodePoolId {
 		for _, taint := range n.manager.clusterConfig.NodeConfigs[n.id].Taints {
 			node.Spec.Taints = append(node.Spec.Taints, apiv1.Taint{
@@ -255,7 +253,6 @@
 		}
 	}
 
->>>>>>> acfd0dd7
 	nodeInfo := schedulerframework.NewNodeInfo(cloudprovider.BuildKubeProxy(n.id))
 	nodeInfo.SetNode(&node)
 
@@ -340,22 +337,14 @@
 	if err != nil {
 		return nil, err
 	}
-<<<<<<< HEAD
-
-	return map[string]string{
-=======
 	klog.V(4).Infof("Build node group label for %s", n.id)
 
 	labels := map[string]string{
->>>>>>> acfd0dd7
 		apiv1.LabelInstanceType:      n.instanceType,
 		apiv1.LabelTopologyRegion:    n.region,
 		apiv1.LabelArchStable:        archLabel,
 		"csi.hetzner.cloud/location": n.region,
 		nodeGroupLabel:               n.id,
-<<<<<<< HEAD
-	}, nil
-=======
 	}
 
 	if n.manager.clusterConfig.IsUsingNewFormat && n.id != drainingNodePoolId {
@@ -365,7 +354,6 @@
 	klog.V(4).Infof("%s nodegroup labels: %s", n.id, labels)
 
 	return labels, nil
->>>>>>> acfd0dd7
 }
 
 func getMachineTypeResourceList(m *hetznerManager, instanceType string) (apiv1.ResourceList, error) {
@@ -425,15 +413,12 @@
 		return err
 	}
 
-<<<<<<< HEAD
-=======
 	cloudInit := n.manager.clusterConfig.LegacyConfig.CloudInit
 
 	if n.manager.clusterConfig.IsUsingNewFormat {
 		cloudInit = n.manager.clusterConfig.NodeConfigs[n.id].CloudInit
 	}
 
->>>>>>> acfd0dd7
 	StartAfterCreate := true
 	opts := hcloud.ServerCreateOpts{
 		Name:             newNodeName(n),
@@ -491,9 +476,6 @@
 // server.
 func findImage(n *hetznerNodeGroup, serverType *hcloud.ServerType) (*hcloud.Image, error) {
 	// Select correct image based on server type architecture
-<<<<<<< HEAD
-	image, _, err := n.manager.client.Image.GetForArchitecture(context.TODO(), n.manager.image, serverType.Architecture)
-=======
 	imageName := n.manager.clusterConfig.LegacyConfig.ImageName
 	if n.manager.clusterConfig.IsUsingNewFormat {
 		if serverType.Architecture == hcloud.ArchitectureARM {
@@ -506,7 +488,6 @@
 	}
 
 	image, _, err := n.manager.client.Image.GetForArchitecture(context.TODO(), imageName, serverType.Architecture)
->>>>>>> acfd0dd7
 	if err != nil {
 		// Keep looking for label if image was not found by id or name
 		if !strings.HasPrefix(err.Error(), "image not found") {
@@ -525,20 +506,12 @@
 		Sort:         []string{"created:desc"},
 		Architecture: []hcloud.Architecture{serverType.Architecture},
 		ListOpts: hcloud.ListOpts{
-<<<<<<< HEAD
-			LabelSelector: n.manager.image,
-=======
 			LabelSelector: imageName,
->>>>>>> acfd0dd7
 		},
 	})
 
 	if err != nil || len(images) == 0 {
-<<<<<<< HEAD
-		return nil, fmt.Errorf("unable to find image %s with architecture %s: %v", n.manager.image, serverType.Architecture, err)
-=======
 		return nil, fmt.Errorf("unable to find image %s with architecture %s: %v", imageName, serverType.Architecture, err)
->>>>>>> acfd0dd7
 	}
 
 	return images[0], nil
