--- conflicted
+++ resolved
@@ -32,10 +32,6 @@
 	"k8s.io/autoscaler/cluster-autoscaler/config/dynamic"
 	"k8s.io/autoscaler/cluster-autoscaler/utils/errors"
 	"k8s.io/autoscaler/cluster-autoscaler/utils/gpu"
-<<<<<<< HEAD
-	klog "k8s.io/klog/v2"
-=======
->>>>>>> acfd0dd7
 )
 
 const (
@@ -93,11 +89,7 @@
 
 // GetNodeGpuConfig returns the label, type and resource name for the GPU added to node. If node doesn't have
 // any GPUs, it returns nil.
-<<<<<<< HEAD
-func (pcp *packetCloudProvider) GetNodeGpuConfig(node *apiv1.Node) *cloudprovider.GpuConfig {
-=======
 func (pcp *equinixMetalCloudProvider) GetNodeGpuConfig(node *apiv1.Node) *cloudprovider.GpuConfig {
->>>>>>> acfd0dd7
 	return gpu.GetNodeGPUFromCloudProvider(pcp, node)
 }
 
