/*
Copyright 2020 The Kubernetes Authors.

Licensed under the Apache License, Version 2.0 (the "License");
you may not use this file except in compliance with the License.
You may obtain a copy of the License at

    http://www.apache.org/licenses/LICENSE-2.0

Unless required by applicable law or agreed to in writing, software
distributed under the License is distributed on an "AS IS" BASIS,
WITHOUT WARRANTIES OR CONDITIONS OF ANY KIND, either express or implied.
See the License for the specific language governing permissions and
limitations under the License.
*/

package clusterapi

import (
	"fmt"
	"os"
	"strconv"
	"strings"
	"sync"

	"k8s.io/klog/v2"

	"github.com/pkg/errors"
	"k8s.io/apimachinery/pkg/api/resource"
	metav1 "k8s.io/apimachinery/pkg/apis/meta/v1"
	"k8s.io/apimachinery/pkg/apis/meta/v1/unstructured"
)

const (
	cpuKey          = "capacity.cluster-autoscaler.kubernetes.io/cpu"
	memoryKey       = "capacity.cluster-autoscaler.kubernetes.io/memory"
	diskCapacityKey = "capacity.cluster-autoscaler.kubernetes.io/ephemeral-disk"
	gpuTypeKey      = "capacity.cluster-autoscaler.kubernetes.io/gpu-type"
	gpuCountKey     = "capacity.cluster-autoscaler.kubernetes.io/gpu-count"
	maxPodsKey      = "capacity.cluster-autoscaler.kubernetes.io/maxPods"
	taintsKey       = "capacity.cluster-autoscaler.kubernetes.io/taints"
	labelsKey       = "capacity.cluster-autoscaler.kubernetes.io/labels"
<<<<<<< HEAD
=======
	// UnknownArch is used if the Architecture is Unknown
	UnknownArch SystemArchitecture = ""
	// Amd64 is used if the Architecture is x86_64
	Amd64 SystemArchitecture = "amd64"
	// Arm64 is used if the Architecture is ARM64
	Arm64 SystemArchitecture = "arm64"
	// Ppc64le is used if the Architecture is ppc64le
	Ppc64le SystemArchitecture = "ppc64le"
	// S390x is used if the Architecture is s390x
	S390x SystemArchitecture = "s390x"
	// DefaultArch should be used as a fallback if not passed by the environment via the --scale-up-from-zero-default-arch
	DefaultArch = Amd64
	// scaleUpFromZeroDefaultEnvVar is the name of the env var for the default architecture
	scaleUpFromZeroDefaultArchEnvVar = "CAPI_SCALE_ZERO_DEFAULT_ARCH"
>>>>>>> acfd0dd7
)

var (
	// clusterNameLabel is the label applied to objects(Machine, MachineSet, MachineDeployment)
	// to identify which cluster they are owned by. Because the label can be
	// affected by the CAPI_GROUP environment variable, it is initialized here.
	clusterNameLabel = getClusterNameLabel()

	// errMissingMinAnnotation is the error returned when a
	// machine set does not have an annotation keyed by
	// nodeGroupMinSizeAnnotationKey.
	errMissingMinAnnotation = errors.New("missing min annotation")

	// errMissingMaxAnnotation is the error returned when a
	// machine set does not have an annotation keyed by
	// nodeGroupMaxSizeAnnotationKey.
	errMissingMaxAnnotation = errors.New("missing max annotation")

	// errInvalidMinAnnotationValue is the error returned when a
	// machine set has a non-integral min annotation value.
	errInvalidMinAnnotation = errors.New("invalid min annotation")

	// errInvalidMaxAnnotationValue is the error returned when a
	// machine set has a non-integral max annotation value.
	errInvalidMaxAnnotation = errors.New("invalid max annotation")

	// machineDeleteAnnotationKey is the annotation used by cluster-api to indicate
	// that a machine should be deleted. Because this key can be affected by the
	// CAPI_GROUP env variable, it is initialized here.
	machineDeleteAnnotationKey = getMachineDeleteAnnotationKey()

	// machineAnnotationKey is the annotation used by the cluster-api on Node objects
	// to specify the name of the related Machine object. Because this can be affected
	// by the CAPI_GROUP env variable, it is initialized here.
	machineAnnotationKey = getMachineAnnotationKey()

	// nodeGroupMinSizeAnnotationKey and nodeGroupMaxSizeAnnotationKey are the keys
	// used in MachineSet and MachineDeployment annotations to specify the limits
	// for the node group. Because the keys can be affected by the CAPI_GROUP env
	// variable, they are initialized here.
	nodeGroupMinSizeAnnotationKey = getNodeGroupMinSizeAnnotationKey()
	nodeGroupMaxSizeAnnotationKey = getNodeGroupMaxSizeAnnotationKey()
	zeroQuantity                  = resource.MustParse("0")

	systemArchitecture *SystemArchitecture
	once               sync.Once
)

type normalizedProviderID string

// SystemArchitecture represents a CPU architecture (e.g., amd64, arm64, ppc64le, s390x).
// It is used to determine the default architecture to use when building the nodes templates for scaling up from zero
// by some cloud providers. This code is the same as the GCE implementation at
// https://github.com/kubernetes/autoscaler/blob/3852f352d96b8763292a9122163c1152dfedec55/cluster-autoscaler/cloudprovider/gce/templates.go#L611-L657
// which is kept to allow for a smooth transition to this package, once the GCE team is ready to use it.
type SystemArchitecture string

// Name returns the string value for SystemArchitecture
func (s SystemArchitecture) Name() string {
	return string(s)
}

// minSize returns the minimum value encoded in the annotations keyed
// by nodeGroupMinSizeAnnotationKey. Returns errMissingMinAnnotation
// if the annotation doesn't exist or errInvalidMinAnnotation if the
// value is not of type int.
func minSize(annotations map[string]string) (int, error) {
	val, found := annotations[nodeGroupMinSizeAnnotationKey]
	if !found {
		return 0, errMissingMinAnnotation
	}
	i, err := strconv.Atoi(val)
	if err != nil {
		return 0, errors.Wrapf(err, "%s", errInvalidMinAnnotation)
	}
	return i, nil
}

// maxSize returns the maximum value encoded in the annotations keyed
// by nodeGroupMaxSizeAnnotationKey. Returns errMissingMaxAnnotation
// if the annotation doesn't exist or errInvalidMaxAnnotation if the
// value is not of type int.
func maxSize(annotations map[string]string) (int, error) {
	val, found := annotations[nodeGroupMaxSizeAnnotationKey]
	if !found {
		return 0, errMissingMaxAnnotation
	}
	i, err := strconv.Atoi(val)
	if err != nil {
		return 0, errors.Wrapf(err, "%s", errInvalidMaxAnnotation)
	}
	return i, nil
}

func parseScalingBounds(annotations map[string]string) (int, int, error) {
	minSize, err := minSize(annotations)
	if err != nil && err != errMissingMinAnnotation {
		return 0, 0, err
	}

	if minSize < 0 {
		return 0, 0, errInvalidMinAnnotation
	}

	maxSize, err := maxSize(annotations)
	if err != nil && err != errMissingMaxAnnotation {
		return 0, 0, err
	}

	if maxSize < 0 {
		return 0, 0, errInvalidMaxAnnotation
	}

	if maxSize < minSize {
		return 0, 0, errInvalidMaxAnnotation
	}

	return minSize, maxSize, nil
}

func getOwnerForKind(u *unstructured.Unstructured, kind string) *metav1.OwnerReference {
	if u != nil {
		for _, ref := range u.GetOwnerReferences() {
			if ref.Kind == kind && ref.Name != "" {
				return ref.DeepCopy()
			}
		}
	}

	return nil
}

func machineOwnerRef(machine *unstructured.Unstructured) *metav1.OwnerReference {
	return getOwnerForKind(machine, machineSetKind)
}

func machineSetOwnerRef(machineSet *unstructured.Unstructured) *metav1.OwnerReference {
	return getOwnerForKind(machineSet, machineDeploymentKind)
}

func machineSetHasMachineDeploymentOwnerRef(machineSet *unstructured.Unstructured) bool {
	return machineSetOwnerRef(machineSet) != nil
}

// normalizedProviderString splits s on '/' returning everything after
// the last '/'.
func normalizedProviderString(s string) normalizedProviderID {
	split := strings.Split(s, "/")
	return normalizedProviderID(split[len(split)-1])
}

func parseKey(annotations map[string]string, key string) (resource.Quantity, error) {
	if val, exists := annotations[key]; exists && val != "" {
		return resource.ParseQuantity(val)
	}
	return zeroQuantity.DeepCopy(), nil
}

func parseIntKey(annotations map[string]string, key string) (resource.Quantity, error) {
	if val, exists := annotations[key]; exists && val != "" {
		valInt, err := strconv.ParseInt(val, 10, 0)
		if err != nil {
			return zeroQuantity.DeepCopy(), fmt.Errorf("value %q from annotation %q expected to be an integer: %v", val, key, err)
		}
		return *resource.NewQuantity(valInt, resource.DecimalSI), nil
	}
	return zeroQuantity.DeepCopy(), nil
}

func parseCPUCapacity(annotations map[string]string) (resource.Quantity, error) {
	return parseKey(annotations, cpuKey)
}

func parseMemoryCapacity(annotations map[string]string) (resource.Quantity, error) {
	return parseKey(annotations, memoryKey)
}

func parseEphemeralDiskCapacity(annotations map[string]string) (resource.Quantity, error) {
	return parseKey(annotations, diskCapacityKey)
}

func parseGPUCount(annotations map[string]string) (resource.Quantity, error) {
	return parseIntKey(annotations, gpuCountKey)
}

// The GPU type is not currently considered by the autoscaler when planning
// expansion, but most likely will be in the future. This method is being added
// in expectation of that arrival.
// see https://github.com/kubernetes/autoscaler/blob/master/cluster-autoscaler/utils/gpu/gpu.go
func parseGPUType(annotations map[string]string) string {
	if val, found := annotations[gpuTypeKey]; found {
		return val
	}
	return ""
}

func parseMaxPodsCapacity(annotations map[string]string) (resource.Quantity, error) {
	return parseIntKey(annotations, maxPodsKey)
}

func clusterNameFromResource(r *unstructured.Unstructured) string {
	// Use Spec.ClusterName if defined (only available on v1alpha3+ types)
	clusterName, found, err := unstructured.NestedString(r.Object, "spec", "clusterName")
	if err != nil {
		return ""
	}

	if found {
		return clusterName
	}

	// Fallback to value of clusterNameLabel
	if clusterName, ok := r.GetLabels()[clusterNameLabel]; ok {
		return clusterName
	}

	return ""
}

// getNodeGroupMinSizeAnnotationKey returns the key that is used for the
// node group minimum size annotation. This function is needed because the user can
// change the default group name by using the CAPI_GROUP environment variable.
func getNodeGroupMinSizeAnnotationKey() string {
	key := fmt.Sprintf("%s/cluster-api-autoscaler-node-group-min-size", getCAPIGroup())
	return key
}

// getNodeGroupMaxSizeAnnotationKey returns the key that is used for the
// node group maximum size annotation. This function is needed because the user can
// change the default group name by using the CAPI_GROUP environment variable.
func getNodeGroupMaxSizeAnnotationKey() string {
	key := fmt.Sprintf("%s/cluster-api-autoscaler-node-group-max-size", getCAPIGroup())
	return key
}

// getMachineDeleteAnnotationKey returns the key that is used by cluster-api for marking
// machines to be deleted. This function is needed because the user can change the default
// group name by using the CAPI_GROUP environment variable.
func getMachineDeleteAnnotationKey() string {
	key := fmt.Sprintf("%s/delete-machine", getCAPIGroup())
	return key
}

// getMachineAnnotationKey returns the key that is used by cluster-api for annotating
// nodes with their related machine objects. This function is needed because the user can change
// the default group name by using the CAPI_GROUP environment variable.
func getMachineAnnotationKey() string {
	key := fmt.Sprintf("%s/machine", getCAPIGroup())
	return key
}

// getClusterNameLabel returns the key that is used by cluster-api for labeling
// which cluster an object belongs to. This function is needed because the user can change
// the default group name by using the CAPI_GROUP environment variable.
func getClusterNameLabel() string {
	key := fmt.Sprintf("%s/cluster-name", getCAPIGroup())
	return key
}

// SystemArchitectureFromString parses a string to SystemArchitecture. Returns UnknownArch if the string doesn't represent a
// valid architecture.
func SystemArchitectureFromString(arch string) SystemArchitecture {
	switch arch {
	case string(Arm64):
		return Arm64
	case string(Amd64):
		return Amd64
	case string(Ppc64le):
		return Ppc64le
	case string(S390x):
		return S390x
	default:
		return UnknownArch
	}
}

// GetDefaultScaleFromZeroArchitecture returns the SystemArchitecture from the environment variable
// CAPI_SCALE_ZERO_DEFAULT_ARCH or DefaultArch if the variable is set to an invalid value.
func GetDefaultScaleFromZeroArchitecture() SystemArchitecture {
	once.Do(func() {
		archStr := os.Getenv(scaleUpFromZeroDefaultArchEnvVar)
		arch := SystemArchitectureFromString(archStr)
		klog.V(5).Infof("the default scale from zero architecture value is set to %s (%s)", archStr, arch.Name())
		if arch == UnknownArch {
			arch = DefaultArch
			klog.Errorf("Unrecognized architecture '%s', falling back to %s",
				scaleUpFromZeroDefaultArchEnvVar, DefaultArch.Name())
		}
		systemArchitecture = &arch
	})
	return *systemArchitecture
}<|MERGE_RESOLUTION|>--- conflicted
+++ resolved
@@ -40,8 +40,6 @@
 	maxPodsKey      = "capacity.cluster-autoscaler.kubernetes.io/maxPods"
 	taintsKey       = "capacity.cluster-autoscaler.kubernetes.io/taints"
 	labelsKey       = "capacity.cluster-autoscaler.kubernetes.io/labels"
-<<<<<<< HEAD
-=======
 	// UnknownArch is used if the Architecture is Unknown
 	UnknownArch SystemArchitecture = ""
 	// Amd64 is used if the Architecture is x86_64
@@ -56,7 +54,6 @@
 	DefaultArch = Amd64
 	// scaleUpFromZeroDefaultEnvVar is the name of the env var for the default architecture
 	scaleUpFromZeroDefaultArchEnvVar = "CAPI_SCALE_ZERO_DEFAULT_ARCH"
->>>>>>> acfd0dd7
 )
 
 var (
