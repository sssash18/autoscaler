--- conflicted
+++ resolved
@@ -474,13 +474,9 @@
 			Resource: resourceNameMachinePool,
 		}
 		machinePoolInformer = managementInformerFactory.ForResource(gvrMachinePool)
-<<<<<<< HEAD
-		machinePoolInformer.Informer().AddEventHandler(cache.ResourceEventHandlerFuncs{})
-=======
 		if _, err := machinePoolInformer.Informer().AddEventHandler(cache.ResourceEventHandlerFuncs{}); err != nil {
 			return nil, fmt.Errorf("failed to add event handler for resource %q: %w", resourceNameMachinePool, err)
 		}
->>>>>>> 7d1f87fc
 
 		if err := machinePoolInformer.Informer().GetIndexer().AddIndexers(cache.Indexers{
 			machinePoolProviderIDIndex: indexMachinePoolByProviderID,
