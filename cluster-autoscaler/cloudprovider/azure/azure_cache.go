--- conflicted
+++ resolved
@@ -51,7 +51,6 @@
 	// Cache content.
 	resourceGroup        string
 	vmType               string
-	vmsPoolSet           map[string]struct{} // track the nodepools that're vms pool
 	scaleSets            map[string]compute.VirtualMachineScaleSet
 	virtualMachines      map[string][]compute.VirtualMachine
 	registeredNodeGroups []cloudprovider.NodeGroup
@@ -68,7 +67,6 @@
 		refreshInterval:      cacheTTL,
 		resourceGroup:        resourceGroup,
 		vmType:               vmType,
-		vmsPoolSet:           make(map[string]struct{}),
 		scaleSets:            make(map[string]compute.VirtualMachineScaleSet),
 		virtualMachines:      make(map[string][]compute.VirtualMachine),
 		registeredNodeGroups: make([]cloudprovider.NodeGroup, 0),
@@ -89,13 +87,6 @@
 	return cache, nil
 }
 
-func (m *azureCache) getVMsPoolSet() map[string]struct{} {
-	m.mutex.Lock()
-	defer m.mutex.Unlock()
-
-	return m.vmsPoolSet
-}
-
 func (m *azureCache) getVirtualMachines() map[string][]compute.VirtualMachine {
 	m.mutex.Lock()
 	defer m.mutex.Unlock()
@@ -174,23 +165,6 @@
 	m.mutex.Lock()
 	defer m.mutex.Unlock()
 
-<<<<<<< HEAD
-	// fetch all the resources since CAS may be operating on mixed nodepools
-	// including both VMSS and VMs pools
-	vmssResult, err := m.fetchScaleSets()
-	if err == nil {
-		m.scaleSets = vmssResult
-	} else {
-		return err
-	}
-
-	vmResult, vmsPoolSet, err := m.fetchVirtualMachines()
-	if err == nil {
-		m.virtualMachines = vmResult
-		m.vmsPoolSet = vmsPoolSet
-	} else {
-		return err
-=======
 	switch m.vmType {
 	case vmTypeVMSS:
 		// List all VMSS in the RG.
@@ -208,64 +182,37 @@
 		} else {
 			return err
 		}
->>>>>>> 7d1f87fc
 	}
 
 	return nil
 }
 
-const (
-	legacyAgentpoolNameTag = "poolName"
-	agentpoolNameTag       = "aks-managed-poolName"
-	agentpoolTypeTag       = "aks-managed-agentpool-type"
-	vmsPoolType            = "VirtualMachines"
-)
-
 // fetchVirtualMachines returns the updated list of virtual machines in the config resource group using the Azure API.
-func (m *azureCache) fetchVirtualMachines() (map[string][]compute.VirtualMachine, map[string]struct{}, error) {
+func (m *azureCache) fetchVirtualMachines() (map[string][]compute.VirtualMachine, error) {
 	ctx, cancel := getContextWithCancel()
 	defer cancel()
 
 	result, err := m.azClient.virtualMachinesClient.List(ctx, m.resourceGroup)
 	if err != nil {
 		klog.Errorf("VirtualMachinesClient.List in resource group %q failed: %v", m.resourceGroup, err)
-		return nil, nil, err.Error()
+		return nil, err.Error()
 	}
 
 	instances := make(map[string][]compute.VirtualMachine)
-	// track the nodepools that're vms pools
-	vmsPoolSet := make(map[string]struct{})
 	for _, instance := range result {
 		if instance.Tags == nil {
 			continue
 		}
 
 		tags := instance.Tags
-		vmPoolName := tags[agentpoolNameTag]
-		// fall back to legacy tag name if not found
-		if vmPoolName == nil {
-			vmPoolName = tags[legacyAgentpoolNameTag]
-		}
-
+		vmPoolName := tags["poolName"]
 		if vmPoolName == nil {
 			continue
 		}
 
 		instances[to.String(vmPoolName)] = append(instances[to.String(vmPoolName)], instance)
-
-		// if the nodepool is already in the map, skip it
-		if _, ok := vmsPoolSet[to.String(vmPoolName)]; ok {
-			continue
-		}
-
-		// nodes from vms pool will have tag "aks-managed-agentpool-type" set to "VirtualMachines"
-		if agnetpoolType := tags[agentpoolTypeTag]; agnetpoolType != nil {
-			if strings.EqualFold(to.String(agnetpoolType), vmsPoolType) {
-				vmsPoolSet[to.String(vmPoolName)] = struct{}{}
-			}
-		}
-	}
-	return instances, vmsPoolSet, nil
+	}
+	return instances, nil
 }
 
 // fetchScaleSets returns the updated list of scale sets in the config resource group using the Azure API.
@@ -376,7 +323,6 @@
 
 // FindForInstance returns node group of the given Instance
 func (m *azureCache) FindForInstance(instance *azureRef, vmType string) (cloudprovider.NodeGroup, error) {
-	vmsPoolSet := m.getVMsPoolSet()
 	m.mutex.Lock()
 	defer m.mutex.Unlock()
 
@@ -394,12 +340,7 @@
 		return nil, nil
 	}
 
-<<<<<<< HEAD
-	// cluster with vmss pool only
-	if vmType == vmTypeVMSS && len(vmsPoolSet) == 0 {
-=======
 	if vmType == vmTypeVMSS {
->>>>>>> 7d1f87fc
 		if m.areAllScaleSetsUniform() {
 			// Omit virtual machines not managed by vmss only in case of uniform scale set.
 			if ok := virtualMachineRE.Match([]byte(inst.Name)); ok {
