/*
Copyright 2018 The Kubernetes Authors.

Licensed under the Apache License, Version 2.0 (the "License");
you may not use this file except in compliance with the License.
You may obtain a copy of the License at

    http://www.apache.org/licenses/LICENSE-2.0

Unless required by applicable law or agreed to in writing, software
distributed under the License is distributed on an "AS IS" BASIS,
WITHOUT WARRANTIES OR CONDITIONS OF ANY KIND, either express or implied.
See the License for the specific language governing permissions and
limitations under the License.
*/

package azure

import (
	"context"
	"reflect"
	"regexp"
	"strings"
	"sync"
	"time"

<<<<<<< HEAD
	"github.com/Azure/azure-sdk-for-go/services/compute/mgmt/2022-03-01/compute"
=======
	"github.com/Azure/azure-sdk-for-go/services/compute/mgmt/2022-08-01/compute"
>>>>>>> acfd0dd7
	"github.com/Azure/go-autorest/autorest/to"
	"github.com/Azure/skewer"
	"k8s.io/autoscaler/cluster-autoscaler/cloudprovider"

	"k8s.io/klog/v2"
)

var (
	virtualMachineRE = regexp.MustCompile(`^azure://(?:.*)/providers/Microsoft.Compute/virtualMachines/(.+)$`)
)

// azureCache is used for caching cluster resources state.
//
// It is needed to:
// - keep track of node groups (VM and VMSS types) in the cluster,
// - keep track of instances and which node group they belong to,
// - limit repetitive Azure API calls.
type azureCache struct {
	mutex           sync.Mutex
	interrupt       chan struct{}
	azClient        *azClient
	refreshInterval time.Duration

	// Cache content.
	resourceGroup        string
	vmType               string
	vmsPoolSet           map[string]struct{} // track the nodepools that're vms pool
	scaleSets            map[string]compute.VirtualMachineScaleSet
	virtualMachines      map[string][]compute.VirtualMachine
	registeredNodeGroups []cloudprovider.NodeGroup
	instanceToNodeGroup  map[azureRef]cloudprovider.NodeGroup
	unownedInstances     map[azureRef]bool
	autoscalingOptions   map[azureRef]map[string]string
	skus                 map[string]*skewer.Cache
}

func newAzureCache(client *azClient, cacheTTL time.Duration, resourceGroup, vmType string, enableDynamicInstanceList bool, defaultLocation string) (*azureCache, error) {
	cache := &azureCache{
		interrupt:            make(chan struct{}),
		azClient:             client,
		refreshInterval:      cacheTTL,
		resourceGroup:        resourceGroup,
		vmType:               vmType,
		vmsPoolSet:           make(map[string]struct{}),
		scaleSets:            make(map[string]compute.VirtualMachineScaleSet),
		virtualMachines:      make(map[string][]compute.VirtualMachine),
		registeredNodeGroups: make([]cloudprovider.NodeGroup, 0),
		instanceToNodeGroup:  make(map[azureRef]cloudprovider.NodeGroup),
		unownedInstances:     make(map[azureRef]bool),
		autoscalingOptions:   make(map[azureRef]map[string]string),
		skus:                 make(map[string]*skewer.Cache),
	}

	if enableDynamicInstanceList {
		cache.skus[defaultLocation] = &skewer.Cache{}
	}

	if err := cache.regenerate(); err != nil {
		klog.Errorf("Error while regenerating Azure cache: %v", err)
	}

	return cache, nil
}

func (m *azureCache) getVMsPoolSet() map[string]struct{} {
	m.mutex.Lock()
	defer m.mutex.Unlock()

	return m.vmsPoolSet
}

func (m *azureCache) getVirtualMachines() map[string][]compute.VirtualMachine {
	m.mutex.Lock()
	defer m.mutex.Unlock()

	return m.virtualMachines
}

func (m *azureCache) getScaleSets() map[string]compute.VirtualMachineScaleSet {
	m.mutex.Lock()
	defer m.mutex.Unlock()

	return m.scaleSets
}

// Cleanup closes the channel to signal the go routine to stop that is handling the cache
func (m *azureCache) Cleanup() {
	close(m.interrupt)
}

func (m *azureCache) regenerate() error {
	err := m.fetchAzureResources()
	if err != nil {
		return err
	}

	// Regenerate instance to node groups mapping.
	newInstanceToNodeGroupCache := make(map[azureRef]cloudprovider.NodeGroup)
	for _, ng := range m.registeredNodeGroups {
		klog.V(4).Infof("regenerate: finding nodes for node group %s", ng.Id())
		instances, err := ng.Nodes()
		if err != nil {
			return err
		}
		klog.V(4).Infof("regenerate: found nodes for node group %s: %+v", ng.Id(), instances)

		for _, instance := range instances {
			ref := azureRef{Name: instance.Id}
			newInstanceToNodeGroupCache[ref] = ng
		}
	}

	// Regenerate VMSS to autoscaling options mapping.
	newAutoscalingOptions := make(map[azureRef]map[string]string)
	for _, vmss := range m.scaleSets {
		ref := azureRef{Name: *vmss.Name}
		options := extractAutoscalingOptionsFromScaleSetTags(vmss.Tags)
		if !reflect.DeepEqual(m.getAutoscalingOptions(ref), options) {
			klog.V(4).Infof("Extracted autoscaling options from %q ScaleSet tags: %v", *vmss.Name, options)
		}
		newAutoscalingOptions[ref] = options
	}

	newSkuCache := make(map[string]*skewer.Cache)
	for location := range m.skus {
		cache, err := m.fetchSKUs(context.Background(), location)
		if err != nil {
			return err
		}
		newSkuCache[location] = cache
	}

	m.mutex.Lock()
	defer m.mutex.Unlock()

	m.instanceToNodeGroup = newInstanceToNodeGroupCache
	m.autoscalingOptions = newAutoscalingOptions
	m.skus = newSkuCache

	// Reset unowned instances cache.
	m.unownedInstances = make(map[azureRef]bool)

	return nil
}

func (m *azureCache) fetchAzureResources() error {
	m.mutex.Lock()
	defer m.mutex.Unlock()

	// fetch all the resources since CAS may be operating on mixed nodepools
	// including both VMSS and VMs pools
	vmssResult, err := m.fetchScaleSets()
	if err == nil {
		m.scaleSets = vmssResult
	} else {
		return err
	}

	vmResult, vmsPoolSet, err := m.fetchVirtualMachines()
	if err == nil {
		m.virtualMachines = vmResult
		m.vmsPoolSet = vmsPoolSet
	} else {
		return err
	}

	return nil
}

const (
	legacyAgentpoolNameTag = "poolName"
	agentpoolNameTag       = "aks-managed-poolName"
	agentpoolTypeTag       = "aks-managed-agentpool-type"
	vmsPoolType            = "VirtualMachines"
)

// fetchVirtualMachines returns the updated list of virtual machines in the config resource group using the Azure API.
func (m *azureCache) fetchVirtualMachines() (map[string][]compute.VirtualMachine, map[string]struct{}, error) {
	ctx, cancel := getContextWithCancel()
	defer cancel()

	result, err := m.azClient.virtualMachinesClient.List(ctx, m.resourceGroup)
	if err != nil {
		klog.Errorf("VirtualMachinesClient.List in resource group %q failed: %v", m.resourceGroup, err)
		return nil, nil, err.Error()
	}

	instances := make(map[string][]compute.VirtualMachine)
	// track the nodepools that're vms pools
	vmsPoolSet := make(map[string]struct{})
	for _, instance := range result {
		if instance.Tags == nil {
			continue
		}

		tags := instance.Tags
		vmPoolName := tags[agentpoolNameTag]
		// fall back to legacy tag name if not found
		if vmPoolName == nil {
			vmPoolName = tags[legacyAgentpoolNameTag]
		}

		if vmPoolName == nil {
			continue
		}

		instances[to.String(vmPoolName)] = append(instances[to.String(vmPoolName)], instance)

		// if the nodepool is already in the map, skip it
		if _, ok := vmsPoolSet[to.String(vmPoolName)]; ok {
			continue
		}

		// nodes from vms pool will have tag "aks-managed-agentpool-type" set to "VirtualMachines"
		if agnetpoolType := tags[agentpoolTypeTag]; agnetpoolType != nil {
			if strings.EqualFold(to.String(agnetpoolType), vmsPoolType) {
				vmsPoolSet[to.String(vmPoolName)] = struct{}{}
			}
		}
	}
	return instances, vmsPoolSet, nil
}

// fetchScaleSets returns the updated list of scale sets in the config resource group using the Azure API.
func (m *azureCache) fetchScaleSets() (map[string]compute.VirtualMachineScaleSet, error) {
	ctx, cancel := getContextWithTimeout(vmssContextTimeout)
	defer cancel()

	result, err := m.azClient.virtualMachineScaleSetsClient.List(ctx, m.resourceGroup)
	if err != nil {
		klog.Errorf("VirtualMachineScaleSetsClient.List in resource group %q failed: %v", m.resourceGroup, err)
		return nil, err.Error()
	}

	sets := make(map[string]compute.VirtualMachineScaleSet)
	for _, vmss := range result {
		sets[*vmss.Name] = vmss
	}
	return sets, nil
}

// Register registers a node group if it hasn't been registered.
func (m *azureCache) Register(nodeGroup cloudprovider.NodeGroup) bool {
	m.mutex.Lock()
	defer m.mutex.Unlock()

	for i := range m.registeredNodeGroups {
		if existing := m.registeredNodeGroups[i]; strings.EqualFold(existing.Id(), nodeGroup.Id()) {
			if existing.MinSize() == nodeGroup.MinSize() && existing.MaxSize() == nodeGroup.MaxSize() {
				// Node group is already registered and min/max size haven't changed, no action required.
				return false
			}

			m.registeredNodeGroups[i] = nodeGroup
			klog.V(4).Infof("Node group %q updated", nodeGroup.Id())
			m.invalidateUnownedInstanceCache()
			return true
		}
	}

	klog.V(4).Infof("Registering Node Group %q", nodeGroup.Id())
	m.registeredNodeGroups = append(m.registeredNodeGroups, nodeGroup)
	m.invalidateUnownedInstanceCache()
	return true
}

func (m *azureCache) invalidateUnownedInstanceCache() {
	klog.V(4).Info("Invalidating unowned instance cache")
	m.unownedInstances = make(map[azureRef]bool)
}

// Unregister node group. Returns true if the node group was unregistered.
func (m *azureCache) Unregister(nodeGroup cloudprovider.NodeGroup) bool {
	m.mutex.Lock()
	defer m.mutex.Unlock()

	updated := make([]cloudprovider.NodeGroup, 0, len(m.registeredNodeGroups))
	changed := false
	for _, existing := range m.registeredNodeGroups {
		if strings.EqualFold(existing.Id(), nodeGroup.Id()) {
			klog.V(1).Infof("Unregistered node group %s", nodeGroup.Id())
			changed = true
			continue
		}
		updated = append(updated, existing)
	}
	m.registeredNodeGroups = updated
	return changed
}

func (m *azureCache) fetchSKUs(ctx context.Context, location string) (*skewer.Cache, error) {
	return skewer.NewCache(ctx,
		skewer.WithLocation(location),
		skewer.WithResourceClient(m.azClient.skuClient),
	)
}

func (m *azureCache) GetSKU(ctx context.Context, skuName, location string) (skewer.SKU, error) {
	m.mutex.Lock()
	defer m.mutex.Unlock()

	cache, ok := m.skus[location]
	if !ok {
		var err error
		cache, err = m.fetchSKUs(ctx, location)
		if err != nil {
			klog.V(1).Infof("Failed to instantiate cache, err: %v", err)
			return skewer.SKU{}, err
		}
		m.skus[location] = cache
	}

	return cache.Get(ctx, skuName, skewer.VirtualMachines, location)
}

func (m *azureCache) getRegisteredNodeGroups() []cloudprovider.NodeGroup {
	m.mutex.Lock()
	defer m.mutex.Unlock()

	return m.registeredNodeGroups
}

func (m *azureCache) getAutoscalingOptions(ref azureRef) map[string]string {
	m.mutex.Lock()
	defer m.mutex.Unlock()

	return m.autoscalingOptions[ref]
}

// FindForInstance returns node group of the given Instance
func (m *azureCache) FindForInstance(instance *azureRef, vmType string) (cloudprovider.NodeGroup, error) {
	vmsPoolSet := m.getVMsPoolSet()
	m.mutex.Lock()
	defer m.mutex.Unlock()

	klog.V(4).Infof("FindForInstance: starts, ref: %s", instance.Name)
	resourceID, err := convertResourceGroupNameToLower(instance.Name)
	klog.V(4).Infof("FindForInstance: resourceID: %s", resourceID)
	if err != nil {
		return nil, err
	}
	inst := azureRef{Name: resourceID}
	if m.unownedInstances[inst] {
		// We already know we don't own this instance. Return early and avoid
		// additional calls.
		klog.V(4).Infof("FindForInstance: Couldn't find NodeGroup of instance %q", inst)
		return nil, nil
	}

<<<<<<< HEAD
	if vmType == vmTypeVMSS {
=======
	// cluster with vmss pool only
	if vmType == vmTypeVMSS && len(vmsPoolSet) == 0 {
>>>>>>> acfd0dd7
		if m.areAllScaleSetsUniform() {
			// Omit virtual machines not managed by vmss only in case of uniform scale set.
			if ok := virtualMachineRE.Match([]byte(inst.Name)); ok {
				klog.V(3).Infof("Instance %q is not managed by vmss, omit it in autoscaler", instance.Name)
				m.unownedInstances[inst] = true
				return nil, nil
			}
		}
	}

	if vmType == vmTypeStandard {
		// Omit virtual machines with providerID not in Azure resource ID format.
		if ok := virtualMachineRE.Match([]byte(inst.Name)); !ok {
			klog.V(3).Infof("Instance %q is not in Azure resource ID format, omit it in autoscaler", instance.Name)
			m.unownedInstances[inst] = true
			return nil, nil
		}
	}

	// Look up caches for the instance.
	klog.V(6).Infof("FindForInstance: attempting to retrieve instance %v from cache", m.instanceToNodeGroup)
	if nodeGroup := m.getInstanceFromCache(inst.Name); nodeGroup != nil {
		klog.V(4).Infof("FindForInstance: found node group %q in cache", nodeGroup.Id())
		return nodeGroup, nil
	}
	klog.V(4).Infof("FindForInstance: Couldn't find node group of instance %q", inst)
	return nil, nil
}

// isAllScaleSetsAreUniform determines if all the scale set autoscaler is monitoring are Uniform or not.
func (m *azureCache) areAllScaleSetsUniform() bool {
	for _, scaleSet := range m.scaleSets {
		if scaleSet.VirtualMachineScaleSetProperties.OrchestrationMode == compute.Flexible {
			return false
		}
	}
	return true
}

// getInstanceFromCache gets the node group from cache. Returns nil if not found.
// Should be called with lock.
func (m *azureCache) getInstanceFromCache(providerID string) cloudprovider.NodeGroup {
	for instanceID, nodeGroup := range m.instanceToNodeGroup {
		if strings.EqualFold(instanceID.GetKey(), providerID) {
			return nodeGroup
		}
	}

	return nil
}<|MERGE_RESOLUTION|>--- conflicted
+++ resolved
@@ -24,11 +24,7 @@
 	"sync"
 	"time"
 
-<<<<<<< HEAD
-	"github.com/Azure/azure-sdk-for-go/services/compute/mgmt/2022-03-01/compute"
-=======
 	"github.com/Azure/azure-sdk-for-go/services/compute/mgmt/2022-08-01/compute"
->>>>>>> acfd0dd7
 	"github.com/Azure/go-autorest/autorest/to"
 	"github.com/Azure/skewer"
 	"k8s.io/autoscaler/cluster-autoscaler/cloudprovider"
@@ -378,12 +374,8 @@
 		return nil, nil
 	}
 
-<<<<<<< HEAD
-	if vmType == vmTypeVMSS {
-=======
 	// cluster with vmss pool only
 	if vmType == vmTypeVMSS && len(vmsPoolSet) == 0 {
->>>>>>> acfd0dd7
 		if m.areAllScaleSetsUniform() {
 			// Omit virtual machines not managed by vmss only in case of uniform scale set.
 			if ok := virtualMachineRE.Match([]byte(inst.Name)); ok {
