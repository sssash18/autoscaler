--- conflicted
+++ resolved
@@ -370,20 +370,12 @@
 		defer config.Close()
 	}
 
-<<<<<<< HEAD
-	manager, err := CreateGceManager(config, do, opts.Regional, opts.GCEOptions.ConcurrentRefreshes, opts.UserAgent, opts.GCEOptions.MigInstancesMinRefreshWaitTime)
-=======
 	manager, err := CreateGceManager(config, do, opts.Regional, opts.GCEOptions.ConcurrentRefreshes, opts.UserAgent, opts.GCEOptions.DomainUrl, opts.GCEOptions.MigInstancesMinRefreshWaitTime)
->>>>>>> acfd0dd7
 	if err != nil {
 		klog.Fatalf("Failed to create GCE Manager: %v", err)
 	}
 
-<<<<<<< HEAD
-	pricingModel := NewGcePriceModel(NewGcePriceInfo(), opts.GCEOptions.ExpanderEphemeralStorageSupport)
-=======
 	pricingModel := NewGcePriceModel(NewGcePriceInfo())
->>>>>>> acfd0dd7
 	provider, err := BuildGceCloudProvider(manager, rl, pricingModel)
 	if err != nil {
 		klog.Fatalf("Failed to create GCE cloud provider: %v", err)
