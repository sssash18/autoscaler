/*
Copyright 2018 The Kubernetes Authors.

Licensed under the Apache License, Version 2.0 (the "License");
you may not use this file except in compliance with the License.
You may obtain a copy of the License at

    http://www.apache.org/licenses/LICENSE-2.0

Unless required by applicable law or agreed to in writing, software
distributed under the License is distributed on an "AS IS" BASIS,
WITHOUT WARRANTIES OR CONDITIONS OF ANY KIND, either express or implied.
See the License for the specific language governing permissions and
limitations under the License.
*/

package gce

import (
	"encoding/json"
	"fmt"
	"net/http"
	"testing"
	"time"

	"k8s.io/autoscaler/cluster-autoscaler/cloudprovider"
	test_util "k8s.io/autoscaler/cluster-autoscaler/utils/test"

	"github.com/google/go-cmp/cmp"
	"github.com/google/go-cmp/cmp/cmpopts"
	"github.com/stretchr/testify/assert"
	"github.com/stretchr/testify/mock"
	gce_api "google.golang.org/api/compute/v1"
)

func newTestAutoscalingGceClient(t *testing.T, projectId, url, userAgent string) *autoscalingGceClientV1 {
	client := &http.Client{}
	gceClient, err := NewAutoscalingGceClientV1(client, projectId, userAgent)
	if !assert.NoError(t, err) {
		t.Fatalf("fatal error: %v", err)
	}
	gceClient.gceService.BasePath = url
	return gceClient
}

const operationRunningResponse = `{
  "name": "operation-1505728466148-d16f5197",
  "zone": "us-central1-a",
  "operationType": "CREATE_NODE_POOL",
  "status": "RUNNING",
  "selfLink": "https://container.googleapis.com/v1/projects/601024681890/locations/us-central1-a/operations/operation-1505728466148-d16f5197",
  "targetLink": "https://container.googleapis.com/v1/projects/601024681890/locations/us-central1-a/clusters/cluster-1/nodePools/nodeautoprovisioning-323233232",
  "startTime": "2017-09-18T09:54:26.148507311Z",
  "endTime": "2017-09-18T09:54:35.124878859Z"
}`

const operationDoneResponse = `{
  "name": "operation-1505728466148-d16f5197",
  "zone": "us-central1-a",
  "operationType": "CREATE_NODE_POOL",
  "status": "DONE",
  "selfLink": "https://container.googleapis.com/v1/projects/601024681890/locations/us-central1-a/operations/operation-1505728466148-d16f5197",
  "targetLink": "https://container.googleapis.com/v1/projects/601024681890/locations/us-central1-a/clusters/cluster-1/nodePools/nodeautoprovisioning-323233232",
  "startTime": "2017-09-18T09:54:26.148507311Z",
  "endTime": "2017-09-18T09:54:35.124878859Z"
}`

const operationDoneResponseError = `{
  "endTime": "2021-12-08T11:42:45.071-08:00",
  "error": {
    "errors": [
    {
		"code": "CONDITION_NOT_MET",
		"message": "CreateInstances cannot be used when UpdatePolicy type is set to PROACTIVE and replacementMethod to SUBSTITUTE. Set replacementMethod to RECREATE or disable rolling update by setting type to OPPORTUNISTIC."
	}
	]
},
"httpErrorMessage": "PRECONDITION FAILED",
"httpErrorStatusCode": 412,
"name": "operation-1505728466148-d16f5197",
"operationType": "compute.instanceGroupManagers.createInstances",
"progress": 100,
"selfLink": "https://container.googleapis.com/v1/projects/601024681890/locations/us-central1-a/operations/operation-1505728466148-d16f5197",
"startTime": "2021-12-08T11:42:41.543-08:00",
"status": "DONE",
"targetLink": "https://container.googleapis.com/v1/projects/601024681890/locations/us-central1-a/instanceGroupManagers/workspace-ws-us21-pool",
"zone": "us-central1-a"
}`

func TestWaitForOp(t *testing.T) {
	server := test_util.NewHttpServerMock()
	defer server.Close()
	g := newTestAutoscalingGceClient(t, "project1", server.URL, "")

	g.operationPollInterval = 1 * time.Millisecond
	g.operationWaitTimeout = 500 * time.Millisecond

	server.On("handle", "/projects/project1/zones/us-central1-b/operations/operation-1505728466148-d16f5197").Return(operationRunningResponse).Times(3)
	server.On("handle", "/projects/project1/zones/us-central1-b/operations/operation-1505728466148-d16f5197").Return(operationDoneResponse).Once()

	operation := &gce_api.Operation{Name: "operation-1505728466148-d16f5197"}

	err := g.waitForOp(operation, projectId, zoneB, false)
	assert.NoError(t, err)
	mock.AssertExpectationsForObjects(t, server)
}

func TestWaitForOpError(t *testing.T) {
	server := test_util.NewHttpServerMock()
	defer server.Close()
	g := newTestAutoscalingGceClient(t, "project1", server.URL, "")

	server.On("handle", "/projects/project1/zones/us-central1-b/operations/operation-1505728466148-d16f5197").Return(operationDoneResponseError).Once()

	operation := &gce_api.Operation{Name: "operation-1505728466148-d16f5197"}

	err := g.waitForOp(operation, projectId, zoneB, false)
	assert.Error(t, err)
}

func TestWaitForOpTimeout(t *testing.T) {
	server := test_util.NewHttpServerMock()
	defer server.Close()
	g := newTestAutoscalingGceClient(t, "project1", server.URL, "")

	// The values here are higher than in other tests since we're aiming for timeout.
	// Lower values make this fragile and flakey.
	g.operationPollInterval = 10 * time.Millisecond
	g.operationWaitTimeout = 49 * time.Millisecond

	// Sometimes, only 3 calls are made, but it doesn't really matter,
	// so let's not assert expectations for this mock, just check for timeout error.
	server.On("handle", "/projects/project1/zones/us-central1-b/operations/operation-1505728466148-d16f5197").Return(operationRunningResponse).Times(5)

	operation := &gce_api.Operation{Name: "operation-1505728466148-d16f5197"}

	err := g.waitForOp(operation, projectId, zoneB, false)
	assert.Error(t, err)
}

func TestErrors(t *testing.T) {
	const instanceUrl = "https://content.googleapis.com/compute/v1/projects/myprojid/zones/myzone/instances/myinst"
	server := test_util.NewHttpServerMock()
	defer server.Close()
	g := newTestAutoscalingGceClient(t, "project1", server.URL, "")

	testCases := []struct {
		errorCodes         []string
		errorMessage       string
		expectedErrorCode  string
		expectedErrorClass cloudprovider.InstanceErrorClass
	}{
		{
			errorCodes:         []string{"IP_SPACE_EXHAUSTED"},
			expectedErrorCode:  "IP_SPACE_EXHAUSTED",
			expectedErrorClass: cloudprovider.OtherErrorClass,
		},
		{
			errorCodes:         []string{"RESOURCE_POOL_EXHAUSTED", "ZONE_RESOURCE_POOL_EXHAUSTED", "ZONE_RESOURCE_POOL_EXHAUSTED_WITH_DETAILS"},
			expectedErrorCode:  "RESOURCE_POOL_EXHAUSTED",
			expectedErrorClass: cloudprovider.OutOfResourcesErrorClass,
		},
		{
			errorCodes:         []string{"QUOTA"},
			expectedErrorCode:  "QUOTA_EXCEEDED",
			expectedErrorClass: cloudprovider.OutOfResourcesErrorClass,
		},
		{
			errorCodes:         []string{"PERMISSIONS_ERROR"},
			expectedErrorCode:  "PERMISSIONS_ERROR",
			expectedErrorClass: cloudprovider.OtherErrorClass,
		},
		{
			errorCodes:         []string{"CONDITION_NOT_MET"},
			errorMessage:       "Instance 'myinst' creation failed: Constraint constraints/compute.vmExternalIpAccess violated for project 1234567890.",
			expectedErrorCode:  "VM_EXTERNAL_IP_ACCESS_POLICY_CONSTRAINT",
			expectedErrorClass: cloudprovider.OtherErrorClass,
		},
		{
			errorCodes:         []string{"CONDITION_NOT_MET"},
			errorMessage:       "Instance 'myinst' creation failed: The reservation must exist in the same project as the instance.",
			expectedErrorCode:  "INVALID_RESERVATION",
			expectedErrorClass: cloudprovider.OtherErrorClass,
		},
		{
			errorCodes:         []string{"CONDITION_NOT_MET"},
			errorMessage:       "Cannot insert instance to a reservation with status: CREATING, as it requires reservation to be in READY state.",
			expectedErrorCode:  "RESERVATION_NOT_READY",
			expectedErrorClass: cloudprovider.OtherErrorClass,
		},
		{
			errorCodes:         []string{"xyz", "abc"},
			expectedErrorCode:  "OTHER",
			expectedErrorClass: cloudprovider.OtherErrorClass,
		},
	}
	for _, tc := range testCases {
		for _, errorCode := range tc.errorCodes {
			lmiResponse := gce_api.InstanceGroupManagersListManagedInstancesResponse{
				ManagedInstances: []*gce_api.ManagedInstance{
					{
						Instance:      instanceUrl,
						CurrentAction: "CREATING",
						LastAttempt: &gce_api.ManagedInstanceLastAttempt{
							Errors: &gce_api.ManagedInstanceLastAttemptErrors{
								Errors: []*gce_api.ManagedInstanceLastAttemptErrorsErrors{
									{
										Code:    errorCode,
										Message: tc.errorMessage,
									},
								},
							},
						},
					},
				},
			}
			b, err := json.Marshal(lmiResponse)
			assert.NoError(t, err)
			server.On("handle", "/projects/zones/instanceGroupManagers/listManagedInstances").Return(string(b)).Times(1)
			instances, err := g.FetchMigInstances(GceRef{})
			assert.NoError(t, err)
			assert.Equal(t, tc.expectedErrorCode, instances[0].Status.ErrorInfo.ErrorCode)
			assert.Equal(t, tc.expectedErrorClass, instances[0].Status.ErrorInfo.ErrorClass)
		}
	}
	mock.AssertExpectationsForObjects(t, server)
}

func TestFetchMigInstancesInstanceUrlHandling(t *testing.T) {
	const goodInstanceUrlTempl = "https://content.googleapis.com/compute/v1/projects/myprojid/zones/myzone/instances/myinst_%d"
<<<<<<< HEAD
	const badInstanceUrl = "https://badurl.com/compute/v1/projects/myprojid/zones/myzone/instances/myinst"
=======
	const badInstanceUrl = "https://badurl.com/compute/v1/projects3/myprojid/zones/myzone/instances/myinst"
>>>>>>> acfd0dd7
	server := test_util.NewHttpServerMock()
	defer server.Close()
	g := newTestAutoscalingGceClient(t, "project1", server.URL, "")

	testCases := []struct {
<<<<<<< HEAD
		name          string
		lmiResponse   gce_api.InstanceGroupManagersListManagedInstancesResponse
		wantInstances []cloudprovider.Instance
=======
		name             string
		lmiResponse      gce_api.InstanceGroupManagersListManagedInstancesResponse
		lmiPageResponses map[string]gce_api.InstanceGroupManagersListManagedInstancesResponse
		wantInstances    []cloudprovider.Instance
>>>>>>> acfd0dd7
	}{
		{
			name: "all instances good",
			lmiResponse: gce_api.InstanceGroupManagersListManagedInstancesResponse{
				ManagedInstances: []*gce_api.ManagedInstance{
					{
						Instance:      fmt.Sprintf(goodInstanceUrlTempl, 2),
						CurrentAction: "CREATING",
						LastAttempt: &gce_api.ManagedInstanceLastAttempt{
							Errors: &gce_api.ManagedInstanceLastAttemptErrors{},
						},
					},
					{
						Instance:      fmt.Sprintf(goodInstanceUrlTempl, 42),
						CurrentAction: "CREATING",
						LastAttempt: &gce_api.ManagedInstanceLastAttempt{
							Errors: &gce_api.ManagedInstanceLastAttemptErrors{},
						},
					},
				},
			},
			wantInstances: []cloudprovider.Instance{
				{
					Id:     "gce://myprojid/myzone/myinst_2",
					Status: &cloudprovider.InstanceStatus{State: cloudprovider.InstanceCreating},
				},
				{
					Id:     "gce://myprojid/myzone/myinst_42",
					Status: &cloudprovider.InstanceStatus{State: cloudprovider.InstanceCreating},
				},
			},
		},
		{
<<<<<<< HEAD
=======
			name: "paginated response",
			lmiResponse: gce_api.InstanceGroupManagersListManagedInstancesResponse{
				ManagedInstances: []*gce_api.ManagedInstance{
					{
						Instance:      fmt.Sprintf(goodInstanceUrlTempl, 2),
						CurrentAction: "CREATING",
						LastAttempt: &gce_api.ManagedInstanceLastAttempt{
							Errors: &gce_api.ManagedInstanceLastAttemptErrors{},
						},
					},
					{
						Instance:      fmt.Sprintf(goodInstanceUrlTempl, 42),
						CurrentAction: "CREATING",
						LastAttempt: &gce_api.ManagedInstanceLastAttempt{
							Errors: &gce_api.ManagedInstanceLastAttemptErrors{},
						},
					},
				},
				NextPageToken: "foo",
			},
			lmiPageResponses: map[string]gce_api.InstanceGroupManagersListManagedInstancesResponse{
				"foo": {
					ManagedInstances: []*gce_api.ManagedInstance{
						{
							Instance:      fmt.Sprintf(goodInstanceUrlTempl, 123),
							CurrentAction: "CREATING",
							LastAttempt: &gce_api.ManagedInstanceLastAttempt{
								Errors: &gce_api.ManagedInstanceLastAttemptErrors{},
							},
						},
						{
							Instance:      fmt.Sprintf(goodInstanceUrlTempl, 456),
							CurrentAction: "CREATING",
							LastAttempt: &gce_api.ManagedInstanceLastAttempt{
								Errors: &gce_api.ManagedInstanceLastAttemptErrors{},
							},
						},
					},
				},
			},
			wantInstances: []cloudprovider.Instance{
				{
					Id:     "gce://myprojid/myzone/myinst_2",
					Status: &cloudprovider.InstanceStatus{State: cloudprovider.InstanceCreating},
				},
				{
					Id:     "gce://myprojid/myzone/myinst_42",
					Status: &cloudprovider.InstanceStatus{State: cloudprovider.InstanceCreating},
				},
				{
					Id:     "gce://myprojid/myzone/myinst_123",
					Status: &cloudprovider.InstanceStatus{State: cloudprovider.InstanceCreating},
				},
				{
					Id:     "gce://myprojid/myzone/myinst_456",
					Status: &cloudprovider.InstanceStatus{State: cloudprovider.InstanceCreating},
				},
			},
		},
		{
			name: "paginated response, more pages",
			lmiResponse: gce_api.InstanceGroupManagersListManagedInstancesResponse{
				ManagedInstances: []*gce_api.ManagedInstance{
					{
						Instance:      fmt.Sprintf(goodInstanceUrlTempl, 2),
						CurrentAction: "CREATING",
						LastAttempt: &gce_api.ManagedInstanceLastAttempt{
							Errors: &gce_api.ManagedInstanceLastAttemptErrors{},
						},
					},
					{
						Instance:      fmt.Sprintf(goodInstanceUrlTempl, 42),
						CurrentAction: "CREATING",
						LastAttempt: &gce_api.ManagedInstanceLastAttempt{
							Errors: &gce_api.ManagedInstanceLastAttemptErrors{},
						},
					},
				},
				NextPageToken: "foo",
			},
			lmiPageResponses: map[string]gce_api.InstanceGroupManagersListManagedInstancesResponse{
				"foo": {
					ManagedInstances: []*gce_api.ManagedInstance{
						{
							Instance:      fmt.Sprintf(goodInstanceUrlTempl, 123),
							CurrentAction: "CREATING",
							LastAttempt: &gce_api.ManagedInstanceLastAttempt{
								Errors: &gce_api.ManagedInstanceLastAttemptErrors{},
							},
						},
						{
							Instance:      fmt.Sprintf(goodInstanceUrlTempl, 456),
							CurrentAction: "CREATING",
							LastAttempt: &gce_api.ManagedInstanceLastAttempt{
								Errors: &gce_api.ManagedInstanceLastAttemptErrors{},
							},
						},
					},
					NextPageToken: "bar",
				},
				"bar": {
					ManagedInstances: []*gce_api.ManagedInstance{
						{
							Instance:      fmt.Sprintf(goodInstanceUrlTempl, 789),
							CurrentAction: "CREATING",
							LastAttempt: &gce_api.ManagedInstanceLastAttempt{
								Errors: &gce_api.ManagedInstanceLastAttemptErrors{},
							},
						},
						{
							Instance:      fmt.Sprintf(goodInstanceUrlTempl, 666),
							CurrentAction: "CREATING",
							LastAttempt: &gce_api.ManagedInstanceLastAttempt{
								Errors: &gce_api.ManagedInstanceLastAttemptErrors{},
							},
						},
					},
				},
			},
			wantInstances: []cloudprovider.Instance{
				{
					Id:     "gce://myprojid/myzone/myinst_2",
					Status: &cloudprovider.InstanceStatus{State: cloudprovider.InstanceCreating},
				},
				{
					Id:     "gce://myprojid/myzone/myinst_42",
					Status: &cloudprovider.InstanceStatus{State: cloudprovider.InstanceCreating},
				},
				{
					Id:     "gce://myprojid/myzone/myinst_123",
					Status: &cloudprovider.InstanceStatus{State: cloudprovider.InstanceCreating},
				},
				{
					Id:     "gce://myprojid/myzone/myinst_456",
					Status: &cloudprovider.InstanceStatus{State: cloudprovider.InstanceCreating},
				},
				{
					Id:     "gce://myprojid/myzone/myinst_789",
					Status: &cloudprovider.InstanceStatus{State: cloudprovider.InstanceCreating},
				},
				{
					Id:     "gce://myprojid/myzone/myinst_666",
					Status: &cloudprovider.InstanceStatus{State: cloudprovider.InstanceCreating},
				},
			},
		},
		{
>>>>>>> acfd0dd7
			name: "instances with bad url",
			lmiResponse: gce_api.InstanceGroupManagersListManagedInstancesResponse{
				ManagedInstances: []*gce_api.ManagedInstance{
					{
						Instance:      badInstanceUrl,
						CurrentAction: "CREATING",
						LastAttempt: &gce_api.ManagedInstanceLastAttempt{
							Errors: &gce_api.ManagedInstanceLastAttemptErrors{},
						},
					},
					{
						Instance:      fmt.Sprintf(goodInstanceUrlTempl, 42),
						CurrentAction: "CREATING",
						LastAttempt: &gce_api.ManagedInstanceLastAttempt{
							Errors: &gce_api.ManagedInstanceLastAttemptErrors{},
						},
					},
				},
			},
			wantInstances: []cloudprovider.Instance{
				{
					Id:     "gce://myprojid/myzone/myinst_42",
					Status: &cloudprovider.InstanceStatus{State: cloudprovider.InstanceCreating},
				},
			},
		},
		{
			name: "instance with empty url",
			lmiResponse: gce_api.InstanceGroupManagersListManagedInstancesResponse{
				ManagedInstances: []*gce_api.ManagedInstance{
					{
						Instance:      "",
						CurrentAction: "CREATING",
						LastAttempt: &gce_api.ManagedInstanceLastAttempt{
							Errors: &gce_api.ManagedInstanceLastAttemptErrors{},
						},
					},
					{
						Instance:      fmt.Sprintf(goodInstanceUrlTempl, 42),
						CurrentAction: "CREATING",
						LastAttempt: &gce_api.ManagedInstanceLastAttempt{
							Errors: &gce_api.ManagedInstanceLastAttemptErrors{},
						},
					},
				},
			},
			wantInstances: []cloudprovider.Instance{
				{
					Id:     "gce://myprojid/myzone/myinst_42",
					Status: &cloudprovider.InstanceStatus{State: cloudprovider.InstanceCreating},
				},
			},
		},
	}
	for _, tc := range testCases {
		t.Run(tc.name, func(t *testing.T) {
			b, err := json.Marshal(tc.lmiResponse)
			assert.NoError(t, err)
			server.On("handle", "/projects/zones/instanceGroupManagers/listManagedInstances").Return(string(b)).Times(1)
<<<<<<< HEAD
=======
			for token, response := range tc.lmiPageResponses {
				b, err := json.Marshal(response)
				assert.NoError(t, err)
				server.On("handle", "/projects/zones/instanceGroupManagers/listManagedInstances", token).Return(string(b)).Times(1)
			}
>>>>>>> acfd0dd7
			gotInstances, err := g.FetchMigInstances(GceRef{})
			assert.NoError(t, err)
			if diff := cmp.Diff(tc.wantInstances, gotInstances, cmpopts.EquateErrors()); diff != "" {
				t.Errorf("FetchMigInstances(...): err diff (-want +got):\n%s", diff)
			}
		})
	}
}

func TestUserAgent(t *testing.T) {
	server := test_util.NewHttpServerMock(test_util.MockFieldUserAgent, test_util.MockFieldResponse)
	defer server.Close()
	g := newTestAutoscalingGceClient(t, "project1", server.URL, "testuseragent")

	g.operationPollInterval = 10 * time.Millisecond
	g.operationWaitTimeout = 49 * time.Millisecond

	server.On("handle", "/projects/project1/zones/us-central1-b/operations/operation-1505728466148-d16f5197").Return("testuseragent", operationRunningResponse).Maybe()

	operation := &gce_api.Operation{Name: "operation-1505728466148-d16f5197"}

	g.waitForOp(operation, projectId, zoneB, false)
}<|MERGE_RESOLUTION|>--- conflicted
+++ resolved
@@ -228,26 +228,16 @@
 
 func TestFetchMigInstancesInstanceUrlHandling(t *testing.T) {
 	const goodInstanceUrlTempl = "https://content.googleapis.com/compute/v1/projects/myprojid/zones/myzone/instances/myinst_%d"
-<<<<<<< HEAD
-	const badInstanceUrl = "https://badurl.com/compute/v1/projects/myprojid/zones/myzone/instances/myinst"
-=======
 	const badInstanceUrl = "https://badurl.com/compute/v1/projects3/myprojid/zones/myzone/instances/myinst"
->>>>>>> acfd0dd7
 	server := test_util.NewHttpServerMock()
 	defer server.Close()
 	g := newTestAutoscalingGceClient(t, "project1", server.URL, "")
 
 	testCases := []struct {
-<<<<<<< HEAD
-		name          string
-		lmiResponse   gce_api.InstanceGroupManagersListManagedInstancesResponse
-		wantInstances []cloudprovider.Instance
-=======
 		name             string
 		lmiResponse      gce_api.InstanceGroupManagersListManagedInstancesResponse
 		lmiPageResponses map[string]gce_api.InstanceGroupManagersListManagedInstancesResponse
 		wantInstances    []cloudprovider.Instance
->>>>>>> acfd0dd7
 	}{
 		{
 			name: "all instances good",
@@ -281,8 +271,6 @@
 			},
 		},
 		{
-<<<<<<< HEAD
-=======
 			name: "paginated response",
 			lmiResponse: gce_api.InstanceGroupManagersListManagedInstancesResponse{
 				ManagedInstances: []*gce_api.ManagedInstance{
@@ -430,7 +418,6 @@
 			},
 		},
 		{
->>>>>>> acfd0dd7
 			name: "instances with bad url",
 			lmiResponse: gce_api.InstanceGroupManagersListManagedInstancesResponse{
 				ManagedInstances: []*gce_api.ManagedInstance{
@@ -490,14 +477,11 @@
 			b, err := json.Marshal(tc.lmiResponse)
 			assert.NoError(t, err)
 			server.On("handle", "/projects/zones/instanceGroupManagers/listManagedInstances").Return(string(b)).Times(1)
-<<<<<<< HEAD
-=======
 			for token, response := range tc.lmiPageResponses {
 				b, err := json.Marshal(response)
 				assert.NoError(t, err)
 				server.On("handle", "/projects/zones/instanceGroupManagers/listManagedInstances", token).Return(string(b)).Times(1)
 			}
->>>>>>> acfd0dd7
 			gotInstances, err := g.FetchMigInstances(GceRef{})
 			assert.NoError(t, err)
 			if diff := cmp.Diff(tc.wantInstances, gotInstances, cmpopts.EquateErrors()); diff != "" {
