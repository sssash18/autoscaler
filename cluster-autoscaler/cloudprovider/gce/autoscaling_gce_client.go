--- conflicted
+++ resolved
@@ -87,15 +87,12 @@
 	}
 )
 
-<<<<<<< HEAD
-=======
 // GceInstance extends cloudprovider.Instance with GCE specific numeric id.
 type GceInstance struct {
 	cloudprovider.Instance
 	NumericId uint64
 }
 
->>>>>>> 7d1f87fc
 // AutoscalingGceClient is used for communicating with GCE API.
 type AutoscalingGceClient interface {
 	// reading resources
@@ -112,10 +109,7 @@
 	FetchAvailableCpuPlatforms() (map[string][]string, error)
 	FetchReservations() ([]*gce.Reservation, error)
 	FetchReservationsInProject(projectId string) ([]*gce.Reservation, error)
-<<<<<<< HEAD
-=======
 	FetchListManagedInstancesResults(migRef GceRef) (string, error)
->>>>>>> 7d1f87fc
 
 	// modifying resources
 	ResizeMig(GceRef, int64) error
@@ -163,12 +157,7 @@
 
 // NewCustomAutoscalingGceClientV1 creates a new client using custom server url and timeouts
 // for communicating with GCE v1 API.
-<<<<<<< HEAD
-func NewCustomAutoscalingGceClientV1(client *http.Client, projectId, serverUrl, userAgent, domainUrl string,
-	waitTimeout, pollInterval time.Duration, deletionPollInterval time.Duration) (*autoscalingGceClientV1, error) {
-=======
 func NewCustomAutoscalingGceClientV1(client *http.Client, projectId, serverUrl, userAgent, domainUrl string, waitTimeout time.Duration, pollInterval time.Duration) (*autoscalingGceClientV1, error) {
->>>>>>> 7d1f87fc
 	gceService, err := gce.New(client)
 	if err != nil {
 		return nil, err
@@ -177,20 +166,11 @@
 	gceService.UserAgent = userAgent
 
 	return &autoscalingGceClientV1{
-<<<<<<< HEAD
-		projectId:                     projectId,
-		gceService:                    gceService,
-		domainUrl:                     domainUrl,
-		operationWaitTimeout:          waitTimeout,
-		operationPollInterval:         pollInterval,
-		operationDeletionPollInterval: deletionPollInterval,
-=======
 		projectId:             projectId,
 		gceService:            gceService,
 		domainUrl:             domainUrl,
 		operationWaitTimeout:  waitTimeout,
 		operationPollInterval: pollInterval,
->>>>>>> 7d1f87fc
 	}, nil
 }
 
@@ -292,46 +272,8 @@
 	if err != nil {
 		return err
 	}
-<<<<<<< HEAD
-	return client.waitForOp(op, migRef.Project, migRef.Zone, false)
-}
-
-func instanceIdsToNamesMap(instanceProviderIds []string) map[string]bool {
-	instanceNames := make(map[string]bool, len(instanceProviderIds))
-	for _, inst := range instanceProviderIds {
-		ref, err := GceRefFromProviderId(inst)
-		if err != nil {
-			klog.Warningf("Failed to extract instance name from %q: %v", inst, err)
-		} else {
-			inst = ref.Name
-		}
-		instanceNames[inst] = true
-	}
-	return instanceNames
-}
-
-func (client *autoscalingGceClientV1) waitForOp(operation *gce.Operation, project, zone string, isDeletion bool) error {
-	pollInterval := client.operationPollInterval
-	if isDeletion {
-		pollInterval = client.operationDeletionPollInterval
-	}
-	for start := time.Now(); time.Since(start) < client.operationWaitTimeout; time.Sleep(pollInterval) {
-		klog.V(4).Infof("Waiting for operation %s %s %s", project, zone, operation.Name)
-		registerRequest("zone_operations", "get")
-		if op, err := client.gceService.ZoneOperations.Get(project, zone, operation.Name).Do(); err == nil {
-			klog.V(4).Infof("Operation %s %s %s status: %s", project, zone, operation.Name, op.Status)
-			if op.Status == "DONE" {
-				if op.Error != nil {
-					errBytes, err := op.Error.MarshalJSON()
-					if err != nil {
-						errBytes = []byte(fmt.Sprintf("operation failed, but error couldn't be recovered: %v", err))
-					}
-					return fmt.Errorf("error while getting operation %s on %s: %s", operation.Name, operation.TargetLink, errBytes)
-				}
-=======
 	return client.WaitForOperation(op.Name, op.OperationType, migRef.Project, migRef.Zone)
 }
->>>>>>> 7d1f87fc
 
 func instanceIdsToNamesMap(instanceProviderIds []string) map[string]bool {
 	instanceNames := make(map[string]bool, len(instanceProviderIds))
@@ -411,11 +353,7 @@
 	migRef            GceRef
 	errorCodeCounts   map[string]int
 	errorLoggingQuota *klogx.Quota
-<<<<<<< HEAD
-	infos             []cloudprovider.Instance
-=======
 	infos             []GceInstance
->>>>>>> 7d1f87fc
 }
 
 func newInstanceListBuilder(migRef GceRef) *instanceListBuilder {
@@ -428,11 +366,7 @@
 
 func (i *instanceListBuilder) loadPage(page *gce.InstanceGroupManagersListManagedInstancesResponse) error {
 	if i.infos == nil {
-<<<<<<< HEAD
-		i.infos = make([]cloudprovider.Instance, 0, len(page.ManagedInstances))
-=======
 		i.infos = make([]GceInstance, 0, len(page.ManagedInstances))
->>>>>>> 7d1f87fc
 	}
 	for _, gceInstance := range page.ManagedInstances {
 		ref, err := ParseInstanceUrlRef(gceInstance.Instance)
@@ -446,14 +380,6 @@
 	return nil
 }
 
-<<<<<<< HEAD
-func (i *instanceListBuilder) gceInstanceToInstance(ref GceRef, gceInstance *gce.ManagedInstance) cloudprovider.Instance {
-	instance := cloudprovider.Instance{
-		Id: ref.ToProviderId(),
-		Status: &cloudprovider.InstanceStatus{
-			State: getInstanceState(gceInstance.CurrentAction),
-		},
-=======
 func (i *instanceListBuilder) gceInstanceToInstance(ref GceRef, gceInstance *gce.ManagedInstance) GceInstance {
 	instance := GceInstance{
 		Instance: cloudprovider.Instance{
@@ -463,7 +389,6 @@
 			},
 		},
 		NumericId: gceInstance.Id,
->>>>>>> 7d1f87fc
 	}
 
 	if instance.Status.State != cloudprovider.InstanceCreating {
@@ -481,17 +406,10 @@
 		} else {
 			// no error
 			continue
-<<<<<<< HEAD
 		}
 		if instanceError.Message != "" {
 			errorMessages = append(errorMessages, instanceError.Message)
 		}
-=======
-		}
-		if instanceError.Message != "" {
-			errorMessages = append(errorMessages, instanceError.Message)
-		}
->>>>>>> 7d1f87fc
 	}
 	if errorInfo != nil {
 		errorInfo.ErrorMessage = strings.Join(errorMessages, "; ")
@@ -512,11 +430,7 @@
 	return instance
 }
 
-<<<<<<< HEAD
-func (i *instanceListBuilder) build() []cloudprovider.Instance {
-=======
 func (i *instanceListBuilder) build() []GceInstance {
->>>>>>> 7d1f87fc
 	klogx.V(4).Over(i.errorLoggingQuota).Infof("Got %v other GCE instances being created with lastAttemptErrors", -i.errorLoggingQuota.Left())
 	if len(i.errorCodeCounts) > 0 {
 		klog.Warningf("Spotted following instance creation error codes: %#v", i.errorCodeCounts)
@@ -611,21 +525,12 @@
 func isVmExternalIpAccessPolicyConstraintError(errorCode, errorMessage string) bool {
 	regexProjectPolicyConstraint := regexp.MustCompile(`Constraint constraints/compute.vmExternalIpAccess violated for project`)
 	return strings.Contains(errorCode, "CONDITION_NOT_MET") && regexProjectPolicyConstraint.MatchString(errorMessage)
-<<<<<<< HEAD
 }
 
 func isInstanceStatusNotRunningYet(instanceStatus string) bool {
 	return instanceStatus == "" || instanceStatus == "PROVISIONING" || instanceStatus == "STAGING"
 }
 
-=======
-}
-
-func isInstanceStatusNotRunningYet(instanceStatus string) bool {
-	return instanceStatus == "" || instanceStatus == "PROVISIONING" || instanceStatus == "STAGING"
-}
-
->>>>>>> 7d1f87fc
 func isReservationNotReady(errorCode, errorMessage string) bool {
 	return strings.Contains(errorMessage, "it requires reservation to be in READY state")
 }
