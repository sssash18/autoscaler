--- conflicted
+++ resolved
@@ -356,13 +356,6 @@
 		},
 	}
 
-<<<<<<< HEAD
-		instance := cloudprovider.Instance{
-			Id: ref.ToProviderId(),
-			Status: &cloudprovider.InstanceStatus{
-				State: getInstanceState(gceInstance.CurrentAction),
-			},
-=======
 	if instance.Status.State != cloudprovider.InstanceCreating {
 		return instance
 	}
@@ -395,38 +388,12 @@
 			gceInstanceJSON = fmt.Sprintf("Got error from MarshalJSON; %v", err)
 		} else {
 			gceInstanceJSON = string(gceInstanceJSONBytes)
->>>>>>> acfd0dd7
 		}
 		klogx.V(4).UpTo(i.errorLoggingQuota).Infof("Got GCE instance which is being created and has lastAttemptErrors; gceInstance=%v; errorInfo=%#v", gceInstanceJSON, errorInfo)
 	}
 
-<<<<<<< HEAD
-		if instance.Status.State == cloudprovider.InstanceCreating {
-			var errorInfo *cloudprovider.InstanceErrorInfo
-			errorMessages := []string{}
-			lastAttemptErrors := getLastAttemptErrors(gceInstance)
-			for _, instanceError := range lastAttemptErrors {
-				errorCodeCounts[instanceError.Code]++
-				if newErrorInfo := GetErrorInfo(instanceError.Code, instanceError.Message, gceInstance.InstanceStatus, errorInfo); newErrorInfo != nil {
-					// override older error
-					errorInfo = newErrorInfo
-				} else {
-					// no error
-					continue
-				}
-
-				if instanceError.Message != "" {
-					errorMessages = append(errorMessages, instanceError.Message)
-				}
-			}
-			if errorInfo != nil {
-				errorInfo.ErrorMessage = strings.Join(errorMessages, "; ")
-				instance.Status.ErrorInfo = errorInfo
-			}
-=======
 	return instance
 }
->>>>>>> acfd0dd7
 
 func (i *instanceListBuilder) build() []cloudprovider.Instance {
 	klogx.V(4).Over(i.errorLoggingQuota).Infof("Got %v other GCE instances being created with lastAttemptErrors", -i.errorLoggingQuota.Left())
@@ -584,40 +551,19 @@
 func isVmExternalIpAccessPolicyConstraintError(errorCode, errorMessage string) bool {
 	regexProjectPolicyConstraint := regexp.MustCompile(`Constraint constraints/compute.vmExternalIpAccess violated for project`)
 	return strings.Contains(errorCode, "CONDITION_NOT_MET") && regexProjectPolicyConstraint.MatchString(errorMessage)
-<<<<<<< HEAD
 }
 
 func isInstanceStatusNotRunningYet(instanceStatus string) bool {
 	return instanceStatus == "" || instanceStatus == "PROVISIONING" || instanceStatus == "STAGING"
 }
 
-=======
-}
-
-func isInstanceStatusNotRunningYet(instanceStatus string) bool {
-	return instanceStatus == "" || instanceStatus == "PROVISIONING" || instanceStatus == "STAGING"
-}
-
->>>>>>> acfd0dd7
 func isReservationNotReady(errorCode, errorMessage string) bool {
 	return strings.Contains(errorMessage, "it requires reservation to be in READY state")
 }
 
 func isInvalidReservationError(errorCode, errorMessage string) bool {
-<<<<<<< HEAD
-	reservationErrors := []string{
-		"Incompatible AggregateReservation VMFamily",
-		"Could not find the given reservation with the following name",
-		"must use ReservationAffinity of",
-		"The reservation must exist in the same project as the instance",
-		"only compatible with Aggregate Reservations",
-	}
-	for _, rErr := range reservationErrors {
-		if strings.Contains(errorMessage, rErr) {
-=======
 	for _, re := range regexReservationErrors {
 		if re.MatchString(errorMessage) {
->>>>>>> acfd0dd7
 			return true
 		}
 	}
