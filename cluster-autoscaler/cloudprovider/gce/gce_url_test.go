--- conflicted
+++ resolved
@@ -262,8 +262,6 @@
 			assert.Equalf(t, tt.wantName, gotName, "ParseMigUrl(%v)", tt.url)
 		})
 	}
-<<<<<<< HEAD
-=======
 }
 
 func TestIsInstanceTemplateRegional(t *testing.T) {
@@ -295,5 +293,4 @@
 			assert.Equal(t, tt.expectRegional, regional)
 		})
 	}
->>>>>>> 7d1f87fc
 }