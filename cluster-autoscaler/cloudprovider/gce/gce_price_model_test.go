/*
Copyright 2016 The Kubernetes Authors.

Licensed under the Apache License, Version 2.0 (the "License");
you may not use this file except in compliance with the License.
You may obtain a copy of the License at

    http://www.apache.org/licenses/LICENSE-2.0

Unless required by applicable law or agreed to in writing, software
distributed under the License is distributed on an "AS IS" BASIS,
WITHOUT WARRANTIES OR CONDITIONS OF ANY KIND, either express or implied.
See the License for the specific language governing permissions and
limitations under the License.
*/

package gce

import (
	"math"
	"strconv"
	"testing"
	"time"

	apiv1 "k8s.io/api/core/v1"
	"k8s.io/apimachinery/pkg/api/resource"
	"k8s.io/autoscaler/cluster-autoscaler/cloudprovider/gce/localssdsize"
	"k8s.io/autoscaler/cluster-autoscaler/utils/gpu"
	. "k8s.io/autoscaler/cluster-autoscaler/utils/test"
	"k8s.io/autoscaler/cluster-autoscaler/utils/units"

	"github.com/stretchr/testify/assert"
)

func testNode(t *testing.T, nodeName string, instanceType string, millicpu int64, mem int64, gpuType string, gpuCount int64, isPreemptible bool, isSpot bool) *apiv1.Node {
	node := BuildTestNode(nodeName, millicpu, mem)
	labels, err := BuildGenericLabels(GceRef{
		Name:    "kubernetes-minion-group",
		Project: "mwielgus-proj",
		Zone:    "us-central1-b"},
		instanceType,
		nodeName,
		OperatingSystemLinux,
		DefaultArch)
	assert.NoError(t, err)
	if isPreemptible {
		labels[preemptibleLabel] = "true"
	}
	if isSpot {
		labels[spotLabel] = "true"
	}
	if gpuCount > 0 {
		node.Status.Capacity[gpu.ResourceNvidiaGPU] = *resource.NewQuantity(gpuCount, resource.DecimalSI)
		node.Status.Allocatable[gpu.ResourceNvidiaGPU] = *resource.NewQuantity(gpuCount, resource.DecimalSI)
		if gpuType != "" {
			labels[GPULabel] = gpuType
		}
	}
	node.Labels = labels
	return node
}

// testNodeEphemeralStorage builds node that includes information about ephemeral storage in annotations.
func testNodeEphemeralStorage(t *testing.T, nodeName string, isEphemeralStorageLocalSsd bool, localSsdCount int, bootDiskType string, bootDiskSize int, isSpot bool) *apiv1.Node {
	node := testNode(t, nodeName, "", 8000, 30*units.GiB, "", 0, false, isSpot)
	if isEphemeralStorageLocalSsd {
		simpleLocalSSDProvider := localssdsize.NewSimpleLocalSSDProvider()
		machineType := ""
		ssdSize := simpleLocalSSDProvider.SSDSizeInGiB(machineType)
		AddEphemeralStorageToNode(node, int64(localSsdCount)*int64(ssdSize))
	} else {
		AddEphemeralStorageToNode(node, int64(bootDiskSize))
	}
	if isEphemeralStorageLocalSsd {
		node.Labels[ephemeralStorageLocalSsdLabel] = "true"
	}
	node.Annotations = make(map[string]string)
	if localSsdCount > 0 {
		node.Annotations[LocalSsdCountAnnotation] = strconv.Itoa(localSsdCount)
	}
	node.Annotations[BootDiskSizeAnnotation] = strconv.Itoa(bootDiskSize)
	node.Annotations[BootDiskTypeAnnotation] = bootDiskType
	return node
}

// this test is meant to cover all the branches in pricing logic, not all possible types of instances
func TestGetNodePrice(t *testing.T) {
	// tests assert that price(cheaperNode) < priceComparisonCoefficient * price(expensiveNode)
	cases := map[string]struct {
		cheaperNode                *apiv1.Node
		expensiveNode              *apiv1.Node
		priceComparisonCoefficient float64
	}{
		// instance types
		"e2 is cheaper than n1": {
			cheaperNode:                testNode(t, "e2", "e2-standard-8", 8000, 32*units.GiB, "", 0, false, false),
			expensiveNode:              testNode(t, "n1", "n1-standard-8", 8000, 30*units.GiB, "", 0, false, false),
			priceComparisonCoefficient: 1,
		},
		"custom nodes are more expensive than n1": {
			cheaperNode:                testNode(t, "n1", "n1-standard-8", 8000, 30*units.GiB, "", 0, false, false),
			expensiveNode:              testNode(t, "custom", "custom-8", 8000, 30*units.GiB, "", 0, false, false),
			priceComparisonCoefficient: 1,
		},
		"custom nodes are not extremely expensive": {
			cheaperNode:                testNode(t, "custom", "custom-8", 8000, 30*units.GiB, "", 0, false, false),
			expensiveNode:              testNode(t, "n1", "n1-standard-8", 8000, 30*units.GiB, "", 0, false, false),
			priceComparisonCoefficient: 1.2,
		},
		"custom node price scales linearly": {
			cheaperNode:                testNode(t, "small_custom", "custom-1", 1000, 3.75*units.GiB, "", 0, false, false),
			expensiveNode:              testNode(t, "large_custom", "custom-8", 8000, 30*units.GiB, "", 0, false, false),
<<<<<<< HEAD
			priceComparisonCoefficient: 0.14,
=======
			priceComparisonCoefficient: 0.16,
>>>>>>> 7d1f87fc
		},
		"custom node price scales linearly 2": {
			cheaperNode:                testNode(t, "large_custom", "custom-8", 8000, 30*units.GiB, "", 0, false, false),
			expensiveNode:              testNode(t, "small_custom", "custom-1", 1000, 3.75*units.GiB, "", 0, false, false),
			priceComparisonCoefficient: 8.1,
		},
		// GPUs
		"accelerators are expensive": {
			cheaperNode: testNode(t, "no_accelerators", "n1-standard-8", 8000, 30*units.GiB, "", 0, false, false),
			// #NotFunny
			expensiveNode:              testNode(t, "large hadron collider", "n1-standard-8", 8000, 30*units.GiB, "nvidia-tesla-v100", 1, false, false),
			priceComparisonCoefficient: 0.5,
		},
		"GPUs of unknown type are still expensive": {
			cheaperNode:                testNode(t, "no_accelerators", "n1-standard-8", 8000, 30*units.GiB, "", 0, false, false),
			expensiveNode:              testNode(t, "cyclotron", "n1-standard-8", 8000, 30*units.GiB, "", 1, false, false),
			priceComparisonCoefficient: 0.5,
		},
		"different GPUs have different prices": {
			cheaperNode:                testNode(t, "cheap gpu", "n1-standard-8", 8000, 30*units.GiB, "nvidia-tesla-t4", 1, false, false),
			expensiveNode:              testNode(t, "large hadron collider", "n1-standard-8", 8000, 30*units.GiB, "nvidia-tesla-v100", 1, false, false),
			priceComparisonCoefficient: 0.5,
		},
		"more GPUs is more expensive": {
			cheaperNode:                testNode(t, "1 gpu", "n1-standard-8", 8000, 30*units.GiB, "nvidia-tesla-v100", 1, false, false),
			expensiveNode:              testNode(t, "2 gpus", "n1-standard-8", 8000, 30*units.GiB, "nvidia-tesla-v100", 2, false, false),
			priceComparisonCoefficient: 0.7,
		},
		"some instance types have fixed gpu count 1": {
			cheaperNode:                testNode(t, "with partitioning", "a2-highgpu-2g", 12000, 85*units.GiB, "nvidia-tesla-a100", 10, false, false),
			expensiveNode:              testNode(t, "without partitioning", "a2-highgpu-2g", 12000, 85*units.GiB, "nvidia-tesla-a100", 2, false, false),
			priceComparisonCoefficient: 1.001,
		},
		"some instance types have fixed gpu count 2": {
			cheaperNode:                testNode(t, "without partitioning", "a2-highgpu-2g", 12000, 85*units.GiB, "nvidia-tesla-a100", 2, false, false),
			expensiveNode:              testNode(t, "with partitioning", "a2-highgpu-2g", 12000, 85*units.GiB, "nvidia-tesla-a100", 10, false, false),
			priceComparisonCoefficient: 1.001,
		},
		// Preemptibles
		"preemtpibles are cheap": {
			cheaperNode:                testNode(t, "preempted_i_can_be", "n1-standard-8", 8000, 30*units.GiB, "", 0, true, false),
			expensiveNode:              testNode(t, "ondemand", "n1-standard-8", 8000, 30*units.GiB, "", 0, false, false),
			priceComparisonCoefficient: 0.25,
		},
		"custom preemptibles are also cheap": {
			cheaperNode:                testNode(t, "preempted_i_can_be", "custom-8", 8000, 30*units.GiB, "", 0, true, false),
			expensiveNode:              testNode(t, "ondemand", "custom-8", 8000, 30*units.GiB, "", 0, false, false),
			priceComparisonCoefficient: 0.25,
		},
		"preemtpibles GPUs are (relatively) cheap": {
			cheaperNode:                testNode(t, "preempted_i_can_be", "n1-standard-8", 8000, 30*units.GiB, "nvidia-tesla-v100", 2, true, false),
			expensiveNode:              testNode(t, "ondemand", "n1-standard-8", 8000, 30*units.GiB, "nvidia-tesla-v100", 2, false, false),
			priceComparisonCoefficient: 0.5,
		},
		"spot vms are cheap": {
			cheaperNode:                testNode(t, "spot", "n1-standard-8", 8000, 30*units.GiB, "", 0, false, true),
			expensiveNode:              testNode(t, "ondemand", "n1-standard-8", 8000, 30*units.GiB, "", 0, false, false),
			priceComparisonCoefficient: 0.25,
		},
		"custom spot vms are also cheap": {
			cheaperNode:                testNode(t, "spot", "custom-8", 8000, 30*units.GiB, "", 0, false, true),
			expensiveNode:              testNode(t, "ondemand", "custom-8", 8000, 30*units.GiB, "", 0, false, false),
			priceComparisonCoefficient: 0.25,
		},
		"spot GPUs are (relatively) cheap": {
			cheaperNode:                testNode(t, "spot", "n1-standard-8", 8000, 30*units.GiB, "nvidia-tesla-v100", 2, false, true),
			expensiveNode:              testNode(t, "ondemand", "n1-standard-8", 8000, 30*units.GiB, "nvidia-tesla-v100", 2, false, false),
			priceComparisonCoefficient: 0.5,
		},
		// Unknown instances
		"unknown cost is similar to its node family": {
			cheaperNode:                testNode(t, "unknown", "n1-unknown", 8000, 30*units.GiB, "", 0, false, false),
			expensiveNode:              testNode(t, "known", "n1-standard-8", 8000, 30*units.GiB, "", 0, false, false),
			priceComparisonCoefficient: 1.001,
		},
		"unknown cost is similar to its node family 2": {
			cheaperNode:                testNode(t, "unknown", "n1-standard-8", 8000, 30*units.GiB, "", 0, false, false),
			expensiveNode:              testNode(t, "known", "n1-unknown", 8000, 30*units.GiB, "", 0, false, false),
			priceComparisonCoefficient: 1.001,
		},
		// Custom instances
		"big custom from cheap family is cheaper than small custom from expensive family": {
			cheaperNode:                testNode(t, "unknown", "e2-custom", 9000, 32*units.GiB, "", 0, false, false),
			expensiveNode:              testNode(t, "known", "n1-custom", 8000, 30*units.GiB, "", 0, false, false),
			priceComparisonCoefficient: 1.001,
		},
		// Ephemeral storage
		"ephemeral storage: less local SSD count is cheaper": {
			cheaperNode:                testNodeEphemeralStorage(t, "cheapNode", true, 2, "pd-standard", 100, false),
			expensiveNode:              testNodeEphemeralStorage(t, "expensiveNode", true, 4, "pd-standard", 100, false),
			priceComparisonCoefficient: 1,
		},
		"ephemeral storage: local SSD cheaper than boot disk": {
			cheaperNode:                testNodeEphemeralStorage(t, "cheapNode", true, 1, "pd-standard", 100, true),
			expensiveNode:              testNodeEphemeralStorage(t, "expensiveNode", false, 0, "pd-ssd", 100, false),
			priceComparisonCoefficient: 1,
		},
		"ephemeral storage: node with cheaper boot disk option is cheaper": {
			cheaperNode:                testNodeEphemeralStorage(t, "cheapNode", false, 0, "pd-standard", 100, false),
			expensiveNode:              testNodeEphemeralStorage(t, "expensiveNode", false, 0, "pd-ssd", 100, false),
			priceComparisonCoefficient: 1,
		},
		"node with default boot disk is cheaper that node with more expensive boot disk type": {
			cheaperNode:                testNode(t, "cheapNode", "", 8000, 30*units.GiB, "", 0, false, false),
			expensiveNode:              testNodeEphemeralStorage(t, "expensiveNode", false, 0, "pd-ssd", 100, false),
			priceComparisonCoefficient: 1,
		},
	}

	for tn, tc := range cases {
		t.Run(tn, func(t *testing.T) {
<<<<<<< HEAD
			model := NewGcePriceModel(NewGcePriceInfo())
=======
			model := NewGcePriceModel(NewGcePriceInfo(), localssdsize.NewSimpleLocalSSDProvider())
>>>>>>> 7d1f87fc
			now := time.Now()

			price1, err := model.NodePrice(tc.cheaperNode, now, now.Add(time.Hour))
			assert.NoError(t, err)
			price2, err := model.NodePrice(tc.expensiveNode, now, now.Add(time.Hour))
			assert.NoError(t, err)
			if price1 >= tc.priceComparisonCoefficient*price2 {
				t.Errorf("Failed price comparison, price1=%v price2=%v price2*coefficient=%v", price1, price2, price2*tc.priceComparisonCoefficient)
			}
		})
	}
}

func TestGetPodPrice(t *testing.T) {
	pod1 := BuildTestPodWithEphemeralStorage("a1", 100, 500*units.MiB, 100*units.GiB)
	pod2 := BuildTestPodWithEphemeralStorage("a2", 2*100, 2*500*units.MiB, 2*100*units.GiB)
	pod3 := BuildTestPodWithEphemeralStorage("a2", 2*100, 2*500*units.MiB, 100*units.GiB)

<<<<<<< HEAD
	model := NewGcePriceModel(NewGcePriceInfo())
=======
	model := NewGcePriceModel(NewGcePriceInfo(), localssdsize.NewSimpleLocalSSDProvider())
>>>>>>> 7d1f87fc
	now := time.Now()

	price1, err := model.PodPrice(pod1, now, now.Add(time.Hour))
	assert.NoError(t, err)
	price2, err := model.PodPrice(pod2, now, now.Add(time.Hour))
	assert.NoError(t, err)
	price3, err := model.PodPrice(pod3, now, now.Add(time.Hour))
	assert.NoError(t, err)
	// 2 times bigger pod should cost twice as much.
	assert.True(t, math.Abs(price1*2-price2) < 0.001)
	assert.True(t, price2 > price3)
}<|MERGE_RESOLUTION|>--- conflicted
+++ resolved
@@ -110,11 +110,7 @@
 		"custom node price scales linearly": {
 			cheaperNode:                testNode(t, "small_custom", "custom-1", 1000, 3.75*units.GiB, "", 0, false, false),
 			expensiveNode:              testNode(t, "large_custom", "custom-8", 8000, 30*units.GiB, "", 0, false, false),
-<<<<<<< HEAD
-			priceComparisonCoefficient: 0.14,
-=======
 			priceComparisonCoefficient: 0.16,
->>>>>>> 7d1f87fc
 		},
 		"custom node price scales linearly 2": {
 			cheaperNode:                testNode(t, "large_custom", "custom-8", 8000, 30*units.GiB, "", 0, false, false),
@@ -226,11 +222,7 @@
 
 	for tn, tc := range cases {
 		t.Run(tn, func(t *testing.T) {
-<<<<<<< HEAD
-			model := NewGcePriceModel(NewGcePriceInfo())
-=======
 			model := NewGcePriceModel(NewGcePriceInfo(), localssdsize.NewSimpleLocalSSDProvider())
->>>>>>> 7d1f87fc
 			now := time.Now()
 
 			price1, err := model.NodePrice(tc.cheaperNode, now, now.Add(time.Hour))
@@ -249,11 +241,7 @@
 	pod2 := BuildTestPodWithEphemeralStorage("a2", 2*100, 2*500*units.MiB, 2*100*units.GiB)
 	pod3 := BuildTestPodWithEphemeralStorage("a2", 2*100, 2*500*units.MiB, 100*units.GiB)
 
-<<<<<<< HEAD
-	model := NewGcePriceModel(NewGcePriceInfo())
-=======
 	model := NewGcePriceModel(NewGcePriceInfo(), localssdsize.NewSimpleLocalSSDProvider())
->>>>>>> 7d1f87fc
 	now := time.Now()
 
 	price1, err := model.PodPrice(pod1, now, now.Add(time.Hour))
