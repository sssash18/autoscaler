/*
Copyright 2021 The Kubernetes Authors.

Licensed under the Apache License, Version 2.0 (the "License");
you may not use this file except in compliance with the License.
You may obtain a copy of the License at

    http://www.apache.org/licenses/LICENSE-2.0

Unless required by applicable law or agreed to in writing, software
distributed under the License is distributed on an "AS IS" BASIS,
WITHOUT WARRANTIES OR CONDITIONS OF ANY KIND, either express or implied.
See the License for the specific language governing permissions and
limitations under the License.
*/

package gce

import (
	"errors"
	"fmt"
	"regexp"
	"testing"
	"time"

	"github.com/stretchr/testify/assert"
	gce "google.golang.org/api/compute/v1"
	"k8s.io/autoscaler/cluster-autoscaler/cloudprovider"
	"k8s.io/autoscaler/cluster-autoscaler/utils/units"
)

var (
	errFetchMig                         = errors.New("fetch migs error")
	errFetchMigInstances                = errors.New("fetch mig instances error")
	errFetchMigTargetSize               = errors.New("fetch mig target size error")
	errFetchMigBaseName                 = errors.New("fetch mig basename error")
	errFetchMigTemplateName             = errors.New("fetch mig template name error")
	errFetchMigTemplate                 = errors.New("fetch mig template error")
	errFetchListManagedInstancesResults = errors.New("fetch ListManagedInstancesResults error")
	errFetchMachineType                 = errors.New("fetch machine type error")

	mig = &gceMig{
		gceRef: GceRef{
			Project: "project",
			Zone:    "us-test1",
			Name:    "mig",
		},
	}
)

type mockAutoscalingGceClient struct {
	fetchMigs                        func(string) ([]*gce.InstanceGroupManager, error)
	fetchMigTargetSize               func(GceRef) (int64, error)
	fetchMigBasename                 func(GceRef) (string, error)
	fetchMigInstances                func(GceRef) ([]GceInstance, error)
	fetchMigTemplateName             func(GceRef) (InstanceTemplateName, error)
	fetchMigTemplate                 func(GceRef, string, bool) (*gce.InstanceTemplate, error)
	fetchMachineType                 func(string, string) (*gce.MachineType, error)
	fetchListManagedInstancesResults func(GceRef) (string, error)
}

func (client *mockAutoscalingGceClient) FetchMachineType(zone, machineName string) (*gce.MachineType, error) {
	return client.fetchMachineType(zone, machineName)
}

func (client *mockAutoscalingGceClient) FetchMachineTypes(_ string) ([]*gce.MachineType, error) {
	return nil, nil
}

func (client *mockAutoscalingGceClient) FetchAllMigs(zone string) ([]*gce.InstanceGroupManager, error) {
	return client.fetchMigs(zone)
}

func (client *mockAutoscalingGceClient) FetchMigTargetSize(migRef GceRef) (int64, error) {
	return client.fetchMigTargetSize(migRef)
}

func (client *mockAutoscalingGceClient) FetchMigBasename(migRef GceRef) (string, error) {
	return client.fetchMigBasename(migRef)
}

func (client *mockAutoscalingGceClient) FetchListManagedInstancesResults(migRef GceRef) (string, error) {
	return client.fetchListManagedInstancesResults(migRef)
}

func (client *mockAutoscalingGceClient) FetchMigInstances(migRef GceRef) ([]GceInstance, error) {
	return client.fetchMigInstances(migRef)
}

func (client *mockAutoscalingGceClient) FetchMigTemplateName(migRef GceRef) (InstanceTemplateName, error) {
	return client.fetchMigTemplateName(migRef)
}

func (client *mockAutoscalingGceClient) FetchMigTemplate(migRef GceRef, templateName string, regional bool) (*gce.InstanceTemplate, error) {
	return client.fetchMigTemplate(migRef, templateName, regional)
}

func (client *mockAutoscalingGceClient) FetchMigsWithName(_ string, _ *regexp.Regexp) ([]string, error) {
	return nil, nil
}

func (client *mockAutoscalingGceClient) FetchZones(_ string) ([]string, error) {
	return nil, nil
}

func (client *mockAutoscalingGceClient) FetchAvailableCpuPlatforms() (map[string][]string, error) {
	return nil, nil
}

func (client *mockAutoscalingGceClient) FetchReservations() ([]*gce.Reservation, error) {
	return nil, nil
}

func (client *mockAutoscalingGceClient) FetchReservationsInProject(_ string) ([]*gce.Reservation, error) {
	return nil, nil
}

func (client *mockAutoscalingGceClient) ResizeMig(_ GceRef, _ int64) error {
	return nil
}

func (client *mockAutoscalingGceClient) DeleteInstances(_ GceRef, _ []GceRef) error {
	return nil
}

func (client *mockAutoscalingGceClient) CreateInstances(_ GceRef, _ string, _ int64, _ []string) error {
	return nil
}

<<<<<<< HEAD
func TestFillMigInstances(t *testing.T) {
	migRef := GceRef{Project: "test", Zone: "zone-A", Name: "some-mig"}
	oldInstances := []cloudprovider.Instance{
		{Id: "gce://test/zone-A/some-mig-old-instance-1"},
		{Id: "gce://test/zone-A/some-mig-old-instance-2"},
	}
	newInstances := []cloudprovider.Instance{
		{Id: "gce://test/zone-A/some-mig-new-instance-1"},
		{Id: "gce://test/zone-A/some-mig-new-instance-2"},
=======
func (client *mockAutoscalingGceClient) WaitForOperation(_, _, _, _ string) error {
	return nil
}

func TestFillMigInstances(t *testing.T) {
	migRef := GceRef{Project: "test", Zone: "zone-A", Name: "some-mig"}
	oldInstances := []GceInstance{
		{Instance: cloudprovider.Instance{Id: "gce://test/zone-A/some-mig-old-instance-1"}, NumericId: 1},
		{Instance: cloudprovider.Instance{Id: "gce://test/zone-A/some-mig-old-instance-2"}, NumericId: 2},
	}
	newInstances := []GceInstance{
		{Instance: cloudprovider.Instance{Id: "gce://test/zone-A/some-mig-new-instance-1"}, NumericId: 3},
		{Instance: cloudprovider.Instance{Id: "gce://test/zone-A/some-mig-new-instance-2"}, NumericId: 4},
>>>>>>> 7d1f87fc
	}

	timeNow := time.Now()
	timeRecent := timeNow.Add(-30 * time.Minute)
	timeOld := timeNow.Add(-90 * time.Minute)

	testCases := []struct {
		name            string
		cache           *GceCache
		wantClientCalls int
<<<<<<< HEAD
		wantInstances   []cloudprovider.Instance
=======
		wantInstances   []GceInstance
>>>>>>> 7d1f87fc
		wantUpdateTime  time.Time
	}{
		{
			name: "No instances in cache",
			cache: &GceCache{
<<<<<<< HEAD
				instances:           map[GceRef][]cloudprovider.Instance{},
=======
				instances:           map[GceRef][]GceInstance{},
>>>>>>> 7d1f87fc
				instancesUpdateTime: map[GceRef]time.Time{},
				instancesToMig:      map[GceRef]GceRef{},
			},
			wantClientCalls: 1,
			wantInstances:   newInstances,
			wantUpdateTime:  timeNow,
		},
		{
			name: "Old instances in cache",
			cache: &GceCache{
<<<<<<< HEAD
				instances:           map[GceRef][]cloudprovider.Instance{migRef: oldInstances},
=======
				instances:           map[GceRef][]GceInstance{migRef: oldInstances},
>>>>>>> 7d1f87fc
				instancesUpdateTime: map[GceRef]time.Time{migRef: timeOld},
				instancesToMig:      map[GceRef]GceRef{},
			},
			wantClientCalls: 1,
			wantInstances:   newInstances,
			wantUpdateTime:  timeNow,
		},
		{
			name: "Recently updated instances in cache",
			cache: &GceCache{
<<<<<<< HEAD
				instances:           map[GceRef][]cloudprovider.Instance{migRef: oldInstances},
=======
				instances:           map[GceRef][]GceInstance{migRef: oldInstances},
>>>>>>> 7d1f87fc
				instancesUpdateTime: map[GceRef]time.Time{migRef: timeRecent},
				instancesToMig:      map[GceRef]GceRef{},
			},
			wantClientCalls: 0,
			wantInstances:   oldInstances,
			wantUpdateTime:  timeRecent,
		},
	}

	for _, tc := range testCases {
		t.Run(tc.name, func(t *testing.T) {
			callCounter := make(map[GceRef]int)
			client := &mockAutoscalingGceClient{
				fetchMigInstances: fetchMigInstancesWithCounter(newInstances, callCounter),
			}

			provider, ok := NewCachingMigInfoProvider(tc.cache, NewMigLister(tc.cache), client, mig.GceRef().Project, 1, time.Hour).(*cachingMigInfoProvider)
			assert.True(t, ok)
			provider.timeProvider = &fakeTime{now: timeNow}

			assert.NoError(t, provider.fillMigInstances(migRef))
			assert.Equal(t, tc.wantClientCalls, callCounter[migRef])

			updateTime, updateTimeFound := tc.cache.GetMigInstancesUpdateTime(migRef)
			assert.True(t, updateTimeFound)
			assert.Equal(t, tc.wantUpdateTime, updateTime)

			instances, instancesFound := tc.cache.GetMigInstances(migRef)
			assert.True(t, instancesFound)
			assert.ElementsMatch(t, tc.wantInstances, instances)
		})
	}
}

func TestMigInfoProviderGetMigForInstance(t *testing.T) {
	instance := GceInstance{
		Instance:  cloudprovider.Instance{Id: "gce://project/us-test1/base-instance-name-abcd"},
		NumericId: 777,
	}
	instanceRef, err := GceRefFromProviderId(instance.Id)
	assert.Nil(t, err)

	testCases := []struct {
		name                     string
		instanceRef              GceRef
		cache                    *GceCache
		fetchMigInstances        func(GceRef) ([]GceInstance, error)
		fetchMigBasename         func(GceRef) (string, error)
		expectedMig              Mig
		expectedErr              error
		expectedCachedMigRef     GceRef
		expectedCached           bool
		expectedCachedMigUnknown bool
	}{
		{
			name: "instance mig ref and mig in cache",
			cache: &GceCache{
				migs:           map[GceRef]Mig{mig.GceRef(): mig},
				instancesToMig: map[GceRef]GceRef{instanceRef: mig.GceRef()},
			},
			expectedMig:          mig,
			expectedCachedMigRef: mig.GceRef(),
			expectedCached:       true,
		},
		{
			name: "only instance mig ref in cache",
			cache: &GceCache{
				instancesToMig: map[GceRef]GceRef{instanceRef: mig.GceRef()},
			},
			expectedMig:          nil,
			expectedErr:          fmt.Errorf("instance %v belongs to unregistered mig %v", instanceRef, mig.GceRef()),
			expectedCachedMigRef: mig.GceRef(),
			expectedCached:       true,
		},
		{
			name: "instance mig unknown in cache",
			cache: &GceCache{
				instancesFromUnknownMig: map[GceRef]bool{instanceRef: true},
			},
			expectedCachedMigUnknown: true,
		},
		{
			name: "mig from cache fill",
			cache: &GceCache{
				migs:                map[GceRef]Mig{mig.GceRef(): mig},
<<<<<<< HEAD
				instances:           map[GceRef][]cloudprovider.Instance{},
=======
				instances:           map[GceRef][]GceInstance{},
>>>>>>> 7d1f87fc
				instancesUpdateTime: map[GceRef]time.Time{},
				instancesToMig:      map[GceRef]GceRef{},
				migBaseNameCache:    map[GceRef]string{mig.GceRef(): "base-instance-name"},
			},
			fetchMigInstances:    fetchMigInstancesConst([]GceInstance{instance}),
			expectedMig:          mig,
			expectedCachedMigRef: mig.GceRef(),
			expectedCached:       true,
		},
		{
			name: "mig and basename from cache fill",
			cache: &GceCache{
				migs:                map[GceRef]Mig{mig.GceRef(): mig},
<<<<<<< HEAD
				instances:           map[GceRef][]cloudprovider.Instance{},
=======
				instances:           map[GceRef][]GceInstance{},
>>>>>>> 7d1f87fc
				instancesUpdateTime: map[GceRef]time.Time{},
				instancesToMig:      map[GceRef]GceRef{},
				migBaseNameCache:    map[GceRef]string{},
			},
			fetchMigInstances:    fetchMigInstancesConst([]GceInstance{instance}),
			fetchMigBasename:     fetchMigBasenameConst("base-instance-name"),
			expectedMig:          mig,
			expectedCachedMigRef: mig.GceRef(),
			expectedCached:       true,
		},
		{
			name: "unknown mig from cache fill",
			cache: &GceCache{
				migs:                    map[GceRef]Mig{mig.GceRef(): mig},
<<<<<<< HEAD
				instances:               map[GceRef][]cloudprovider.Instance{},
=======
				instances:               map[GceRef][]GceInstance{},
>>>>>>> 7d1f87fc
				instancesUpdateTime:     map[GceRef]time.Time{},
				instancesFromUnknownMig: map[GceRef]bool{},
				migBaseNameCache:        map[GceRef]string{mig.GceRef(): "base-instance-name"},
			},
			fetchMigInstances:        fetchMigInstancesConst([]GceInstance{}),
			expectedCachedMigUnknown: true,
		},
		{
			name: "no candidate mig during cache fill",
			cache: &GceCache{
				migs:             map[GceRef]Mig{mig.GceRef(): mig},
				migBaseNameCache: map[GceRef]string{mig.GceRef(): "different-base-instance-name"},
				instancesToMig:   map[GceRef]GceRef{},
			},
			fetchMigInstances: fetchMigInstancesConst([]GceInstance{instance}),
		},
		{
			name: "fetch instances error during cache fill",
			cache: &GceCache{
				migs:             map[GceRef]Mig{mig.GceRef(): mig},
				instancesToMig:   map[GceRef]GceRef{},
				migBaseNameCache: map[GceRef]string{mig.GceRef(): "base-instance-name"},
			},
			fetchMigInstances: fetchMigInstancesFail,
			expectedErr:       errFetchMigInstances,
		},
		{
			name: "fetch basename error during cache fill",
			cache: &GceCache{
				migs:             map[GceRef]Mig{mig.GceRef(): mig},
				instancesToMig:   map[GceRef]GceRef{},
				migBaseNameCache: map[GceRef]string{},
			},
			fetchMigBasename: fetchMigBasenameFail,
			expectedErr:      nil,
		},
	}

	for _, tc := range testCases {
		t.Run(tc.name, func(t *testing.T) {
			client := &mockAutoscalingGceClient{
				fetchMigBasename:  tc.fetchMigBasename,
				fetchMigInstances: tc.fetchMigInstances,
				fetchMigs:         fetchMigsConst(nil),
			}
			migLister := NewMigLister(tc.cache)
			provider := NewCachingMigInfoProvider(tc.cache, migLister, client, mig.GceRef().Project, 1, 0*time.Second)

			mig, err := provider.GetMigForInstance(instanceRef)

			cachedMigRef, cached := tc.cache.GetMigForInstance(instanceRef)
			cachedMigUnknown := tc.cache.IsMigUnknownForInstance(instanceRef)

			assert.Equal(t, tc.expectedMig, mig)
			assert.Equal(t, tc.expectedErr, err)

			assert.Equal(t, tc.expectedCachedMigRef, cachedMigRef)
			assert.Equal(t, tc.expectedCached, cached)
			assert.Equal(t, tc.expectedCachedMigUnknown, cachedMigUnknown)
		})
	}
}

func TestGetMigInstances(t *testing.T) {
	oldRefreshTime := time.Now().Add(-time.Hour)
	newRefreshTime := time.Now()
<<<<<<< HEAD
	instances := []cloudprovider.Instance{
		{Id: "gce://project/us-test1/base-instance-name-abcd"},
		{Id: "gce://project/us-test1/base-instance-name-efgh"},
=======
	instances := []GceInstance{
		{Instance: cloudprovider.Instance{Id: "gce://project/us-test1/base-instance-name-abcd"}, NumericId: 7},
		{Instance: cloudprovider.Instance{Id: "gce://project/us-test1/base-instance-name-efgh"}, NumericId: 88},
>>>>>>> 7d1f87fc
	}

	testCases := []struct {
		name                    string
		cache                   *GceCache
		fetchMigInstances       func(GceRef) ([]GceInstance, error)
		expectedInstances       []GceInstance
		expectedErr             error
		expectedCachedInstances []GceInstance
		expectedCached          bool
		expectedRefreshTime     time.Time
		expectedRefreshed       bool
	}{
		{
			name: "instances in cache",
			cache: &GceCache{
				migs:                map[GceRef]Mig{mig.GceRef(): mig},
<<<<<<< HEAD
				instances:           map[GceRef][]cloudprovider.Instance{mig.GceRef(): instances},
=======
				instances:           map[GceRef][]GceInstance{mig.GceRef(): instances},
>>>>>>> 7d1f87fc
				instancesUpdateTime: map[GceRef]time.Time{mig.GceRef(): oldRefreshTime},
			},
			expectedInstances:       instances,
			expectedCachedInstances: instances,
			expectedCached:          true,
			expectedRefreshTime:     oldRefreshTime,
			expectedRefreshed:       true,
		},
		{
			name: "instances cache fill",
			cache: &GceCache{
				migs:                map[GceRef]Mig{mig.GceRef(): mig},
<<<<<<< HEAD
				instances:           map[GceRef][]cloudprovider.Instance{},
=======
				instances:           map[GceRef][]GceInstance{},
>>>>>>> 7d1f87fc
				instancesUpdateTime: map[GceRef]time.Time{},
				instancesToMig:      map[GceRef]GceRef{},
			},
			fetchMigInstances:       fetchMigInstancesConst(instances),
			expectedInstances:       instances,
			expectedCachedInstances: instances,
			expectedCached:          true,
			expectedRefreshTime:     newRefreshTime,
			expectedRefreshed:       true,
		},
		{
			name: "error during instances cache fill",
			cache: &GceCache{
				migs:                map[GceRef]Mig{mig.GceRef(): mig},
<<<<<<< HEAD
				instances:           map[GceRef][]cloudprovider.Instance{},
=======
				instances:           map[GceRef][]GceInstance{},
>>>>>>> 7d1f87fc
				instancesUpdateTime: map[GceRef]time.Time{},
			},
			fetchMigInstances:       fetchMigInstancesFail,
			expectedErr:             errFetchMigInstances,
			expectedCachedInstances: []GceInstance{},
		},
	}

	for _, tc := range testCases {
		t.Run(tc.name, func(t *testing.T) {
			client := &mockAutoscalingGceClient{
				fetchMigInstances: tc.fetchMigInstances,
			}
			migLister := NewMigLister(tc.cache)
			provider, ok := NewCachingMigInfoProvider(tc.cache, migLister, client, mig.GceRef().Project, 1, 0*time.Second).(*cachingMigInfoProvider)
			assert.True(t, ok)
			provider.timeProvider = &fakeTime{now: newRefreshTime}

			instances, err := provider.GetMigInstances(mig.GceRef())
			cachedInstances, cached := tc.cache.GetMigInstances(mig.GceRef())
			refreshTime, refreshed := tc.cache.GetMigInstancesUpdateTime(mig.GceRef())

			assert.Equal(t, tc.expectedInstances, instances)
			assert.Equal(t, tc.expectedErr, err)

			assert.Equal(t, tc.expectedCachedInstances, cachedInstances)
			assert.Equal(t, tc.expectedCached, cached)

			assert.Equal(t, tc.expectedRefreshTime, refreshTime)
			assert.Equal(t, tc.expectedRefreshed, refreshed)
		})
	}
}

func TestRegenerateMigInstancesCache(t *testing.T) {
	otherMig := &gceMig{
		gceRef: GceRef{
			Project: "project",
			Zone:    "us-test1",
			Name:    "other-mig",
		},
	}

	instances := []GceInstance{
		{Instance: cloudprovider.Instance{Id: "gce://project/us-test1/base-instance-name-abcd"}, NumericId: 1},
		{Instance: cloudprovider.Instance{Id: "gce://project/us-test1/base-instance-name-efgh"}, NumericId: 2},
	}
	otherInstances := []GceInstance{
		{Instance: cloudprovider.Instance{Id: "gce://project/us-test1/other-base-instance-name-abcd"}},
		{Instance: cloudprovider.Instance{Id: "gce://project/us-test1/other-base-instance-name-efgh"}},
	}

	var instancesRefs, otherInstancesRefs []GceRef
	for _, instance := range instances {
		instanceRef, err := GceRefFromProviderId(instance.Id)
		assert.Nil(t, err)
		instancesRefs = append(instancesRefs, instanceRef)
	}
	for _, instance := range otherInstances {
		instanceRef, err := GceRefFromProviderId(instance.Id)
		assert.Nil(t, err)
		otherInstancesRefs = append(otherInstancesRefs, instanceRef)
	}

	testCases := []struct {
		name                   string
		cache                  *GceCache
		fetchMigInstances      func(GceRef) ([]GceInstance, error)
		expectedErr            error
		expectedMigInstances   map[GceRef][]GceInstance
		expectedInstancesToMig map[GceRef]GceRef
	}{
		{
			name: "fill empty cache for one mig",
			cache: &GceCache{
				migs:           map[GceRef]Mig{mig.GceRef(): mig},
				instances:      map[GceRef][]GceInstance{},
				instancesToMig: map[GceRef]GceRef{},
			},
			fetchMigInstances: fetchMigInstancesConst(instances),
			expectedMigInstances: map[GceRef][]GceInstance{
				mig.GceRef(): instances,
			},
			expectedInstancesToMig: map[GceRef]GceRef{
				instancesRefs[0]: mig.GceRef(),
				instancesRefs[1]: mig.GceRef(),
			},
		},
		{
			name: "fill empty cache for two migs",
			cache: &GceCache{
				migs: map[GceRef]Mig{
					mig.GceRef():      mig,
					otherMig.GceRef(): otherMig,
				},
				instances:      map[GceRef][]GceInstance{},
				instancesToMig: map[GceRef]GceRef{},
			},
			fetchMigInstances: fetchMigInstancesMapping(map[GceRef][]GceInstance{
				mig.GceRef():      instances,
				otherMig.GceRef(): otherInstances,
			}),
			expectedMigInstances: map[GceRef][]GceInstance{
				mig.GceRef():      instances,
				otherMig.GceRef(): otherInstances,
			},
			expectedInstancesToMig: map[GceRef]GceRef{
				instancesRefs[0]:      mig.GceRef(),
				instancesRefs[1]:      mig.GceRef(),
				otherInstancesRefs[0]: otherMig.GceRef(),
				otherInstancesRefs[1]: otherMig.GceRef(),
			},
		},
		{
			name: "clear cache for removed mig",
			cache: &GceCache{
				migs: map[GceRef]Mig{
					mig.GceRef(): mig,
				},
				instances: map[GceRef][]GceInstance{
					mig.GceRef():      instances,
					otherMig.GceRef(): otherInstances,
				},
				instancesToMig: map[GceRef]GceRef{
					instancesRefs[0]:      mig.GceRef(),
					instancesRefs[1]:      mig.GceRef(),
					otherInstancesRefs[0]: otherMig.GceRef(),
					otherInstancesRefs[1]: otherMig.GceRef(),
				},
			},
			fetchMigInstances: fetchMigInstancesMapping(map[GceRef][]GceInstance{
				mig.GceRef():      instances,
				otherMig.GceRef(): otherInstances,
			}),
			expectedMigInstances: map[GceRef][]GceInstance{
				mig.GceRef(): instances,
			},
			expectedInstancesToMig: map[GceRef]GceRef{
				instancesRefs[0]: mig.GceRef(),
				instancesRefs[1]: mig.GceRef(),
			},
		},
		{
			name: "override cache for changed instances",
			cache: &GceCache{
				migs: map[GceRef]Mig{
					mig.GceRef(): mig,
				},
				instances: map[GceRef][]GceInstance{
					mig.GceRef(): instances,
				},
				instancesToMig: map[GceRef]GceRef{
					instancesRefs[0]: mig.GceRef(),
					instancesRefs[1]: mig.GceRef(),
				},
			},
			fetchMigInstances: fetchMigInstancesConst(otherInstances),
			expectedMigInstances: map[GceRef][]GceInstance{
				mig.GceRef(): otherInstances,
			},
			expectedInstancesToMig: map[GceRef]GceRef{
				otherInstancesRefs[0]: mig.GceRef(),
				otherInstancesRefs[1]: mig.GceRef(),
			},
		},
		{
			name: "refill mig instances error",
			cache: &GceCache{
				migs: map[GceRef]Mig{
					mig.GceRef(): mig,
				},
				instances:      map[GceRef][]GceInstance{},
				instancesToMig: map[GceRef]GceRef{},
			},
			fetchMigInstances: fetchMigInstancesFail,
			expectedErr:       errFetchMigInstances,
		},
	}

	for _, tc := range testCases {
		t.Run(tc.name, func(t *testing.T) {
			client := &mockAutoscalingGceClient{
				fetchMigInstances: tc.fetchMigInstances,
			}
			migLister := NewMigLister(tc.cache)
			provider := NewCachingMigInfoProvider(tc.cache, migLister, client, mig.GceRef().Project, 1, 0*time.Second)
			err := provider.RegenerateMigInstancesCache()

			assert.Equal(t, tc.expectedErr, err)
			if tc.expectedErr == nil {
				assert.Equal(t, tc.expectedMigInstances, tc.cache.instances)
				assert.Equal(t, tc.expectedInstancesToMig, tc.cache.instancesToMig)
			}
		})
	}
}

func TestGetMigTargetSize(t *testing.T) {
	targetSize := int64(42)
	instanceGroupManager := &gce.InstanceGroupManager{
		Zone:       mig.GceRef().Zone,
		Name:       mig.GceRef().Name,
		TargetSize: targetSize,
	}

	testCases := []struct {
		name               string
		cache              *GceCache
		fetchMigs          func(string) ([]*gce.InstanceGroupManager, error)
		fetchMigTargetSize func(GceRef) (int64, error)
		expectedTargetSize int64
		expectedErr        error
	}{
		{
			name: "target size in cache",
			cache: &GceCache{
				migs:               map[GceRef]Mig{mig.GceRef(): mig},
				migTargetSizeCache: map[GceRef]int64{mig.GceRef(): targetSize},
			},
			expectedTargetSize: targetSize,
		},
		{
			name:               "target size from cache fill",
			cache:              emptyCache(),
			fetchMigs:          fetchMigsConst([]*gce.InstanceGroupManager{instanceGroupManager}),
			expectedTargetSize: targetSize,
		},
		{
			name:               "cache fill without mig, fallback success",
			cache:              emptyCache(),
			fetchMigs:          fetchMigsConst([]*gce.InstanceGroupManager{}),
			fetchMigTargetSize: fetchMigTargetSizeConst(targetSize),
			expectedTargetSize: targetSize,
		},
		{
			name:               "cache fill failure, fallback success",
			cache:              emptyCache(),
			fetchMigs:          fetchMigsFail,
			fetchMigTargetSize: fetchMigTargetSizeConst(targetSize),
			expectedTargetSize: targetSize,
		},
		{
			name:               "cache fill without mig, fallback failure",
			cache:              emptyCache(),
			fetchMigs:          fetchMigsConst([]*gce.InstanceGroupManager{}),
			fetchMigTargetSize: fetchMigTargetSizeFail,
			expectedErr:        errFetchMigTargetSize,
		},
		{
			name:               "cache fill failure, fallback failure",
			cache:              emptyCache(),
			fetchMigs:          fetchMigsFail,
			fetchMigTargetSize: fetchMigTargetSizeFail,
			expectedErr:        errFetchMigTargetSize,
		},
	}

	for _, tc := range testCases {
		t.Run(tc.name, func(t *testing.T) {
			client := &mockAutoscalingGceClient{
				fetchMigs:          tc.fetchMigs,
				fetchMigTargetSize: tc.fetchMigTargetSize,
			}
			migLister := NewMigLister(tc.cache)
			provider := NewCachingMigInfoProvider(tc.cache, migLister, client, mig.GceRef().Project, 1, 0*time.Second)

			targetSize, err := provider.GetMigTargetSize(mig.GceRef())
			cachedTargetSize, found := tc.cache.GetMigTargetSize(mig.GceRef())

			assert.Equal(t, tc.expectedErr, err)
			assert.Equal(t, tc.expectedErr == nil, found)
			if tc.expectedErr == nil {
				assert.Equal(t, tc.expectedTargetSize, targetSize)
				assert.Equal(t, tc.expectedTargetSize, cachedTargetSize)
			}
		})
	}
}

func TestGetMigBasename(t *testing.T) {
	basename := "base-instance-name"
	instanceGroupManager := &gce.InstanceGroupManager{
		Zone:             mig.GceRef().Zone,
		Name:             mig.GceRef().Name,
		BaseInstanceName: basename,
	}

	testCases := []struct {
		name             string
		cache            *GceCache
		fetchMigs        func(string) ([]*gce.InstanceGroupManager, error)
		fetchMigBasename func(GceRef) (string, error)
		expectedBasename string
		expectedErr      error
	}{
		{
			name: "basename in cache",
			cache: &GceCache{
				migs:             map[GceRef]Mig{mig.GceRef(): mig},
				migBaseNameCache: map[GceRef]string{mig.GceRef(): basename},
			},
			expectedBasename: basename,
		},
		{
			name:             "basename from cache fill",
			cache:            emptyCache(),
			fetchMigs:        fetchMigsConst([]*gce.InstanceGroupManager{instanceGroupManager}),
			expectedBasename: basename,
		},
		{
			name:             "cache fill without mig, fallback success",
			cache:            emptyCache(),
			fetchMigs:        fetchMigsConst([]*gce.InstanceGroupManager{}),
			fetchMigBasename: fetchMigBasenameConst(basename),
			expectedBasename: basename,
		},
		{
			name:             "cache fill failure, fallback success",
			cache:            emptyCache(),
			fetchMigs:        fetchMigsFail,
			fetchMigBasename: fetchMigBasenameConst(basename),
			expectedBasename: basename,
		},
		{
			name:             "cache fill without mig, fallback failure",
			cache:            emptyCache(),
			fetchMigs:        fetchMigsConst([]*gce.InstanceGroupManager{}),
			fetchMigBasename: fetchMigBasenameFail,
			expectedErr:      errFetchMigBaseName,
		},
		{
			name:             "cache fill failure, fallback failure",
			cache:            emptyCache(),
			fetchMigs:        fetchMigsFail,
			fetchMigBasename: fetchMigBasenameFail,
			expectedErr:      errFetchMigBaseName,
		},
	}

	for _, tc := range testCases {
		t.Run(tc.name, func(t *testing.T) {
			client := &mockAutoscalingGceClient{
				fetchMigs:        tc.fetchMigs,
				fetchMigBasename: tc.fetchMigBasename,
			}
			migLister := NewMigLister(tc.cache)
			provider := NewCachingMigInfoProvider(tc.cache, migLister, client, mig.GceRef().Project, 1, 0*time.Second)

			basename, err := provider.GetMigBasename(mig.GceRef())
			cachedBasename, found := tc.cache.GetMigBasename(mig.GceRef())

			assert.Equal(t, tc.expectedErr, err)
			assert.Equal(t, tc.expectedErr == nil, found)
			if tc.expectedErr == nil {
				assert.Equal(t, tc.expectedBasename, basename)
				assert.Equal(t, tc.expectedBasename, cachedBasename)
			}
		})
	}
}

func TestGetListManagedInstancesResults(t *testing.T) {
	results := "PAGELESS"
	instanceGroupManager := &gce.InstanceGroupManager{
		Zone:                        mig.GceRef().Zone,
		Name:                        mig.GceRef().Name,
		ListManagedInstancesResults: results,
	}
	testCases := []struct {
		name            string
		cache           *GceCache
		fetchMigs       func(string) ([]*gce.InstanceGroupManager, error)
		fetchResults    func(GceRef) (string, error)
		expectedResults string
		expectedErr     error
	}{
		{
			name: "results in cache",
			cache: &GceCache{
				migs:                             map[GceRef]Mig{mig.GceRef(): mig},
				listManagedInstancesResultsCache: map[GceRef]string{mig.GceRef(): results},
			},
			expectedResults: results,
		},
		{
			name:            "results from cache fill",
			cache:           emptyCache(),
			fetchMigs:       fetchMigsConst([]*gce.InstanceGroupManager{instanceGroupManager}),
			expectedResults: results,
		},
		{
			name:            "cache fill without mig, fallback success",
			cache:           emptyCache(),
			fetchMigs:       fetchMigsConst([]*gce.InstanceGroupManager{}),
			fetchResults:    fetchListManagedInstancesResultsConst(results),
			expectedResults: results,
		},
		{
			name:            "cache fill failure, fallback success",
			cache:           emptyCache(),
			fetchMigs:       fetchMigsFail,
			fetchResults:    fetchListManagedInstancesResultsConst(results),
			expectedResults: results,
		},
		{
			name:         "cache fill without mig, fallback failure",
			cache:        emptyCache(),
			fetchMigs:    fetchMigsConst([]*gce.InstanceGroupManager{}),
			fetchResults: fetchListManagedInstancesResultsFail,
			expectedErr:  errFetchListManagedInstancesResults,
		},
		{
			name:         "cache fill failure, fallback failure",
			cache:        emptyCache(),
			fetchMigs:    fetchMigsFail,
			fetchResults: fetchListManagedInstancesResultsFail,
			expectedErr:  errFetchListManagedInstancesResults,
		},
	}

	for _, tc := range testCases {
		t.Run(tc.name, func(t *testing.T) {
			client := &mockAutoscalingGceClient{
				fetchMigs:                        tc.fetchMigs,
				fetchListManagedInstancesResults: tc.fetchResults,
			}
			migLister := NewMigLister(tc.cache)
			provider := NewCachingMigInfoProvider(tc.cache, migLister, client, mig.GceRef().Project, 1, 0*time.Second)

			results, err := provider.GetListManagedInstancesResults(mig.GceRef())
			cachedResults, found := tc.cache.GetListManagedInstancesResults(mig.GceRef())

			assert.Equal(t, tc.expectedErr, err)
			assert.Equal(t, tc.expectedErr == nil, found)
			if tc.expectedErr == nil {
				assert.Equal(t, tc.expectedResults, results)
				assert.Equal(t, tc.expectedResults, cachedResults)
			}
		})
	}
}

func TestGetMigInstanceTemplateName(t *testing.T) {
	templateName := "template-name"
	instanceGroupManager := &gce.InstanceGroupManager{
		Zone:             mig.GceRef().Zone,
		Name:             mig.GceRef().Name,
		InstanceTemplate: "https://www.googleapis.com/compute/v1/projects/test-project/global/instanceTemplates/template-name",
	}

	instanceGroupManagerRegional := &gce.InstanceGroupManager{
		Zone:             mig.GceRef().Zone,
		Name:             mig.GceRef().Name,
		InstanceTemplate: "https://www.googleapis.com/compute/v1/projects/test-project/regions/us-central1/instanceTemplates/template-name",
	}

	testCases := []struct {
		name                 string
		cache                *GceCache
		fetchMigs            func(string) ([]*gce.InstanceGroupManager, error)
		fetchMigTemplateName func(GceRef) (InstanceTemplateName, error)
		expectedTemplateName string
		expectedRegion       bool
		expectedErr          error
	}{
		{
			name: "template name in cache",
			cache: &GceCache{
				migs:                      map[GceRef]Mig{mig.GceRef(): mig},
				instanceTemplateNameCache: map[GceRef]InstanceTemplateName{mig.GceRef(): {templateName, false}},
			},
			expectedTemplateName: templateName,
		},
		{
			name:                 "template name from cache fill",
			cache:                emptyCache(),
			fetchMigs:            fetchMigsConst([]*gce.InstanceGroupManager{instanceGroupManager}),
			expectedTemplateName: templateName,
		},
		{
			name:                 "target size from cache fill, regional",
			cache:                emptyCache(),
			fetchMigs:            fetchMigsConst([]*gce.InstanceGroupManager{instanceGroupManagerRegional}),
			expectedTemplateName: templateName,
		},
		{
			name:                 "cache fill without mig, fallback success",
			cache:                emptyCache(),
			fetchMigs:            fetchMigsConst([]*gce.InstanceGroupManager{}),
			fetchMigTemplateName: fetchMigTemplateNameConst(InstanceTemplateName{templateName, false}),
			expectedTemplateName: templateName,
		},
		{
			name:                 "cache fill failure, fallback success",
			cache:                emptyCache(),
			fetchMigs:            fetchMigsFail,
			fetchMigTemplateName: fetchMigTemplateNameConst(InstanceTemplateName{templateName, false}),
			expectedTemplateName: templateName,
		},
		{
			name:                 "cache fill without mig, fallback failure",
			cache:                emptyCache(),
			fetchMigs:            fetchMigsConst([]*gce.InstanceGroupManager{}),
			fetchMigTemplateName: fetchMigTemplateNameFail,
			expectedErr:          errFetchMigTemplateName,
		},
		{
			name:                 "cache fill failure, fallback failure",
			cache:                emptyCache(),
			fetchMigs:            fetchMigsFail,
			fetchMigTemplateName: fetchMigTemplateNameFail,
			expectedErr:          errFetchMigTemplateName,
		},
	}

	for _, tc := range testCases {
		t.Run(tc.name, func(t *testing.T) {
			client := &mockAutoscalingGceClient{
				fetchMigs:            tc.fetchMigs,
				fetchMigTemplateName: tc.fetchMigTemplateName,
			}
			migLister := NewMigLister(tc.cache)
			provider := NewCachingMigInfoProvider(tc.cache, migLister, client, mig.GceRef().Project, 1, 0*time.Second)

			instanceTemplateName, err := provider.GetMigInstanceTemplateName(mig.GceRef())
			cachedInstanceTemplateName, found := tc.cache.GetMigInstanceTemplateName(mig.GceRef())

			assert.Equal(t, tc.expectedErr, err)
			assert.Equal(t, tc.expectedErr == nil, found)
			if tc.expectedErr == nil {
				assert.Equal(t, tc.expectedTemplateName, instanceTemplateName.Name)
				assert.Equal(t, tc.expectedTemplateName, cachedInstanceTemplateName.Name)
			}
		})
	}
}

func TestGetMigInstanceTemplate(t *testing.T) {
	templateName := "template-name"
	template := &gce.InstanceTemplate{
		Name:        templateName,
		Description: "instance template",
	}
	oldTemplate := &gce.InstanceTemplate{
		Name:        "old-template-name",
		Description: "old instance template",
	}

	testCases := []struct {
		name                   string
		cache                  *GceCache
		fetchMigs              func(string) ([]*gce.InstanceGroupManager, error)
		fetchMigTemplateName   func(GceRef) (InstanceTemplateName, error)
		fetchMigTemplate       func(GceRef, string, bool) (*gce.InstanceTemplate, error)
		expectedTemplate       *gce.InstanceTemplate
		expectedCachedTemplate *gce.InstanceTemplate
		expectedErr            error
	}{
		{
			name: "template in cache",
			cache: &GceCache{
				migs:                      map[GceRef]Mig{mig.GceRef(): mig},
				instanceTemplateNameCache: map[GceRef]InstanceTemplateName{mig.GceRef(): {templateName, false}},
				instanceTemplatesCache:    map[GceRef]*gce.InstanceTemplate{mig.GceRef(): template},
			},
			expectedTemplate:       template,
			expectedCachedTemplate: template,
		},
		{
			name: "cache without template, fetch success",
			cache: &GceCache{
				migs:                      map[GceRef]Mig{mig.GceRef(): mig},
				instanceTemplateNameCache: map[GceRef]InstanceTemplateName{mig.GceRef(): {templateName, false}},
				instanceTemplatesCache:    make(map[GceRef]*gce.InstanceTemplate),
			},
			fetchMigTemplate:       fetchMigTemplateConst(template),
			expectedTemplate:       template,
			expectedCachedTemplate: template,
		},
		{
			name: "cache with old template, fetch success",
			cache: &GceCache{
				migs:                      map[GceRef]Mig{mig.GceRef(): mig},
				instanceTemplateNameCache: map[GceRef]InstanceTemplateName{mig.GceRef(): {templateName, false}},
				instanceTemplatesCache:    map[GceRef]*gce.InstanceTemplate{mig.GceRef(): oldTemplate},
			},
			fetchMigTemplate:       fetchMigTemplateConst(template),
			expectedTemplate:       template,
			expectedCachedTemplate: template,
		},
		{
			name: "cache without template, fetch failure",
			cache: &GceCache{
				migs:                      map[GceRef]Mig{mig.GceRef(): mig},
				instanceTemplateNameCache: map[GceRef]InstanceTemplateName{mig.GceRef(): {templateName, false}},
				instanceTemplatesCache:    make(map[GceRef]*gce.InstanceTemplate),
			},
			fetchMigTemplate: fetchMigTemplateFail,
			expectedErr:      errFetchMigTemplate,
		},
		{
			name: "cache with old template, fetch failure",
			cache: &GceCache{
				migs:                      map[GceRef]Mig{mig.GceRef(): mig},
				instanceTemplateNameCache: map[GceRef]InstanceTemplateName{mig.GceRef(): {templateName, false}},
				instanceTemplatesCache:    map[GceRef]*gce.InstanceTemplate{mig.GceRef(): oldTemplate},
			},
			fetchMigTemplate:       fetchMigTemplateFail,
			expectedCachedTemplate: oldTemplate,
			expectedErr:            errFetchMigTemplate,
		},
		{
			name:                 "template name fetch failure",
			cache:                emptyCache(),
			fetchMigs:            fetchMigsFail,
			fetchMigTemplateName: fetchMigTemplateNameFail,
			expectedErr:          errFetchMigTemplateName,
		},
	}

	for _, tc := range testCases {
		t.Run(tc.name, func(t *testing.T) {
			client := &mockAutoscalingGceClient{
				fetchMigs:            tc.fetchMigs,
				fetchMigTemplateName: tc.fetchMigTemplateName,
				fetchMigTemplate:     tc.fetchMigTemplate,
			}
			migLister := NewMigLister(tc.cache)
			provider := NewCachingMigInfoProvider(tc.cache, migLister, client, mig.GceRef().Project, 1, 0*time.Second)

			template, err := provider.GetMigInstanceTemplate(mig.GceRef())
			cachedTemplate, found := tc.cache.GetMigInstanceTemplate(mig.GceRef())

			assert.Equal(t, tc.expectedErr, err)
			if tc.expectedErr == nil {
				assert.Equal(t, tc.expectedTemplate, template)
			}

			assert.Equal(t, tc.expectedCachedTemplate != nil, found)
			if tc.expectedCachedTemplate != nil {
				assert.Equal(t, tc.expectedCachedTemplate, cachedTemplate)
			}
		})
	}
}

func TestGetMigInstanceKubeEnv(t *testing.T) {
	templateName := "template-name"
	kubeEnvValue := "VAR1: VALUE1\nVAR2: VALUE2"
	kubeEnv, err := ParseKubeEnv(templateName, kubeEnvValue)
	assert.NoError(t, err)
	template := &gce.InstanceTemplate{
		Name:        templateName,
		Description: "instance template",
		Properties: &gce.InstanceProperties{
			Metadata: &gce.Metadata{
				Items: []*gce.MetadataItems{
					{Key: "kube-env", Value: &kubeEnvValue},
				},
			},
		},
	}

	oldTemplateName := "old-template-name"
	oldKubeEnvValue := "VAR3: VALUE3\nVAR4: VALUE4"
	oldKubeEnv, err := ParseKubeEnv(oldTemplateName, oldKubeEnvValue)
	assert.NoError(t, err)
	oldTemplate := &gce.InstanceTemplate{
		Name:        oldTemplateName,
		Description: "old instance template",
		Properties: &gce.InstanceProperties{
			Metadata: &gce.Metadata{
				Items: []*gce.MetadataItems{
					{Key: "kube-env", Value: &oldKubeEnvValue},
				},
			},
		},
	}

	testCases := []struct {
		name                  string
		cache                 *GceCache
		fetchMigs             func(string) ([]*gce.InstanceGroupManager, error)
		fetchMigTemplateName  func(GceRef) (InstanceTemplateName, error)
		fetchMigTemplate      func(GceRef, string, bool) (*gce.InstanceTemplate, error)
		expectedKubeEnv       KubeEnv
		expectedCachedKubeEnv KubeEnv
		expectedErr           error
	}{
		{
			name: "kube-env in cache",
			cache: &GceCache{
				migs:                      map[GceRef]Mig{mig.GceRef(): mig},
				instanceTemplateNameCache: map[GceRef]InstanceTemplateName{mig.GceRef(): {templateName, false}},
				kubeEnvCache:              map[GceRef]KubeEnv{mig.GceRef(): kubeEnv},
			},
			expectedKubeEnv:       kubeEnv,
			expectedCachedKubeEnv: kubeEnv,
		},
		{
			name: "cache without kube-env, template in cache",
			cache: &GceCache{
				migs:                      map[GceRef]Mig{mig.GceRef(): mig},
				instanceTemplateNameCache: map[GceRef]InstanceTemplateName{mig.GceRef(): {templateName, false}},
				instanceTemplatesCache:    map[GceRef]*gce.InstanceTemplate{mig.GceRef(): template},
				kubeEnvCache:              make(map[GceRef]KubeEnv),
			},
			expectedKubeEnv:       kubeEnv,
			expectedCachedKubeEnv: kubeEnv,
		},
		{
			name: "cache without kube-env, fetch success",
			cache: &GceCache{
				migs:                      map[GceRef]Mig{mig.GceRef(): mig},
				instanceTemplateNameCache: map[GceRef]InstanceTemplateName{mig.GceRef(): {templateName, false}},
				instanceTemplatesCache:    make(map[GceRef]*gce.InstanceTemplate),
				kubeEnvCache:              make(map[GceRef]KubeEnv),
			},
			fetchMigTemplate:      fetchMigTemplateConst(template),
			expectedKubeEnv:       kubeEnv,
			expectedCachedKubeEnv: kubeEnv,
		},
		{
			name: "cache with old kube-env, new template cached",
			cache: &GceCache{
				migs:                      map[GceRef]Mig{mig.GceRef(): mig},
				instanceTemplateNameCache: map[GceRef]InstanceTemplateName{mig.GceRef(): {templateName, false}},
				instanceTemplatesCache:    map[GceRef]*gce.InstanceTemplate{mig.GceRef(): template},
				kubeEnvCache:              map[GceRef]KubeEnv{mig.GceRef(): oldKubeEnv},
			},
			expectedKubeEnv:       kubeEnv,
			expectedCachedKubeEnv: kubeEnv,
		},
		{
			name: "cache with old kube-env, fetch success",
			cache: &GceCache{
				migs:                      map[GceRef]Mig{mig.GceRef(): mig},
				instanceTemplateNameCache: map[GceRef]InstanceTemplateName{mig.GceRef(): {templateName, false}},
				instanceTemplatesCache:    map[GceRef]*gce.InstanceTemplate{mig.GceRef(): oldTemplate},
				kubeEnvCache:              map[GceRef]KubeEnv{mig.GceRef(): oldKubeEnv},
			},
			fetchMigTemplate:      fetchMigTemplateConst(template),
			expectedKubeEnv:       kubeEnv,
			expectedCachedKubeEnv: kubeEnv,
		},
		{
			name: "cache without kube-env, fetch failure",
			cache: &GceCache{
				migs:                      map[GceRef]Mig{mig.GceRef(): mig},
				instanceTemplateNameCache: map[GceRef]InstanceTemplateName{mig.GceRef(): {templateName, false}},
				instanceTemplatesCache:    make(map[GceRef]*gce.InstanceTemplate),
				kubeEnvCache:              make(map[GceRef]KubeEnv),
			},
			fetchMigTemplate: fetchMigTemplateFail,
			expectedErr:      errFetchMigTemplate,
		},
		{
			name: "cache with old kube-env, fetch failure",
			cache: &GceCache{
				migs:                      map[GceRef]Mig{mig.GceRef(): mig},
				instanceTemplateNameCache: map[GceRef]InstanceTemplateName{mig.GceRef(): {templateName, false}},
				instanceTemplatesCache:    map[GceRef]*gce.InstanceTemplate{mig.GceRef(): oldTemplate},
				kubeEnvCache:              map[GceRef]KubeEnv{mig.GceRef(): oldKubeEnv},
			},
			fetchMigTemplate:      fetchMigTemplateFail,
			expectedCachedKubeEnv: oldKubeEnv,
			expectedErr:           errFetchMigTemplate,
		},
		{
			name:                 "template name fetch failure",
			cache:                emptyCache(),
			fetchMigs:            fetchMigsFail,
			fetchMigTemplateName: fetchMigTemplateNameFail,
			expectedErr:          errFetchMigTemplateName,
		},
	}

	for _, tc := range testCases {
		t.Run(tc.name, func(t *testing.T) {
			client := &mockAutoscalingGceClient{
				fetchMigs:            tc.fetchMigs,
				fetchMigTemplateName: tc.fetchMigTemplateName,
				fetchMigTemplate:     tc.fetchMigTemplate,
			}
			migLister := NewMigLister(tc.cache)
			provider := NewCachingMigInfoProvider(tc.cache, migLister, client, mig.GceRef().Project, 1, 0*time.Second)

			kubeEnv, err := provider.GetMigKubeEnv(mig.GceRef())
			cachedKubeEnv, found := tc.cache.GetMigKubeEnv(mig.GceRef())

			assert.Equal(t, tc.expectedErr, err)
			if tc.expectedErr == nil {
				assert.Equal(t, tc.expectedKubeEnv, kubeEnv)
			}

			assert.Equal(t, tc.expectedCachedKubeEnv.env != nil, found)
			if tc.expectedCachedKubeEnv.env != nil {
				assert.Equal(t, tc.expectedCachedKubeEnv, cachedKubeEnv)
			}
		})
	}
}

func TestGetMigMachineType(t *testing.T) {
	knownZone := "us-cache1-a"
	unknownZone := "us-nocache42-c"
	testCases := []struct {
		name             string
		machine          string
		zone             string
		fetchMachineType func(string, string) (*gce.MachineType, error)
		cpu              int64
		memory           int64
		expectCpu        int64
		expectMemory     int64
		expectError      bool
	}{
		{
			name:         "custom machine",
			machine:      "custom-8-2",
			zone:         unknownZone,
			expectCpu:    8,
			expectMemory: 2 * units.MiB,
		},
		{
			name:         "machine in cache",
			machine:      "n1-standard-1",
			zone:         knownZone,
			cpu:          1,
			memory:       2,
			expectCpu:    1,
			expectMemory: 2 * units.MiB,
		},
		{
			name:             "machine not in cache",
			machine:          "n1-standard-2",
			zone:             unknownZone,
			fetchMachineType: fetchMachineTypeConst("n1-standard-2", 2, 3840),
			expectCpu:        2,
			expectMemory:     3840 * units.MiB,
		},
		{
			name:             "machine not in cache, request error",
			machine:          "n1-standard-1",
			zone:             unknownZone,
			fetchMachineType: fetchMachineTypeFail,
			expectError:      true,
		},
	}
	for _, tc := range testCases {
		t.Run(tc.name, func(t *testing.T) {
			mig := &gceMig{
				gceRef: GceRef{
					Project: "project",
					Zone:    tc.zone,
					Name:    "mig",
				},
			}
			cache := &GceCache{
				instanceTemplateNameCache: map[GceRef]InstanceTemplateName{mig.GceRef(): {"template", false}},
				instanceTemplatesCache: map[GceRef]*gce.InstanceTemplate{
					mig.GceRef(): {
						Name: "template",
						Properties: &gce.InstanceProperties{
							MachineType: tc.machine,
						},
					},
				},
				machinesCache: map[MachineTypeKey]MachineType{
					{knownZone, tc.machine}: {
						Name:   tc.machine,
						CPU:    tc.cpu,
						Memory: tc.memory * units.MiB,
					},
				},
			}
			client := &mockAutoscalingGceClient{
				fetchMachineType: tc.fetchMachineType,
			}
			migLister := NewMigLister(cache)
			provider := NewCachingMigInfoProvider(cache, migLister, client, mig.GceRef().Project, 1, 0*time.Second)
			machine, err := provider.GetMigMachineType(mig.GceRef())
			if tc.expectError {
				assert.Error(t, err)
			} else {
				assert.NoError(t, err)
				assert.Equal(t, tc.expectCpu, machine.CPU)
				assert.Equal(t, tc.expectMemory, machine.Memory)
			}
		})
	}
}

func TestMultipleGetMigInstanceCallsLimited(t *testing.T) {
	mig := &gceMig{
		gceRef: GceRef{
			Project: "project",
			Zone:    "zone",
			Name:    "base-instance-name",
		},
	}
<<<<<<< HEAD
	instance := cloudprovider.Instance{
		Id: "gce://project/zone/base-instance-name-abcd",
	}
	instanceRef, err := GceRefFromProviderId(instance.Id)
	assert.Nil(t, err)
	instance2 := cloudprovider.Instance{
		Id: "gce://project/zone/base-instance-name-abcd2",
=======
	instance := GceInstance{
		Instance: cloudprovider.Instance{Id: "gce://project/zone/base-instance-name-abcd"}, NumericId: 1111,
	}
	instanceRef, err := GceRefFromProviderId(instance.Id)
	assert.Nil(t, err)
	instance2 := GceInstance{
		Instance: cloudprovider.Instance{Id: "gce://project/zone/base-instance-name-abcd2"}, NumericId: 222,
>>>>>>> 7d1f87fc
	}
	instanceRef2, err := GceRefFromProviderId(instance2.Id)
	assert.Nil(t, err)
	now := time.Now()
	for name, tc := range map[string]struct {
		refreshRateDuration              time.Duration
		firstCallTime                    time.Time
		secondCallTime                   time.Time
		expectedCallsToFetchMigInstances int
	}{
		"0s refresh rate duration, refetch expected": {
			refreshRateDuration:              0 * time.Second,
			firstCallTime:                    now,
			secondCallTime:                   now,
			expectedCallsToFetchMigInstances: 2,
		},
		"5s refresh rate duration, 0.01s between calls, no refetch expected": {
			refreshRateDuration:              5 * time.Second,
			firstCallTime:                    now,
			secondCallTime:                   now.Add(10 * time.Millisecond),
			expectedCallsToFetchMigInstances: 1,
		},
		"0.01s refresh rate duration, 0.01s between calls, refetch expected": {
			refreshRateDuration:              10 * time.Millisecond,
			firstCallTime:                    now,
			secondCallTime:                   now.Add(11 * time.Millisecond),
			expectedCallsToFetchMigInstances: 2,
		},
	} {
		t.Run(name, func(t *testing.T) {
			cache := emptyCache()
			cache.migs = map[GceRef]Mig{
				mig.gceRef: mig,
			}
			cache.migBaseNameCache = map[GceRef]string{mig.GceRef(): "base-instance-name"}
			callCounter := make(map[GceRef]int)
			client := &mockAutoscalingGceClient{
				fetchMigInstances: fetchMigInstancesWithCounter(nil, callCounter),
			}
			migLister := NewMigLister(cache)
			ft := &fakeTime{}
			provider := &cachingMigInfoProvider{
				cache:                          cache,
				migLister:                      migLister,
				gceClient:                      client,
				projectId:                      projectId,
				concurrentGceRefreshes:         1,
				migInstancesMinRefreshWaitTime: tc.refreshRateDuration,
				timeProvider:                   ft,
			}
			ft.now = tc.firstCallTime
			_, err = provider.GetMigForInstance(instanceRef)
			assert.NoError(t, err)
			ft.now = tc.secondCallTime
			_, err = provider.GetMigForInstance(instanceRef2)
			assert.NoError(t, err)
			assert.Equal(t, tc.expectedCallsToFetchMigInstances, callCounter[mig.GceRef()])
		})
	}
}

type fakeTime struct {
	now time.Time
}

func (f *fakeTime) Now() time.Time {
	return f.now
}

func emptyCache() *GceCache {
	return &GceCache{
<<<<<<< HEAD
		migs:                      map[GceRef]Mig{mig.GceRef(): mig},
		instances:                 make(map[GceRef][]cloudprovider.Instance),
		instancesUpdateTime:       make(map[GceRef]time.Time),
		migTargetSizeCache:        make(map[GceRef]int64),
		migBaseNameCache:          make(map[GceRef]string),
		instanceTemplateNameCache: make(map[GceRef]string),
		instanceTemplatesCache:    make(map[GceRef]*gce.InstanceTemplate),
		instancesFromUnknownMig:   make(map[GceRef]bool),
=======
		migs:                             map[GceRef]Mig{mig.GceRef(): mig},
		instances:                        make(map[GceRef][]GceInstance),
		instancesUpdateTime:              make(map[GceRef]time.Time),
		migTargetSizeCache:               make(map[GceRef]int64),
		migBaseNameCache:                 make(map[GceRef]string),
		listManagedInstancesResultsCache: make(map[GceRef]string),
		instanceTemplateNameCache:        make(map[GceRef]InstanceTemplateName),
		instanceTemplatesCache:           make(map[GceRef]*gce.InstanceTemplate),
		instancesFromUnknownMig:          make(map[GceRef]bool),
>>>>>>> 7d1f87fc
	}
}

func fetchMigsFail(_ string) ([]*gce.InstanceGroupManager, error) {
	return nil, errFetchMig
}

func fetchMigsConst(migs []*gce.InstanceGroupManager) func(string) ([]*gce.InstanceGroupManager, error) {
	return func(string) ([]*gce.InstanceGroupManager, error) {
		return migs, nil
	}
}

func fetchMigInstancesFail(_ GceRef) ([]GceInstance, error) {
	return nil, errFetchMigInstances
}

func fetchMigInstancesConst(instances []GceInstance) func(GceRef) ([]GceInstance, error) {
	return func(GceRef) ([]GceInstance, error) {
		return instances, nil
	}
}

<<<<<<< HEAD
func fetchMigInstancesWithCounter(instances []cloudprovider.Instance, migCounter map[GceRef]int) func(GceRef) ([]cloudprovider.Instance, error) {
	return func(ref GceRef) ([]cloudprovider.Instance, error) {
=======
func fetchMigInstancesWithCounter(instances []GceInstance, migCounter map[GceRef]int) func(GceRef) ([]GceInstance, error) {
	return func(ref GceRef) ([]GceInstance, error) {
>>>>>>> 7d1f87fc
		migCounter[ref] = migCounter[ref] + 1
		return instances, nil
	}
}

<<<<<<< HEAD
func fetchMigInstancesMapping(instancesMapping map[GceRef][]cloudprovider.Instance) func(GceRef) ([]cloudprovider.Instance, error) {
	return func(migRef GceRef) ([]cloudprovider.Instance, error) {
=======
func fetchMigInstancesMapping(instancesMapping map[GceRef][]GceInstance) func(GceRef) ([]GceInstance, error) {
	return func(migRef GceRef) ([]GceInstance, error) {
>>>>>>> 7d1f87fc
		return instancesMapping[migRef], nil
	}
}

func fetchMigTargetSizeFail(_ GceRef) (int64, error) {
	return 0, errFetchMigTargetSize
}

func fetchMigTargetSizeConst(targetSize int64) func(GceRef) (int64, error) {
	return func(GceRef) (int64, error) {
		return targetSize, nil
	}
}

func fetchMigBasenameFail(_ GceRef) (string, error) {
	return "", errFetchMigBaseName
}

func fetchMigBasenameConst(basename string) func(GceRef) (string, error) {
	return func(GceRef) (string, error) {
		return basename, nil
	}
}

func fetchMigTemplateNameFail(_ GceRef) (InstanceTemplateName, error) {
	return InstanceTemplateName{}, errFetchMigTemplateName
}

func fetchMigTemplateNameConst(instanceTemplateName InstanceTemplateName) func(GceRef) (InstanceTemplateName, error) {
	return func(GceRef) (InstanceTemplateName, error) {
		return instanceTemplateName, nil
	}
}

func fetchMigTemplateFail(_ GceRef, _ string, _ bool) (*gce.InstanceTemplate, error) {
	return nil, errFetchMigTemplate
}

func fetchMigTemplateConst(template *gce.InstanceTemplate) func(GceRef, string, bool) (*gce.InstanceTemplate, error) {
	return func(GceRef, string, bool) (*gce.InstanceTemplate, error) {
		return template, nil
	}
}

func fetchListManagedInstancesResultsFail(_ GceRef) (string, error) {
	return "", errFetchListManagedInstancesResults
}

func fetchListManagedInstancesResultsConst(listManagedInstancesResults string) func(GceRef) (string, error) {
	return func(GceRef) (string, error) {
		return listManagedInstancesResults, nil
	}
}

func fetchMachineTypeFail(_, _ string) (*gce.MachineType, error) {
	return nil, errFetchMachineType
}

func fetchMachineTypeConst(name string, cpu int64, mem int64) func(string, string) (*gce.MachineType, error) {
	return func(string, string) (*gce.MachineType, error) {
		return &gce.MachineType{
			Name:      name,
			GuestCpus: cpu,
			MemoryMb:  mem,
		}, nil
	}
}<|MERGE_RESOLUTION|>--- conflicted
+++ resolved
@@ -127,17 +127,6 @@
 	return nil
 }
 
-<<<<<<< HEAD
-func TestFillMigInstances(t *testing.T) {
-	migRef := GceRef{Project: "test", Zone: "zone-A", Name: "some-mig"}
-	oldInstances := []cloudprovider.Instance{
-		{Id: "gce://test/zone-A/some-mig-old-instance-1"},
-		{Id: "gce://test/zone-A/some-mig-old-instance-2"},
-	}
-	newInstances := []cloudprovider.Instance{
-		{Id: "gce://test/zone-A/some-mig-new-instance-1"},
-		{Id: "gce://test/zone-A/some-mig-new-instance-2"},
-=======
 func (client *mockAutoscalingGceClient) WaitForOperation(_, _, _, _ string) error {
 	return nil
 }
@@ -151,7 +140,6 @@
 	newInstances := []GceInstance{
 		{Instance: cloudprovider.Instance{Id: "gce://test/zone-A/some-mig-new-instance-1"}, NumericId: 3},
 		{Instance: cloudprovider.Instance{Id: "gce://test/zone-A/some-mig-new-instance-2"}, NumericId: 4},
->>>>>>> 7d1f87fc
 	}
 
 	timeNow := time.Now()
@@ -162,21 +150,13 @@
 		name            string
 		cache           *GceCache
 		wantClientCalls int
-<<<<<<< HEAD
-		wantInstances   []cloudprovider.Instance
-=======
 		wantInstances   []GceInstance
->>>>>>> 7d1f87fc
 		wantUpdateTime  time.Time
 	}{
 		{
 			name: "No instances in cache",
 			cache: &GceCache{
-<<<<<<< HEAD
-				instances:           map[GceRef][]cloudprovider.Instance{},
-=======
 				instances:           map[GceRef][]GceInstance{},
->>>>>>> 7d1f87fc
 				instancesUpdateTime: map[GceRef]time.Time{},
 				instancesToMig:      map[GceRef]GceRef{},
 			},
@@ -187,11 +167,7 @@
 		{
 			name: "Old instances in cache",
 			cache: &GceCache{
-<<<<<<< HEAD
-				instances:           map[GceRef][]cloudprovider.Instance{migRef: oldInstances},
-=======
 				instances:           map[GceRef][]GceInstance{migRef: oldInstances},
->>>>>>> 7d1f87fc
 				instancesUpdateTime: map[GceRef]time.Time{migRef: timeOld},
 				instancesToMig:      map[GceRef]GceRef{},
 			},
@@ -202,11 +178,7 @@
 		{
 			name: "Recently updated instances in cache",
 			cache: &GceCache{
-<<<<<<< HEAD
-				instances:           map[GceRef][]cloudprovider.Instance{migRef: oldInstances},
-=======
 				instances:           map[GceRef][]GceInstance{migRef: oldInstances},
->>>>>>> 7d1f87fc
 				instancesUpdateTime: map[GceRef]time.Time{migRef: timeRecent},
 				instancesToMig:      map[GceRef]GceRef{},
 			},
@@ -292,11 +264,7 @@
 			name: "mig from cache fill",
 			cache: &GceCache{
 				migs:                map[GceRef]Mig{mig.GceRef(): mig},
-<<<<<<< HEAD
-				instances:           map[GceRef][]cloudprovider.Instance{},
-=======
 				instances:           map[GceRef][]GceInstance{},
->>>>>>> 7d1f87fc
 				instancesUpdateTime: map[GceRef]time.Time{},
 				instancesToMig:      map[GceRef]GceRef{},
 				migBaseNameCache:    map[GceRef]string{mig.GceRef(): "base-instance-name"},
@@ -310,11 +278,7 @@
 			name: "mig and basename from cache fill",
 			cache: &GceCache{
 				migs:                map[GceRef]Mig{mig.GceRef(): mig},
-<<<<<<< HEAD
-				instances:           map[GceRef][]cloudprovider.Instance{},
-=======
 				instances:           map[GceRef][]GceInstance{},
->>>>>>> 7d1f87fc
 				instancesUpdateTime: map[GceRef]time.Time{},
 				instancesToMig:      map[GceRef]GceRef{},
 				migBaseNameCache:    map[GceRef]string{},
@@ -329,11 +293,7 @@
 			name: "unknown mig from cache fill",
 			cache: &GceCache{
 				migs:                    map[GceRef]Mig{mig.GceRef(): mig},
-<<<<<<< HEAD
-				instances:               map[GceRef][]cloudprovider.Instance{},
-=======
 				instances:               map[GceRef][]GceInstance{},
->>>>>>> 7d1f87fc
 				instancesUpdateTime:     map[GceRef]time.Time{},
 				instancesFromUnknownMig: map[GceRef]bool{},
 				migBaseNameCache:        map[GceRef]string{mig.GceRef(): "base-instance-name"},
@@ -400,15 +360,9 @@
 func TestGetMigInstances(t *testing.T) {
 	oldRefreshTime := time.Now().Add(-time.Hour)
 	newRefreshTime := time.Now()
-<<<<<<< HEAD
-	instances := []cloudprovider.Instance{
-		{Id: "gce://project/us-test1/base-instance-name-abcd"},
-		{Id: "gce://project/us-test1/base-instance-name-efgh"},
-=======
 	instances := []GceInstance{
 		{Instance: cloudprovider.Instance{Id: "gce://project/us-test1/base-instance-name-abcd"}, NumericId: 7},
 		{Instance: cloudprovider.Instance{Id: "gce://project/us-test1/base-instance-name-efgh"}, NumericId: 88},
->>>>>>> 7d1f87fc
 	}
 
 	testCases := []struct {
@@ -426,11 +380,7 @@
 			name: "instances in cache",
 			cache: &GceCache{
 				migs:                map[GceRef]Mig{mig.GceRef(): mig},
-<<<<<<< HEAD
-				instances:           map[GceRef][]cloudprovider.Instance{mig.GceRef(): instances},
-=======
 				instances:           map[GceRef][]GceInstance{mig.GceRef(): instances},
->>>>>>> 7d1f87fc
 				instancesUpdateTime: map[GceRef]time.Time{mig.GceRef(): oldRefreshTime},
 			},
 			expectedInstances:       instances,
@@ -443,11 +393,7 @@
 			name: "instances cache fill",
 			cache: &GceCache{
 				migs:                map[GceRef]Mig{mig.GceRef(): mig},
-<<<<<<< HEAD
-				instances:           map[GceRef][]cloudprovider.Instance{},
-=======
 				instances:           map[GceRef][]GceInstance{},
->>>>>>> 7d1f87fc
 				instancesUpdateTime: map[GceRef]time.Time{},
 				instancesToMig:      map[GceRef]GceRef{},
 			},
@@ -462,11 +408,7 @@
 			name: "error during instances cache fill",
 			cache: &GceCache{
 				migs:                map[GceRef]Mig{mig.GceRef(): mig},
-<<<<<<< HEAD
-				instances:           map[GceRef][]cloudprovider.Instance{},
-=======
 				instances:           map[GceRef][]GceInstance{},
->>>>>>> 7d1f87fc
 				instancesUpdateTime: map[GceRef]time.Time{},
 			},
 			fetchMigInstances:       fetchMigInstancesFail,
@@ -1368,15 +1310,6 @@
 			Name:    "base-instance-name",
 		},
 	}
-<<<<<<< HEAD
-	instance := cloudprovider.Instance{
-		Id: "gce://project/zone/base-instance-name-abcd",
-	}
-	instanceRef, err := GceRefFromProviderId(instance.Id)
-	assert.Nil(t, err)
-	instance2 := cloudprovider.Instance{
-		Id: "gce://project/zone/base-instance-name-abcd2",
-=======
 	instance := GceInstance{
 		Instance: cloudprovider.Instance{Id: "gce://project/zone/base-instance-name-abcd"}, NumericId: 1111,
 	}
@@ -1384,7 +1317,6 @@
 	assert.Nil(t, err)
 	instance2 := GceInstance{
 		Instance: cloudprovider.Instance{Id: "gce://project/zone/base-instance-name-abcd2"}, NumericId: 222,
->>>>>>> 7d1f87fc
 	}
 	instanceRef2, err := GceRefFromProviderId(instance2.Id)
 	assert.Nil(t, err)
@@ -1456,16 +1388,6 @@
 
 func emptyCache() *GceCache {
 	return &GceCache{
-<<<<<<< HEAD
-		migs:                      map[GceRef]Mig{mig.GceRef(): mig},
-		instances:                 make(map[GceRef][]cloudprovider.Instance),
-		instancesUpdateTime:       make(map[GceRef]time.Time),
-		migTargetSizeCache:        make(map[GceRef]int64),
-		migBaseNameCache:          make(map[GceRef]string),
-		instanceTemplateNameCache: make(map[GceRef]string),
-		instanceTemplatesCache:    make(map[GceRef]*gce.InstanceTemplate),
-		instancesFromUnknownMig:   make(map[GceRef]bool),
-=======
 		migs:                             map[GceRef]Mig{mig.GceRef(): mig},
 		instances:                        make(map[GceRef][]GceInstance),
 		instancesUpdateTime:              make(map[GceRef]time.Time),
@@ -1475,7 +1397,6 @@
 		instanceTemplateNameCache:        make(map[GceRef]InstanceTemplateName),
 		instanceTemplatesCache:           make(map[GceRef]*gce.InstanceTemplate),
 		instancesFromUnknownMig:          make(map[GceRef]bool),
->>>>>>> 7d1f87fc
 	}
 }
 
@@ -1499,25 +1420,15 @@
 	}
 }
 
-<<<<<<< HEAD
-func fetchMigInstancesWithCounter(instances []cloudprovider.Instance, migCounter map[GceRef]int) func(GceRef) ([]cloudprovider.Instance, error) {
-	return func(ref GceRef) ([]cloudprovider.Instance, error) {
-=======
 func fetchMigInstancesWithCounter(instances []GceInstance, migCounter map[GceRef]int) func(GceRef) ([]GceInstance, error) {
 	return func(ref GceRef) ([]GceInstance, error) {
->>>>>>> 7d1f87fc
 		migCounter[ref] = migCounter[ref] + 1
 		return instances, nil
 	}
 }
 
-<<<<<<< HEAD
-func fetchMigInstancesMapping(instancesMapping map[GceRef][]cloudprovider.Instance) func(GceRef) ([]cloudprovider.Instance, error) {
-	return func(migRef GceRef) ([]cloudprovider.Instance, error) {
-=======
 func fetchMigInstancesMapping(instancesMapping map[GceRef][]GceInstance) func(GceRef) ([]GceInstance, error) {
 	return func(migRef GceRef) ([]GceInstance, error) {
->>>>>>> 7d1f87fc
 		return instancesMapping[migRef], nil
 	}
 }
