/*
Copyright 2016 The Kubernetes Authors.

Licensed under the Apache License, Version 2.0 (the "License");
you may not use this file except in compliance with the License.
You may obtain a copy of the License at

    http://www.apache.org/licenses/LICENSE-2.0

Unless required by applicable law or agreed to in writing, software
distributed under the License is distributed on an "AS IS" BASIS,
WITHOUT WARRANTIES OR CONDITIONS OF ANY KIND, either express or implied.
See the License for the specific language governing permissions and
limitations under the License.
*/

package gce

import (
	"context"
	"errors"
	"fmt"
	"io"
	"os"
	"reflect"
	"regexp"
	"strconv"
	"strings"
	"sync/atomic"
	"time"

	"k8s.io/apimachinery/pkg/util/wait"
	"k8s.io/autoscaler/cluster-autoscaler/cloudprovider"
	"k8s.io/autoscaler/cluster-autoscaler/cloudprovider/gce/localssdsize"
	"k8s.io/autoscaler/cluster-autoscaler/config"
	"k8s.io/autoscaler/cluster-autoscaler/config/dynamic"
	"k8s.io/client-go/util/workqueue"

	apiv1 "k8s.io/api/core/v1"
	provider_gce "k8s.io/legacy-cloud-providers/gce"

	"cloud.google.com/go/compute/metadata"
	"golang.org/x/oauth2"
	"golang.org/x/oauth2/google"
	gce "google.golang.org/api/compute/v1"
	gcfg "gopkg.in/gcfg.v1"
	klog "k8s.io/klog/v2"
)

const (
	refreshInterval              = 1 * time.Minute
	machinesRefreshInterval      = 1 * time.Hour
	httpTimeout                  = 30 * time.Second
	scaleToZeroSupported         = true
	autoDiscovererTypeMIG        = "mig"
	migAutoDiscovererKeyPrefix   = "namePrefix"
	migAutoDiscovererKeyMinNodes = "min"
	migAutoDiscovererKeyMaxNodes = "max"
)

var (
	defaultOAuthScopes = []string{
		"https://www.googleapis.com/auth/compute",
		"https://www.googleapis.com/auth/devstorage.read_only",
		"https://www.googleapis.com/auth/service.management.readonly",
		"https://www.googleapis.com/auth/servicecontrol",
	}

	validMIGAutoDiscovererKeys = strings.Join([]string{
		migAutoDiscovererKeyPrefix,
		migAutoDiscovererKeyMinNodes,
		migAutoDiscovererKeyMaxNodes,
	}, ", ")
)

// GceManager handles GCE communication and data caching.
type GceManager interface {
	// Refresh triggers refresh of cached resources.
	Refresh() error
	// Cleanup cleans up open resources before the cloud provider is destroyed, i.e. go routines etc.
	Cleanup() error

	// GetMigs returns list of registered MIGs.
	GetMigs() []Mig
	// GetMigNodes returns mig nodes.
	GetMigNodes(mig Mig) ([]GceInstance, error)
	// GetMigForInstance returns MIG to which the given instance belongs.
	GetMigForInstance(instance GceRef) (Mig, error)
	// GetMigTemplateNode returns a template node for MIG.
	GetMigTemplateNode(mig Mig) (*apiv1.Node, error)
	// GetResourceLimiter returns resource limiter.
	GetResourceLimiter() (*cloudprovider.ResourceLimiter, error)
	// GetMigSize gets MIG size.
	GetMigSize(mig Mig) (int64, error)
	// GetMigOptions returns MIG's NodeGroupAutoscalingOptions
	GetMigOptions(mig Mig, defaults config.NodeGroupAutoscalingOptions) *config.NodeGroupAutoscalingOptions

	// SetMigSize sets MIG size.
	SetMigSize(mig Mig, size int64) error
	// DeleteInstances deletes the given instances. All instances must be controlled by the same MIG.
	DeleteInstances(instances []GceRef) error
	// CreateInstances creates delta new instances in a given mig.
	CreateInstances(mig Mig, delta int64) error
}

type gceManagerImpl struct {
	cache                    *GceCache
	lastRefresh              time.Time
	machinesCacheLastRefresh time.Time
	concurrentGceRefreshes   int

	GceService      AutoscalingGceClient
	migInfoProvider MigInfoProvider
	migLister       MigLister

<<<<<<< HEAD
	location              string
	projectId             string
	domainUrl             string
	templates             *GceTemplateBuilder
	interrupt             chan struct{}
	regional              bool
	explicitlyConfigured  map[GceRef]bool
	migAutoDiscoverySpecs []migAutoDiscoveryConfig
	reserved              *GceReserved
}

// CreateGceManager constructs GceManager object.
func CreateGceManager(configReader io.Reader, discoveryOpts cloudprovider.NodeGroupDiscoveryOptions, regional bool, concurrentGceRefreshes int, userAgent, domainUrl string, migInstancesMinRefreshWaitTime time.Duration) (GceManager, error) {
=======
	location                 string
	projectId                string
	domainUrl                string
	templates                *GceTemplateBuilder
	interrupt                chan struct{}
	regional                 bool
	explicitlyConfigured     map[GceRef]bool
	migAutoDiscoverySpecs    []migAutoDiscoveryConfig
	reserved                 *GceReserved
	localSSDDiskSizeProvider localssdsize.LocalSSDSizeProvider
}

// CreateGceManager constructs GceManager object.
func CreateGceManager(configReader io.Reader, discoveryOpts cloudprovider.NodeGroupDiscoveryOptions,
	localSSDDiskSizeProvider localssdsize.LocalSSDSizeProvider,
	regional bool, concurrentGceRefreshes int, userAgent, domainUrl string, migInstancesMinRefreshWaitTime time.Duration) (GceManager, error) {
>>>>>>> 7d1f87fc
	// Create Google Compute Engine token.
	var err error
	tokenSource := google.ComputeTokenSource("")
	if len(os.Getenv("GOOGLE_APPLICATION_CREDENTIALS")) > 0 {
		tokenSource, err = google.DefaultTokenSource(oauth2.NoContext, gce.ComputeScope)
		if err != nil {
			return nil, err
		}
	}
	var projectId, location string
	if configReader != nil {
		var cfg provider_gce.ConfigFile
		if err := gcfg.ReadInto(&cfg, configReader); err != nil {
			klog.Errorf("Couldn't read config: %v", err)
			return nil, err
		}
		if cfg.Global.TokenURL == "" {
			klog.Warning("Empty tokenUrl in cloud config")
		} else {
			tokenSource = provider_gce.NewAltTokenSource(cfg.Global.TokenURL, cfg.Global.TokenBody)
			klog.V(1).Infof("Using TokenSource from config %#v", tokenSource)
		}
		projectId = cfg.Global.ProjectID
		location = cfg.Global.LocalZone
	} else {
		klog.V(1).Infof("Using default TokenSource %#v", tokenSource)
	}
	if len(projectId) == 0 || len(location) == 0 {
		// XXX: On GKE discoveredProjectId is hosted master project and
		// not the project we want to use, however, zone seems to not
		// be specified in config. For now we can just assume that hosted
		// master project is in the same zone as cluster and only use
		// discoveredZone.
		discoveredProjectId, discoveredLocation, err := getProjectAndLocation(regional)
		if err != nil {
			return nil, err
		}
		if len(projectId) == 0 {
			projectId = discoveredProjectId
		}
		if len(location) == 0 {
			location = discoveredLocation
		}
	}
	klog.V(1).Infof("GCE projectId=%s location=%s", projectId, location)

	// Create Google Compute Engine service.
	client := oauth2.NewClient(oauth2.NoContext, tokenSource)
	client.Timeout = httpTimeout
	gceService, err := NewAutoscalingGceClientV1(client, projectId, userAgent)
	if err != nil {
		return nil, err
	}
	cache := NewGceCache()
	migLister := NewMigLister(cache)
	manager := &gceManagerImpl{
<<<<<<< HEAD
		cache:                  cache,
		GceService:             gceService,
		migLister:              migLister,
		migInfoProvider:        NewCachingMigInfoProvider(cache, migLister, gceService, projectId, concurrentGceRefreshes, migInstancesMinRefreshWaitTime),
		location:               location,
		regional:               regional,
		projectId:              projectId,
		templates:              &GceTemplateBuilder{},
		interrupt:              make(chan struct{}),
		explicitlyConfigured:   make(map[GceRef]bool),
		concurrentGceRefreshes: concurrentGceRefreshes,
		reserved:               &GceReserved{},
		domainUrl:              domainUrl,
=======
		cache:                    cache,
		GceService:               gceService,
		migLister:                migLister,
		migInfoProvider:          NewCachingMigInfoProvider(cache, migLister, gceService, projectId, concurrentGceRefreshes, migInstancesMinRefreshWaitTime),
		location:                 location,
		regional:                 regional,
		projectId:                projectId,
		templates:                &GceTemplateBuilder{},
		interrupt:                make(chan struct{}),
		explicitlyConfigured:     make(map[GceRef]bool),
		concurrentGceRefreshes:   concurrentGceRefreshes,
		reserved:                 &GceReserved{},
		domainUrl:                domainUrl,
		localSSDDiskSizeProvider: localSSDDiskSizeProvider,
>>>>>>> 7d1f87fc
	}

	if err := manager.fetchExplicitMigs(discoveryOpts.NodeGroupSpecs); err != nil {
		return nil, fmt.Errorf("failed to fetch MIGs: %v", err)
	}
	if manager.migAutoDiscoverySpecs, err = parseMIGAutoDiscoverySpecs(discoveryOpts); err != nil {
		return nil, err
	}

	if err := manager.forceRefresh(); err != nil {
		return nil, err
	}

	go wait.Until(func() {
		if err := manager.migInfoProvider.RegenerateMigInstancesCache(); err != nil {
			klog.Errorf("Error while regenerating Mig cache: %v", err)
		}
	}, time.Hour, manager.interrupt)

	return manager, nil
}

// Cleanup closes the channel to stop the goroutine refreshing cache.
func (m *gceManagerImpl) Cleanup() error {
	close(m.interrupt)
	return nil
}

// registerMig registers mig in GceManager. Returns true if the node group didn't exist before or its config has changed.
func (m *gceManagerImpl) registerMig(mig Mig) bool {
	changed := m.cache.RegisterMig(mig)
	if changed {
		// Try to build a node from template to validate that this group
		// can be scaled up from 0 nodes.
		// We may never need to do it, so just log error if it fails.
		if _, err := m.GetMigTemplateNode(mig); err != nil {
			klog.Errorf("Can't build node from template for %s, won't be able to scale from 0: %v", mig.GceRef().String(), err)
		}
	}
	return changed
}

// GetMigSize gets MIG size.
func (m *gceManagerImpl) GetMigSize(mig Mig) (int64, error) {
	return m.migInfoProvider.GetMigTargetSize(mig.GceRef())
}

// SetMigSize sets MIG size.
func (m *gceManagerImpl) SetMigSize(mig Mig, size int64) error {
	klog.V(0).Infof("Setting mig size %s to %d", mig.Id(), size)
	m.cache.InvalidateMigTargetSize(mig.GceRef())
	err := m.GceService.ResizeMig(mig.GceRef(), size)
	if err != nil {
		return err
	}
	m.cache.SetMigTargetSize(mig.GceRef(), size)
	return nil
}

// DeleteInstances deletes the given instances. All instances must be controlled by the same MIG.
func (m *gceManagerImpl) DeleteInstances(instances []GceRef) error {
	if len(instances) == 0 {
		return nil
	}
	commonMig, err := m.GetMigForInstance(instances[0])
	if err != nil {
		return err
	}
	for _, instance := range instances {
		mig, err := m.GetMigForInstance(instance)
		if err != nil {
			return err
		}
		if mig != commonMig {
			return fmt.Errorf("cannot delete instances which don't belong to the same MIG.")
		}
	}
	m.cache.InvalidateMigTargetSize(commonMig.GceRef())
	return m.GceService.DeleteInstances(commonMig.GceRef(), instances)
}

// GetMigs returns list of registered MIGs.
func (m *gceManagerImpl) GetMigs() []Mig {
	return m.migLister.GetMigs()
}

// GetMigForInstance returns MIG to which the given instance belongs.
func (m *gceManagerImpl) GetMigForInstance(instance GceRef) (Mig, error) {
	return m.migInfoProvider.GetMigForInstance(instance)
}

// GetMigNodes returns mig nodes.
func (m *gceManagerImpl) GetMigNodes(mig Mig) ([]GceInstance, error) {
	return m.migInfoProvider.GetMigInstances(mig.GceRef())
}

// Refresh triggers refresh of cached resources.
func (m *gceManagerImpl) Refresh() error {
	m.cache.InvalidateAllMigInstances()
	m.cache.InvalidateAllMigTargetSizes()
	m.cache.InvalidateAllMigBasenames()
	m.cache.InvalidateAllListManagedInstancesResults()
	m.cache.InvalidateAllMigInstanceTemplateNames()
	if m.lastRefresh.Add(refreshInterval).After(time.Now()) {
		return nil
	}
	return m.forceRefresh()
}

func (m *gceManagerImpl) CreateInstances(mig Mig, delta int64) error {
	if delta == 0 {
		return nil
	}
	instances, err := m.GetMigNodes(mig)
	if err != nil {
		return err
	}
	instancesNames := make([]string, 0, len(instances))
	for _, ins := range instances {
		instancesNames = append(instancesNames, ins.Id)
	}
	baseName, err := m.migInfoProvider.GetMigBasename(mig.GceRef())
	if err != nil {
		return fmt.Errorf("can't upscale %s: failed to collect BaseInstanceName: %w", mig.GceRef(), err)
	}
	m.cache.InvalidateMigTargetSize(mig.GceRef())
	return m.GceService.CreateInstances(mig.GceRef(), baseName, delta, instancesNames)
}

func (m *gceManagerImpl) forceRefresh() error {
	m.clearMachinesCache()
	if err := m.fetchAutoMigs(); err != nil {
		klog.Errorf("Failed to fetch MIGs: %v", err)
		return err
	}
	m.refreshAutoscalingOptions()
	m.lastRefresh = time.Now()
	klog.V(2).Infof("Refreshed GCE resources, next refresh after %v", m.lastRefresh.Add(refreshInterval))
	return nil
}

func (m *gceManagerImpl) refreshAutoscalingOptions() {
	for _, mig := range m.migLister.GetMigs() {
		template, err := m.migInfoProvider.GetMigInstanceTemplate(mig.GceRef())
		if err != nil {
			klog.Warningf("Not evaluating autoscaling options for %q MIG: failed to find corresponding instance template: %v", mig.GceRef(), err)
			continue
		}
		if template.Properties == nil {
			klog.Warningf("Failed to extract autoscaling options from %q metadata: instance template is incomplete", template.Name)
			continue
		}
		kubeEnv, err := m.migInfoProvider.GetMigKubeEnv(mig.GceRef())
		if err != nil {
			klog.Warningf("Failed to extract autoscaling options from %q instance template's metadata: can't get KubeEnv: %v", template.Name, err)
			continue
		}
		options, err := extractAutoscalingOptionsFromKubeEnv(kubeEnv)
		if err != nil {
			klog.Warningf("Failed to extract autoscaling options from %q instance template's metadata: %v", template.Name, err)
			continue
		}
		if !reflect.DeepEqual(m.cache.GetAutoscalingOptions(mig.GceRef()), options) {
			klog.V(4).Infof("Extracted autoscaling options from %q instance template KubeEnv: %v", template.Name, options)
		}
		m.cache.SetAutoscalingOptions(mig.GceRef(), options)
	}
}

// Fetch explicitly configured MIGs. These MIGs should never be unregistered
// during refreshes, even if they no longer exist in GCE.
func (m *gceManagerImpl) fetchExplicitMigs(specs []string) error {
	changed := false
	for _, spec := range specs {
		mig, err := m.buildMigFromFlag(spec)
		if err != nil {
			return err
		}
		if m.registerMig(mig) {
			changed = true
		}
		m.explicitlyConfigured[mig.GceRef()] = true
	}

	if changed {
		return m.migInfoProvider.RegenerateMigInstancesCache()
	}
	return nil
}

func (m *gceManagerImpl) buildMigFromFlag(flag string) (Mig, error) {
	s, err := dynamic.SpecFromString(flag, scaleToZeroSupported)
	if err != nil {
		return nil, fmt.Errorf("failed to parse node group spec: %v", err)
	}
	return m.buildMigFromSpec(s)
}

func (m *gceManagerImpl) buildMigFromAutoCfg(link string, cfg migAutoDiscoveryConfig) (Mig, error) {
	s := &dynamic.NodeGroupSpec{
		Name:               link,
		MinSize:            cfg.MinSize,
		MaxSize:            cfg.MaxSize,
		SupportScaleToZero: scaleToZeroSupported,
	}
	return m.buildMigFromSpec(s)
}

func (m *gceManagerImpl) buildMigFromSpec(s *dynamic.NodeGroupSpec) (Mig, error) {
	if err := s.Validate(); err != nil {
		return nil, fmt.Errorf("invalid node group spec: %v", err)
	}
	project, zone, name, err := ParseMigUrl(s.Name)
	if err != nil {
		return nil, fmt.Errorf("failed to parse mig url: %s got error: %v", s.Name, err)
	}
	mig := &gceMig{
		gceRef: GceRef{
			Project: project,
			Name:    name,
			Zone:    zone,
		},
		gceManager: m,
		minSize:    s.MinSize,
		maxSize:    s.MaxSize,
		domainUrl:  m.domainUrl,
	}
	return mig, nil
}

// Fetch automatically discovered MIGs. These MIGs should be unregistered if
// they no longer exist in GCE.
func (m *gceManagerImpl) fetchAutoMigs() error {
	exists := make(map[GceRef]bool)
	var changed int32 = 0

	toRegister := make([]Mig, 0)
	for _, cfg := range m.migAutoDiscoverySpecs {
		links, err := m.findMigsNamed(cfg.Re)
		if err != nil {
			return fmt.Errorf("cannot autodiscover managed instance groups: %v", err)
		}

		for _, link := range links {
			mig, err := m.buildMigFromAutoCfg(link, cfg)
			if err != nil {
				return err
			}
			exists[mig.GceRef()] = true
			if m.explicitlyConfigured[mig.GceRef()] {
				// This MIG was explicitly configured, but would also be
				// autodiscovered. We want the explicitly configured min and max
				// nodes to take precedence.
				klog.V(3).Infof("Ignoring explicitly configured MIG %s in autodiscovery.", mig.GceRef().String())
				continue
			}
			toRegister = append(toRegister, mig)
		}
	}

	workqueue.ParallelizeUntil(context.Background(), m.concurrentGceRefreshes, len(toRegister), func(piece int) {
		mig := toRegister[piece]
		if m.registerMig(mig) {
			klog.V(3).Infof("Autodiscovered MIG %s", mig.GceRef().String())
			atomic.StoreInt32(&changed, int32(1))
		}
	}, workqueue.WithChunkSize(m.concurrentGceRefreshes))

	for _, mig := range m.GetMigs() {
		if !exists[mig.GceRef()] && !m.explicitlyConfigured[mig.GceRef()] {
			m.cache.UnregisterMig(mig)
			atomic.StoreInt32(&changed, int32(1))
		}
	}

	if atomic.LoadInt32(&changed) > 0 {
		return m.migInfoProvider.RegenerateMigInstancesCache()
	}

	return nil
}

// GetResourceLimiter returns resource limiter from cache.
func (m *gceManagerImpl) GetResourceLimiter() (*cloudprovider.ResourceLimiter, error) {
	return m.cache.GetResourceLimiter()
}

func (m *gceManagerImpl) clearMachinesCache() {
	if m.machinesCacheLastRefresh.Add(machinesRefreshInterval).After(time.Now()) {
		return
	}

	m.cache.InvalidateAllMachines()
	nextRefresh := time.Now()
	m.machinesCacheLastRefresh = nextRefresh
	klog.V(2).Infof("Cleared machine types cache, next clear after %v", nextRefresh)
}

// Code borrowed from gce cloud provider. Reuse the original as soon as it becomes public.
func getProjectAndLocation(regional bool) (string, string, error) {
	result, err := metadata.Get("instance/zone")
	if err != nil {
		return "", "", err
	}
	parts := strings.Split(result, "/")
	if len(parts) != 4 {
		return "", "", fmt.Errorf("unexpected response: %s", result)
	}
	location := parts[3]
	if regional {
		location, err = provider_gce.GetGCERegion(location)
		if err != nil {
			return "", "", err
		}
	}
	projectID, err := metadata.ProjectID()
	if err != nil {
		return "", "", err
	}
	return projectID, location, nil
}

func (m *gceManagerImpl) findMigsNamed(name *regexp.Regexp) ([]string, error) {
	if m.regional {
		return m.findMigsInRegion(m.location, name)
	}
	return m.GceService.FetchMigsWithName(m.location, name)
}

func (m *gceManagerImpl) getZones(region string) ([]string, error) {
	zones, err := m.GceService.FetchZones(region)
	if err != nil {
		return nil, fmt.Errorf("cannot get zones for GCE region %s: %v", region, err)
	}
	return zones, nil
}

func (m *gceManagerImpl) findMigsInRegion(region string, name *regexp.Regexp) ([]string, error) {
	links := make([]string, 0)
	zones, err := m.getZones(region)
	if err != nil {
		return nil, err
	}

	zoneLinks := make([][]string, len(zones))
	errors := make([]error, len(zones))
	workqueue.ParallelizeUntil(context.Background(), len(zones), len(zones), func(piece int) {
		zoneLinks[piece], errors[piece] = m.GceService.FetchMigsWithName(zones[piece], name)
	})

	for _, err := range errors {
		if err != nil {
			return nil, fmt.Errorf("%v", errors)
		}
	}

	for _, zl := range zoneLinks {
		for _, link := range zl {
			links = append(links, link)
		}
	}

	return links, nil
}

// GetMigOptions merges default options with user-provided options as specified in the MIG's instance template metadata
func (m *gceManagerImpl) GetMigOptions(mig Mig, defaults config.NodeGroupAutoscalingOptions) *config.NodeGroupAutoscalingOptions {
	migRef := mig.GceRef()
	options := m.cache.GetAutoscalingOptions(migRef)
	if options == nil {
		return &defaults
	}

	if opt, ok := getFloat64Option(options, migRef.Name, config.DefaultScaleDownUtilizationThresholdKey); ok {
		defaults.ScaleDownUtilizationThreshold = opt
	}
	if opt, ok := getFloat64Option(options, migRef.Name, config.DefaultScaleDownGpuUtilizationThresholdKey); ok {
		defaults.ScaleDownGpuUtilizationThreshold = opt
	}
	if opt, ok := getDurationOption(options, migRef.Name, config.DefaultScaleDownUnneededTimeKey); ok {
		defaults.ScaleDownUnneededTime = opt
	}
	if opt, ok := getDurationOption(options, migRef.Name, config.DefaultScaleDownUnreadyTimeKey); ok {
		defaults.ScaleDownUnreadyTime = opt
	}
	if opt, ok := getDurationOption(options, migRef.Name, config.DefaultMaxNodeProvisionTimeKey); ok {
		defaults.MaxNodeProvisionTime = opt
	}

	return &defaults
}

// GetMigTemplateNode constructs a node from GCE instance template of the given MIG.
func (m *gceManagerImpl) GetMigTemplateNode(mig Mig) (*apiv1.Node, error) {
	template, err := m.migInfoProvider.GetMigInstanceTemplate(mig.GceRef())
	if err != nil {
		return nil, err
	}
	kubeEnv, err := m.migInfoProvider.GetMigKubeEnv(mig.GceRef())
	if err != nil {
		return nil, err
	}
	machineType, err := m.migInfoProvider.GetMigMachineType(mig.GceRef())
	if err != nil {
		return nil, err
	}
	migOsInfo, err := m.templates.MigOsInfo(mig.Id(), kubeEnv)
	if err != nil {
		return nil, err
	}
	return m.templates.BuildNodeFromTemplate(mig, migOsInfo, template, kubeEnv, machineType.CPU, machineType.Memory, nil, m.reserved, m.localSSDDiskSizeProvider)
}

// parseMIGAutoDiscoverySpecs returns any provided NodeGroupAutoDiscoverySpecs
// parsed into configuration appropriate for MIG autodiscovery.
func parseMIGAutoDiscoverySpecs(o cloudprovider.NodeGroupDiscoveryOptions) ([]migAutoDiscoveryConfig, error) {
	cfgs := make([]migAutoDiscoveryConfig, len(o.NodeGroupAutoDiscoverySpecs))
	var err error
	for i, spec := range o.NodeGroupAutoDiscoverySpecs {
		cfgs[i], err = parseMIGAutoDiscoverySpec(spec)
		if err != nil {
			return nil, err
		}
	}
	return cfgs, nil
}

// A migAutoDiscoveryConfig specifies how to autodiscover GCE MIGs.
type migAutoDiscoveryConfig struct {
	// Re is a regexp passed using the eq filter to the GCE list API.
	Re *regexp.Regexp
	// MinSize specifies the minimum size for all MIGs that match Re.
	MinSize int
	// MaxSize specifies the maximum size for all MIGs that match Re.
	MaxSize int
}

func parseMIGAutoDiscoverySpec(spec string) (migAutoDiscoveryConfig, error) {
	cfg := migAutoDiscoveryConfig{}

	tokens := strings.Split(spec, ":")
	if len(tokens) != 2 {
		return cfg, fmt.Errorf("spec \"%s\" should be discoverer:key=value,key=value", spec)
	}
	discoverer := tokens[0]
	if discoverer != autoDiscovererTypeMIG {
		return cfg, fmt.Errorf("unsupported discoverer specified: %s", discoverer)
	}

	for _, arg := range strings.Split(tokens[1], ",") {
		kv := strings.Split(arg, "=")
		if len(kv) != 2 {
			return cfg, fmt.Errorf("invalid key=value pair %s", kv)
		}
		k, v := kv[0], kv[1]

		var err error
		switch k {
		case migAutoDiscovererKeyPrefix:
			if cfg.Re, err = regexp.Compile(fmt.Sprintf("^%s.+", v)); err != nil {
				return cfg, fmt.Errorf("invalid instance group name prefix \"%s\" - \"^%s.+\" must be a valid RE2 regexp", v, v)
			}
		case migAutoDiscovererKeyMinNodes:
			if cfg.MinSize, err = strconv.Atoi(v); err != nil {
				return cfg, fmt.Errorf("invalid minimum nodes: %s", v)
			}
		case migAutoDiscovererKeyMaxNodes:
			if cfg.MaxSize, err = strconv.Atoi(v); err != nil {
				return cfg, fmt.Errorf("invalid maximum nodes: %s", v)
			}
		default:
			return cfg, fmt.Errorf("unsupported key \"%s\" is specified for discoverer \"%s\". Supported keys are \"%s\"", k, discoverer, validMIGAutoDiscovererKeys)
		}
	}
	if cfg.Re == nil || cfg.Re.String() == "^.+" {
		return cfg, errors.New("empty instance group name prefix supplied")
	}
	if cfg.MinSize > cfg.MaxSize {
		return cfg, fmt.Errorf("minimum size %d is greater than maximum size %d", cfg.MinSize, cfg.MaxSize)
	}
	if cfg.MaxSize < 1 {
		return cfg, fmt.Errorf("maximum size %d must be at least 1", cfg.MaxSize)
	}
	return cfg, nil
}<|MERGE_RESOLUTION|>--- conflicted
+++ resolved
@@ -113,21 +113,6 @@
 	migInfoProvider MigInfoProvider
 	migLister       MigLister
 
-<<<<<<< HEAD
-	location              string
-	projectId             string
-	domainUrl             string
-	templates             *GceTemplateBuilder
-	interrupt             chan struct{}
-	regional              bool
-	explicitlyConfigured  map[GceRef]bool
-	migAutoDiscoverySpecs []migAutoDiscoveryConfig
-	reserved              *GceReserved
-}
-
-// CreateGceManager constructs GceManager object.
-func CreateGceManager(configReader io.Reader, discoveryOpts cloudprovider.NodeGroupDiscoveryOptions, regional bool, concurrentGceRefreshes int, userAgent, domainUrl string, migInstancesMinRefreshWaitTime time.Duration) (GceManager, error) {
-=======
 	location                 string
 	projectId                string
 	domainUrl                string
@@ -144,7 +129,6 @@
 func CreateGceManager(configReader io.Reader, discoveryOpts cloudprovider.NodeGroupDiscoveryOptions,
 	localSSDDiskSizeProvider localssdsize.LocalSSDSizeProvider,
 	regional bool, concurrentGceRefreshes int, userAgent, domainUrl string, migInstancesMinRefreshWaitTime time.Duration) (GceManager, error) {
->>>>>>> 7d1f87fc
 	// Create Google Compute Engine token.
 	var err error
 	tokenSource := google.ComputeTokenSource("")
@@ -201,21 +185,6 @@
 	cache := NewGceCache()
 	migLister := NewMigLister(cache)
 	manager := &gceManagerImpl{
-<<<<<<< HEAD
-		cache:                  cache,
-		GceService:             gceService,
-		migLister:              migLister,
-		migInfoProvider:        NewCachingMigInfoProvider(cache, migLister, gceService, projectId, concurrentGceRefreshes, migInstancesMinRefreshWaitTime),
-		location:               location,
-		regional:               regional,
-		projectId:              projectId,
-		templates:              &GceTemplateBuilder{},
-		interrupt:              make(chan struct{}),
-		explicitlyConfigured:   make(map[GceRef]bool),
-		concurrentGceRefreshes: concurrentGceRefreshes,
-		reserved:               &GceReserved{},
-		domainUrl:              domainUrl,
-=======
 		cache:                    cache,
 		GceService:               gceService,
 		migLister:                migLister,
@@ -230,7 +199,6 @@
 		reserved:                 &GceReserved{},
 		domainUrl:                domainUrl,
 		localSSDDiskSizeProvider: localSSDDiskSizeProvider,
->>>>>>> 7d1f87fc
 	}
 
 	if err := manager.fetchExplicitMigs(discoveryOpts.NodeGroupSpecs); err != nil {
