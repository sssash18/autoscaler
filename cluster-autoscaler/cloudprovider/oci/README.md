# Cluster Autoscaler for Oracle Cloud Infrastructure (OCI)

**Note**: this implementation of Cluster Autoscaler is intended for use for **both** self-managed Kubernetes running on Oracle Cloud Infrastructure and [Oracle Container Engine for Kubernetes](https://www.oracle.com/cloud-native/container-engine-kubernetes/).

The Cluster Autoscaler automatically resizes a cluster's nodes based on application workload demands by:

- adding nodes to static pool(s) when a pod cannot be scheduled in the cluster because of insufficient resource constraints.
- removing nodes from pool(s) when the nodes have been underutilized for an extended time, and when pods can be placed on other existing nodes.

The Cluster Autoscaler works on a per-pool basis. You configure the Cluster Autoscaler to tell it which pools to target
for expansion and contraction, the minimum and maximum sizes for each pool, and how you want the autoscaling to take place.
Pools not referenced in the configuration file are not managed by the Cluster Autoscaler.

When operating a self-managed Kubernetes cluster in OCI, the Cluster Autoscaler utilizes [Instance Pools](https://docs.oracle.com/en-us/iaas/Content/Compute/Tasks/creatinginstancepool.htm)
combined with [Instance Configurations](https://docs.oracle.com/en-us/iaas/Content/Compute/Tasks/creatinginstanceconfig.htm).

When running with Oracle Container Engine for Kubernetes, the Cluster Autoscaler utilizes [Node Pools](https://docs.oracle.com/en-us/iaas/Content/ContEng/Tasks/contengscalingclusters.htm). More details on using the Cluster Autoscaler with Node Pools here: [Using the Kubernetes Cluster Autoscaler](https://docs.oracle.com/en-us/iaas/Content/ContEng/Tasks/contengusingclusterautoscaler.htm#Using_Kubernetes_Horizontal_Pod_Autoscaler).

## Create Required OCI Resources

### IAM Policy (if using Instance Principals)

We recommend setting up and configuring the Cluster Autoscaler to use
[Instance Principals](https://docs.oracle.com/en-us/iaas/Content/Identity/Tasks/callingservicesfrominstances.htm)
to authenticate to the OCI APIs.

The following policy provides the privileges necessary for Cluster Autoscaler to run:

1: Create a compartment-level dynamic group containing the nodes (compute instances) in the cluster:

```
All {instance.compartment.id = 'ocid1.compartment.oc1..aaaaaaaa7ey4sg3a6b5wnv5hlkjlkjadslkfjalskfjalsadfadsf'}
```

<<<<<<< HEAD
2: Create a *tenancy-level* policy to allow nodes to manage node-pools and/or instance-pools:

```
=======
Note: the matching rule in the dynamic group above includes all instances
in the specified compartment. If this is too broad for your requirements,
you can add more conditions for example

```
All {instance.compartment.id = '...', tag.MyTagNamespace.MyNodeRole = 'MyTagValue'}
```

here `MyTagValue` is the defined-tag assigned to all nodes where `cluster-autoscaler` pods will be scheduled
(for example, with `nodeSeletor`).
See [node-pool](https://docs.oracle.com/en-us/iaas/Content/ContEng/Tasks/contengtaggingclusterresources_tagging-oke-resources_node-tags.htm)
or [instance-pool](https://docs.oracle.com/en-us/iaas/Content/Compute/Tasks/creatinginstanceconfig.htm)
and also [managing dynamic groups](https://docs.oracle.com/en-us/iaas/Content/Identity/Tasks/managingdynamicgroups.htm).


2: Create a *tenancy-level* policy to allow nodes to manage node-pools and/or instance-pools:

```
>>>>>>> 7d1f87fc
# if using node pools
Allow dynamic-group acme-oke-cluster-autoscaler-dyn-grp to manage cluster-node-pools in compartment <compartment-name>
# if using instance pools
Allow dynamic-group acme-oci-cluster-autoscaler-dyn-grp to manage instance-pools in compartment <compartment-name>

Allow dynamic-group acme-oci-cluster-autoscaler-dyn-grp to manage instance-configurations in compartment <compartment-name>
Allow dynamic-group acme-oci-cluster-autoscaler-dyn-grp to manage instance-family in compartment <compartment-name>
Allow dynamic-group acme-oci-cluster-autoscaler-dyn-grp to manage volume-family in compartment <compartment-name>
Allow dynamic-group acme-oci-cluster-autoscaler-dyn-grp to use subnets in compartment <compartment-name>
Allow dynamic-group acme-oci-cluster-autoscaler-dyn-grp to read virtual-network-family in compartment <compartment-name>
Allow dynamic-group acme-oci-cluster-autoscaler-dyn-grp to use vnics in compartment <compartment-name>
Allow dynamic-group acme-oci-cluster-autoscaler-dyn-grp to inspect compartments in compartment <compartment-name>
```

### If using Workload Identity

<<<<<<< HEAD
Note: This is available to use with OKE Node Pools or OCI Managed Instance Pools with OKE Enhanced Clusters only. 
=======
Note: This is available to use with OKE Node Pools or OCI Managed Instance Pools with OKE Enhanced Clusters only.
>>>>>>> 7d1f87fc

See the [documentation](https://docs.oracle.com/en-us/iaas/Content/ContEng/Tasks/contenggrantingworkloadaccesstoresources.htm) for more details

When using a mix of nodes, make sure to add proper lables and affinities on the cluster-autoscaler deployment to prevent it from being deployed on non-OCI managed nodes.

```
Allow any-user to manage cluster-node-pools in compartment <compartment name> where ALL {request.principal.type='workload', request.principal.namespace ='<namespace>', request.principal.service_account = 'cluster-autoscaler', request.principal.cluster_id = 'ocid1.cluster.oc1....'}
Allow any-user to manage instance-family in compartment <compartment name> where ALL {request.principal.type='workload', request.principal.namespace ='<namespace>', request.principal.service_account = 'cluster-autoscaler', request.principal.cluster_id = 'ocid1.cluster.oc1....'}
Allow any-user to use subnets in compartment <compartment name> where ALL {request.principal.type='workload', request.principal.namespace ='<namespace>', request.principal.service_account = 'cluster-autoscaler', request.principal.cluster_id = 'ocid1.cluster.oc1....'}
Allow any-user to read virtual-network-family in compartment <compartment name> where ALL {request.principal.type='workload', request.principal.namespace ='<namespace>', request.principal.service_account = 'cluster-autoscaler', request.principal.cluster_id = 'ocid1.cluster.oc1....'}
Allow any-user to use vnics in compartment <compartment name> where ALL {request.principal.type='workload', request.principal.namespace ='<namespace>', request.principal.service_account = 'cluster-autoscaler', request.principal.cluster_id = 'ocid1.cluster.oc1....'}
Allow any-user to inspect compartments in compartment <compartment name> where ALL {request.principal.type='workload', request.principal.namespace ='<namespace>', request.principal.service_account = 'cluster-autoscaler', request.principal.cluster_id = 'ocid1.cluster.oc1....'}
```

### Instance Pool and Instance Configurations

Before you deploy the Cluster Autoscaler on OCI, your need to create one or more static Instance Pools and Instance
Configuration with `cloud-init` specified in the launch details so new nodes automatically joins the existing cluster on
start up.

Advanced Instance Pool and Instance Configuration configuration is out of scope for this document. However, a
working [instance-details.json](./examples/instance-details.json) and [placement-config.json](./examples/placement-config.json)
([example](./examples/instance-details.json) based on Rancher [RKE](https://rancher.com/products/rke/)) using [cloud-init](https://cloudinit.readthedocs.io/en/latest/) are
included in the examples, which can be applied using the [OCI CLI](https://docs.oracle.com/en-us/iaas/Content/API/SDKDocs/cliinstall.htm).

Modify the `user_data` in the example [instance-details.json](./examples/instance-details.json) to suit your needs, re-base64 encode, apply:

```bash
# e.g. cloud-init. Modify, re-encode, and update user_data in instance-details.json to suit your needs:

$ echo IyEvYmluL2Jhc2gKdG91hci9saWIvYXB0L....1yZXRyeSAzIGhG91Y2ggL3RtcC9jbG91ZC1pbml0LWZpbmlzaGVkCg==  | base64 -D

#!/bin/bash
groupadd docker
usermod -aG docker ubuntu
curl --retry 3 https://releases.rancher.com/install-docker/20.10.sh | sh
docker run -d --privileged --restart=unless-stopped --net=host -v /etc/kubernetes:/etc/kubernetes -v /var/run:/var/run rancher/rancher-agent:v2.5.5 --server https://my-rancher.com --token xxxxxx  --worker
```

```bash
$ oci compute-management instance-configuration create --instance-details file://./cluster-autoscaler/cloudprovider/oci/examples/instance-details.json --compartment-id ocid1.compartment.oc1..aaaaaaaa7ey4sg3a6b5wnv5hlkjlkjadslkfjalskfjalsadfadsf --query 'data.id' --raw-output

ocid1.instanceconfiguration.oc1.phx.aaaaaaaa3neul67zb3goz43lybosc2o3fv67gj3zazexbb3vfcbypmpznhtq

$ oci compute-management instance-pool create --compartment-id ocid1.compartment.oc1..aaaaaaaa7ey4sg3a6b5wnv5hlkjlkjadslkfjalskfjalsadfadsf --instance-configuration-id ocid1.instanceconfiguration.oc1.phx.aaaaaaaa3neul67zb3goz43lybosc2o3fv67gj3zazexbb3vfcbypmpznhtq --placement-configurations file://./cluster-autoscaler/cloudprovider/oci/examples/placement-config.json --size 0 --wait-for-state RUNNING --query 'data.id' --raw-output

Action completed. Waiting until the resource has entered state: ('RUNNING',)
ocid1.instancepool.oc1.phx.aaaaaaaayd5bxwrzomzr2b2enchm4mof7uhw7do5hc2afkhks576syikk2ca
```

### Node Pool

There are no required actions to setup node pools besides creating them:

```
oci ce node-pool create --cluster-id ... --compartment-id, ... --name ... --node-shape ... --size 0 ...
```

## Configure Cluster Autoscaler

Use the `--nodes=<min-nodes>:<max-nodes>:<instancepool-ocid>` parameter to specify which pre-existing instance
pools to target for automatic expansion and contraction, the minimum and maximum sizes for each node pool, and how you
want the autoscaling to take place. The current iteration of the Cluster Autoscaler accepts **either** Instance Pools **or**
Node Pools, but does not accept a mixed set of pool types (yet).

Pools not referenced in the configuration file are not managed by the autoscaler where:

- `<min-nodes>` is the minimum number of nodes allowed in the pool.
- `<max-nodes>` is the maximum number of nodes allowed in the pool. Make sure the maximum number of nodes you specify does not exceed the tenancy limits for the instance shape defined for the pool.
- `<instancepool-ocid>` is the OCIDs of a pre-existing pool.

### Optional cloud-config file

_Optional_ cloud-config file mounted in the path specified by `--cloud-config`.

An example, of passing optional configuration via `cloud-config` file that uses configures the cluster-autoscaler to use
instance-principals authenticating via instance principals and only see configured instance-pools in a single compartment:

```ini
[Global]
compartment-id = ocid1.compartment.oc1..aaaaaaaa7ey4sg3a6b5wnv5hlkjlkjadslkfjalskfjalsadfadsf
region = uk-london-1
use-instance-principals = true
```

### Configuration via environment-variables:

- `OCI_USE_INSTANCE_PRINCIPAL` - Whether to use Instance Principals for authentication rather than expecting an OCI config file to be mounted in the container. Defaults to false.
- `OCI_USE_WORKLOAD_IDENTITY` - Whether to use Workload Identity for authentication (Available with node pools and OCI managed nodepools in OKE Enhanced Clusters only). Setting to `true` takes precedence over `OCI_USE_INSTANCE_PRINCIPAL`. When using this flag, the `OCI_RESOURCE_PRINCIPAL_VERSION` (1.1 or 2.2) and `OCI_RESOURCE_PRINCIPAL_REGION` also need to be set. See this [blog post](https://blogs.oracle.com/cloud-infrastructure/post/oke-workload-identity-greater-control-access#:~:text=The%20OKE%20Workload%20Identity%20feature,having%20to%20run%20fewer%20nodes.) for more details on setting the policies for this auth mode.
- `OCI_REFRESH_INTERVAL` - Optional. Refresh interval to sync internal cache with OCI API. Defaults to `2m`.

#### Instance Pool specific environment-variables

- `OCI_USE_NON_POOL_MEMBER_ANNOTATION` - Optional. If true, the node will be annotated as non-pool-member if it doesn't belong to any instance pool and the time-consuming instance pool lookup will be skipped.

#### Environment-variables applicable _only_ for Node Pools

n/a

## Deployment

### Create OCI config secret (only if _not_ using Instance Principals)

If you are opting for a file based OCI configuration (as opposed to instance principals), the OCI config file and private key need to be mounted into the container filesystem using a secret volume.

The following policy is required when the specified is not an administrator to run the cluster-autoscaler:

```
# if using node pools
Allow group acme-oke-cluster-autoscaler-dyn-grp to manage cluster-node-pools in compartment <compartment-name>
# if using instance pools
Allow group acme-oci-cluster-autoscaler-dyn-grp to manage instance-pools in compartment <compartment-name>

Allow group acme-oci-cluster-autoscaler-user-grp to manage instance-configurations in compartment <compartment-name>
Allow group acme-oci-cluster-autoscaler-user-grp to manage instance-family in compartment <compartment-name>
Allow dynamic-group acme-oci-cluster-autoscaler-dyn-grp to manage volume-family in compartment <compartment-name>
Allow group acme-oci-cluster-autoscaler-user-grp to use subnets in compartment <compartment-name>
Allow group acme-oci-cluster-autoscaler-user-grp to read virtual-network-family in compartment <compartment-name>
Allow group acme-oci-cluster-autoscaler-user-grp to use vnics in compartment <compartment-name>
Allow group acme-oci-cluster-autoscaler-user-grp to inspect compartments in compartment <compartment-name>
```

Example OCI config file (note `key_file` is the expected path and filename of the OCI API private-key from the perspective of the container):

```bash
$ cat ~/.oci/config

[DEFAULT]
user=ocid1.user.oc1..aaaaaaaaaaaaaaaaaaaaaaaaaaaaaaaaaaaaaaaaaaaaaaaaaaaaaaaaaaaaaaaa
fingerprint=xx:xx:xx:xx:xx:xx:xx:xx:xx:xx:xx:xx:xx:xx:xx:xx
key_file=/root/.oci/api_key.pem
tenancy=ocid1.tenancy.oc1..aaaaaaaaaaaaaaaaaaaaaaaaaaaaaaaaaaaaaaaaaaaaaaaaaaaaaaaaaaaaaa
pass_phrase=
region=us-phoenix-1
```

Create the secret (`api_key.pem` key name is required):

```bash
kubectl create secret generic oci-config -n kube-system --from-file=/Users/me/.oci/config --from-file=api_key.pem=/Users/me/.oci/my_api_key.pem
```

### Example Deployment

Two example deployments of the Cluster Autoscaler that manage instancepools are located in the [examples](./examples/) directory.
[oci-ip-cluster-autoscaler-w-principals.yaml](./examples/oci-ip-cluster-autoscaler-w-principals.yaml) uses
instance principals, and [oci-ip-cluster-autoscaler-w-config.yaml](./examples/oci-ip-cluster-autoscaler-w-config.yaml) uses file
based authentication.

Note the 3 specified instance-pools are intended to correspond to different availability domains in the Phoenix, AZ region:

```yaml
...
      containers:
        - image: registry.k8s.io/autoscaling/cluster-autoscaler:{{ ca_version }}
          name: cluster-autoscaler
          command:
            - ./cluster-autoscaler
            - --cloud-provider=oci
            - --nodes=1:10:ocid1.instancepool.oc1.phx.aaaaaaaaqdxy35acq32zjfvkybjmvlbdgj6q3m55qkwwctxhsprmz633k62q
            - --nodes=0:10:ocid1.instancepool.oc1.phx.aaaaaaaazldzcu4mi5spz56upbtwnsynz2nk6jvmx7zi4hsta4uggxbulbua
            - --nodes=0:20:ocid1.instancepool.oc1.phx.aaaaaaaal3jhoc32ljsfaeif4x2ssfa2a63oehjgqryiueivieee6yaqbkia

            # if using node pools
            - --nodes=1:10:ocid1.nodepool.oc1.phx.aaaaaaaaqdxy35acq32zjfvkybjmvlbdgj6q3m55qkwwctxhsprmz633k62q
            - --nodes=0:10:ocid1.nodepool.oc1.phx.aaaaaaaazldzcu4mi5spz56upbtwnsynz2nk6jvmx7zi4hsta4uggxbulbua
            - --nodes=0:20:ocid1.nodepool.oc1.phx.aaaaaaaal3jhoc32ljsfaeif4x2ssfa2a63oehjgqryiueivieee6yaqbkia
```

Instance principal based authentication deployment:

Substitute the OCIDs of _your_ instance pool(s) before applying the deployment:

```
kubectl apply -f ./cloudprovider/oci/examples/oci-ip-cluster-autoscaler-w-principals.yaml
```

OCI config file based authentication deployment:

```
kubectl apply -f ./cloudprovider/oci/examples/oci-ip-cluster-autoscaler-w-config.yaml
```

<<<<<<< HEAD
OCI with node pool yamls: 
=======
OCI with node pool yamls:
>>>>>>> 7d1f87fc

```
# First substitute any values mentioned in the file and then apply
kubectl apply -f ./cloudprovider/oci/examples/oci-nodepool-cluster-autoscaler-w-principals.yaml
```

## Common Notes and Gotchas:
- For instance pools, you must configure the instance configuration of new compute instances to join the existing cluster when they start. This can
  be accomplished with `cloud-init` / `user-data` in the instance launch configuration [example](./examples/instance-details.json).
- If opting for a file based OCI configuration (as opposed to instance principals), ensure the OCI config and private-key
  PEM files are mounted into the container filesystem at the [expected path](https://docs.oracle.com/en-us/iaas/Content/API/Concepts/sdkconfig.htm). Note the `key_file` option in the example `~/.oci/config` above references a private-key file mounted into container by the example [volumeMount](./examples/oci-ip-cluster-autoscaler-w-config.yaml#L165)
- Make sure the maximum number of nodes you specify does not exceed the limit for the pool or the tenancy.
- We recommend creating multiple pools with one availability domain specified so new nodes can be created to meet
  affinity requirements across availability domains.
- The Cluster Autoscaler will not automatically remove scaled down (terminated) `Node` objects from the Kubernetes API
  without assistance from the [OCI Cloud Controller Manager](https://github.com/oracle/oci-cloud-controller-manager) (CCM).
  If scaled down nodes are lingering in your cluster in the `NotReady` status, ensure the OCI CCM is installed and running
  correctly (`oci-cloud-controller-manager`).
- Avoid manually changing pools that are managed by the Cluster Autoscaler. For example, do not add or remove nodes
  using kubectl, or using the Console (or the Oracle Cloud Infrastructure CLI or API).
- `--node-group-auto-discovery` and `--node-autoprovisioning-enabled=true` are not supported.
- We set a `nvidia.com/gpu:NoSchedule` taint on nodes in a GPU enabled pools.

## Helpful links
- [Oracle Cloud Infrastructure home](https://cloud.oracle.com)
- [OCI instance configuration documentation](https://docs.oracle.com/en-us/iaas/Content/Compute/Tasks/creatinginstanceconfig.htm)
- [instance principals](https://docs.oracle.com/en-us/iaas/Content/Identity/Tasks/callingservicesfrominstances.htm)
- [OCI Cloud Controller Manager](https://github.com/oracle/oci-cloud-controller-manager)
- [OCI Container Storage Interface driver](https://github.com/oracle/oci-cloud-controller-manager/blob/master/container-storage-interface.md)
- [OCI Cluster Autoscaler](https://docs.oracle.com/en-us/iaas/Content/ContEng/Tasks/contengusingclusterautoscaler.htm)<|MERGE_RESOLUTION|>--- conflicted
+++ resolved
@@ -32,11 +32,6 @@
 All {instance.compartment.id = 'ocid1.compartment.oc1..aaaaaaaa7ey4sg3a6b5wnv5hlkjlkjadslkfjalskfjalsadfadsf'}
 ```
 
-<<<<<<< HEAD
-2: Create a *tenancy-level* policy to allow nodes to manage node-pools and/or instance-pools:
-
-```
-=======
 Note: the matching rule in the dynamic group above includes all instances
 in the specified compartment. If this is too broad for your requirements,
 you can add more conditions for example
@@ -55,7 +50,6 @@
 2: Create a *tenancy-level* policy to allow nodes to manage node-pools and/or instance-pools:
 
 ```
->>>>>>> 7d1f87fc
 # if using node pools
 Allow dynamic-group acme-oke-cluster-autoscaler-dyn-grp to manage cluster-node-pools in compartment <compartment-name>
 # if using instance pools
@@ -72,11 +66,7 @@
 
 ### If using Workload Identity
 
-<<<<<<< HEAD
-Note: This is available to use with OKE Node Pools or OCI Managed Instance Pools with OKE Enhanced Clusters only. 
-=======
 Note: This is available to use with OKE Node Pools or OCI Managed Instance Pools with OKE Enhanced Clusters only.
->>>>>>> 7d1f87fc
 
 See the [documentation](https://docs.oracle.com/en-us/iaas/Content/ContEng/Tasks/contenggrantingworkloadaccesstoresources.htm) for more details
 
@@ -260,11 +250,7 @@
 kubectl apply -f ./cloudprovider/oci/examples/oci-ip-cluster-autoscaler-w-config.yaml
 ```
 
-<<<<<<< HEAD
-OCI with node pool yamls: 
-=======
 OCI with node pool yamls:
->>>>>>> 7d1f87fc
 
 ```
 # First substitute any values mentioned in the file and then apply
