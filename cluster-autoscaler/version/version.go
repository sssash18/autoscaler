/*
Copyright 2016 The Kubernetes Authors.

Licensed under the Apache License, Version 2.0 (the "License");
you may not use this file except in compliance with the License.
You may obtain a copy of the License at

    http://www.apache.org/licenses/LICENSE-2.0

Unless required by applicable law or agreed to in writing, software
distributed under the License is distributed on an "AS IS" BASIS,
WITHOUT WARRANTIES OR CONDITIONS OF ANY KIND, either express or implied.
See the License for the specific language governing permissions and
limitations under the License.
*/

package version

// ClusterAutoscalerVersion contains version of CA.
<<<<<<< HEAD
const ClusterAutoscalerVersion = "1.29.2"
=======
const ClusterAutoscalerVersion = "1.30.1"
>>>>>>> 7d1f87fc
<|MERGE_RESOLUTION|>--- conflicted
+++ resolved
@@ -17,8 +17,4 @@
 package version
 
 // ClusterAutoscalerVersion contains version of CA.
-<<<<<<< HEAD
-const ClusterAutoscalerVersion = "1.29.2"
-=======
-const ClusterAutoscalerVersion = "1.30.1"
->>>>>>> 7d1f87fc
+const ClusterAutoscalerVersion = "1.30.1"