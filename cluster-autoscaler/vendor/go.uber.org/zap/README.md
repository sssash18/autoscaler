# :zap: zap [![GoDoc][doc-img]][doc] [![Build Status][ci-img]][ci] [![Coverage Status][cov-img]][cov]

Blazing fast, structured, leveled logging in Go.

## Installation

`go get -u go.uber.org/zap`

Note that zap only supports the two most recent minor versions of Go.

## Quick Start

In contexts where performance is nice, but not critical, use the
`SugaredLogger`. It's 4-10x faster than other structured logging
packages and includes both structured and `printf`-style APIs.

```go
logger, _ := zap.NewProduction()
defer logger.Sync() // flushes buffer, if any
sugar := logger.Sugar()
sugar.Infow("failed to fetch URL",
  // Structured context as loosely typed key-value pairs.
  "url", url,
  "attempt", 3,
  "backoff", time.Second,
)
sugar.Infof("Failed to fetch URL: %s", url)
```

When performance and type safety are critical, use the `Logger`. It's even
faster than the `SugaredLogger` and allocates far less, but it only supports
structured logging.

```go
logger, _ := zap.NewProduction()
defer logger.Sync()
logger.Info("failed to fetch URL",
  // Structured context as strongly typed Field values.
  zap.String("url", url),
  zap.Int("attempt", 3),
  zap.Duration("backoff", time.Second),
)
```

See the [documentation][doc] and [FAQ](FAQ.md) for more details.

## Performance

For applications that log in the hot path, reflection-based serialization and
string formatting are prohibitively expensive &mdash; they're CPU-intensive
and make many small allocations. Put differently, using `encoding/json` and
`fmt.Fprintf` to log tons of `interface{}`s makes your application slow.

Zap takes a different approach. It includes a reflection-free, zero-allocation
JSON encoder, and the base `Logger` strives to avoid serialization overhead
and allocations wherever possible. By building the high-level `SugaredLogger`
on that foundation, zap lets users _choose_ when they need to count every
allocation and when they'd prefer a more familiar, loosely typed API.

As measured by its own [benchmarking suite][], not only is zap more performant
than comparable structured logging packages &mdash; it's also faster than the
standard library. Like all benchmarks, take these with a grain of salt.<sup
id="anchor-versions">[1](#footnote-versions)</sup>

Log a message and 10 fields:

<<<<<<< HEAD
| Package             |    Time     | Time % to zap | Objects Allocated |
| :------------------ | :---------: | :-----------: | :---------------: |
| :zap: zap           | 2900 ns/op  |      +0%      |    5 allocs/op    |
| :zap: zap (sugared) | 3475 ns/op  |     +20%      |   10 allocs/op    |
| zerolog             | 10639 ns/op |     +267%     |   32 allocs/op    |
| go-kit              | 14434 ns/op |     +398%     |   59 allocs/op    |
| logrus              | 17104 ns/op |     +490%     |   81 allocs/op    |
| apex/log            | 32424 ns/op |    +1018%     |   66 allocs/op    |
| log15               | 33579 ns/op |    +1058%     |   76 allocs/op    |

Log a message with a logger that already has 10 fields of context:

| Package             |    Time     | Time % to zap | Objects Allocated |
| :------------------ | :---------: | :-----------: | :---------------: |
| :zap: zap           |  373 ns/op  |      +0%      |    0 allocs/op    |
| :zap: zap (sugared) |  452 ns/op  |     +21%      |    1 allocs/op    |
| zerolog             |  288 ns/op  |     -23%      |    0 allocs/op    |
| go-kit              | 11785 ns/op |    +3060%     |   58 allocs/op    |
| logrus              | 19629 ns/op |    +5162%     |   70 allocs/op    |
| log15               | 21866 ns/op |    +5762%     |   72 allocs/op    |
| apex/log            | 30890 ns/op |    +8182%     |   55 allocs/op    |

Log a static string, without any context or `printf`-style templating:

| Package             |    Time    | Time % to zap | Objects Allocated |
| :------------------ | :--------: | :-----------: | :---------------: |
| :zap: zap           | 381 ns/op  |      +0%      |    0 allocs/op    |
| :zap: zap (sugared) | 410 ns/op  |      +8%      |    1 allocs/op    |
| zerolog             | 369 ns/op  |      -3%      |    0 allocs/op    |
| standard library    | 385 ns/op  |      +1%      |    2 allocs/op    |
| go-kit              | 606 ns/op  |     +59%      |   11 allocs/op    |
| logrus              | 1730 ns/op |     +354%     |   25 allocs/op    |
| apex/log            | 1998 ns/op |     +424%     |    7 allocs/op    |
| log15               | 4546 ns/op |    +1093%     |   22 allocs/op    |
=======
| Package | Time | Time % to zap | Objects Allocated |
| :------ | :--: | :-----------: | :---------------: |
| :zap: zap | 1744 ns/op | +0% | 5 allocs/op
| :zap: zap (sugared) | 2483 ns/op | +42% | 10 allocs/op
| zerolog | 918 ns/op | -47% | 1 allocs/op
| go-kit | 5590 ns/op | +221% | 57 allocs/op
| slog | 5640 ns/op | +223% | 40 allocs/op
| apex/log | 21184 ns/op | +1115% | 63 allocs/op
| logrus | 24338 ns/op | +1296% | 79 allocs/op
| log15 | 26054 ns/op | +1394% | 74 allocs/op

Log a message with a logger that already has 10 fields of context:

| Package | Time | Time % to zap | Objects Allocated |
| :------ | :--: | :-----------: | :---------------: |
| :zap: zap | 193 ns/op | +0% | 0 allocs/op
| :zap: zap (sugared) | 227 ns/op | +18% | 1 allocs/op
| zerolog | 81 ns/op | -58% | 0 allocs/op
| slog | 322 ns/op | +67% | 0 allocs/op
| go-kit | 5377 ns/op | +2686% | 56 allocs/op
| apex/log | 19518 ns/op | +10013% | 53 allocs/op
| log15 | 19812 ns/op | +10165% | 70 allocs/op
| logrus | 21997 ns/op | +11297% | 68 allocs/op

Log a static string, without any context or `printf`-style templating:

| Package | Time | Time % to zap | Objects Allocated |
| :------ | :--: | :-----------: | :---------------: |
| :zap: zap | 165 ns/op | +0% | 0 allocs/op
| :zap: zap (sugared) | 212 ns/op | +28% | 1 allocs/op
| zerolog | 95 ns/op | -42% | 0 allocs/op
| slog | 296 ns/op | +79% | 0 allocs/op
| go-kit | 415 ns/op | +152% | 9 allocs/op
| standard library | 422 ns/op | +156% | 2 allocs/op
| apex/log | 1601 ns/op | +870% | 5 allocs/op
| logrus | 3017 ns/op | +1728% | 23 allocs/op
| log15 | 3469 ns/op | +2002% | 20 allocs/op
>>>>>>> 7d1f87fc

## Development Status: Stable

All APIs are finalized, and no breaking changes will be made in the 1.x series
of releases. Users of semver-aware dependency management systems should pin
zap to `^1`.

## Contributing

We encourage and support an active, healthy community of contributors &mdash;
including you! Details are in the [contribution guide](CONTRIBUTING.md) and
the [code of conduct](CODE_OF_CONDUCT.md). The zap maintainers keep an eye on
issues and pull requests, but you can also report any negative conduct to
oss-conduct@uber.com. That email list is a private, safe space; even the zap
maintainers don't have access, so don't hesitate to hold us to a high
standard.

<hr>

Released under the [MIT License](LICENSE.txt).

<sup id="footnote-versions">1</sup> In particular, keep in mind that we may be
benchmarking against slightly older versions of other packages. Versions are
pinned in the [benchmarks/go.mod][] file. [↩](#anchor-versions)

[doc-img]: https://pkg.go.dev/badge/go.uber.org/zap
[doc]: https://pkg.go.dev/go.uber.org/zap
[ci-img]: https://github.com/uber-go/zap/actions/workflows/go.yml/badge.svg
[ci]: https://github.com/uber-go/zap/actions/workflows/go.yml
[cov-img]: https://codecov.io/gh/uber-go/zap/branch/master/graph/badge.svg
[cov]: https://codecov.io/gh/uber-go/zap
[benchmarking suite]: https://github.com/uber-go/zap/tree/master/benchmarks
[benchmarks/go.mod]: https://github.com/uber-go/zap/blob/master/benchmarks/go.mod<|MERGE_RESOLUTION|>--- conflicted
+++ resolved
@@ -54,7 +54,7 @@
 Zap takes a different approach. It includes a reflection-free, zero-allocation
 JSON encoder, and the base `Logger` strives to avoid serialization overhead
 and allocations wherever possible. By building the high-level `SugaredLogger`
-on that foundation, zap lets users _choose_ when they need to count every
+on that foundation, zap lets users *choose* when they need to count every
 allocation and when they'd prefer a more familiar, loosely typed API.
 
 As measured by its own [benchmarking suite][], not only is zap more performant
@@ -64,42 +64,6 @@
 
 Log a message and 10 fields:
 
-<<<<<<< HEAD
-| Package             |    Time     | Time % to zap | Objects Allocated |
-| :------------------ | :---------: | :-----------: | :---------------: |
-| :zap: zap           | 2900 ns/op  |      +0%      |    5 allocs/op    |
-| :zap: zap (sugared) | 3475 ns/op  |     +20%      |   10 allocs/op    |
-| zerolog             | 10639 ns/op |     +267%     |   32 allocs/op    |
-| go-kit              | 14434 ns/op |     +398%     |   59 allocs/op    |
-| logrus              | 17104 ns/op |     +490%     |   81 allocs/op    |
-| apex/log            | 32424 ns/op |    +1018%     |   66 allocs/op    |
-| log15               | 33579 ns/op |    +1058%     |   76 allocs/op    |
-
-Log a message with a logger that already has 10 fields of context:
-
-| Package             |    Time     | Time % to zap | Objects Allocated |
-| :------------------ | :---------: | :-----------: | :---------------: |
-| :zap: zap           |  373 ns/op  |      +0%      |    0 allocs/op    |
-| :zap: zap (sugared) |  452 ns/op  |     +21%      |    1 allocs/op    |
-| zerolog             |  288 ns/op  |     -23%      |    0 allocs/op    |
-| go-kit              | 11785 ns/op |    +3060%     |   58 allocs/op    |
-| logrus              | 19629 ns/op |    +5162%     |   70 allocs/op    |
-| log15               | 21866 ns/op |    +5762%     |   72 allocs/op    |
-| apex/log            | 30890 ns/op |    +8182%     |   55 allocs/op    |
-
-Log a static string, without any context or `printf`-style templating:
-
-| Package             |    Time    | Time % to zap | Objects Allocated |
-| :------------------ | :--------: | :-----------: | :---------------: |
-| :zap: zap           | 381 ns/op  |      +0%      |    0 allocs/op    |
-| :zap: zap (sugared) | 410 ns/op  |      +8%      |    1 allocs/op    |
-| zerolog             | 369 ns/op  |      -3%      |    0 allocs/op    |
-| standard library    | 385 ns/op  |      +1%      |    2 allocs/op    |
-| go-kit              | 606 ns/op  |     +59%      |   11 allocs/op    |
-| logrus              | 1730 ns/op |     +354%     |   25 allocs/op    |
-| apex/log            | 1998 ns/op |     +424%     |    7 allocs/op    |
-| log15               | 4546 ns/op |    +1093%     |   22 allocs/op    |
-=======
 | Package | Time | Time % to zap | Objects Allocated |
 | :------ | :--: | :-----------: | :---------------: |
 | :zap: zap | 1744 ns/op | +0% | 5 allocs/op
@@ -137,7 +101,6 @@
 | apex/log | 1601 ns/op | +870% | 5 allocs/op
 | logrus | 3017 ns/op | +1728% | 23 allocs/op
 | log15 | 3469 ns/op | +2002% | 20 allocs/op
->>>>>>> 7d1f87fc
 
 ## Development Status: Stable
 
@@ -170,4 +133,4 @@
 [cov-img]: https://codecov.io/gh/uber-go/zap/branch/master/graph/badge.svg
 [cov]: https://codecov.io/gh/uber-go/zap
 [benchmarking suite]: https://github.com/uber-go/zap/tree/master/benchmarks
-[benchmarks/go.mod]: https://github.com/uber-go/zap/blob/master/benchmarks/go.mod+[benchmarks/go.mod]: https://github.com/uber-go/zap/blob/master/benchmarks/go.mod
