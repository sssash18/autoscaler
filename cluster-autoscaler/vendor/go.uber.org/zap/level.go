--- conflicted
+++ resolved
@@ -21,12 +21,8 @@
 package zap
 
 import (
-<<<<<<< HEAD
-	"go.uber.org/atomic"
-=======
 	"sync/atomic"
 
->>>>>>> 7d1f87fc
 	"go.uber.org/zap/internal"
 	"go.uber.org/zap/zapcore"
 )
