--- conflicted
+++ resolved
@@ -122,12 +122,8 @@
 	return zapcore.LevelOf(s.base.core)
 }
 
-<<<<<<< HEAD
-// Debug uses fmt.Sprint to construct and log a message.
-=======
 // Debug logs the provided arguments at [DebugLevel].
 // Spaces are added between arguments when neither is a string.
->>>>>>> 7d1f87fc
 func (s *SugaredLogger) Debug(args ...interface{}) {
 	s.log(DebugLevel, "", args, nil)
 }
@@ -259,74 +255,45 @@
 	s.log(FatalLevel, msg, nil, keysAndValues)
 }
 
-<<<<<<< HEAD
-// Debugln uses fmt.Sprintln to construct and log a message.
-=======
 // Debugln logs a message at [DebugLevel].
 // Spaces are always added between arguments.
->>>>>>> 7d1f87fc
 func (s *SugaredLogger) Debugln(args ...interface{}) {
 	s.logln(DebugLevel, args, nil)
 }
 
-<<<<<<< HEAD
-// Infoln uses fmt.Sprintln to construct and log a message.
-=======
 // Infoln logs a message at [InfoLevel].
 // Spaces are always added between arguments.
->>>>>>> 7d1f87fc
 func (s *SugaredLogger) Infoln(args ...interface{}) {
 	s.logln(InfoLevel, args, nil)
 }
 
-<<<<<<< HEAD
-// Warnln uses fmt.Sprintln to construct and log a message.
-=======
 // Warnln logs a message at [WarnLevel].
 // Spaces are always added between arguments.
->>>>>>> 7d1f87fc
 func (s *SugaredLogger) Warnln(args ...interface{}) {
 	s.logln(WarnLevel, args, nil)
 }
 
-<<<<<<< HEAD
-// Errorln uses fmt.Sprintln to construct and log a message.
-=======
 // Errorln logs a message at [ErrorLevel].
 // Spaces are always added between arguments.
->>>>>>> 7d1f87fc
 func (s *SugaredLogger) Errorln(args ...interface{}) {
 	s.logln(ErrorLevel, args, nil)
 }
 
-<<<<<<< HEAD
-// DPanicln uses fmt.Sprintln to construct and log a message. In development, the
-// logger then panics. (See DPanicLevel for details.)
-=======
 // DPanicln logs a message at [DPanicLevel].
 // In development, the logger then panics. (See [DPanicLevel] for details.)
 // Spaces are always added between arguments.
->>>>>>> 7d1f87fc
 func (s *SugaredLogger) DPanicln(args ...interface{}) {
 	s.logln(DPanicLevel, args, nil)
 }
 
-<<<<<<< HEAD
-// Panicln uses fmt.Sprintln to construct and log a message, then panics.
-=======
 // Panicln logs a message at [PanicLevel] and panics.
 // Spaces are always added between arguments.
->>>>>>> 7d1f87fc
 func (s *SugaredLogger) Panicln(args ...interface{}) {
 	s.logln(PanicLevel, args, nil)
 }
 
-<<<<<<< HEAD
-// Fatalln uses fmt.Sprintln to construct and log a message, then calls os.Exit.
-=======
 // Fatalln logs a message at [FatalLevel] and calls os.Exit.
 // Spaces are always added between arguments.
->>>>>>> 7d1f87fc
 func (s *SugaredLogger) Fatalln(args ...interface{}) {
 	s.logln(FatalLevel, args, nil)
 }
