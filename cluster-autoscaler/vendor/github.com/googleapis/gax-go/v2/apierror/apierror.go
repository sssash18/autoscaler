--- conflicted
+++ resolved
@@ -29,13 +29,10 @@
 
 // Package apierror implements a wrapper error for parsing error details from
 // API calls. Both HTTP & gRPC status errors are supported.
-<<<<<<< HEAD
-=======
 //
 // For examples of how to use [APIError] with client libraries please reference
 // [Inspecting errors](https://pkg.go.dev/cloud.google.com/go#hdr-Inspecting_errors)
 // in the client library documentation.
->>>>>>> acfd0dd7
 package apierror
 
 import (
