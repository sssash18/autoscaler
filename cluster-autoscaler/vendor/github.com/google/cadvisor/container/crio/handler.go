// Copyright 2017 Google Inc. All Rights Reserved.
//
// Licensed under the Apache License, Version 2.0 (the "License");
// you may not use this file except in compliance with the License.
// You may obtain a copy of the License at
//
//     http://www.apache.org/licenses/LICENSE-2.0
//
// Unless required by applicable law or agreed to in writing, software
// distributed under the License is distributed on an "AS IS" BASIS,
// WITHOUT WARRANTIES OR CONDITIONS OF ANY KIND, either express or implied.
// See the License for the specific language governing permissions and
// limitations under the License.

// Handler for CRI-O containers.
package crio

import (
	"fmt"
	"path/filepath"
	"strconv"
	"strings"

	"github.com/opencontainers/runc/libcontainer/cgroups"

	"github.com/google/cadvisor/container"
	"github.com/google/cadvisor/container/common"
	containerlibcontainer "github.com/google/cadvisor/container/libcontainer"
	"github.com/google/cadvisor/fs"
	info "github.com/google/cadvisor/info/v1"
)

type crioContainerHandler struct {
	client CrioClient
	name   string

	machineInfoFactory info.MachineInfoFactory

	// Absolute path to the cgroup hierarchies of this container.
	// (e.g.: "cpu" -> "/sys/fs/cgroup/cpu/test")
	cgroupPaths map[string]string

	// the CRI-O storage driver
	storageDriver    storageDriver
	fsInfo           fs.FsInfo
	rootfsStorageDir string

	// Metadata associated with the container.
	envs   map[string]string
	labels map[string]string

	// TODO
	// crio version handling...

	// Image name used for this container.
	image string

	// The network mode of the container
	// TODO

	// Filesystem handler.
	fsHandler common.FsHandler

	// The IP address of the container
	ipAddress string

	includedMetrics container.MetricSet

	reference info.ContainerReference

	libcontainerHandler *containerlibcontainer.Handler
	cgroupManager       cgroups.Manager
	rootFs              string
	pidKnown            bool
}

var _ container.ContainerHandler = &crioContainerHandler{}

// newCrioContainerHandler returns a new container.ContainerHandler
func newCrioContainerHandler(
	client CrioClient,
	name string,
	machineInfoFactory info.MachineInfoFactory,
	fsInfo fs.FsInfo,
	storageDriver storageDriver,
	storageDir string,
	cgroupSubsystems map[string]string,
	inHostNamespace bool,
	metadataEnvAllowList []string,
	includedMetrics container.MetricSet,
) (container.ContainerHandler, error) {
	// Create the cgroup paths.
	cgroupPaths := common.MakeCgroupPaths(cgroupSubsystems, name)

	// Generate the equivalent cgroup manager for this container.
	cgroupManager, err := containerlibcontainer.NewCgroupManager(name, cgroupPaths)
	if err != nil {
		return nil, err
	}

	rootFs := "/"
	if !inHostNamespace {
		rootFs = "/rootfs"
	}

	id := ContainerNameToCrioId(name)
	pidKnown := true

	cInfo, err := client.ContainerInfo(id)
	if err != nil {
		return nil, err
	}
	if cInfo.Pid == 0 {
		// If pid is not known yet, network related stats can not be retrieved by the
		// libcontainer handler GetStats().  In this case, the crio handler GetStats()
		// will reattempt to get the pid and, if now known, will construct the libcontainer
		// handler.  This libcontainer handler is then cached and reused without additional
		// calls to crio.
		pidKnown = false
	}

	// passed to fs handler below ...
	// XXX: this is using the full container logpath, as constructed by the CRI
	// /var/log/pods/<pod_uuid>/container_instance.log
	// It's not actually a log dir, as the CRI doesn't have per-container dirs
	// under /var/log/pods/<pod_uuid>/
	// We can't use /var/log/pods/<pod_uuid>/ to count per-container log usage.
	// We use the container log file directly.
	storageLogDir := cInfo.LogPath

	// Determine the rootfs storage dir
	rootfsStorageDir := cInfo.Root
	// TODO(runcom): CRI-O doesn't strip /merged but we need to in order to
	// get device ID from root, otherwise, it's going to error out as overlay
	// mounts doesn't have fixed dev ids.
	rootfsStorageDir = strings.TrimSuffix(rootfsStorageDir, "/merged")
	switch storageDriver {
	case overlayStorageDriver, overlay2StorageDriver:
		// overlay and overlay2 driver are the same "overlay2" driver so treat
		// them the same.
		rootfsStorageDir = filepath.Join(rootfsStorageDir, "diff")
	}

	containerReference := info.ContainerReference{
		Id:        id,
		Name:      name,
		Aliases:   []string{cInfo.Name, id},
		Namespace: CrioNamespace,
	}

	// Find out if we need network metrics reported for this container.
	// Containers that don't have their own network -- this includes
	// containers running in Kubernetes pods that use the network of the
	// infrastructure container -- does not need their stats to be
	// reported. This stops metrics being reported multiple times for each
	// container in a pod.
	metrics := common.RemoveNetMetrics(includedMetrics, cInfo.Labels["io.kubernetes.container.name"] != "POD")

	libcontainerHandler := containerlibcontainer.NewHandler(cgroupManager, rootFs, cInfo.Pid, metrics)

	// TODO: extract object mother method
	handler := &crioContainerHandler{
		client:              client,
		name:                name,
		machineInfoFactory:  machineInfoFactory,
		cgroupPaths:         cgroupPaths,
		storageDriver:       storageDriver,
		fsInfo:              fsInfo,
		rootfsStorageDir:    rootfsStorageDir,
		envs:                make(map[string]string),
		labels:              cInfo.Labels,
		includedMetrics:     metrics,
		reference:           containerReference,
		libcontainerHandler: libcontainerHandler,
		cgroupManager:       cgroupManager,
		rootFs:              rootFs,
		pidKnown:            pidKnown,
	}

	handler.image = cInfo.Image
	// TODO: we wantd to know graph driver DeviceId (dont think this is needed now)

	// ignore err and get zero as default, this happens with sandboxes, not sure why...
	// kube isn't sending restart count in labels for sandboxes.
	restartCount, _ := strconv.Atoi(cInfo.Annotations["io.kubernetes.container.restartCount"])
	// Only adds restartcount label if it's greater than 0
	if restartCount > 0 {
		handler.labels["restartcount"] = strconv.Itoa(restartCount)
	}

	handler.ipAddress = cInfo.IP

	// we optionally collect disk usage metrics
	if includedMetrics.Has(container.DiskUsageMetrics) {
		handler.fsHandler = common.NewFsHandler(common.DefaultPeriod, rootfsStorageDir, storageLogDir, fsInfo)
	}
	// TODO for env vars we wanted to show from container.Config.Env from whitelist
	//for _, exposedEnv := range metadataEnvAllowList {
	//klog.V(4).Infof("TODO env whitelist: %v", exposedEnv)
	//}

	return handler, nil
}

func (h *crioContainerHandler) Start() {
	if h.fsHandler != nil {
		h.fsHandler.Start()
	}
}

func (h *crioContainerHandler) Cleanup() {
	if h.fsHandler != nil {
		h.fsHandler.Stop()
	}
}

func (h *crioContainerHandler) ContainerReference() (info.ContainerReference, error) {
	return h.reference, nil
}

func (h *crioContainerHandler) GetSpec() (info.ContainerSpec, error) {
	hasFilesystem := h.includedMetrics.Has(container.DiskUsageMetrics)
	hasNet := h.includedMetrics.Has(container.NetworkUsageMetrics)
	spec, err := common.GetSpec(h.cgroupPaths, h.machineInfoFactory, hasNet, hasFilesystem)

	spec.Labels = h.labels
	spec.Envs = h.envs
	spec.Image = h.image

	return spec, err
}

func (h *crioContainerHandler) getFsStats(stats *info.ContainerStats) error {
	mi, err := h.machineInfoFactory.GetMachineInfo()
	if err != nil {
		return err
	}

	if h.includedMetrics.Has(container.DiskIOMetrics) {
		common.AssignDeviceNamesToDiskStats((*common.MachineInfoNamer)(mi), &stats.DiskIo)
	}

	if !h.includedMetrics.Has(container.DiskUsageMetrics) {
		return nil
	}
	var device string
	switch h.storageDriver {
	case overlay2StorageDriver, overlayStorageDriver:
		deviceInfo, err := h.fsInfo.GetDirFsDevice(h.rootfsStorageDir)
		if err != nil {
			return fmt.Errorf("unable to determine device info for dir: %v: %v", h.rootfsStorageDir, err)
		}
		device = deviceInfo.Device
	default:
		return nil
	}

	var (
		limit  uint64
		fsType string
	)

	// crio does not impose any filesystem limits for containers. So use capacity as limit.
	for _, fs := range mi.Filesystems {
		if fs.Device == device {
			limit = fs.Capacity
			fsType = fs.Type
			break
		}
	}

	if fsType == "" {
		return fmt.Errorf("unable to determine fs type for device: %v", device)
	}
	fsStat := info.FsStats{Device: device, Type: fsType, Limit: limit}
	usage := h.fsHandler.Usage()
	fsStat.BaseUsage = usage.BaseUsageBytes
	fsStat.Usage = usage.TotalUsageBytes
	fsStat.Inodes = usage.InodeUsage

	stats.Filesystem = append(stats.Filesystem, fsStat)

	return nil
}

func (h *crioContainerHandler) getLibcontainerHandler() *containerlibcontainer.Handler {
	if h.pidKnown {
		return h.libcontainerHandler
	}

	id := ContainerNameToCrioId(h.name)

	cInfo, err := h.client.ContainerInfo(id)
	if err != nil || cInfo.Pid == 0 {
		return h.libcontainerHandler
	}

	h.pidKnown = true
	h.libcontainerHandler = containerlibcontainer.NewHandler(h.cgroupManager, h.rootFs, cInfo.Pid, h.includedMetrics)

	return h.libcontainerHandler
}

func (h *crioContainerHandler) GetStats() (*info.ContainerStats, error) {
	libcontainerHandler := h.getLibcontainerHandler()
	stats, err := libcontainerHandler.GetStats()
	if err != nil {
		return stats, err
	}

<<<<<<< HEAD
	if !h.needNet() {
		// Clean up stats for containers that don't have their own network - this
		// includes containers running in Kubernetes pods that use the network of the
		// infrastructure container. This stops metrics being reported multiple times
		// for each container in a pod.
		stats.Network = info.NetworkStats{}
	} else if len(stats.Network.Interfaces) == 0 {
=======
	if h.includedMetrics.Has(container.NetworkUsageMetrics) && len(stats.Network.Interfaces) == 0 {
>>>>>>> acfd0dd7
		// No network related information indicates that the pid of the
		// container is not longer valid and we need to ask crio to
		// provide the pid of another container from that pod
		h.pidKnown = false
		return stats, nil
	}
	// Get filesystem stats.
	err = h.getFsStats(stats)
	if err != nil {
		return stats, err
	}

	return stats, nil
}

func (h *crioContainerHandler) ListContainers(listType container.ListType) ([]info.ContainerReference, error) {
	// No-op for Docker driver.
	return []info.ContainerReference{}, nil
}

func (h *crioContainerHandler) GetCgroupPath(resource string) (string, error) {
	var res string
	if !cgroups.IsCgroup2UnifiedMode() {
		res = resource
	}
	path, ok := h.cgroupPaths[res]
	if !ok {
		return "", fmt.Errorf("could not find path for resource %q for container %q", resource, h.reference.Name)
	}
	return path, nil
}

func (h *crioContainerHandler) GetContainerLabels() map[string]string {
	return h.labels
}

func (h *crioContainerHandler) GetContainerIPAddress() string {
	return h.ipAddress
}

func (h *crioContainerHandler) ListProcesses(listType container.ListType) ([]int, error) {
	return h.libcontainerHandler.GetProcesses()
}

func (h *crioContainerHandler) Exists() bool {
	return common.CgroupExists(h.cgroupPaths)
}

func (h *crioContainerHandler) Type() container.ContainerType {
	return container.ContainerTypeCrio
}<|MERGE_RESOLUTION|>--- conflicted
+++ resolved
@@ -308,17 +308,7 @@
 		return stats, err
 	}
 
-<<<<<<< HEAD
-	if !h.needNet() {
-		// Clean up stats for containers that don't have their own network - this
-		// includes containers running in Kubernetes pods that use the network of the
-		// infrastructure container. This stops metrics being reported multiple times
-		// for each container in a pod.
-		stats.Network = info.NetworkStats{}
-	} else if len(stats.Network.Interfaces) == 0 {
-=======
 	if h.includedMetrics.Has(container.NetworkUsageMetrics) && len(stats.Network.Interfaces) == 0 {
->>>>>>> acfd0dd7
 		// No network related information indicates that the pid of the
 		// container is not longer valid and we need to ask crio to
 		// provide the pid of another container from that pod
