// Copyright 2018 Google LLC
//
// Licensed under the Apache License, Version 2.0 (the "License");
// you may not use this file except in compliance with the License.
// You may obtain a copy of the License at
//
//      http://www.apache.org/licenses/LICENSE-2.0
//
// Unless required by applicable law or agreed to in writing, software
// distributed under the License is distributed on an "AS IS" BASIS,
// WITHOUT WARRANTIES OR CONDITIONS OF ANY KIND, either express or implied.
// See the License for the specific language governing permissions and
// limitations under the License.

package types

import (
	"errors"
	"fmt"
	"reflect"

	"github.com/google/cel-go/common/types/ref"
)

// Error interface which allows types types.Err values to be treated as error values.
type Error interface {
	error
	ref.Val
}

// Err type which extends the built-in go error and implements ref.Val.
type Err struct {
	error
}

var (
	// ErrType singleton.
	ErrType = NewOpaqueType("error")

	// errDivideByZero is an error indicating a division by zero of an integer value.
	errDivideByZero = errors.New("division by zero")
	// errModulusByZero is an error indicating a modulus by zero of an integer value.
	errModulusByZero = errors.New("modulus by zero")
	// errIntOverflow is an error representing integer overflow.
	errIntOverflow = errors.New("integer overflow")
	// errUintOverflow is an error representing unsigned integer overflow.
	errUintOverflow = errors.New("unsigned integer overflow")
	// errDurationOverflow is an error representing duration overflow.
	errDurationOverflow = errors.New("duration overflow")
	// errTimestampOverflow is an error representing timestamp overflow.
	errTimestampOverflow    = errors.New("timestamp overflow")
	celErrTimestampOverflow = &Err{error: errTimestampOverflow}

	// celErrNoSuchOverload indicates that the call arguments did not match a supported method signature.
	celErrNoSuchOverload = NewErr("no such overload")
)

// NewErr creates a new Err described by the format string and args.
// TODO: Audit the use of this function and standardize the error messages and codes.
func NewErr(format string, args ...any) ref.Val {
	return &Err{fmt.Errorf(format, args...)}
}

// NoSuchOverloadErr returns a new types.Err instance with a no such overload message.
func NoSuchOverloadErr() ref.Val {
	return celErrNoSuchOverload
}

// UnsupportedRefValConversionErr returns a types.NewErr instance with a no such conversion
// message that indicates that the native value could not be converted to a CEL ref.Val.
func UnsupportedRefValConversionErr(val any) ref.Val {
	return NewErr("unsupported conversion to ref.Val: (%T)%v", val, val)
}

// MaybeNoSuchOverloadErr returns the error or unknown if the input ref.Val is one of these types,
// else a new no such overload error.
func MaybeNoSuchOverloadErr(val ref.Val) ref.Val {
	return ValOrErr(val, "no such overload")
}

// ValOrErr either returns the existing error or creates a new one.
// TODO: Audit the use of this function and standardize the error messages and codes.
func ValOrErr(val ref.Val, format string, args ...any) ref.Val {
	if val == nil || !IsUnknownOrError(val) {
		return NewErr(format, args...)
	}
	return val
}

// WrapErr wraps an existing Go error value into a CEL Err value.
func WrapErr(err error) ref.Val {
	return &Err{error: err}
}

// ConvertToNative implements ref.Val.ConvertToNative.
func (e *Err) ConvertToNative(typeDesc reflect.Type) (any, error) {
	return nil, e.error
}

// ConvertToType implements ref.Val.ConvertToType.
func (e *Err) ConvertToType(typeVal ref.Type) ref.Val {
	// Errors are not convertible to other representations.
	return e
}

// Equal implements ref.Val.Equal.
func (e *Err) Equal(other ref.Val) ref.Val {
	// An error cannot be equal to any other value, so it returns itself.
	return e
}

// String implements fmt.Stringer.
func (e *Err) String() string {
	return e.error.Error()
}

// Type implements ref.Val.Type.
func (e *Err) Type() ref.Type {
	return ErrType
}

// Value implements ref.Val.Value.
func (e *Err) Value() any {
<<<<<<< HEAD
=======
	return e.error
}

// Is implements errors.Is.
func (e *Err) Is(target error) bool {
	return e.error.Error() == target.Error()
}

// Unwrap implements errors.Unwrap.
func (e *Err) Unwrap() error {
>>>>>>> acfd0dd7
	return e.error
}

// Is implements errors.Is.
func (e *Err) Is(target error) bool {
	return e.error.Error() == target.Error()
}

// IsError returns whether the input element ref.Type or ref.Val is equal to
// the ErrType singleton.
func IsError(val ref.Val) bool {
	switch val.(type) {
	case *Err:
		return true
	default:
		return false
	}
}<|MERGE_RESOLUTION|>--- conflicted
+++ resolved
@@ -121,8 +121,6 @@
 
 // Value implements ref.Val.Value.
 func (e *Err) Value() any {
-<<<<<<< HEAD
-=======
 	return e.error
 }
 
@@ -133,13 +131,7 @@
 
 // Unwrap implements errors.Unwrap.
 func (e *Err) Unwrap() error {
->>>>>>> acfd0dd7
 	return e.error
-}
-
-// Is implements errors.Is.
-func (e *Err) Is(target error) bool {
-	return e.error.Error() == target.Error()
 }
 
 // IsError returns whether the input element ref.Type or ref.Val is equal to
