--- conflicted
+++ resolved
@@ -19,15 +19,10 @@
 	"fmt"
 	"sync"
 
-<<<<<<< HEAD
-=======
 	celast "github.com/google/cel-go/common/ast"
->>>>>>> acfd0dd7
 	"github.com/google/cel-go/common/types"
 	"github.com/google/cel-go/common/types/ref"
 	"github.com/google/cel-go/interpreter"
-
-	exprpb "google.golang.org/genproto/googleapis/api/expr/v1alpha1"
 )
 
 // Program is an evaluable view of an Ast.
@@ -220,22 +215,11 @@
 	}
 	// Enable compile-time checking of syntax/cardinality for string.format calls.
 	if p.evalOpts&OptCheckStringFormat == OptCheckStringFormat {
-<<<<<<< HEAD
-		var isValidType func(id int64, validTypes ...*types.TypeValue) (bool, error)
-		if ast.IsChecked() {
-			isValidType = func(id int64, validTypes ...*types.TypeValue) (bool, error) {
-				t, err := ExprTypeToType(ast.typeMap[id])
-				if err != nil {
-					return false, err
-				}
-				if t.kind == DynKind {
-=======
 		var isValidType func(id int64, validTypes ...ref.Type) (bool, error)
 		if ast.IsChecked() {
 			isValidType = func(id int64, validTypes ...ref.Type) (bool, error) {
 				t := ast.typeMap[id]
 				if t.Kind() == DynKind {
->>>>>>> acfd0dd7
 					return true, nil
 				}
 				for _, vt := range validTypes {
@@ -243,11 +227,7 @@
 					if err != nil {
 						return false, err
 					}
-<<<<<<< HEAD
-					if k == t.kind {
-=======
 					if t.Kind() == k {
->>>>>>> acfd0dd7
 						return true, nil
 					}
 				}
@@ -255,11 +235,7 @@
 			}
 		} else {
 			// if the AST isn't type-checked, short-circuit validation
-<<<<<<< HEAD
-			isValidType = func(id int64, validTypes ...*types.TypeValue) (bool, error) {
-=======
 			isValidType = func(id int64, validTypes ...ref.Type) (bool, error) {
->>>>>>> acfd0dd7
 				return true, nil
 			}
 		}
@@ -543,11 +519,7 @@
 // The lazy binding will only be invoked once per evaluation.
 //
 // Values which are not represented as ref.Val types on input may be adapted to a ref.Val using
-<<<<<<< HEAD
-// the ref.TypeAdapter configured in the environment.
-=======
 // the types.Adapter configured in the environment.
->>>>>>> acfd0dd7
 func (a *evalActivation) ResolveName(name string) (any, bool) {
 	v, found := a.vars[name]
 	if !found {
