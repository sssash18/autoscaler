--- conflicted
+++ resolved
@@ -30,10 +30,6 @@
 	"github.com/google/cel-go/common/types/pb"
 	"github.com/google/cel-go/common/types/ref"
 	"github.com/google/cel-go/interpreter"
-<<<<<<< HEAD
-	"github.com/google/cel-go/interpreter/functions"
-=======
->>>>>>> acfd0dd7
 	"github.com/google/cel-go/parser"
 
 	exprpb "google.golang.org/genproto/googleapis/api/expr/v1alpha1"
@@ -61,16 +57,10 @@
 	// is not already in UTC.
 	featureDefaultUTCTimeZone
 
-<<<<<<< HEAD
-	// Enable the use of optional types in the syntax, type-system, type-checking,
-	// and runtime.
-	featureOptionalTypes
-=======
 	// Enable the serialization of logical operator ASTs as variadic calls, thus
 	// compressing the logic graph to a single call when multiple like-operator
 	// expressions occur: e.g. a && b && c && d -> call(_&&_, [a, b, c, d])
 	featureVariadicLogicalASTs
->>>>>>> acfd0dd7
 )
 
 // EnvOption is a functional interface for configuring the environment.
@@ -631,13 +621,6 @@
 	return features(featureDefaultUTCTimeZone, enabled)
 }
 
-// OptionalTypes enable support for optional syntax and types in CEL. The optional value type makes
-// it possible to express whether variables have been provided, whether a result has been computed,
-// and in the future whether an object field path, map key value, or list index has a value.
-func OptionalTypes() EnvOption {
-	return Lib(optionalLibrary{})
-}
-
 // features sets the given feature flags.  See list of Feature constants above.
 func features(flag int, enabled bool) EnvOption {
 	return func(e *Env) (*Env, error) {
@@ -662,8 +645,6 @@
 		e.prsrOpts = append(e.prsrOpts, parser.ExpressionSizeCodePointLimit(limit))
 		return e, nil
 	}
-<<<<<<< HEAD
-=======
 }
 
 func maybeInteropProvider(provider any) (types.Provider, error) {
@@ -675,5 +656,4 @@
 	default:
 		return nil, fmt.Errorf("unsupported type provider: %T", provider)
 	}
->>>>>>> acfd0dd7
 }