load("@io_bazel_rules_go//go:def.bzl", "go_library", "go_test")

package(
    licenses = ["notice"],  # Apache 2.0
)

go_library(
    name = "go_default_library",
    srcs = [
        "cel.go",
        "decls.go",
        "env.go",
        "io.go",
        "library.go",
        "macro.go",
        "options.go",
        "program.go",
        "validator.go",
    ],
    importpath = "github.com/google/cel-go/cel",
    visibility = ["//visibility:public"],
    deps = [
        "//checker:go_default_library",
        "//checker/decls:go_default_library",
        "//common:go_default_library",
        "//common/ast:go_default_library",
        "//common/containers:go_default_library",
<<<<<<< HEAD
=======
        "//common/decls:go_default_library",
        "//common/functions:go_default_library",
>>>>>>> acfd0dd7
        "//common/operators:go_default_library",
        "//common/overloads:go_default_library",
        "//common/stdlib:go_default_library",
        "//common/types:go_default_library",
        "//common/types/pb:go_default_library",
        "//common/types/ref:go_default_library",
        "//common/types/traits:go_default_library",
        "//interpreter:go_default_library",
        "//parser:go_default_library",
        "@org_golang_google_genproto_googleapis_api//expr/v1alpha1:go_default_library",
        "@org_golang_google_protobuf//proto:go_default_library",
        "@org_golang_google_protobuf//reflect/protodesc:go_default_library",
        "@org_golang_google_protobuf//reflect/protoreflect:go_default_library",
        "@org_golang_google_protobuf//reflect/protoregistry:go_default_library",
        "@org_golang_google_protobuf//types/descriptorpb:go_default_library",
        "@org_golang_google_protobuf//types/dynamicpb:go_default_library",
        "@org_golang_google_protobuf//types/known/anypb:go_default_library",
        "@org_golang_google_protobuf//types/known/durationpb:go_default_library",
        "@org_golang_google_protobuf//types/known/timestamppb:go_default_library",
    ],
)

go_test(
    name = "go_default_test",
    srcs = [
        "cel_example_test.go",
        "cel_test.go",
        "decls_test.go",
        "env_test.go",
        "io_test.go",
    ],
    data = [
        "//cel/testdata:gen_test_fds",
    ],
    embed = [
        ":go_default_library",
    ],
    deps = [
        "//common/operators:go_default_library",
        "//common/overloads:go_default_library",
        "//common/types:go_default_library",
        "//common/types/ref:go_default_library",
        "//common/types/traits:go_default_library",
        "//test:go_default_library",
        "//test/proto2pb:go_default_library",
        "//test/proto3pb:go_default_library",
        "@io_bazel_rules_go//proto/wkt:descriptor_go_proto",
        "@org_golang_google_genproto_googleapis_api//expr/v1alpha1:go_default_library",
        "@org_golang_google_protobuf//proto:go_default_library",
        "@org_golang_google_protobuf//encoding/prototext:go_default_library",
        "@org_golang_google_protobuf//types/known/structpb:go_default_library",
        "@org_golang_google_protobuf//types/known/wrapperspb:go_default_library",
    ],
)<|MERGE_RESOLUTION|>--- conflicted
+++ resolved
@@ -25,11 +25,8 @@
         "//common:go_default_library",
         "//common/ast:go_default_library",
         "//common/containers:go_default_library",
-<<<<<<< HEAD
-=======
         "//common/decls:go_default_library",
         "//common/functions:go_default_library",
->>>>>>> acfd0dd7
         "//common/operators:go_default_library",
         "//common/overloads:go_default_library",
         "//common/stdlib:go_default_library",
