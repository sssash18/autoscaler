--- conflicted
+++ resolved
@@ -104,213 +104,6 @@
 	// TimestampType represents the time type.
 	TimestampType = types.TimestampType
 	// TypeType represents a CEL type
-<<<<<<< HEAD
-	TypeType = &Type{
-		kind:        TypeKind,
-		runtimeType: types.TypeType,
-	}
-	// UintType represents a uint type.
-	UintType = &Type{
-		kind:        UintKind,
-		runtimeType: types.UintType,
-	}
-)
-
-// Type holds a reference to a runtime type with an optional type-checked set of type parameters.
-type Type struct {
-	// kind indicates general category of the type.
-	kind Kind
-
-	// runtimeType is the runtime type of the declaration.
-	runtimeType ref.Type
-
-	// parameters holds the optional type-checked set of type parameters that are used during static analysis.
-	parameters []*Type
-
-	// isAssignableType function determines whether one type is assignable to this type.
-	// A nil value for the isAssignableType function falls back to equality of kind, runtimeType, and parameters.
-	isAssignableType func(other *Type) bool
-
-	// isAssignableRuntimeType function determines whether the runtime type (with erasure) is assignable to this type.
-	// A nil value for the isAssignableRuntimeType function falls back to the equality of the type or type name.
-	isAssignableRuntimeType func(other ref.Val) bool
-}
-
-// IsAssignableType determines whether the current type is type-check assignable from the input fromType.
-func (t *Type) IsAssignableType(fromType *Type) bool {
-	if t.isAssignableType != nil {
-		return t.isAssignableType(fromType)
-	}
-	return t.defaultIsAssignableType(fromType)
-}
-
-// IsAssignableRuntimeType determines whether the current type is runtime assignable from the input runtimeType.
-//
-// At runtime, parameterized types are erased and so a function which type-checks to support a map(string, string)
-// will have a runtime assignable type of a map.
-func (t *Type) IsAssignableRuntimeType(val ref.Val) bool {
-	if t.isAssignableRuntimeType != nil {
-		return t.isAssignableRuntimeType(val)
-	}
-	return t.defaultIsAssignableRuntimeType(val)
-}
-
-// String returns a human-readable definition of the type name.
-func (t *Type) String() string {
-	if len(t.parameters) == 0 {
-		return t.runtimeType.TypeName()
-	}
-	params := make([]string, len(t.parameters))
-	for i, p := range t.parameters {
-		params[i] = p.String()
-	}
-	return fmt.Sprintf("%s(%s)", t.runtimeType.TypeName(), strings.Join(params, ", "))
-}
-
-// isDyn indicates whether the type is dynamic in any way.
-func (t *Type) isDyn() bool {
-	return t.kind == DynKind || t.kind == AnyKind || t.kind == TypeParamKind
-}
-
-// equals indicates whether two types have the same kind, type name, and parameters.
-func (t *Type) equals(other *Type) bool {
-	if t.kind != other.kind ||
-		t.runtimeType.TypeName() != other.runtimeType.TypeName() ||
-		len(t.parameters) != len(other.parameters) {
-		return false
-	}
-	for i, p := range t.parameters {
-		if !p.equals(other.parameters[i]) {
-			return false
-		}
-	}
-	return true
-}
-
-// defaultIsAssignableType provides the standard definition of what it means for one type to be assignable to another
-// where any of the following may return a true result:
-// - The from types are the same instance
-// - The target type is dynamic
-// - The fromType has the same kind and type name as the target type, and all parameters of the target type
-//
-//	are IsAssignableType() from the parameters of the fromType.
-func (t *Type) defaultIsAssignableType(fromType *Type) bool {
-	if t == fromType || t.isDyn() {
-		return true
-	}
-	if t.kind != fromType.kind ||
-		t.runtimeType.TypeName() != fromType.runtimeType.TypeName() ||
-		len(t.parameters) != len(fromType.parameters) {
-		return false
-	}
-	for i, tp := range t.parameters {
-		fp := fromType.parameters[i]
-		if !tp.IsAssignableType(fp) {
-			return false
-		}
-	}
-	return true
-}
-
-// defaultIsAssignableRuntimeType inspects the type and in the case of list and map elements, the key and element types
-// to determine whether a ref.Val is assignable to the declared type for a function signature.
-func (t *Type) defaultIsAssignableRuntimeType(val ref.Val) bool {
-	valType := val.Type()
-	if !(t.runtimeType == valType || t.isDyn() || t.runtimeType.TypeName() == valType.TypeName()) {
-		return false
-	}
-	switch t.runtimeType {
-	case types.ListType:
-		elemType := t.parameters[0]
-		l := val.(traits.Lister)
-		if l.Size() == types.IntZero {
-			return true
-		}
-		it := l.Iterator()
-		for it.HasNext() == types.True {
-			elemVal := it.Next()
-			return elemType.IsAssignableRuntimeType(elemVal)
-		}
-	case types.MapType:
-		keyType := t.parameters[0]
-		elemType := t.parameters[1]
-		m := val.(traits.Mapper)
-		if m.Size() == types.IntZero {
-			return true
-		}
-		it := m.Iterator()
-		for it.HasNext() == types.True {
-			keyVal := it.Next()
-			elemVal := m.Get(keyVal)
-			return keyType.IsAssignableRuntimeType(keyVal) && elemType.IsAssignableRuntimeType(elemVal)
-		}
-	}
-	return true
-}
-
-// ListType creates an instances of a list type value with the provided element type.
-func ListType(elemType *Type) *Type {
-	return &Type{
-		kind:        ListKind,
-		runtimeType: types.ListType,
-		parameters:  []*Type{elemType},
-	}
-}
-
-// MapType creates an instance of a map type value with the provided key and value types.
-func MapType(keyType, valueType *Type) *Type {
-	return &Type{
-		kind:        MapKind,
-		runtimeType: types.MapType,
-		parameters:  []*Type{keyType, valueType},
-	}
-}
-
-// NullableType creates an instance of a nullable type with the provided wrapped type.
-//
-// Note: only primitive types are supported as wrapped types.
-func NullableType(wrapped *Type) *Type {
-	return &Type{
-		kind:        wrapped.kind,
-		runtimeType: wrapped.runtimeType,
-		parameters:  wrapped.parameters,
-		isAssignableType: func(other *Type) bool {
-			return NullType.IsAssignableType(other) || wrapped.IsAssignableType(other)
-		},
-		isAssignableRuntimeType: func(other ref.Val) bool {
-			return NullType.IsAssignableRuntimeType(other) || wrapped.IsAssignableRuntimeType(other)
-		},
-	}
-}
-
-// OptionalType creates an abstract parameterized type instance corresponding to CEL's notion of optional.
-func OptionalType(param *Type) *Type {
-	return OpaqueType("optional", param)
-}
-
-// OpaqueType creates an abstract parameterized type with a given name.
-func OpaqueType(name string, params ...*Type) *Type {
-	return &Type{
-		kind:        OpaqueKind,
-		runtimeType: types.NewTypeValue(name),
-		parameters:  params,
-	}
-}
-
-// ObjectType creates a type references to an externally defined type, e.g. a protobuf message type.
-func ObjectType(typeName string) *Type {
-	return &Type{
-		kind:        StructKind,
-		runtimeType: types.NewObjectTypeValue(typeName),
-	}
-}
-
-// TypeParamType creates a parameterized type instance.
-func TypeParamType(paramName string) *Type {
-	return &Type{
-		kind:        TypeParamKind,
-		runtimeType: types.NewTypeValue(paramName),
-=======
 	TypeType = types.TypeType
 	// UintType represents a uint type.
 	UintType = types.UintType
@@ -343,7 +136,6 @@
 	return func(e *Env) (*Env, error) {
 		e.variables = append(e.variables, decls.NewConstant(name, t, v))
 		return e, nil
->>>>>>> acfd0dd7
 	}
 }
 
@@ -419,11 +211,7 @@
 //
 // Deprecated: use SingletonBinaryBinding
 func SingletonBinaryImpl(fn functions.BinaryOp, traits ...int) FunctionOpt {
-<<<<<<< HEAD
-	return SingletonBinaryBinding(fn, traits...)
-=======
 	return decls.SingletonBinaryBinding(fn, traits...)
->>>>>>> acfd0dd7
 }
 
 // SingletonBinaryBinding creates a singleton function definition to be used with all function overloads.
@@ -431,25 +219,7 @@
 // Note, this approach works well if operand is expected to have a specific trait which it implements,
 // e.g. traits.ContainerType. Otherwise, prefer per-overload function bindings.
 func SingletonBinaryBinding(fn functions.BinaryOp, traits ...int) FunctionOpt {
-<<<<<<< HEAD
-	trait := 0
-	for _, t := range traits {
-		trait = trait | t
-	}
-	return func(f *functionDecl) (*functionDecl, error) {
-		if f.singleton != nil {
-			return nil, fmt.Errorf("function already has a singleton binding: %s", f.name)
-		}
-		f.singleton = &functions.Overload{
-			Operator:     f.name,
-			Binary:       fn,
-			OperandTrait: trait,
-		}
-		return f, nil
-	}
-=======
 	return decls.SingletonBinaryBinding(fn, traits...)
->>>>>>> acfd0dd7
 }
 
 // SingletonFunctionImpl creates a singleton function definition to be used with all function overloads.
@@ -459,11 +229,7 @@
 //
 // Deprecated: use SingletonFunctionBinding
 func SingletonFunctionImpl(fn functions.FunctionOp, traits ...int) FunctionOpt {
-<<<<<<< HEAD
-	return SingletonFunctionBinding(fn, traits...)
-=======
 	return decls.SingletonFunctionBinding(fn, traits...)
->>>>>>> acfd0dd7
 }
 
 // SingletonFunctionBinding creates a singleton function definition to be used with all function overloads.
@@ -471,23 +237,6 @@
 // Note, this approach works well if operand is expected to have a specific trait which it implements,
 // e.g. traits.ContainerType. Otherwise, prefer per-overload function bindings.
 func SingletonFunctionBinding(fn functions.FunctionOp, traits ...int) FunctionOpt {
-<<<<<<< HEAD
-	trait := 0
-	for _, t := range traits {
-		trait = trait | t
-	}
-	return func(f *functionDecl) (*functionDecl, error) {
-		if f.singleton != nil {
-			return nil, fmt.Errorf("function already has a singleton binding: %s", f.name)
-		}
-		f.singleton = &functions.Overload{
-			Operator:     f.name,
-			Function:     fn,
-			OperandTrait: trait,
-		}
-		return f, nil
-	}
-=======
 	return decls.SingletonFunctionBinding(fn, traits...)
 }
 
@@ -495,7 +244,6 @@
 // environment while preserving the runtime bindings.
 func DisableDeclaration(value bool) FunctionOpt {
 	return decls.DisableDeclaration(value)
->>>>>>> acfd0dd7
 }
 
 // Overload defines a new global overload with an overload id, argument types, and result type. Through the
@@ -549,359 +297,7 @@
 // OverloadOperandTrait configures a set of traits which the first argument to the overload must implement in order to be
 // successfully invoked.
 func OverloadOperandTrait(trait int) OverloadOpt {
-<<<<<<< HEAD
-	return func(o *overloadDecl) (*overloadDecl, error) {
-		o.operandTrait = trait
-		return o, nil
-	}
-}
-
-type functionDecl struct {
-	name        string
-	overloads   []*overloadDecl
-	options     []FunctionOpt
-	singleton   *functions.Overload
-	initialized bool
-}
-
-// init ensures that a function's options have been applied.
-//
-// This function is used in both the environment configuration and internally for function merges.
-func (f *functionDecl) init() error {
-	if f.initialized {
-		return nil
-	}
-	f.initialized = true
-
-	var err error
-	for _, opt := range f.options {
-		f, err = opt(f)
-		if err != nil {
-			return err
-		}
-	}
-	if len(f.overloads) == 0 {
-		return fmt.Errorf("function %s must have at least one overload", f.name)
-	}
-	return nil
-}
-
-// bindings produces a set of function bindings, if any are defined.
-func (f *functionDecl) bindings() ([]*functions.Overload, error) {
-	overloads := []*functions.Overload{}
-	nonStrict := false
-	for _, o := range f.overloads {
-		if o.hasBinding() {
-			overload := &functions.Overload{
-				Operator:     o.id,
-				Unary:        o.guardedUnaryOp(f.name),
-				Binary:       o.guardedBinaryOp(f.name),
-				Function:     o.guardedFunctionOp(f.name),
-				OperandTrait: o.operandTrait,
-				NonStrict:    o.nonStrict,
-			}
-			overloads = append(overloads, overload)
-			nonStrict = nonStrict || o.nonStrict
-		}
-	}
-	if f.singleton != nil {
-		if len(overloads) != 0 {
-			return nil, fmt.Errorf("singleton function incompatible with specialized overloads: %s", f.name)
-		}
-		return []*functions.Overload{
-			{
-				Operator:     f.name,
-				Unary:        f.singleton.Unary,
-				Binary:       f.singleton.Binary,
-				Function:     f.singleton.Function,
-				OperandTrait: f.singleton.OperandTrait,
-			},
-		}, nil
-	}
-	if len(overloads) == 0 {
-		return overloads, nil
-	}
-	// Single overload. Replicate an entry for it using the function name as well.
-	if len(overloads) == 1 {
-		if overloads[0].Operator == f.name {
-			return overloads, nil
-		}
-		return append(overloads, &functions.Overload{
-			Operator:     f.name,
-			Unary:        overloads[0].Unary,
-			Binary:       overloads[0].Binary,
-			Function:     overloads[0].Function,
-			NonStrict:    overloads[0].NonStrict,
-			OperandTrait: overloads[0].OperandTrait,
-		}), nil
-	}
-	// All of the defined overloads are wrapped into a top-level function which
-	// performs dynamic dispatch to the proper overload based on the argument types.
-	bindings := append([]*functions.Overload{}, overloads...)
-	funcDispatch := func(args ...ref.Val) ref.Val {
-		for _, o := range f.overloads {
-			if !o.matchesRuntimeSignature(args...) {
-				continue
-			}
-			switch len(args) {
-			case 1:
-				if o.unaryOp != nil {
-					return o.unaryOp(args[0])
-				}
-			case 2:
-				if o.binaryOp != nil {
-					return o.binaryOp(args[0], args[1])
-				}
-			}
-			if o.functionOp != nil {
-				return o.functionOp(args...)
-			}
-			// eventually this will fall through to the noSuchOverload below.
-		}
-		return noSuchOverload(f.name, args...)
-	}
-	function := &functions.Overload{
-		Operator:  f.name,
-		Function:  funcDispatch,
-		NonStrict: nonStrict,
-	}
-	return append(bindings, function), nil
-}
-
-// merge one function declaration with another.
-//
-// If a function is extended, by say adding new overloads to an existing function, then it is merged with the
-// prior definition of the function at which point its overloads must not collide with pre-existing overloads
-// and its bindings (singleton, or per-overload) must not conflict with previous definitions either.
-func (f *functionDecl) merge(other *functionDecl) (*functionDecl, error) {
-	if f.name != other.name {
-		return nil, fmt.Errorf("cannot merge unrelated functions. %s and %s", f.name, other.name)
-	}
-	err := f.init()
-	if err != nil {
-		return nil, err
-	}
-	err = other.init()
-	if err != nil {
-		return nil, err
-	}
-	merged := &functionDecl{
-		name:        f.name,
-		overloads:   make([]*overloadDecl, len(f.overloads)),
-		options:     []FunctionOpt{},
-		initialized: true,
-		singleton:   f.singleton,
-	}
-	copy(merged.overloads, f.overloads)
-	for _, o := range other.overloads {
-		err := merged.addOverload(o)
-		if err != nil {
-			return nil, fmt.Errorf("function declaration merge failed: %v", err)
-		}
-	}
-	if other.singleton != nil {
-		if merged.singleton != nil {
-			return nil, fmt.Errorf("function already has a binding: %s", f.name)
-		}
-		merged.singleton = other.singleton
-	}
-	return merged, nil
-}
-
-// addOverload ensures that the new overload does not collide with an existing overload signature;
-// however, if the function signatures are identical, the implementation may be rewritten as its
-// difficult to compare functions by object identity.
-func (f *functionDecl) addOverload(overload *overloadDecl) error {
-	for index, o := range f.overloads {
-		if o.id != overload.id && o.signatureOverlaps(overload) {
-			return fmt.Errorf("overload signature collision in function %s: %s collides with %s", f.name, o.id, overload.id)
-		}
-		if o.id == overload.id {
-			if o.signatureEquals(overload) && o.nonStrict == overload.nonStrict {
-				// Allow redefinition of an overload implementation so long as the signatures match.
-				f.overloads[index] = overload
-				return nil
-			}
-			return fmt.Errorf("overload redefinition in function. %s: %s has multiple definitions", f.name, o.id)
-		}
-	}
-	f.overloads = append(f.overloads, overload)
-	return nil
-}
-
-func noSuchOverload(funcName string, args ...ref.Val) ref.Val {
-	argTypes := make([]string, len(args))
-	for i, arg := range args {
-		argTypes[i] = arg.Type().TypeName()
-	}
-	signature := strings.Join(argTypes, ", ")
-	return types.NewErr("no such overload: %s(%s)", funcName, signature)
-}
-
-// overloadDecl contains all of the relevant information regarding a specific function overload.
-type overloadDecl struct {
-	id             string
-	argTypes       []*Type
-	resultType     *Type
-	memberFunction bool
-
-	// binding options, optional but encouraged.
-	unaryOp    functions.UnaryOp
-	binaryOp   functions.BinaryOp
-	functionOp functions.FunctionOp
-
-	// behavioral options, uncommon
-	nonStrict    bool
-	operandTrait int
-}
-
-func (o *overloadDecl) hasBinding() bool {
-	return o.unaryOp != nil || o.binaryOp != nil || o.functionOp != nil
-}
-
-// guardedUnaryOp creates an invocation guard around the provided unary operator, if one is defined.
-func (o *overloadDecl) guardedUnaryOp(funcName string) functions.UnaryOp {
-	if o.unaryOp == nil {
-		return nil
-	}
-	return func(arg ref.Val) ref.Val {
-		if !o.matchesRuntimeUnarySignature(arg) {
-			return noSuchOverload(funcName, arg)
-		}
-		return o.unaryOp(arg)
-	}
-}
-
-// guardedBinaryOp creates an invocation guard around the provided binary operator, if one is defined.
-func (o *overloadDecl) guardedBinaryOp(funcName string) functions.BinaryOp {
-	if o.binaryOp == nil {
-		return nil
-	}
-	return func(arg1, arg2 ref.Val) ref.Val {
-		if !o.matchesRuntimeBinarySignature(arg1, arg2) {
-			return noSuchOverload(funcName, arg1, arg2)
-		}
-		return o.binaryOp(arg1, arg2)
-	}
-}
-
-// guardedFunctionOp creates an invocation guard around the provided variadic function binding, if one is provided.
-func (o *overloadDecl) guardedFunctionOp(funcName string) functions.FunctionOp {
-	if o.functionOp == nil {
-		return nil
-	}
-	return func(args ...ref.Val) ref.Val {
-		if !o.matchesRuntimeSignature(args...) {
-			return noSuchOverload(funcName, args...)
-		}
-		return o.functionOp(args...)
-	}
-}
-
-// matchesRuntimeUnarySignature indicates whether the argument type is runtime assiganble to the overload's expected argument.
-func (o *overloadDecl) matchesRuntimeUnarySignature(arg ref.Val) bool {
-	if o.nonStrict && types.IsUnknownOrError(arg) {
-		return true
-	}
-	return o.argTypes[0].IsAssignableRuntimeType(arg) && (o.operandTrait == 0 || arg.Type().HasTrait(o.operandTrait))
-}
-
-// matchesRuntimeBinarySignature indicates whether the argument types are runtime assiganble to the overload's expected arguments.
-func (o *overloadDecl) matchesRuntimeBinarySignature(arg1, arg2 ref.Val) bool {
-	if o.nonStrict {
-		if types.IsUnknownOrError(arg1) {
-			return types.IsUnknownOrError(arg2) || o.argTypes[1].IsAssignableRuntimeType(arg2)
-		}
-	} else if !o.argTypes[1].IsAssignableRuntimeType(arg2) {
-		return false
-	}
-	return o.argTypes[0].IsAssignableRuntimeType(arg1) && (o.operandTrait == 0 || arg1.Type().HasTrait(o.operandTrait))
-}
-
-// matchesRuntimeSignature indicates whether the argument types are runtime assiganble to the overload's expected arguments.
-func (o *overloadDecl) matchesRuntimeSignature(args ...ref.Val) bool {
-	if len(args) != len(o.argTypes) {
-		return false
-	}
-	if len(args) == 0 {
-		return true
-	}
-	allArgsMatch := true
-	for i, arg := range args {
-		if o.nonStrict && types.IsUnknownOrError(arg) {
-			continue
-		}
-		allArgsMatch = allArgsMatch && o.argTypes[i].IsAssignableRuntimeType(arg)
-	}
-
-	arg := args[0]
-	return allArgsMatch && (o.operandTrait == 0 || (o.nonStrict && types.IsUnknownOrError(arg)) || arg.Type().HasTrait(o.operandTrait))
-}
-
-// signatureEquals indicates whether one overload has an identical signature to another overload.
-//
-// Providing a duplicate signature is not an issue, but an overloapping signature is problematic.
-func (o *overloadDecl) signatureEquals(other *overloadDecl) bool {
-	if o.id != other.id || o.memberFunction != other.memberFunction || len(o.argTypes) != len(other.argTypes) {
-		return false
-	}
-	for i, at := range o.argTypes {
-		oat := other.argTypes[i]
-		if !at.equals(oat) {
-			return false
-		}
-	}
-	return o.resultType.equals(other.resultType)
-}
-
-// signatureOverlaps indicates whether one overload has an overlapping signature with another overload.
-//
-// The 'other' overload must first be checked for equality before determining whether it overlaps in order to be completely accurate.
-func (o *overloadDecl) signatureOverlaps(other *overloadDecl) bool {
-	if o.memberFunction != other.memberFunction || len(o.argTypes) != len(other.argTypes) {
-		return false
-	}
-	argsOverlap := true
-	for i, argType := range o.argTypes {
-		otherArgType := other.argTypes[i]
-		argsOverlap = argsOverlap &&
-			(argType.IsAssignableType(otherArgType) ||
-				otherArgType.IsAssignableType(argType))
-	}
-	return argsOverlap
-}
-
-func newOverload(overloadID string, memberFunction bool, args []*Type, resultType *Type, opts ...OverloadOpt) FunctionOpt {
-	return func(f *functionDecl) (*functionDecl, error) {
-		overload := &overloadDecl{
-			id:             overloadID,
-			argTypes:       args,
-			resultType:     resultType,
-			memberFunction: memberFunction,
-		}
-		var err error
-		for _, opt := range opts {
-			overload, err = opt(overload)
-			if err != nil {
-				return nil, err
-			}
-		}
-		err = f.addOverload(overload)
-		if err != nil {
-			return nil, err
-		}
-		return f, nil
-	}
-}
-
-func maybeWrapper(t *Type, pbType *exprpb.Type) *exprpb.Type {
-	if t.IsAssignableType(NullType) {
-		return decls.NewWrapperType(pbType)
-	}
-	return pbType
-=======
 	return decls.OverloadOperandTrait(trait)
->>>>>>> acfd0dd7
 }
 
 // TypeToExprType converts a CEL-native type representation to a protobuf CEL Type representation.
@@ -996,44 +392,4 @@
 			return 0, fmt.Errorf("no known conversion for type of %s", tv.TypeName())
 		}
 	}
-}
-
-func typeValueToKind(tv *types.TypeValue) (Kind, error) {
-	switch tv {
-	case types.BoolType:
-		return BoolKind, nil
-	case types.DoubleType:
-		return DoubleKind, nil
-	case types.IntType:
-		return IntKind, nil
-	case types.UintType:
-		return UintKind, nil
-	case types.ListType:
-		return ListKind, nil
-	case types.MapType:
-		return MapKind, nil
-	case types.StringType:
-		return StringKind, nil
-	case types.BytesType:
-		return BytesKind, nil
-	case types.DurationType:
-		return DurationKind, nil
-	case types.TimestampType:
-		return TimestampKind, nil
-	case types.NullType:
-		return NullTypeKind, nil
-	case types.TypeType:
-		return TypeKind, nil
-	default:
-		switch tv.TypeName() {
-		case "dyn":
-			return DynKind, nil
-		case "google.protobuf.Any":
-			return AnyKind, nil
-		case "optional":
-			return OpaqueKind, nil
-		default:
-			return 0, fmt.Errorf("no known conversion for type of %s", tv.TypeName())
-		}
-	}
 }