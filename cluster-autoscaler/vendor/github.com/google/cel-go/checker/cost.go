// Copyright 2022 Google LLC
//
// Licensed under the Apache License, Version 2.0 (the "License");
// you may not use this file except in compliance with the License.
// You may obtain a copy of the License at
//
//      http://www.apache.org/licenses/LICENSE-2.0
//
// Unless required by applicable law or agreed to in writing, software
// distributed under the License is distributed on an "AS IS" BASIS,
// WITHOUT WARRANTIES OR CONDITIONS OF ANY KIND, either express or implied.
// See the License for the specific language governing permissions and
// limitations under the License.

package checker

import (
	"math"

	"github.com/google/cel-go/common"
	"github.com/google/cel-go/common/ast"
	"github.com/google/cel-go/common/overloads"
	"github.com/google/cel-go/common/types"
	"github.com/google/cel-go/parser"

	exprpb "google.golang.org/genproto/googleapis/api/expr/v1alpha1"
)

// WARNING: Any changes to cost calculations in this file require a corresponding change in interpreter/runtimecost.go

// CostEstimator estimates the sizes of variable length input data and the costs of functions.
type CostEstimator interface {
	// EstimateSize returns a SizeEstimate for the given AstNode, or nil if
	// the estimator has no estimate to provide. The size is equivalent to the result of the CEL `size()` function:
	// length of strings and bytes, number of map entries or number of list items.
	// EstimateSize is only called for AstNodes where
	// CEL does not know the size; EstimateSize is not called for values defined inline in CEL where the size
	// is already obvious to CEL.
	EstimateSize(element AstNode) *SizeEstimate
	// EstimateCallCost returns the estimated cost of an invocation, or nil if
	// the estimator has no estimate to provide.
	EstimateCallCost(function, overloadID string, target *AstNode, args []AstNode) *CallEstimate
}

// CallEstimate includes a CostEstimate for the call, and an optional estimate of the result object size.
// The ResultSize should only be provided if the call results in a map, list, string or bytes.
type CallEstimate struct {
	CostEstimate
	ResultSize *SizeEstimate
}

// AstNode represents an AST node for the purpose of cost estimations.
type AstNode interface {
	// Path returns a field path through the provided type declarations to the type of the AstNode, or nil if the AstNode does not
	// represent type directly reachable from the provided type declarations.
	// The first path element is a variable. All subsequent path elements are one of: field name, '@items', '@keys', '@values'.
	Path() []string
	// Type returns the deduced type of the AstNode.
	Type() *types.Type
	// Expr returns the expression of the AstNode.
	Expr() *exprpb.Expr
	// ComputedSize returns a size estimate of the AstNode derived from information available in the CEL expression.
	// For constants and inline list and map declarations, the exact size is returned. For concatenated list, strings
	// and bytes, the size is derived from the size estimates of the operands. nil is returned if there is no
	// computed size available.
	ComputedSize() *SizeEstimate
}

type astNode struct {
	path        []string
	t           *types.Type
	expr        *exprpb.Expr
	derivedSize *SizeEstimate
}

func (e astNode) Path() []string {
	return e.path
}

func (e astNode) Type() *types.Type {
	return e.t
}

func (e astNode) Expr() *exprpb.Expr {
	return e.expr
}

func (e astNode) ComputedSize() *SizeEstimate {
	if e.derivedSize != nil {
		return e.derivedSize
	}
	var v uint64
	switch ek := e.expr.GetExprKind().(type) {
	case *exprpb.Expr_ConstExpr:
		switch ck := ek.ConstExpr.GetConstantKind().(type) {
		case *exprpb.Constant_StringValue:
			// converting to runes here is an O(n) operation, but
			// this is consistent with how size is computed at runtime,
			// and how the language definition defines string size
			v = uint64(len([]rune(ck.StringValue)))
		case *exprpb.Constant_BytesValue:
			v = uint64(len(ck.BytesValue))
		case *exprpb.Constant_BoolValue, *exprpb.Constant_DoubleValue, *exprpb.Constant_DurationValue,
			*exprpb.Constant_Int64Value, *exprpb.Constant_TimestampValue, *exprpb.Constant_Uint64Value,
			*exprpb.Constant_NullValue:
			v = uint64(1)
		default:
			return nil
		}
	case *exprpb.Expr_ListExpr:
		v = uint64(len(ek.ListExpr.GetElements()))
	case *exprpb.Expr_StructExpr:
		if ek.StructExpr.GetMessageName() == "" {
			v = uint64(len(ek.StructExpr.GetEntries()))
		}
	default:
		return nil
	}

	return &SizeEstimate{Min: v, Max: v}
}

// SizeEstimate represents an estimated size of a variable length string, bytes, map or list.
type SizeEstimate struct {
	Min, Max uint64
}

// Add adds to another SizeEstimate and returns the sum.
// If add would result in an uint64 overflow, the result is math.MaxUint64.
func (se SizeEstimate) Add(sizeEstimate SizeEstimate) SizeEstimate {
	return SizeEstimate{
		addUint64NoOverflow(se.Min, sizeEstimate.Min),
		addUint64NoOverflow(se.Max, sizeEstimate.Max),
	}
}

// Multiply multiplies by another SizeEstimate and returns the product.
// If multiply would result in an uint64 overflow, the result is math.MaxUint64.
func (se SizeEstimate) Multiply(sizeEstimate SizeEstimate) SizeEstimate {
	return SizeEstimate{
		multiplyUint64NoOverflow(se.Min, sizeEstimate.Min),
		multiplyUint64NoOverflow(se.Max, sizeEstimate.Max),
	}
}

// MultiplyByCostFactor multiplies a SizeEstimate by a cost factor and returns the CostEstimate with the
// nearest integer of the result, rounded up.
func (se SizeEstimate) MultiplyByCostFactor(costPerUnit float64) CostEstimate {
	return CostEstimate{
		multiplyByCostFactor(se.Min, costPerUnit),
		multiplyByCostFactor(se.Max, costPerUnit),
	}
}

// MultiplyByCost multiplies by the cost and returns the product.
// If multiply would result in an uint64 overflow, the result is math.MaxUint64.
func (se SizeEstimate) MultiplyByCost(cost CostEstimate) CostEstimate {
	return CostEstimate{
		multiplyUint64NoOverflow(se.Min, cost.Min),
		multiplyUint64NoOverflow(se.Max, cost.Max),
	}
}

// Union returns a SizeEstimate that encompasses both input the SizeEstimate.
func (se SizeEstimate) Union(size SizeEstimate) SizeEstimate {
	result := se
	if size.Min < result.Min {
		result.Min = size.Min
	}
	if size.Max > result.Max {
		result.Max = size.Max
	}
	return result
}

// CostEstimate represents an estimated cost range and provides add and multiply operations
// that do not overflow.
type CostEstimate struct {
	Min, Max uint64
}

// Add adds the costs and returns the sum.
// If add would result in an uint64 overflow for the min or max, the value is set to math.MaxUint64.
func (ce CostEstimate) Add(cost CostEstimate) CostEstimate {
	return CostEstimate{
		addUint64NoOverflow(ce.Min, cost.Min),
		addUint64NoOverflow(ce.Max, cost.Max),
	}
}

// Multiply multiplies by the cost and returns the product.
// If multiply would result in an uint64 overflow, the result is math.MaxUint64.
func (ce CostEstimate) Multiply(cost CostEstimate) CostEstimate {
	return CostEstimate{
		multiplyUint64NoOverflow(ce.Min, cost.Min),
		multiplyUint64NoOverflow(ce.Max, cost.Max),
	}
}

// MultiplyByCostFactor multiplies a CostEstimate by a cost factor and returns the CostEstimate with the
// nearest integer of the result, rounded up.
func (ce CostEstimate) MultiplyByCostFactor(costPerUnit float64) CostEstimate {
	return CostEstimate{
		multiplyByCostFactor(ce.Min, costPerUnit),
		multiplyByCostFactor(ce.Max, costPerUnit),
	}
}

// Union returns a CostEstimate that encompasses both input the CostEstimates.
func (ce CostEstimate) Union(size CostEstimate) CostEstimate {
	result := ce
	if size.Min < result.Min {
		result.Min = size.Min
	}
	if size.Max > result.Max {
		result.Max = size.Max
	}
	return result
}

// addUint64NoOverflow adds non-negative ints. If the result is exceeds math.MaxUint64, math.MaxUint64
// is returned.
func addUint64NoOverflow(x, y uint64) uint64 {
	if y > 0 && x > math.MaxUint64-y {
		return math.MaxUint64
	}
	return x + y
}

// multiplyUint64NoOverflow multiplies non-negative ints. If the result is exceeds math.MaxUint64, math.MaxUint64
// is returned.
func multiplyUint64NoOverflow(x, y uint64) uint64 {
	if y != 0 && x > math.MaxUint64/y {
		return math.MaxUint64
	}
	return x * y
}

// multiplyByFactor multiplies an integer by a cost factor float and returns the nearest integer value, rounded up.
func multiplyByCostFactor(x uint64, y float64) uint64 {
	xFloat := float64(x)
	if xFloat > 0 && y > 0 && xFloat > math.MaxUint64/y {
		return math.MaxUint64
	}
	ceil := math.Ceil(xFloat * y)
	if ceil >= doubleTwoTo64 {
		return math.MaxUint64
	}
	return uint64(ceil)
}

var (
	selectAndIdentCost = CostEstimate{Min: common.SelectAndIdentCost, Max: common.SelectAndIdentCost}
	constCost          = CostEstimate{Min: common.ConstCost, Max: common.ConstCost}

	createListBaseCost    = CostEstimate{Min: common.ListCreateBaseCost, Max: common.ListCreateBaseCost}
	createMapBaseCost     = CostEstimate{Min: common.MapCreateBaseCost, Max: common.MapCreateBaseCost}
	createMessageBaseCost = CostEstimate{Min: common.StructCreateBaseCost, Max: common.StructCreateBaseCost}
)

type coster struct {
	// exprPath maps from Expr Id to field path.
	exprPath map[int64][]string
	// iterRanges tracks the iterRange of each iterVar.
	iterRanges iterRangeScopes
	// computedSizes tracks the computed sizes of call results.
<<<<<<< HEAD
	computedSizes map[int64]SizeEstimate
	checkedExpr   *exprpb.CheckedExpr
	estimator     CostEstimator
=======
	computedSizes      map[int64]SizeEstimate
	checkedAST         *ast.CheckedAST
	estimator          CostEstimator
	overloadEstimators map[string]FunctionEstimator
>>>>>>> acfd0dd7
	// presenceTestCost will either be a zero or one based on whether has() macros count against cost computations.
	presenceTestCost CostEstimate
}

// Use a stack of iterVar -> iterRange Expr Ids to handle shadowed variable names.
type iterRangeScopes map[string][]int64

func (vs iterRangeScopes) push(varName string, expr *exprpb.Expr) {
	vs[varName] = append(vs[varName], expr.GetId())
}

func (vs iterRangeScopes) pop(varName string) {
	varStack := vs[varName]
	vs[varName] = varStack[:len(varStack)-1]
}

func (vs iterRangeScopes) peek(varName string) (int64, bool) {
	varStack := vs[varName]
	if len(varStack) > 0 {
		return varStack[len(varStack)-1], true
	}
	return 0, false
}

// CostOption configures flags which affect cost computations.
type CostOption func(*coster) error

// PresenceTestHasCost determines whether presence testing has a cost of one or zero.
<<<<<<< HEAD
=======
//
>>>>>>> acfd0dd7
// Defaults to presence test has a cost of one.
func PresenceTestHasCost(hasCost bool) CostOption {
	return func(c *coster) error {
		if hasCost {
			c.presenceTestCost = selectAndIdentCost
			return nil
		}
		c.presenceTestCost = CostEstimate{Min: 0, Max: 0}
		return nil
	}
}

<<<<<<< HEAD
// Cost estimates the cost of the parsed and type checked CEL expression.
func Cost(checker *exprpb.CheckedExpr, estimator CostEstimator, opts ...CostOption) (CostEstimate, error) {
	c := &coster{
		checkedExpr:      checker,
		estimator:        estimator,
		exprPath:         map[int64][]string{},
		iterRanges:       map[string][]int64{},
		computedSizes:    map[int64]SizeEstimate{},
		presenceTestCost: CostEstimate{Min: 1, Max: 1},
=======
// FunctionEstimator provides a CallEstimate given the target and arguments for a specific function, overload pair.
type FunctionEstimator func(estimator CostEstimator, target *AstNode, args []AstNode) *CallEstimate

// OverloadCostEstimate binds a FunctionCoster to a specific function overload ID.
//
// When a OverloadCostEstimate is provided, it will override the cost calculation of the CostEstimator provided to
// the Cost() call.
func OverloadCostEstimate(overloadID string, functionCoster FunctionEstimator) CostOption {
	return func(c *coster) error {
		c.overloadEstimators[overloadID] = functionCoster
		return nil
	}
}

// Cost estimates the cost of the parsed and type checked CEL expression.
func Cost(checker *ast.CheckedAST, estimator CostEstimator, opts ...CostOption) (CostEstimate, error) {
	c := &coster{
		checkedAST:         checker,
		estimator:          estimator,
		overloadEstimators: map[string]FunctionEstimator{},
		exprPath:           map[int64][]string{},
		iterRanges:         map[string][]int64{},
		computedSizes:      map[int64]SizeEstimate{},
		presenceTestCost:   CostEstimate{Min: 1, Max: 1},
>>>>>>> acfd0dd7
	}
	for _, opt := range opts {
		err := opt(c)
		if err != nil {
			return CostEstimate{}, err
		}
	}
<<<<<<< HEAD
	return c.cost(checker.GetExpr()), nil
=======
	return c.cost(checker.Expr), nil
>>>>>>> acfd0dd7
}

func (c *coster) cost(e *exprpb.Expr) CostEstimate {
	if e == nil {
		return CostEstimate{}
	}
	var cost CostEstimate
	switch e.GetExprKind().(type) {
	case *exprpb.Expr_ConstExpr:
		cost = constCost
	case *exprpb.Expr_IdentExpr:
		cost = c.costIdent(e)
	case *exprpb.Expr_SelectExpr:
		cost = c.costSelect(e)
	case *exprpb.Expr_CallExpr:
		cost = c.costCall(e)
	case *exprpb.Expr_ListExpr:
		cost = c.costCreateList(e)
	case *exprpb.Expr_StructExpr:
		cost = c.costCreateStruct(e)
	case *exprpb.Expr_ComprehensionExpr:
		cost = c.costComprehension(e)
	default:
		return CostEstimate{}
	}
	return cost
}

func (c *coster) costIdent(e *exprpb.Expr) CostEstimate {
	identExpr := e.GetIdentExpr()

	// build and track the field path
	if iterRange, ok := c.iterRanges.peek(identExpr.GetName()); ok {
		switch c.checkedAST.TypeMap[iterRange].Kind() {
		case types.ListKind:
			c.addPath(e, append(c.exprPath[iterRange], "@items"))
		case types.MapKind:
			c.addPath(e, append(c.exprPath[iterRange], "@keys"))
		}
	} else {
		c.addPath(e, []string{identExpr.GetName()})
	}

	return selectAndIdentCost
}

func (c *coster) costSelect(e *exprpb.Expr) CostEstimate {
	sel := e.GetSelectExpr()
	var sum CostEstimate
	if sel.GetTestOnly() {
		// recurse, but do not add any cost
		// this is equivalent to how evalTestOnly increments the runtime cost counter
		// but does not add any additional cost for the qualifier, except here we do
		// the reverse (ident adds cost)
		sum = sum.Add(c.presenceTestCost)
		sum = sum.Add(c.cost(sel.GetOperand()))
		return sum
	}
	sum = sum.Add(c.cost(sel.GetOperand()))
	targetType := c.getType(sel.GetOperand())
	switch targetType.Kind() {
	case types.MapKind, types.StructKind, types.TypeParamKind:
		sum = sum.Add(selectAndIdentCost)
	}

	// build and track the field path
	c.addPath(e, append(c.getPath(sel.GetOperand()), sel.GetField()))

	return sum
}

func (c *coster) costCall(e *exprpb.Expr) CostEstimate {
	call := e.GetCallExpr()
	target := call.GetTarget()
	args := call.GetArgs()

	var sum CostEstimate

	argTypes := make([]AstNode, len(args))
	argCosts := make([]CostEstimate, len(args))
	for i, arg := range args {
		argCosts[i] = c.cost(arg)
		argTypes[i] = c.newAstNode(arg)
	}

	ref := c.checkedAST.ReferenceMap[e.GetId()]
	if ref == nil || len(ref.OverloadIDs) == 0 {
		return CostEstimate{}
	}
	var targetType AstNode
	if target != nil {
		if call.Target != nil {
			sum = sum.Add(c.cost(call.GetTarget()))
			targetType = c.newAstNode(call.GetTarget())
		}
	}
	// Pick a cost estimate range that covers all the overload cost estimation ranges
	fnCost := CostEstimate{Min: uint64(math.MaxUint64), Max: 0}
	var resultSize *SizeEstimate
	for _, overload := range ref.OverloadIDs {
		overloadCost := c.functionCost(call.GetFunction(), overload, &targetType, argTypes, argCosts)
		fnCost = fnCost.Union(overloadCost.CostEstimate)
		if overloadCost.ResultSize != nil {
			if resultSize == nil {
				resultSize = overloadCost.ResultSize
			} else {
				size := resultSize.Union(*overloadCost.ResultSize)
				resultSize = &size
			}
		}
		// build and track the field path for index operations
		switch overload {
		case overloads.IndexList:
			if len(args) > 0 {
				c.addPath(e, append(c.getPath(args[0]), "@items"))
			}
		case overloads.IndexMap:
			if len(args) > 0 {
				c.addPath(e, append(c.getPath(args[0]), "@values"))
			}
		}
	}
	if resultSize != nil {
		c.computedSizes[e.GetId()] = *resultSize
	}
	return sum.Add(fnCost)
}

func (c *coster) costCreateList(e *exprpb.Expr) CostEstimate {
	create := e.GetListExpr()
	var sum CostEstimate
	for _, e := range create.GetElements() {
		sum = sum.Add(c.cost(e))
	}
	return sum.Add(createListBaseCost)
}

func (c *coster) costCreateStruct(e *exprpb.Expr) CostEstimate {
	str := e.GetStructExpr()
	if str.MessageName != "" {
		return c.costCreateMessage(e)
	}
	return c.costCreateMap(e)
}

func (c *coster) costCreateMap(e *exprpb.Expr) CostEstimate {
	mapVal := e.GetStructExpr()
	var sum CostEstimate
	for _, ent := range mapVal.GetEntries() {
		key := ent.GetMapKey()
		sum = sum.Add(c.cost(key))

		sum = sum.Add(c.cost(ent.GetValue()))
	}
	return sum.Add(createMapBaseCost)
}

func (c *coster) costCreateMessage(e *exprpb.Expr) CostEstimate {
	msgVal := e.GetStructExpr()
	var sum CostEstimate
	for _, ent := range msgVal.GetEntries() {
		sum = sum.Add(c.cost(ent.GetValue()))
	}
	return sum.Add(createMessageBaseCost)
}

func (c *coster) costComprehension(e *exprpb.Expr) CostEstimate {
	comp := e.GetComprehensionExpr()
	var sum CostEstimate
	sum = sum.Add(c.cost(comp.GetIterRange()))
	sum = sum.Add(c.cost(comp.GetAccuInit()))

	// Track the iterRange of each IterVar for field path construction
	c.iterRanges.push(comp.GetIterVar(), comp.GetIterRange())
	loopCost := c.cost(comp.GetLoopCondition())
	stepCost := c.cost(comp.GetLoopStep())
	c.iterRanges.pop(comp.GetIterVar())
	sum = sum.Add(c.cost(comp.Result))
	rangeCnt := c.sizeEstimate(c.newAstNode(comp.GetIterRange()))
	rangeCost := rangeCnt.MultiplyByCost(stepCost.Add(loopCost))
	sum = sum.Add(rangeCost)

	return sum
}

func (c *coster) sizeEstimate(t AstNode) SizeEstimate {
	if l := t.ComputedSize(); l != nil {
		return *l
	}
	if l := c.estimator.EstimateSize(t); l != nil {
		return *l
	}
	// return an estimate of 1 for return types of set
	// lengths, since strings/bytes/more complex objects could be of
	// variable length
	if isScalar(t.Type()) {
		// TODO: since the logic for size estimation is split between
		// ComputedSize and isScalar, changing one will likely require changing
		// the other, so they should be merged in the future if possible
		return SizeEstimate{Min: 1, Max: 1}
	}
	return SizeEstimate{Min: 0, Max: math.MaxUint64}
}

func (c *coster) functionCost(function, overloadID string, target *AstNode, args []AstNode, argCosts []CostEstimate) CallEstimate {
	argCostSum := func() CostEstimate {
		var sum CostEstimate
		for _, a := range argCosts {
			sum = sum.Add(a)
		}
		return sum
	}
	if len(c.overloadEstimators) != 0 {
		if estimator, found := c.overloadEstimators[overloadID]; found {
			if est := estimator(c.estimator, target, args); est != nil {
				callEst := *est
				return CallEstimate{CostEstimate: callEst.Add(argCostSum()), ResultSize: est.ResultSize}
			}
		}
	}
	if est := c.estimator.EstimateCallCost(function, overloadID, target, args); est != nil {
		callEst := *est
		return CallEstimate{CostEstimate: callEst.Add(argCostSum()), ResultSize: est.ResultSize}
	}
	switch overloadID {
	// O(n) functions
<<<<<<< HEAD
	case overloads.StartsWithString, overloads.EndsWithString, overloads.StringToBytes, overloads.BytesToString, overloads.ExtQuoteString, overloads.ExtFormatString:
		if overloadID == overloads.ExtFormatString {
			return CallEstimate{CostEstimate: c.sizeEstimate(*target).MultiplyByCostFactor(common.StringTraversalCostFactor).Add(argCostSum())}
		}
=======
	case overloads.ExtFormatString:
		if target != nil {
			// ResultSize not calculated because we can't bound the max size.
			return CallEstimate{CostEstimate: c.sizeEstimate(*target).MultiplyByCostFactor(common.StringTraversalCostFactor).Add(argCostSum())}
		}
	case overloads.StringToBytes:
		if len(args) == 1 {
			sz := c.sizeEstimate(args[0])
			// ResultSize max is when each char converts to 4 bytes.
			return CallEstimate{CostEstimate: sz.MultiplyByCostFactor(common.StringTraversalCostFactor).Add(argCostSum()), ResultSize: &SizeEstimate{Min: sz.Min, Max: sz.Max * 4}}
		}
	case overloads.BytesToString:
		if len(args) == 1 {
			sz := c.sizeEstimate(args[0])
			// ResultSize min is when 4 bytes convert to 1 char.
			return CallEstimate{CostEstimate: sz.MultiplyByCostFactor(common.StringTraversalCostFactor).Add(argCostSum()), ResultSize: &SizeEstimate{Min: sz.Min / 4, Max: sz.Max}}
		}
	case overloads.ExtQuoteString:
		if len(args) == 1 {
			sz := c.sizeEstimate(args[0])
			// ResultSize max is when each char is escaped. 2 quote chars always added.
			return CallEstimate{CostEstimate: sz.MultiplyByCostFactor(common.StringTraversalCostFactor).Add(argCostSum()), ResultSize: &SizeEstimate{Min: sz.Min + 2, Max: sz.Max*2 + 2}}
		}
	case overloads.StartsWithString, overloads.EndsWithString:
>>>>>>> acfd0dd7
		if len(args) == 1 {
			return CallEstimate{CostEstimate: c.sizeEstimate(args[0]).MultiplyByCostFactor(common.StringTraversalCostFactor).Add(argCostSum())}
		}
	case overloads.InList:
		// If a list is composed entirely of constant values this is O(1), but we don't account for that here.
		// We just assume all list containment checks are O(n).
		if len(args) == 2 {
			return CallEstimate{CostEstimate: c.sizeEstimate(args[1]).MultiplyByCostFactor(1).Add(argCostSum())}
		}
	// O(nm) functions
	case overloads.MatchesString:
		// https://swtch.com/~rsc/regexp/regexp1.html applies to RE2 implementation supported by CEL
		if target != nil && len(args) == 1 {
			// Add one to string length for purposes of cost calculation to prevent product of string and regex to be 0
			// in case where string is empty but regex is still expensive.
			strCost := c.sizeEstimate(*target).Add(SizeEstimate{Min: 1, Max: 1}).MultiplyByCostFactor(common.StringTraversalCostFactor)
			// We don't know how many expressions are in the regex, just the string length (a huge
			// improvement here would be to somehow get a count the number of expressions in the regex or
			// how many states are in the regex state machine and use that to measure regex cost).
			// For now, we're making a guess that each expression in a regex is typically at least 4 chars
			// in length.
			regexCost := c.sizeEstimate(args[0]).MultiplyByCostFactor(common.RegexStringLengthCostFactor)
			return CallEstimate{CostEstimate: strCost.Multiply(regexCost).Add(argCostSum())}
		}
	case overloads.ContainsString:
		if target != nil && len(args) == 1 {
			strCost := c.sizeEstimate(*target).MultiplyByCostFactor(common.StringTraversalCostFactor)
			substrCost := c.sizeEstimate(args[0]).MultiplyByCostFactor(common.StringTraversalCostFactor)
			return CallEstimate{CostEstimate: strCost.Multiply(substrCost).Add(argCostSum())}
		}
	case overloads.LogicalOr, overloads.LogicalAnd:
		lhs := argCosts[0]
		rhs := argCosts[1]
		// min cost is min of LHS for short circuited && or ||
		argCost := CostEstimate{Min: lhs.Min, Max: lhs.Add(rhs).Max}
		return CallEstimate{CostEstimate: argCost}
	case overloads.Conditional:
		size := c.sizeEstimate(args[1]).Union(c.sizeEstimate(args[2]))
		conditionalCost := argCosts[0]
		ifTrueCost := argCosts[1]
		ifFalseCost := argCosts[2]
		argCost := conditionalCost.Add(ifTrueCost.Union(ifFalseCost))
		return CallEstimate{CostEstimate: argCost, ResultSize: &size}
	case overloads.AddString, overloads.AddBytes, overloads.AddList:
		if len(args) == 2 {
			lhsSize := c.sizeEstimate(args[0])
			rhsSize := c.sizeEstimate(args[1])
			resultSize := lhsSize.Add(rhsSize)
			switch overloadID {
			case overloads.AddList:
				// list concatenation is O(1), but we handle it here to track size
				return CallEstimate{CostEstimate: CostEstimate{Min: 1, Max: 1}.Add(argCostSum()), ResultSize: &resultSize}
			default:
				return CallEstimate{CostEstimate: resultSize.MultiplyByCostFactor(common.StringTraversalCostFactor).Add(argCostSum()), ResultSize: &resultSize}
			}
		}
	case overloads.LessString, overloads.GreaterString, overloads.LessEqualsString, overloads.GreaterEqualsString,
		overloads.LessBytes, overloads.GreaterBytes, overloads.LessEqualsBytes, overloads.GreaterEqualsBytes,
		overloads.Equals, overloads.NotEquals:
		lhsCost := c.sizeEstimate(args[0])
		rhsCost := c.sizeEstimate(args[1])
		min := uint64(0)
		smallestMax := lhsCost.Max
		if rhsCost.Max < smallestMax {
			smallestMax = rhsCost.Max
		}
		if smallestMax > 0 {
			min = 1
		}
		// equality of 2 scalar values results in a cost of 1
		return CallEstimate{CostEstimate: CostEstimate{Min: min, Max: smallestMax}.MultiplyByCostFactor(common.StringTraversalCostFactor).Add(argCostSum())}
	}
	// O(1) functions
	// See CostTracker.costCall for more details about O(1) cost calculations

	// Benchmarks suggest that most of the other operations take +/- 50% of a base cost unit
	// which on an Intel xeon 2.20GHz CPU is 50ns.
	return CallEstimate{CostEstimate: CostEstimate{Min: 1, Max: 1}.Add(argCostSum())}
}

func (c *coster) getType(e *exprpb.Expr) *types.Type {
	return c.checkedAST.TypeMap[e.GetId()]
}

func (c *coster) getPath(e *exprpb.Expr) []string {
	return c.exprPath[e.GetId()]
}

func (c *coster) addPath(e *exprpb.Expr, path []string) {
	c.exprPath[e.GetId()] = path
}

func (c *coster) newAstNode(e *exprpb.Expr) *astNode {
	path := c.getPath(e)
	if len(path) > 0 && path[0] == parser.AccumulatorName {
		// only provide paths to root vars; omit accumulator vars
		path = nil
	}
	var derivedSize *SizeEstimate
	if size, ok := c.computedSizes[e.GetId()]; ok {
		derivedSize = &size
	}
	return &astNode{
		path:        path,
		t:           c.getType(e),
		expr:        e,
		derivedSize: derivedSize}
}

// isScalar returns true if the given type is known to be of a constant size at
// compile time. isScalar will return false for strings (they are variable-width)
// in addition to protobuf.Any and protobuf.Value (their size is not knowable at compile time).
func isScalar(t *types.Type) bool {
	switch t.Kind() {
	case types.BoolKind, types.DoubleKind, types.DurationKind, types.IntKind, types.TimestampKind, types.UintKind:
		return true
	}
	return false
}

var (
	doubleTwoTo64 = math.Ldexp(1.0, 64)
)<|MERGE_RESOLUTION|>--- conflicted
+++ resolved
@@ -264,16 +264,10 @@
 	// iterRanges tracks the iterRange of each iterVar.
 	iterRanges iterRangeScopes
 	// computedSizes tracks the computed sizes of call results.
-<<<<<<< HEAD
-	computedSizes map[int64]SizeEstimate
-	checkedExpr   *exprpb.CheckedExpr
-	estimator     CostEstimator
-=======
 	computedSizes      map[int64]SizeEstimate
 	checkedAST         *ast.CheckedAST
 	estimator          CostEstimator
 	overloadEstimators map[string]FunctionEstimator
->>>>>>> acfd0dd7
 	// presenceTestCost will either be a zero or one based on whether has() macros count against cost computations.
 	presenceTestCost CostEstimate
 }
@@ -302,10 +296,7 @@
 type CostOption func(*coster) error
 
 // PresenceTestHasCost determines whether presence testing has a cost of one or zero.
-<<<<<<< HEAD
-=======
 //
->>>>>>> acfd0dd7
 // Defaults to presence test has a cost of one.
 func PresenceTestHasCost(hasCost bool) CostOption {
 	return func(c *coster) error {
@@ -318,17 +309,6 @@
 	}
 }
 
-<<<<<<< HEAD
-// Cost estimates the cost of the parsed and type checked CEL expression.
-func Cost(checker *exprpb.CheckedExpr, estimator CostEstimator, opts ...CostOption) (CostEstimate, error) {
-	c := &coster{
-		checkedExpr:      checker,
-		estimator:        estimator,
-		exprPath:         map[int64][]string{},
-		iterRanges:       map[string][]int64{},
-		computedSizes:    map[int64]SizeEstimate{},
-		presenceTestCost: CostEstimate{Min: 1, Max: 1},
-=======
 // FunctionEstimator provides a CallEstimate given the target and arguments for a specific function, overload pair.
 type FunctionEstimator func(estimator CostEstimator, target *AstNode, args []AstNode) *CallEstimate
 
@@ -353,7 +333,6 @@
 		iterRanges:         map[string][]int64{},
 		computedSizes:      map[int64]SizeEstimate{},
 		presenceTestCost:   CostEstimate{Min: 1, Max: 1},
->>>>>>> acfd0dd7
 	}
 	for _, opt := range opts {
 		err := opt(c)
@@ -361,11 +340,7 @@
 			return CostEstimate{}, err
 		}
 	}
-<<<<<<< HEAD
-	return c.cost(checker.GetExpr()), nil
-=======
 	return c.cost(checker.Expr), nil
->>>>>>> acfd0dd7
 }
 
 func (c *coster) cost(e *exprpb.Expr) CostEstimate {
@@ -592,12 +567,6 @@
 	}
 	switch overloadID {
 	// O(n) functions
-<<<<<<< HEAD
-	case overloads.StartsWithString, overloads.EndsWithString, overloads.StringToBytes, overloads.BytesToString, overloads.ExtQuoteString, overloads.ExtFormatString:
-		if overloadID == overloads.ExtFormatString {
-			return CallEstimate{CostEstimate: c.sizeEstimate(*target).MultiplyByCostFactor(common.StringTraversalCostFactor).Add(argCostSum())}
-		}
-=======
 	case overloads.ExtFormatString:
 		if target != nil {
 			// ResultSize not calculated because we can't bound the max size.
@@ -622,7 +591,6 @@
 			return CallEstimate{CostEstimate: sz.MultiplyByCostFactor(common.StringTraversalCostFactor).Add(argCostSum()), ResultSize: &SizeEstimate{Min: sz.Min + 2, Max: sz.Max*2 + 2}}
 		}
 	case overloads.StartsWithString, overloads.EndsWithString:
->>>>>>> acfd0dd7
 		if len(args) == 1 {
 			return CallEstimate{CostEstimate: c.sizeEstimate(args[0]).MultiplyByCostFactor(common.StringTraversalCostFactor).Add(argCostSum())}
 		}
