// Copyright 2018 Google LLC
//
// Licensed under the Apache License, Version 2.0 (the "License");
// you may not use this file except in compliance with the License.
// You may obtain a copy of the License at
//
//      http://www.apache.org/licenses/LICENSE-2.0
//
// Unless required by applicable law or agreed to in writing, software
// distributed under the License is distributed on an "AS IS" BASIS,
// WITHOUT WARRANTIES OR CONDITIONS OF ANY KIND, either express or implied.
// See the License for the specific language governing permissions and
// limitations under the License.

// Package checker defines functions to type-checked a parsed expression
// against a set of identifier and function declarations.
package checker

import (
	"fmt"

	"github.com/google/cel-go/common"
	"github.com/google/cel-go/common/ast"
	"github.com/google/cel-go/common/containers"
<<<<<<< HEAD
	"github.com/google/cel-go/common/operators"
	"github.com/google/cel-go/common/types/ref"

	"google.golang.org/protobuf/proto"
=======
	"github.com/google/cel-go/common/decls"
	"github.com/google/cel-go/common/operators"
	"github.com/google/cel-go/common/types"
>>>>>>> acfd0dd7

	exprpb "google.golang.org/genproto/googleapis/api/expr/v1alpha1"
)

type checker struct {
	env                *Env
	errors             *typeErrors
	mappings           *mapping
	freeTypeVarCounter int
	sourceInfo         *exprpb.SourceInfo
	types              map[int64]*types.Type
	references         map[int64]*ast.ReferenceInfo
}

// Check performs type checking, giving a typed AST.
// The input is a ParsedExpr proto and an env which encapsulates
// type binding of variables, declarations of built-in functions,
// descriptions of protocol buffers, and a registry for errors.
// Returns a CheckedExpr proto, which might not be usable if
// there are errors in the error registry.
func Check(parsedExpr *exprpb.ParsedExpr, source common.Source, env *Env) (*ast.CheckedAST, *common.Errors) {
	errs := common.NewErrors(source)
	c := checker{
		env:                env,
		errors:             &typeErrors{errs: errs},
		mappings:           newMapping(),
		freeTypeVarCounter: 0,
		sourceInfo:         parsedExpr.GetSourceInfo(),
		types:              make(map[int64]*types.Type),
		references:         make(map[int64]*ast.ReferenceInfo),
	}
	c.check(parsedExpr.GetExpr())

	// Walk over the final type map substituting any type parameters either by their bound value or
	// by DYN.
	m := make(map[int64]*types.Type)
	for id, t := range c.types {
		m[id] = substitute(c.mappings, t, true)
	}

	return &ast.CheckedAST{
		Expr:         parsedExpr.GetExpr(),
		SourceInfo:   parsedExpr.GetSourceInfo(),
		TypeMap:      m,
		ReferenceMap: c.references,
	}, errs
}

func (c *checker) check(e *exprpb.Expr) {
	if e == nil {
		return
	}
	switch e.GetExprKind().(type) {
	case *exprpb.Expr_ConstExpr:
		literal := e.GetConstExpr()
		switch literal.GetConstantKind().(type) {
		case *exprpb.Constant_BoolValue:
			c.checkBoolLiteral(e)
		case *exprpb.Constant_BytesValue:
			c.checkBytesLiteral(e)
		case *exprpb.Constant_DoubleValue:
			c.checkDoubleLiteral(e)
		case *exprpb.Constant_Int64Value:
			c.checkInt64Literal(e)
		case *exprpb.Constant_NullValue:
			c.checkNullLiteral(e)
		case *exprpb.Constant_StringValue:
			c.checkStringLiteral(e)
		case *exprpb.Constant_Uint64Value:
			c.checkUint64Literal(e)
		}
	case *exprpb.Expr_IdentExpr:
		c.checkIdent(e)
	case *exprpb.Expr_SelectExpr:
		c.checkSelect(e)
	case *exprpb.Expr_CallExpr:
		c.checkCall(e)
	case *exprpb.Expr_ListExpr:
		c.checkCreateList(e)
	case *exprpb.Expr_StructExpr:
		c.checkCreateStruct(e)
	case *exprpb.Expr_ComprehensionExpr:
		c.checkComprehension(e)
	default:
		c.errors.unexpectedASTType(e.GetId(), c.location(e), e)
	}
}

func (c *checker) checkInt64Literal(e *exprpb.Expr) {
	c.setType(e, types.IntType)
}

func (c *checker) checkUint64Literal(e *exprpb.Expr) {
	c.setType(e, types.UintType)
}

func (c *checker) checkStringLiteral(e *exprpb.Expr) {
	c.setType(e, types.StringType)
}

func (c *checker) checkBytesLiteral(e *exprpb.Expr) {
	c.setType(e, types.BytesType)
}

func (c *checker) checkDoubleLiteral(e *exprpb.Expr) {
	c.setType(e, types.DoubleType)
}

func (c *checker) checkBoolLiteral(e *exprpb.Expr) {
	c.setType(e, types.BoolType)
}

func (c *checker) checkNullLiteral(e *exprpb.Expr) {
	c.setType(e, types.NullType)
}

func (c *checker) checkIdent(e *exprpb.Expr) {
	identExpr := e.GetIdentExpr()
	// Check to see if the identifier is declared.
	if ident := c.env.LookupIdent(identExpr.GetName()); ident != nil {
		c.setType(e, ident.Type())
		c.setReference(e, ast.NewIdentReference(ident.Name(), ident.Value()))
		// Overwrite the identifier with its fully qualified name.
		identExpr.Name = ident.Name()
		return
	}

	c.setType(e, types.ErrorType)
	c.errors.undeclaredReference(e.GetId(), c.location(e), c.env.container.Name(), identExpr.GetName())
}

func (c *checker) checkSelect(e *exprpb.Expr) {
	sel := e.GetSelectExpr()
	// Before traversing down the tree, try to interpret as qualified name.
	qname, found := containers.ToQualifiedName(e)
	if found {
		ident := c.env.LookupIdent(qname)
		if ident != nil {
			// We don't check for a TestOnly expression here since the `found` result is
			// always going to be false for TestOnly expressions.

			// Rewrite the node to be a variable reference to the resolved fully-qualified
			// variable name.
<<<<<<< HEAD
			c.setType(e, ident.GetIdent().GetType())
			c.setReference(e, newIdentReference(ident.GetName(), ident.GetIdent().GetValue()))
			identName := ident.GetName()
=======
			c.setType(e, ident.Type())
			c.setReference(e, ast.NewIdentReference(ident.Name(), ident.Value()))
			identName := ident.Name()
>>>>>>> acfd0dd7
			e.ExprKind = &exprpb.Expr_IdentExpr{
				IdentExpr: &exprpb.Expr_Ident{
					Name: identName,
				},
			}
			return
		}
	}

	resultType := c.checkSelectField(e, sel.GetOperand(), sel.GetField(), false)
	if sel.TestOnly {
<<<<<<< HEAD
		resultType = decls.Bool
=======
		resultType = types.BoolType
>>>>>>> acfd0dd7
	}
	c.setType(e, substitute(c.mappings, resultType, false))
}

func (c *checker) checkOptSelect(e *exprpb.Expr) {
	// Collect metadata related to the opt select call packaged by the parser.
	call := e.GetCallExpr()
	operand := call.GetArgs()[0]
	field := call.GetArgs()[1]
	fieldName, isString := maybeUnwrapString(field)
	if !isString {
<<<<<<< HEAD
		c.errors.ReportError(c.location(field), "unsupported optional field selection: %v", field)
=======
		c.errors.notAnOptionalFieldSelection(field.GetId(), c.location(field), field)
>>>>>>> acfd0dd7
		return
	}

	// Perform type-checking using the field selection logic.
	resultType := c.checkSelectField(e, operand, fieldName, true)
	c.setType(e, substitute(c.mappings, resultType, false))
<<<<<<< HEAD
}

func (c *checker) checkSelectField(e, operand *exprpb.Expr, field string, optional bool) *exprpb.Type {
=======
	c.setReference(e, ast.NewFunctionReference("select_optional_field"))
}

func (c *checker) checkSelectField(e, operand *exprpb.Expr, field string, optional bool) *types.Type {
>>>>>>> acfd0dd7
	// Interpret as field selection, first traversing down the operand.
	c.check(operand)
	operandType := substitute(c.mappings, c.getType(operand), false)

	// If the target type is 'optional', unwrap it for the sake of this check.
	targetType, isOpt := maybeUnwrapOptional(operandType)

	// Assume error type by default as most types do not support field selection.
	resultType := types.ErrorType
	switch targetType.Kind() {
	case types.MapKind:
		// Maps yield their value type as the selection result type.
		resultType = targetType.Parameters()[1]
	case types.StructKind:
		// Objects yield their field type declaration as the selection result type, but only if
		// the field is defined.
		messageType := targetType
<<<<<<< HEAD
		if fieldType, found := c.lookupFieldType(c.location(e), messageType.GetMessageType(), field); found {
			resultType = fieldType.Type
=======
		if fieldType, found := c.lookupFieldType(e.GetId(), messageType.TypeName(), field); found {
			resultType = fieldType
>>>>>>> acfd0dd7
		}
	case types.TypeParamKind:
		// Set the operand type to DYN to prevent assignment to a potentially incorrect type
		// at a later point in type-checking. The isAssignable call will update the type
		// substitutions for the type param under the covers.
		c.isAssignable(types.DynType, targetType)
		// Also, set the result type to DYN.
		resultType = types.DynType
	default:
		// Dynamic / error values are treated as DYN type. Errors are handled this way as well
		// in order to allow forward progress on the check.
		if !isDynOrError(targetType) {
<<<<<<< HEAD
			c.errors.typeDoesNotSupportFieldSelection(c.location(e), targetType)
		}
		resultType = decls.Dyn
=======
			c.errors.typeDoesNotSupportFieldSelection(e.GetId(), c.location(e), targetType)
		}
		resultType = types.DynType
>>>>>>> acfd0dd7
	}

	// If the target type was optional coming in, then the result must be optional going out.
	if isOpt || optional {
<<<<<<< HEAD
		return decls.NewOptionalType(resultType)
=======
		return types.NewOptionalType(resultType)
>>>>>>> acfd0dd7
	}
	return resultType
}

func (c *checker) checkCall(e *exprpb.Expr) {
	// Note: similar logic exists within the `interpreter/planner.go`. If making changes here
	// please consider the impact on planner.go and consolidate implementations or mirror code
	// as appropriate.
	call := e.GetCallExpr()
	fnName := call.GetFunction()
	if fnName == operators.OptSelect {
		c.checkOptSelect(e)
		return
	}

	args := call.GetArgs()
	// Traverse arguments.
	for _, arg := range args {
		c.check(arg)
	}

	target := call.GetTarget()
	// Regular static call with simple name.
	if target == nil {
		// Check for the existence of the function.
		fn := c.env.LookupFunction(fnName)
		if fn == nil {
			c.errors.undeclaredReference(e.GetId(), c.location(e), c.env.container.Name(), fnName)
			c.setType(e, types.ErrorType)
			return
		}
		// Overwrite the function name with its fully qualified resolved name.
		call.Function = fn.Name()
		// Check to see whether the overload resolves.
		c.resolveOverloadOrError(e, fn, nil, args)
		return
	}

	// If a receiver 'target' is present, it may either be a receiver function, or a namespaced
	// function, but not both. Given a.b.c() either a.b.c is a function or c is a function with
	// target a.b.
	//
	// Check whether the target is a namespaced function name.
	qualifiedPrefix, maybeQualified := containers.ToQualifiedName(target)
	if maybeQualified {
		maybeQualifiedName := qualifiedPrefix + "." + fnName
		fn := c.env.LookupFunction(maybeQualifiedName)
		if fn != nil {
			// The function name is namespaced and so preserving the target operand would
			// be an inaccurate representation of the desired evaluation behavior.
			// Overwrite with fully-qualified resolved function name sans receiver target.
			call.Target = nil
			call.Function = fn.Name()
			c.resolveOverloadOrError(e, fn, nil, args)
			return
		}
	}

	// Regular instance call.
	c.check(call.Target)
	fn := c.env.LookupFunction(fnName)
	// Function found, attempt overload resolution.
	if fn != nil {
		c.resolveOverloadOrError(e, fn, target, args)
		return
	}
	// Function name not declared, record error.
	c.setType(e, types.ErrorType)
	c.errors.undeclaredReference(e.GetId(), c.location(e), c.env.container.Name(), fnName)
}

func (c *checker) resolveOverloadOrError(
	e *exprpb.Expr, fn *decls.FunctionDecl, target *exprpb.Expr, args []*exprpb.Expr) {
	// Attempt to resolve the overload.
	resolution := c.resolveOverload(e, fn, target, args)
	// No such overload, error noted in the resolveOverload call, type recorded here.
	if resolution == nil {
		c.setType(e, types.ErrorType)
		return
	}
	// Overload found.
	c.setType(e, resolution.Type)
	c.setReference(e, resolution.Reference)
}

func (c *checker) resolveOverload(
	call *exprpb.Expr, fn *decls.FunctionDecl, target *exprpb.Expr, args []*exprpb.Expr) *overloadResolution {

	var argTypes []*types.Type
	if target != nil {
		argTypes = append(argTypes, c.getType(target))
	}
	for _, arg := range args {
		argTypes = append(argTypes, c.getType(arg))
	}

	var resultType *types.Type
	var checkedRef *ast.ReferenceInfo
	for _, overload := range fn.OverloadDecls() {
		// Determine whether the overload is currently considered.
		if c.env.isOverloadDisabled(overload.ID()) {
			continue
		}

		// Ensure the call style for the overload matches.
		if (target == nil && overload.IsMemberFunction()) ||
			(target != nil && !overload.IsMemberFunction()) {
			// not a compatible call style.
			continue
		}

		// Alternative type-checking behavior when the logical operators are compacted into
		// variadic AST representations.
		if fn.Name() == operators.LogicalAnd || fn.Name() == operators.LogicalOr {
			checkedRef = ast.NewFunctionReference(overload.ID())
			for i, argType := range argTypes {
				if !c.isAssignable(argType, types.BoolType) {
					c.errors.typeMismatch(
						args[i].GetId(),
						c.locationByID(args[i].GetId()),
						types.BoolType,
						argType)
					resultType = types.ErrorType
				}
			}
			if isError(resultType) {
				return nil
			}
			return newResolution(checkedRef, types.BoolType)
		}

		overloadType := newFunctionType(overload.ResultType(), overload.ArgTypes()...)
		typeParams := overload.TypeParams()
		if len(typeParams) != 0 {
			// Instantiate overload's type with fresh type variables.
			substitutions := newMapping()
			for _, typePar := range typeParams {
				substitutions.add(types.NewTypeParamType(typePar), c.newTypeVar())
			}
			overloadType = substitute(substitutions, overloadType, false)
		}

		candidateArgTypes := overloadType.Parameters()[1:]
		if c.isAssignableList(argTypes, candidateArgTypes) {
			if checkedRef == nil {
				checkedRef = ast.NewFunctionReference(overload.ID())
			} else {
				checkedRef.AddOverload(overload.ID())
			}

			// First matching overload, determines result type.
			fnResultType := substitute(c.mappings, overloadType.Parameters()[0], false)
			if resultType == nil {
				resultType = fnResultType
			} else if !isDyn(resultType) && !fnResultType.IsExactType(resultType) {
				resultType = types.DynType
			}
		}
	}

	if resultType == nil {
<<<<<<< HEAD
		for i, arg := range argTypes {
			argTypes[i] = substitute(c.mappings, arg, true)
		}
		c.errors.noMatchingOverload(loc, fn.GetName(), argTypes, target != nil)
		resultType = decls.Error
=======
		for i, argType := range argTypes {
			argTypes[i] = substitute(c.mappings, argType, true)
		}
		c.errors.noMatchingOverload(call.GetId(), c.location(call), fn.Name(), argTypes, target != nil)
>>>>>>> acfd0dd7
		return nil
	}

	return newResolution(checkedRef, resultType)
}

func (c *checker) checkCreateList(e *exprpb.Expr) {
	create := e.GetListExpr()
<<<<<<< HEAD
	var elemsType *exprpb.Type
=======
	var elemsType *types.Type
>>>>>>> acfd0dd7
	optionalIndices := create.GetOptionalIndices()
	optionals := make(map[int32]bool, len(optionalIndices))
	for _, optInd := range optionalIndices {
		optionals[optInd] = true
	}
	for i, e := range create.GetElements() {
		c.check(e)
		elemType := c.getType(e)
		if optionals[int32(i)] {
			var isOptional bool
			elemType, isOptional = maybeUnwrapOptional(elemType)
			if !isOptional && !isDyn(elemType) {
<<<<<<< HEAD
				c.errors.typeMismatch(c.location(e), decls.NewOptionalType(elemType), elemType)
			}
		}
		elemsType = c.joinTypes(c.location(e), elemsType, elemType)
=======
				c.errors.typeMismatch(e.GetId(), c.location(e), types.NewOptionalType(elemType), elemType)
			}
		}
		elemsType = c.joinTypes(e, elemsType, elemType)
>>>>>>> acfd0dd7
	}
	if elemsType == nil {
		// If the list is empty, assign free type var to elem type.
		elemsType = c.newTypeVar()
	}
<<<<<<< HEAD
	c.setType(e, decls.NewListType(elemsType))
=======
	c.setType(e, types.NewListType(elemsType))
>>>>>>> acfd0dd7
}

func (c *checker) checkCreateStruct(e *exprpb.Expr) {
	str := e.GetStructExpr()
	if str.GetMessageName() != "" {
		c.checkCreateMessage(e)
	} else {
		c.checkCreateMap(e)
	}
}

func (c *checker) checkCreateMap(e *exprpb.Expr) {
	mapVal := e.GetStructExpr()
<<<<<<< HEAD
	var mapKeyType *exprpb.Type
	var mapValueType *exprpb.Type
	for _, ent := range mapVal.GetEntries() {
		key := ent.GetMapKey()
		c.check(key)
		mapKeyType = c.joinTypes(c.location(key), mapKeyType, c.getType(key))
=======
	var mapKeyType *types.Type
	var mapValueType *types.Type
	for _, ent := range mapVal.GetEntries() {
		key := ent.GetMapKey()
		c.check(key)
		mapKeyType = c.joinTypes(key, mapKeyType, c.getType(key))
>>>>>>> acfd0dd7

		val := ent.GetValue()
		c.check(val)
		valType := c.getType(val)
		if ent.GetOptionalEntry() {
			var isOptional bool
			valType, isOptional = maybeUnwrapOptional(valType)
			if !isOptional && !isDyn(valType) {
<<<<<<< HEAD
				c.errors.typeMismatch(c.location(val), decls.NewOptionalType(valType), valType)
			}
		}
		mapValueType = c.joinTypes(c.location(val), mapValueType, valType)
=======
				c.errors.typeMismatch(val.GetId(), c.location(val), types.NewOptionalType(valType), valType)
			}
		}
		mapValueType = c.joinTypes(val, mapValueType, valType)
>>>>>>> acfd0dd7
	}
	if mapKeyType == nil {
		// If the map is empty, assign free type variables to typeKey and value type.
		mapKeyType = c.newTypeVar()
		mapValueType = c.newTypeVar()
	}
<<<<<<< HEAD
	c.setType(e, decls.NewMapType(mapKeyType, mapValueType))
=======
	c.setType(e, types.NewMapType(mapKeyType, mapValueType))
>>>>>>> acfd0dd7
}

func (c *checker) checkCreateMessage(e *exprpb.Expr) {
	msgVal := e.GetStructExpr()
	// Determine the type of the message.
	resultType := types.ErrorType
	ident := c.env.LookupIdent(msgVal.GetMessageName())
	if ident == nil {
		c.errors.undeclaredReference(
			e.GetId(), c.location(e), c.env.container.Name(), msgVal.GetMessageName())
		c.setType(e, types.ErrorType)
		return
	}
	// Ensure the type name is fully qualified in the AST.
	typeName := ident.Name()
	msgVal.MessageName = typeName
	c.setReference(e, ast.NewIdentReference(ident.Name(), nil))
	identKind := ident.Type().Kind()
	if identKind != types.ErrorKind {
		if identKind != types.TypeKind {
			c.errors.notAType(e.GetId(), c.location(e), ident.Type().DeclaredTypeName())
		} else {
			resultType = ident.Type().Parameters()[0]
			// Backwards compatibility test between well-known types and message types
			// In this context, the type is being instantiated by its protobuf name which
			// is not ideal or recommended, but some users expect this to work.
			if isWellKnownType(resultType) {
				typeName = getWellKnownTypeName(resultType)
			} else if resultType.Kind() == types.StructKind {
				typeName = resultType.DeclaredTypeName()
			} else {
				c.errors.notAMessageType(e.GetId(), c.location(e), resultType.DeclaredTypeName())
				resultType = types.ErrorType
			}
		}
	}
	c.setType(e, resultType)

	// Check the field initializers.
	for _, ent := range msgVal.GetEntries() {
		field := ent.GetFieldKey()
		value := ent.GetValue()
		c.check(value)

<<<<<<< HEAD
		fieldType := decls.Error
		ft, found := c.lookupFieldType(c.locationByID(ent.GetId()), messageType.GetMessageType(), field)
		if found {
			fieldType = ft.Type
		}

		valType := c.getType(value)
		if ent.GetOptionalEntry() {
			var isOptional bool
			valType, isOptional = maybeUnwrapOptional(valType)
			if !isOptional && !isDyn(valType) {
				c.errors.typeMismatch(c.location(value), decls.NewOptionalType(valType), valType)
			}
		}
		if !c.isAssignable(fieldType, valType) {
			c.errors.fieldTypeMismatch(c.locationByID(ent.Id), field, fieldType, valType)
=======
		fieldType := types.ErrorType
		ft, found := c.lookupFieldType(ent.GetId(), typeName, field)
		if found {
			fieldType = ft
		}

		valType := c.getType(value)
		if ent.GetOptionalEntry() {
			var isOptional bool
			valType, isOptional = maybeUnwrapOptional(valType)
			if !isOptional && !isDyn(valType) {
				c.errors.typeMismatch(value.GetId(), c.location(value), types.NewOptionalType(valType), valType)
			}
		}
		if !c.isAssignable(fieldType, valType) {
			c.errors.fieldTypeMismatch(ent.GetId(), c.locationByID(ent.GetId()), field, fieldType, valType)
>>>>>>> acfd0dd7
		}
	}
}

func (c *checker) checkComprehension(e *exprpb.Expr) {
	comp := e.GetComprehensionExpr()
	c.check(comp.GetIterRange())
	c.check(comp.GetAccuInit())
	accuType := c.getType(comp.GetAccuInit())
	rangeType := substitute(c.mappings, c.getType(comp.GetIterRange()), false)
	var varType *types.Type

	switch rangeType.Kind() {
	case types.ListKind:
		varType = rangeType.Parameters()[0]
	case types.MapKind:
		// Ranges over the keys.
		varType = rangeType.Parameters()[0]
	case types.DynKind, types.ErrorKind, types.TypeParamKind:
		// Set the range type to DYN to prevent assignment to a potentially incorrect type
		// at a later point in type-checking. The isAssignable call will update the type
		// substitutions for the type param under the covers.
		c.isAssignable(types.DynType, rangeType)
		// Set the range iteration variable to type DYN as well.
		varType = types.DynType
	default:
		c.errors.notAComprehensionRange(comp.GetIterRange().GetId(), c.location(comp.GetIterRange()), rangeType)
		varType = types.ErrorType
	}

	// Create a scope for the comprehension since it has a local accumulation variable.
	// This scope will contain the accumulation variable used to compute the result.
	c.env = c.env.enterScope()
	c.env.AddIdents(decls.NewVariable(comp.GetAccuVar(), accuType))
	// Create a block scope for the loop.
	c.env = c.env.enterScope()
	c.env.AddIdents(decls.NewVariable(comp.GetIterVar(), varType))
	// Check the variable references in the condition and step.
	c.check(comp.GetLoopCondition())
	c.assertType(comp.GetLoopCondition(), types.BoolType)
	c.check(comp.GetLoopStep())
	c.assertType(comp.GetLoopStep(), accuType)
	// Exit the loop's block scope before checking the result.
	c.env = c.env.exitScope()
	c.check(comp.GetResult())
	// Exit the comprehension scope.
	c.env = c.env.exitScope()
	c.setType(e, substitute(c.mappings, c.getType(comp.GetResult()), false))
}

// Checks compatibility of joined types, and returns the most general common type.
func (c *checker) joinTypes(e *exprpb.Expr, previous, current *types.Type) *types.Type {
	if previous == nil {
		return current
	}
	if c.isAssignable(previous, current) {
		return mostGeneral(previous, current)
	}
	if c.dynAggregateLiteralElementTypesEnabled() {
		return types.DynType
	}
	c.errors.typeMismatch(e.GetId(), c.location(e), previous, current)
	return types.ErrorType
}

func (c *checker) dynAggregateLiteralElementTypesEnabled() bool {
	return c.env.aggLitElemType == dynElementType
}

func (c *checker) newTypeVar() *types.Type {
	id := c.freeTypeVarCounter
	c.freeTypeVarCounter++
	return types.NewTypeParamType(fmt.Sprintf("_var%d", id))
}

func (c *checker) isAssignable(t1, t2 *types.Type) bool {
	subs := isAssignable(c.mappings, t1, t2)
	if subs != nil {
		c.mappings = subs
		return true
	}

	return false
}

func (c *checker) isAssignableList(l1, l2 []*types.Type) bool {
	subs := isAssignableList(c.mappings, l1, l2)
	if subs != nil {
		c.mappings = subs
		return true
	}

	return false
}

func maybeUnwrapString(e *exprpb.Expr) (string, bool) {
	switch e.GetExprKind().(type) {
	case *exprpb.Expr_ConstExpr:
		literal := e.GetConstExpr()
		switch literal.GetConstantKind().(type) {
		case *exprpb.Constant_StringValue:
			return literal.GetStringValue(), true
		}
	}
	return "", false
}

func (c *checker) setType(e *exprpb.Expr, t *types.Type) {
	if old, found := c.types[e.GetId()]; found && !old.IsExactType(t) {
		c.errors.incompatibleType(e.GetId(), c.location(e), e, old, t)
		return
	}
	c.types[e.GetId()] = t
}

func (c *checker) getType(e *exprpb.Expr) *types.Type {
	return c.types[e.GetId()]
}

func (c *checker) setReference(e *exprpb.Expr, r *ast.ReferenceInfo) {
	if old, found := c.references[e.GetId()]; found && !old.Equals(r) {
		c.errors.referenceRedefinition(e.GetId(), c.location(e), e, old, r)
		return
	}
	c.references[e.GetId()] = r
}

func (c *checker) assertType(e *exprpb.Expr, t *types.Type) {
	if !c.isAssignable(t, c.getType(e)) {
		c.errors.typeMismatch(e.GetId(), c.location(e), t, c.getType(e))
	}
}

type overloadResolution struct {
	Type      *types.Type
	Reference *ast.ReferenceInfo
}

func newResolution(r *ast.ReferenceInfo, t *types.Type) *overloadResolution {
	return &overloadResolution{
		Reference: r,
		Type:      t,
	}
}

func (c *checker) location(e *exprpb.Expr) common.Location {
	return c.locationByID(e.GetId())
}

func (c *checker) locationByID(id int64) common.Location {
	positions := c.sourceInfo.GetPositions()
	var line = 1
	if offset, found := positions[id]; found {
		col := int(offset)
		for _, lineOffset := range c.sourceInfo.GetLineOffsets() {
			if lineOffset < offset {
				line++
				col = int(offset - lineOffset)
			} else {
				break
			}
		}
		return common.NewLocation(line, col)
	}
	return common.NoLocation
}

func (c *checker) lookupFieldType(exprID int64, structType, fieldName string) (*types.Type, bool) {
	if _, found := c.env.provider.FindStructType(structType); !found {
		// This should not happen, anyway, report an error.
		c.errors.unexpectedFailedResolution(exprID, c.locationByID(exprID), structType)
		return nil, false
	}

	if ft, found := c.env.provider.FindStructFieldType(structType, fieldName); found {
		return ft.Type, found
	}

	c.errors.undefinedField(exprID, c.locationByID(exprID), fieldName)
	return nil, false
}

func isWellKnownType(t *types.Type) bool {
	switch t.Kind() {
	case types.AnyKind, types.TimestampKind, types.DurationKind, types.DynKind, types.NullTypeKind:
		return true
	case types.BoolKind, types.BytesKind, types.DoubleKind, types.IntKind, types.StringKind, types.UintKind:
		return t.IsAssignableType(types.NullType)
	case types.ListKind:
		return t.Parameters()[0] == types.DynType
	case types.MapKind:
		return t.Parameters()[0] == types.StringType && t.Parameters()[1] == types.DynType
	}
	return false
}

func getWellKnownTypeName(t *types.Type) string {
	if name, found := wellKnownTypes[t.Kind()]; found {
		return name
	}
	return ""
}

var (
	wellKnownTypes = map[types.Kind]string{
		types.AnyKind:       "google.protobuf.Any",
		types.BoolKind:      "google.protobuf.BoolValue",
		types.BytesKind:     "google.protobuf.BytesValue",
		types.DoubleKind:    "google.protobuf.DoubleValue",
		types.DurationKind:  "google.protobuf.Duration",
		types.DynKind:       "google.protobuf.Value",
		types.IntKind:       "google.protobuf.Int64Value",
		types.ListKind:      "google.protobuf.ListValue",
		types.NullTypeKind:  "google.protobuf.NullValue",
		types.MapKind:       "google.protobuf.Struct",
		types.StringKind:    "google.protobuf.StringValue",
		types.TimestampKind: "google.protobuf.Timestamp",
		types.UintKind:      "google.protobuf.UInt64Value",
	}
)<|MERGE_RESOLUTION|>--- conflicted
+++ resolved
@@ -22,16 +22,9 @@
 	"github.com/google/cel-go/common"
 	"github.com/google/cel-go/common/ast"
 	"github.com/google/cel-go/common/containers"
-<<<<<<< HEAD
-	"github.com/google/cel-go/common/operators"
-	"github.com/google/cel-go/common/types/ref"
-
-	"google.golang.org/protobuf/proto"
-=======
 	"github.com/google/cel-go/common/decls"
 	"github.com/google/cel-go/common/operators"
 	"github.com/google/cel-go/common/types"
->>>>>>> acfd0dd7
 
 	exprpb "google.golang.org/genproto/googleapis/api/expr/v1alpha1"
 )
@@ -175,15 +168,9 @@
 
 			// Rewrite the node to be a variable reference to the resolved fully-qualified
 			// variable name.
-<<<<<<< HEAD
-			c.setType(e, ident.GetIdent().GetType())
-			c.setReference(e, newIdentReference(ident.GetName(), ident.GetIdent().GetValue()))
-			identName := ident.GetName()
-=======
 			c.setType(e, ident.Type())
 			c.setReference(e, ast.NewIdentReference(ident.Name(), ident.Value()))
 			identName := ident.Name()
->>>>>>> acfd0dd7
 			e.ExprKind = &exprpb.Expr_IdentExpr{
 				IdentExpr: &exprpb.Expr_Ident{
 					Name: identName,
@@ -195,11 +182,7 @@
 
 	resultType := c.checkSelectField(e, sel.GetOperand(), sel.GetField(), false)
 	if sel.TestOnly {
-<<<<<<< HEAD
-		resultType = decls.Bool
-=======
 		resultType = types.BoolType
->>>>>>> acfd0dd7
 	}
 	c.setType(e, substitute(c.mappings, resultType, false))
 }
@@ -211,27 +194,17 @@
 	field := call.GetArgs()[1]
 	fieldName, isString := maybeUnwrapString(field)
 	if !isString {
-<<<<<<< HEAD
-		c.errors.ReportError(c.location(field), "unsupported optional field selection: %v", field)
-=======
 		c.errors.notAnOptionalFieldSelection(field.GetId(), c.location(field), field)
->>>>>>> acfd0dd7
 		return
 	}
 
 	// Perform type-checking using the field selection logic.
 	resultType := c.checkSelectField(e, operand, fieldName, true)
 	c.setType(e, substitute(c.mappings, resultType, false))
-<<<<<<< HEAD
-}
-
-func (c *checker) checkSelectField(e, operand *exprpb.Expr, field string, optional bool) *exprpb.Type {
-=======
 	c.setReference(e, ast.NewFunctionReference("select_optional_field"))
 }
 
 func (c *checker) checkSelectField(e, operand *exprpb.Expr, field string, optional bool) *types.Type {
->>>>>>> acfd0dd7
 	// Interpret as field selection, first traversing down the operand.
 	c.check(operand)
 	operandType := substitute(c.mappings, c.getType(operand), false)
@@ -249,13 +222,8 @@
 		// Objects yield their field type declaration as the selection result type, but only if
 		// the field is defined.
 		messageType := targetType
-<<<<<<< HEAD
-		if fieldType, found := c.lookupFieldType(c.location(e), messageType.GetMessageType(), field); found {
-			resultType = fieldType.Type
-=======
 		if fieldType, found := c.lookupFieldType(e.GetId(), messageType.TypeName(), field); found {
 			resultType = fieldType
->>>>>>> acfd0dd7
 		}
 	case types.TypeParamKind:
 		// Set the operand type to DYN to prevent assignment to a potentially incorrect type
@@ -268,24 +236,14 @@
 		// Dynamic / error values are treated as DYN type. Errors are handled this way as well
 		// in order to allow forward progress on the check.
 		if !isDynOrError(targetType) {
-<<<<<<< HEAD
-			c.errors.typeDoesNotSupportFieldSelection(c.location(e), targetType)
-		}
-		resultType = decls.Dyn
-=======
 			c.errors.typeDoesNotSupportFieldSelection(e.GetId(), c.location(e), targetType)
 		}
 		resultType = types.DynType
->>>>>>> acfd0dd7
 	}
 
 	// If the target type was optional coming in, then the result must be optional going out.
 	if isOpt || optional {
-<<<<<<< HEAD
-		return decls.NewOptionalType(resultType)
-=======
 		return types.NewOptionalType(resultType)
->>>>>>> acfd0dd7
 	}
 	return resultType
 }
@@ -447,18 +405,10 @@
 	}
 
 	if resultType == nil {
-<<<<<<< HEAD
-		for i, arg := range argTypes {
-			argTypes[i] = substitute(c.mappings, arg, true)
-		}
-		c.errors.noMatchingOverload(loc, fn.GetName(), argTypes, target != nil)
-		resultType = decls.Error
-=======
 		for i, argType := range argTypes {
 			argTypes[i] = substitute(c.mappings, argType, true)
 		}
 		c.errors.noMatchingOverload(call.GetId(), c.location(call), fn.Name(), argTypes, target != nil)
->>>>>>> acfd0dd7
 		return nil
 	}
 
@@ -467,11 +417,7 @@
 
 func (c *checker) checkCreateList(e *exprpb.Expr) {
 	create := e.GetListExpr()
-<<<<<<< HEAD
-	var elemsType *exprpb.Type
-=======
 	var elemsType *types.Type
->>>>>>> acfd0dd7
 	optionalIndices := create.GetOptionalIndices()
 	optionals := make(map[int32]bool, len(optionalIndices))
 	for _, optInd := range optionalIndices {
@@ -484,27 +430,16 @@
 			var isOptional bool
 			elemType, isOptional = maybeUnwrapOptional(elemType)
 			if !isOptional && !isDyn(elemType) {
-<<<<<<< HEAD
-				c.errors.typeMismatch(c.location(e), decls.NewOptionalType(elemType), elemType)
-			}
-		}
-		elemsType = c.joinTypes(c.location(e), elemsType, elemType)
-=======
 				c.errors.typeMismatch(e.GetId(), c.location(e), types.NewOptionalType(elemType), elemType)
 			}
 		}
 		elemsType = c.joinTypes(e, elemsType, elemType)
->>>>>>> acfd0dd7
 	}
 	if elemsType == nil {
 		// If the list is empty, assign free type var to elem type.
 		elemsType = c.newTypeVar()
 	}
-<<<<<<< HEAD
-	c.setType(e, decls.NewListType(elemsType))
-=======
 	c.setType(e, types.NewListType(elemsType))
->>>>>>> acfd0dd7
 }
 
 func (c *checker) checkCreateStruct(e *exprpb.Expr) {
@@ -518,21 +453,12 @@
 
 func (c *checker) checkCreateMap(e *exprpb.Expr) {
 	mapVal := e.GetStructExpr()
-<<<<<<< HEAD
-	var mapKeyType *exprpb.Type
-	var mapValueType *exprpb.Type
-	for _, ent := range mapVal.GetEntries() {
-		key := ent.GetMapKey()
-		c.check(key)
-		mapKeyType = c.joinTypes(c.location(key), mapKeyType, c.getType(key))
-=======
 	var mapKeyType *types.Type
 	var mapValueType *types.Type
 	for _, ent := range mapVal.GetEntries() {
 		key := ent.GetMapKey()
 		c.check(key)
 		mapKeyType = c.joinTypes(key, mapKeyType, c.getType(key))
->>>>>>> acfd0dd7
 
 		val := ent.GetValue()
 		c.check(val)
@@ -541,28 +467,17 @@
 			var isOptional bool
 			valType, isOptional = maybeUnwrapOptional(valType)
 			if !isOptional && !isDyn(valType) {
-<<<<<<< HEAD
-				c.errors.typeMismatch(c.location(val), decls.NewOptionalType(valType), valType)
-			}
-		}
-		mapValueType = c.joinTypes(c.location(val), mapValueType, valType)
-=======
 				c.errors.typeMismatch(val.GetId(), c.location(val), types.NewOptionalType(valType), valType)
 			}
 		}
 		mapValueType = c.joinTypes(val, mapValueType, valType)
->>>>>>> acfd0dd7
 	}
 	if mapKeyType == nil {
 		// If the map is empty, assign free type variables to typeKey and value type.
 		mapKeyType = c.newTypeVar()
 		mapValueType = c.newTypeVar()
 	}
-<<<<<<< HEAD
-	c.setType(e, decls.NewMapType(mapKeyType, mapValueType))
-=======
 	c.setType(e, types.NewMapType(mapKeyType, mapValueType))
->>>>>>> acfd0dd7
 }
 
 func (c *checker) checkCreateMessage(e *exprpb.Expr) {
@@ -607,24 +522,6 @@
 		value := ent.GetValue()
 		c.check(value)
 
-<<<<<<< HEAD
-		fieldType := decls.Error
-		ft, found := c.lookupFieldType(c.locationByID(ent.GetId()), messageType.GetMessageType(), field)
-		if found {
-			fieldType = ft.Type
-		}
-
-		valType := c.getType(value)
-		if ent.GetOptionalEntry() {
-			var isOptional bool
-			valType, isOptional = maybeUnwrapOptional(valType)
-			if !isOptional && !isDyn(valType) {
-				c.errors.typeMismatch(c.location(value), decls.NewOptionalType(valType), valType)
-			}
-		}
-		if !c.isAssignable(fieldType, valType) {
-			c.errors.fieldTypeMismatch(c.locationByID(ent.Id), field, fieldType, valType)
-=======
 		fieldType := types.ErrorType
 		ft, found := c.lookupFieldType(ent.GetId(), typeName, field)
 		if found {
@@ -641,7 +538,6 @@
 		}
 		if !c.isAssignable(fieldType, valType) {
 			c.errors.fieldTypeMismatch(ent.GetId(), c.locationByID(ent.GetId()), field, fieldType, valType)
->>>>>>> acfd0dd7
 		}
 	}
 }
