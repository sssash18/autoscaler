--- conflicted
+++ resolved
@@ -180,13 +180,6 @@
 		if err != nil {
 			return append(errMsgs, errorMsg(err.Error()))
 		}
-<<<<<<< HEAD
-		newOverloads := []*exprpb.Decl_FunctionDecl_Overload{}
-		for _, overload := range overloads {
-			existing, found := existingOverloads[overload.GetOverloadId()]
-			if !found || !overloadsEqual(existing, overload) {
-				newOverloads = append(newOverloads, overload)
-=======
 	} else {
 		current = fn
 	}
@@ -196,7 +189,6 @@
 				macro.IsReceiverStyle() == overload.IsMemberFunction() &&
 				macro.ArgCount() == len(overload.ArgTypes()) {
 				errMsgs = append(errMsgs, overlappingMacroError(current.Name(), macro.ArgCount()))
->>>>>>> acfd0dd7
 			}
 		}
 		if len(errMsgs) > 0 {
@@ -227,111 +219,6 @@
 	return found
 }
 
-<<<<<<< HEAD
-// overloadsEqual returns whether two overloads have identical signatures.
-//
-// type parameter names are ignored as they may be specified in any order and have no bearing on overload
-// equivalence
-func overloadsEqual(o1, o2 *exprpb.Decl_FunctionDecl_Overload) bool {
-	return o1.GetOverloadId() == o2.GetOverloadId() &&
-		o1.GetIsInstanceFunction() == o2.GetIsInstanceFunction() &&
-		paramsEqual(o1.GetParams(), o2.GetParams()) &&
-		proto.Equal(o1.GetResultType(), o2.GetResultType())
-}
-
-// paramsEqual returns whether two lists have equal length and all types are equal
-func paramsEqual(p1, p2 []*exprpb.Type) bool {
-	if len(p1) != len(p2) {
-		return false
-	}
-	for i, a := range p1 {
-		b := p2[i]
-		if !proto.Equal(a, b) {
-			return false
-		}
-	}
-	return true
-}
-
-// sanitizeFunction replaces well-known types referenced by message name with their equivalent
-// CEL built-in type instances.
-func sanitizeFunction(decl *exprpb.Decl) *exprpb.Decl {
-	fn := decl.GetFunction()
-	// Determine whether the declaration requires replacements from proto-based message type
-	// references to well-known CEL type references.
-	var needsSanitizing bool
-	for _, o := range fn.GetOverloads() {
-		if isObjectWellKnownType(o.GetResultType()) {
-			needsSanitizing = true
-			break
-		}
-		for _, p := range o.GetParams() {
-			if isObjectWellKnownType(p) {
-				needsSanitizing = true
-				break
-			}
-		}
-	}
-
-	// Early return if the declaration requires no modification.
-	if !needsSanitizing {
-		return decl
-	}
-
-	// Sanitize all of the overloads if any overload requires an update to its type references.
-	overloads := make([]*exprpb.Decl_FunctionDecl_Overload, len(fn.GetOverloads()))
-	for i, o := range fn.GetOverloads() {
-		rt := o.GetResultType()
-		if isObjectWellKnownType(rt) {
-			rt = getObjectWellKnownType(rt)
-		}
-		params := make([]*exprpb.Type, len(o.GetParams()))
-		copy(params, o.GetParams())
-		for j, p := range params {
-			if isObjectWellKnownType(p) {
-				params[j] = getObjectWellKnownType(p)
-			}
-		}
-		// If sanitized, replace the overload definition.
-		if o.IsInstanceFunction {
-			overloads[i] =
-				decls.NewInstanceOverload(o.GetOverloadId(), params, rt)
-		} else {
-			overloads[i] =
-				decls.NewOverload(o.GetOverloadId(), params, rt)
-		}
-	}
-	return decls.NewFunction(decl.GetName(), overloads...)
-}
-
-// sanitizeIdent replaces the identifier's well-known types referenced by message name with
-// references to CEL built-in type instances.
-func sanitizeIdent(decl *exprpb.Decl) *exprpb.Decl {
-	id := decl.GetIdent()
-	t := id.GetType()
-	if !isObjectWellKnownType(t) {
-		return decl
-	}
-	return decls.NewIdent(decl.GetName(), getObjectWellKnownType(t), id.GetValue())
-}
-
-// isObjectWellKnownType returns true if the input type is an OBJECT type with a message name
-// that corresponds the message name of a built-in CEL type.
-func isObjectWellKnownType(t *exprpb.Type) bool {
-	if kindOf(t) != kindObject {
-		return false
-	}
-	_, found := pb.CheckedWellKnowns[t.GetMessageType()]
-	return found
-}
-
-// getObjectWellKnownType returns the built-in CEL type declaration for input type's message name.
-func getObjectWellKnownType(t *exprpb.Type) *exprpb.Type {
-	return pb.CheckedWellKnowns[t.GetMessageType()]
-}
-
-=======
->>>>>>> acfd0dd7
 // validatedDeclarations returns a reference to the validated variable and function declaration scope stack.
 // must be copied before use.
 func (e *Env) validatedDeclarations() *Scopes {
