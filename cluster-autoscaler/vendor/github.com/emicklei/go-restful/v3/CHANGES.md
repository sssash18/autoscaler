# Change history of go-restful

<<<<<<< HEAD
## [v3.10.2] - 2023-03-09
=======
## [v3.11.0] - 2023-08-19

- restored behavior as <= v3.9.0 with option to change path strategy using TrimRightSlashEnabled. 

## [v3.10.2] - 2023-03-09 - DO NOT USE
>>>>>>> acfd0dd7

- introduced MergePathStrategy to be able to revert behaviour of path concatenation to 3.9.0
  see comment in Readme how to customize this behaviour.

<<<<<<< HEAD
## [v3.10.1] - 2022-11-19
=======
## [v3.10.1] - 2022-11-19 - DO NOT USE
>>>>>>> acfd0dd7

- fix broken 3.10.0 by using path package for joining paths

## [v3.10.0] - 2022-10-11 - BROKEN

- changed tokenizer to match std route match behavior; do not trimright the path (#511)
- Add MIME_ZIP (#512)
- Add MIME_ZIP and HEADER_ContentDisposition (#513)
- Changed how to get query parameter issue #510

## [v3.9.0] - 2022-07-21

- add support for http.Handler implementations to work as FilterFunction, issue #504 (thanks to https://github.com/ggicci)

## [v3.8.0] - 2022-06-06

- use exact matching of allowed domain entries, issue #489 (#493)
	- this changes fixes [security] Authorization Bypass Through User-Controlled Key
	  by changing the behaviour of the AllowedDomains setting in the CORS filter.
	  To support the previous behaviour, the CORS filter type now has a AllowedDomainFunc
	  callback mechanism which is called when a simple domain match fails. 
- add test and fix for POST without body and Content-type, issue #492 (#496)
- [Minor] Bad practice to have a mix of Receiver types. (#491)

## [v3.7.2] - 2021-11-24

- restored FilterChain (#482 by SVilgelm)


## [v3.7.1] - 2021-10-04

- fix problem with contentEncodingEnabled setting (#479)

## [v3.7.0] - 2021-09-24

- feat(parameter): adds additional openapi mappings (#478)

## [v3.6.0] - 2021-09-18

- add support for vendor extensions (#477 thx erraggy)

## [v3.5.2] - 2021-07-14

- fix removing absent route from webservice (#472)

## [v3.5.1] - 2021-04-12

- fix handling no match access selected path
- remove obsolete field

## [v3.5.0] - 2021-04-10

- add check for wildcard (#463) in CORS
- add access to Route from Request, issue #459 (#462)

## [v3.4.0] - 2020-11-10

- Added OPTIONS to WebService

## [v3.3.2] - 2020-01-23

- Fixed duplicate compression in dispatch. #449


## [v3.3.1] - 2020-08-31

- Added check on writer to prevent compression of response twice. #447

## [v3.3.0] - 2020-08-19

- Enable content encoding on Handle and ServeHTTP (#446)
- List available representations in 406 body (#437)
- Convert to string using rune() (#443)

## [v3.2.0] - 2020-06-21

- 405 Method Not Allowed must have Allow header (#436) (thx Bracken <abdawson@gmail.com>)
- add field allowedMethodsWithoutContentType (#424)

## [v3.1.0]

- support describing response headers (#426)
- fix openapi examples (#425)

v3.0.0

- fix: use request/response resulting from filter chain
- add Go module
  Module consumer should use github.com/emicklei/go-restful/v3 as import path

v2.10.0

- support for Custom Verbs (thanks Vinci Xu <277040271@qq.com>)
- fixed static example (thanks Arthur <yang_yapo@126.com>)
- simplify code (thanks Christian Muehlhaeuser <muesli@gmail.com>)
- added JWT HMAC with SHA-512 authentication code example (thanks Amim Knabben <amim.knabben@gmail.com>)

v2.9.6

- small optimization in filter code

v2.11.1

- fix WriteError return value (#415)

v2.11.0 

- allow prefix and suffix in path variable expression (#414)

v2.9.6

- support google custome verb (#413)

v2.9.5

- fix panic in Response.WriteError if err == nil

v2.9.4

- fix issue #400 , parsing mime type quality
- Route Builder added option for contentEncodingEnabled (#398)

v2.9.3

- Avoid return of 415 Unsupported Media Type when request body is empty (#396)

v2.9.2

- Reduce allocations in per-request methods to improve performance (#395)

v2.9.1

- Fix issue with default responses and invalid status code 0. (#393)

v2.9.0

- add per Route content encoding setting (overrides container setting)

v2.8.0

- add Request.QueryParameters()
- add json-iterator (via build tag)
- disable vgo module (until log is moved)

v2.7.1

- add vgo module

v2.6.1

- add JSONNewDecoderFunc to allow custom JSON Decoder usage (go 1.10+)

v2.6.0

- Make JSR 311 routing and path param processing consistent
- Adding description to RouteBuilder.Reads()
- Update example for Swagger12 and OpenAPI

2017-09-13

- added route condition functions using `.If(func)` in route building.

2017-02-16

- solved issue #304, make operation names unique

2017-01-30
 
	[IMPORTANT] For swagger users, change your import statement to:	
	swagger "github.com/emicklei/go-restful-swagger12"

- moved swagger 1.2 code to go-restful-swagger12
- created TAG 2.0.0

2017-01-27

- remove defer request body close
- expose Dispatch for testing filters and Routefunctions
- swagger response model cannot be array 
- created TAG 1.0.0

2016-12-22

- (API change) Remove code related to caching request content. Removes SetCacheReadEntity(doCache bool)

2016-11-26

- Default change! now use CurlyRouter (was RouterJSR311)
- Default change! no more caching of request content
- Default change! do not recover from panics

2016-09-22

- fix the DefaultRequestContentType feature

2016-02-14

- take the qualify factor of the Accept header mediatype into account when deciding the contentype of the response
- add constructors for custom entity accessors for xml and json 

2015-09-27

- rename new WriteStatusAnd... to WriteHeaderAnd... for consistency

2015-09-25

- fixed problem with changing Header after WriteHeader (issue 235)

2015-09-14

- changed behavior of WriteHeader (immediate write) and WriteEntity (no status write)
- added support for custom EntityReaderWriters.

2015-08-06

- add support for reading entities from compressed request content
- use sync.Pool for compressors of http response and request body
- add Description to Parameter for documentation in Swagger UI

2015-03-20

- add configurable logging

2015-03-18

- if not specified, the Operation is derived from the Route function

2015-03-17

- expose Parameter creation functions
- make trace logger an interface
- fix OPTIONSFilter
- customize rendering of ServiceError
- JSR311 router now handles wildcards
- add Notes to Route

2014-11-27

- (api add) PrettyPrint per response. (as proposed in #167)

2014-11-12

- (api add) ApiVersion(.) for documentation in Swagger UI

2014-11-10

- (api change) struct fields tagged with "description" show up in Swagger UI

2014-10-31

- (api change) ReturnsError -> Returns
- (api add)    RouteBuilder.Do(aBuilder) for DRY use of RouteBuilder
- fix swagger nested structs
- sort Swagger response messages by code

2014-10-23

- (api add) ReturnsError allows you to document Http codes in swagger
- fixed problem with greedy CurlyRouter
- (api add) Access-Control-Max-Age in CORS
- add tracing functionality (injectable) for debugging purposes
- support JSON parse 64bit int 
- fix empty parameters for swagger
- WebServicesUrl is now optional for swagger
- fixed duplicate AccessControlAllowOrigin in CORS
- (api change) expose ServeMux in container
- (api add) added AllowedDomains in CORS
- (api add) ParameterNamed for detailed documentation

2014-04-16

- (api add) expose constructor of Request for testing.

2014-06-27

- (api add) ParameterNamed gives access to a Parameter definition and its data (for further specification).
- (api add) SetCacheReadEntity allow scontrol over whether or not the request body is being cached (default true for compatibility reasons).

2014-07-03

- (api add) CORS can be configured with a list of allowed domains

2014-03-12

- (api add) Route path parameters can use wildcard or regular expressions. (requires CurlyRouter)

2014-02-26

- (api add) Request now provides information about the matched Route, see method SelectedRoutePath 

2014-02-17

- (api change) renamed parameter constants (go-lint checks)

2014-01-10

- (api add) support for CloseNotify, see http://golang.org/pkg/net/http/#CloseNotifier

2014-01-07

- (api change) Write* methods in Response now return the error or nil.
- added example of serving HTML from a Go template.
- fixed comparing Allowed headers in CORS (is now case-insensitive)

2013-11-13

- (api add) Response knows how many bytes are written to the response body.

2013-10-29

- (api add) RecoverHandler(handler RecoverHandleFunction) to change how panic recovery is handled. Default behavior is to log and return a stacktrace. This may be a security issue as it exposes sourcecode information.

2013-10-04

- (api add) Response knows what HTTP status has been written
- (api add) Request can have attributes (map of string->interface, also called request-scoped variables

2013-09-12

- (api change) Router interface simplified
- Implemented CurlyRouter, a Router that does not use|allow regular expressions in paths

2013-08-05
 - add OPTIONS support
 - add CORS support

2013-08-27

- fixed some reported issues (see github)
- (api change) deprecated use of WriteError; use WriteErrorString instead

2014-04-15

- (fix) v1.0.1 tag: fix Issue 111: WriteErrorString

2013-08-08

- (api add) Added implementation Container: a WebServices collection with its own http.ServeMux allowing multiple endpoints per program. Existing uses of go-restful will register their services to the DefaultContainer.
- (api add) the swagger package has be extended to have a UI per container.
- if panic is detected then a small stack trace is printed (thanks to runner-mei)
- (api add) WriteErrorString to Response

Important API changes:

- (api remove) package variable DoNotRecover no longer works ; use restful.DefaultContainer.DoNotRecover(true) instead.
- (api remove) package variable EnableContentEncoding no longer works ; use restful.DefaultContainer.EnableContentEncoding(true) instead.
 
 
2013-07-06

- (api add) Added support for response encoding (gzip and deflate(zlib)). This feature is disabled on default (for backwards compatibility). Use restful.EnableContentEncoding = true in your initialization to enable this feature.

2013-06-19

- (improve) DoNotRecover option, moved request body closer, improved ReadEntity

2013-06-03

- (api change) removed Dispatcher interface, hide PathExpression
- changed receiver names of type functions to be more idiomatic Go

2013-06-02

- (optimize) Cache the RegExp compilation of Paths.

2013-05-22
	
- (api add) Added support for request/response filter functions

2013-05-18


- (api add) Added feature to change the default Http Request Dispatch function (travis cline)
- (api change) Moved Swagger Webservice to swagger package (see example restful-user)

[2012-11-14 .. 2013-05-18>
 
- See https://github.com/emicklei/go-restful/commits

2012-11-14

- Initial commit

<|MERGE_RESOLUTION|>--- conflicted
+++ resolved
@@ -1,23 +1,15 @@
 # Change history of go-restful
 
-<<<<<<< HEAD
-## [v3.10.2] - 2023-03-09
-=======
 ## [v3.11.0] - 2023-08-19
 
 - restored behavior as <= v3.9.0 with option to change path strategy using TrimRightSlashEnabled. 
 
 ## [v3.10.2] - 2023-03-09 - DO NOT USE
->>>>>>> acfd0dd7
 
 - introduced MergePathStrategy to be able to revert behaviour of path concatenation to 3.9.0
   see comment in Readme how to customize this behaviour.
 
-<<<<<<< HEAD
-## [v3.10.1] - 2022-11-19
-=======
 ## [v3.10.1] - 2022-11-19 - DO NOT USE
->>>>>>> acfd0dd7
 
 - fix broken 3.10.0 by using path package for joining paths
 
