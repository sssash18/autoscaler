package restful

// Copyright 2013 Ernest Micklei. All rights reserved.
// Use of this source code is governed by a license
// that can be found in the LICENSE file.

import (
	"fmt"
	"os"
	"path"
	"reflect"
	"runtime"
	"strings"
	"sync/atomic"

	"github.com/emicklei/go-restful/v3/log"
)

// RouteBuilder is a helper to construct Routes.
type RouteBuilder struct {
	rootPath                         string
	currentPath                      string
	produces                         []string
	consumes                         []string
	httpMethod                       string        // required
	function                         RouteFunction // required
	filters                          []FilterFunction
	conditions                       []RouteSelectionConditionFunction
	allowedMethodsWithoutContentType []string // see Route

	typeNameHandleFunc TypeNameHandleFunction // required

	// documentation
	doc                    string
	notes                  string
	operation              string
	readSample             interface{}
	writeSamples           []interface{}
	parameters             []*Parameter
	errorMap               map[int]ResponseError
	defaultResponse        *ResponseError
	metadata               map[string]interface{}
	extensions             map[string]interface{}
	deprecated             bool
	contentEncodingEnabled *bool
}

// Do evaluates each argument with the RouteBuilder itself.
// This allows you to follow DRY principles without breaking the fluent programming style.
// Example:
//
//	ws.Route(ws.DELETE("/{name}").To(t.deletePerson).Do(Returns200, Returns500))
//
//	func Returns500(b *RouteBuilder) {
//		b.Returns(500, "Internal Server Error", restful.ServiceError{})
//	}
func (b *RouteBuilder) Do(oneArgBlocks ...func(*RouteBuilder)) *RouteBuilder {
	for _, each := range oneArgBlocks {
		each(b)
	}
	return b
}

// To bind the route to a function.
// If this route is matched with the incoming Http Request then call this function with the *Request,*Response pair. Required.
func (b *RouteBuilder) To(function RouteFunction) *RouteBuilder {
	b.function = function
	return b
}

// Method specifies what HTTP method to match. Required.
func (b *RouteBuilder) Method(method string) *RouteBuilder {
	b.httpMethod = method
	return b
}

// Produces specifies what MIME types can be produced ; the matched one will appear in the Content-Type Http header.
func (b *RouteBuilder) Produces(mimeTypes ...string) *RouteBuilder {
	b.produces = mimeTypes
	return b
}

// Consumes specifies what MIME types can be consumes ; the Accept Http header must matched any of these
func (b *RouteBuilder) Consumes(mimeTypes ...string) *RouteBuilder {
	b.consumes = mimeTypes
	return b
}

// Path specifies the relative (w.r.t WebService root path) URL path to match. Default is "/".
func (b *RouteBuilder) Path(subPath string) *RouteBuilder {
	b.currentPath = subPath
	return b
}

// Doc tells what this route is all about. Optional.
func (b *RouteBuilder) Doc(documentation string) *RouteBuilder {
	b.doc = documentation
	return b
}

// Notes is a verbose explanation of the operation behavior. Optional.
func (b *RouteBuilder) Notes(notes string) *RouteBuilder {
	b.notes = notes
	return b
}

// Reads tells what resource type will be read from the request payload. Optional.
// A parameter of type "body" is added ,required is set to true and the dataType is set to the qualified name of the sample's type.
func (b *RouteBuilder) Reads(sample interface{}, optionalDescription ...string) *RouteBuilder {
	fn := b.typeNameHandleFunc
	if fn == nil {
		fn = reflectTypeName
	}
	typeAsName := fn(sample)
	description := ""
	if len(optionalDescription) > 0 {
		description = optionalDescription[0]
	}
	b.readSample = sample
	bodyParameter := &Parameter{&ParameterData{Name: "body", Description: description}}
	bodyParameter.beBody()
	bodyParameter.Required(true)
	bodyParameter.DataType(typeAsName)
	b.Param(bodyParameter)
	return b
}

// ParameterNamed returns a Parameter already known to the RouteBuilder. Returns nil if not.
// Use this to modify or extend information for the Parameter (through its Data()).
func (b RouteBuilder) ParameterNamed(name string) (p *Parameter) {
	for _, each := range b.parameters {
		if each.Data().Name == name {
			return each
		}
	}
	return p
}

// Writes tells which one of the resource types will be written as the response payload. Optional.
func (b *RouteBuilder) Writes(samples ...interface{}) *RouteBuilder {
	b.writeSamples = samples // oneof
	return b
}

// Param allows you to document the parameters of the Route. It adds a new Parameter (does not check for duplicates).
func (b *RouteBuilder) Param(parameter *Parameter) *RouteBuilder {
	if b.parameters == nil {
		b.parameters = []*Parameter{}
	}
	b.parameters = append(b.parameters, parameter)
	return b
}

// Operation allows you to document what the actual method/function call is of the Route.
// Unless called, the operation name is derived from the RouteFunction set using To(..).
func (b *RouteBuilder) Operation(name string) *RouteBuilder {
	b.operation = name
	return b
}

// ReturnsError is deprecated, use Returns instead.
func (b *RouteBuilder) ReturnsError(code int, message string, model interface{}) *RouteBuilder {
	log.Print("ReturnsError is deprecated, use Returns instead.")
	return b.Returns(code, message, model)
}

// Returns allows you to document what responses (errors or regular) can be expected.
// The model parameter is optional ; either pass a struct instance or use nil if not applicable.
func (b *RouteBuilder) Returns(code int, message string, model interface{}) *RouteBuilder {
	err := ResponseError{
		Code:      code,
		Message:   message,
		Model:     model,
		IsDefault: false, // this field is deprecated, use default response instead.
	}
	// lazy init because there is no NewRouteBuilder (yet)
	if b.errorMap == nil {
		b.errorMap = map[int]ResponseError{}
	}
	b.errorMap[code] = err
	return b
}

// ReturnsWithHeaders is similar to Returns, but can specify response headers
func (b *RouteBuilder) ReturnsWithHeaders(code int, message string, model interface{}, headers map[string]Header) *RouteBuilder {
	b.Returns(code, message, model)
	err := b.errorMap[code]
	err.Headers = headers
	b.errorMap[code] = err
	return b
}

// DefaultReturns is a special Returns call that sets the default of the response.
func (b *RouteBuilder) DefaultReturns(message string, model interface{}) *RouteBuilder {
	b.defaultResponse = &ResponseError{
		Message: message,
		Model:   model,
	}
	return b
}

// Metadata adds or updates a key=value pair to the metadata map.
func (b *RouteBuilder) Metadata(key string, value interface{}) *RouteBuilder {
	if b.metadata == nil {
		b.metadata = map[string]interface{}{}
	}
	b.metadata[key] = value
	return b
}

// AddExtension adds or updates a key=value pair to the extensions map.
func (b *RouteBuilder) AddExtension(key string, value interface{}) *RouteBuilder {
	if b.extensions == nil {
		b.extensions = map[string]interface{}{}
	}
	b.extensions[key] = value
	return b
}

// Deprecate sets the value of deprecated to true.  Deprecated routes have a special UI treatment to warn against use
func (b *RouteBuilder) Deprecate() *RouteBuilder {
	b.deprecated = true
	return b
}

// AllowedMethodsWithoutContentType overrides the default list GET,HEAD,OPTIONS,DELETE,TRACE
// If a request does not include a content-type header then
// depending on the method, it may return a 415 Unsupported Media.
// Must have uppercase HTTP Method names such as GET,HEAD,OPTIONS,...
func (b *RouteBuilder) AllowedMethodsWithoutContentType(methods []string) *RouteBuilder {
	b.allowedMethodsWithoutContentType = methods
	return b
}

// ResponseError represents a response; not necessarily an error.
type ResponseError struct {
	ExtensionProperties
	Code      int
	Message   string
	Model     interface{}
	Headers   map[string]Header
	IsDefault bool
}

// Header describes a header for a response of the API
//
// For more information: http://goo.gl/8us55a#headerObject
type Header struct {
	*Items
	Description string
}

// Items describe swagger simple schemas for headers
type Items struct {
	Type             string
	Format           string
	Items            *Items
	CollectionFormat string
	Default          interface{}
}

func (b *RouteBuilder) servicePath(path string) *RouteBuilder {
	b.rootPath = path
	return b
}

// Filter appends a FilterFunction to the end of filters for this Route to build.
func (b *RouteBuilder) Filter(filter FilterFunction) *RouteBuilder {
	b.filters = append(b.filters, filter)
	return b
}

// If sets a condition function that controls matching the Route based on custom logic.
// The condition function is provided the HTTP request and should return true if the route
// should be considered.
//
// Efficiency note: the condition function is called before checking the method, produces, and
// consumes criteria, so that the correct HTTP status code can be returned.
//
// Lifecycle note: no filter functions have been called prior to calling the condition function,
// so the condition function should not depend on any context that might be set up by container
// or route filters.
func (b *RouteBuilder) If(condition RouteSelectionConditionFunction) *RouteBuilder {
	b.conditions = append(b.conditions, condition)
	return b
}

// ContentEncodingEnabled allows you to override the Containers value for auto-compressing this route response.
func (b *RouteBuilder) ContentEncodingEnabled(enabled bool) *RouteBuilder {
	b.contentEncodingEnabled = &enabled
	return b
}

// If no specific Route path then set to rootPath
// If no specific Produces then set to rootProduces
// If no specific Consumes then set to rootConsumes
func (b *RouteBuilder) copyDefaults(rootProduces, rootConsumes []string) {
	if len(b.produces) == 0 {
		b.produces = rootProduces
	}
	if len(b.consumes) == 0 {
		b.consumes = rootConsumes
	}
}

// typeNameHandler sets the function that will convert types to strings in the parameter
// and model definitions.
func (b *RouteBuilder) typeNameHandler(handler TypeNameHandleFunction) *RouteBuilder {
	b.typeNameHandleFunc = handler
	return b
}

// Build creates a new Route using the specification details collected by the RouteBuilder
func (b *RouteBuilder) Build() Route {
	pathExpr, err := newPathExpression(b.currentPath)
	if err != nil {
		log.Printf("Invalid path:%s because:%v", b.currentPath, err)
		os.Exit(1)
	}
	if b.function == nil {
		log.Printf("No function specified for route:" + b.currentPath)
		os.Exit(1)
	}
	operationName := b.operation
	if len(operationName) == 0 && b.function != nil {
		// extract from definition
		operationName = nameOfFunction(b.function)
	}
	route := Route{
		Method:                           b.httpMethod,
		Path:                             concatPath(b.rootPath, b.currentPath),
		Produces:                         b.produces,
		Consumes:                         b.consumes,
		Function:                         b.function,
		Filters:                          b.filters,
		If:                               b.conditions,
		relativePath:                     b.currentPath,
		pathExpr:                         pathExpr,
		Doc:                              b.doc,
		Notes:                            b.notes,
		Operation:                        operationName,
		ParameterDocs:                    b.parameters,
		ResponseErrors:                   b.errorMap,
		DefaultResponse:                  b.defaultResponse,
		ReadSample:                       b.readSample,
		WriteSamples:                     b.writeSamples,
		Metadata:                         b.metadata,
		Deprecated:                       b.deprecated,
		contentEncodingEnabled:           b.contentEncodingEnabled,
		allowedMethodsWithoutContentType: b.allowedMethodsWithoutContentType,
	}
	// set WriteSample if one specified
	if len(b.writeSamples) == 1 {
		route.WriteSample = b.writeSamples[0]
	}
	route.Extensions = b.extensions
	route.postBuild()
	return route
}

<<<<<<< HEAD
type MergePathStrategyFunc func(rootPath, routePath string) string

var (
	// behavior >= 3.10
	PathJoinStrategy = func(rootPath, routePath string) string {
		return path.Join(rootPath, routePath)
	}

	// behavior <= 3.9
	TrimSlashStrategy = func(rootPath, routePath string) string {
		return strings.TrimRight(rootPath, "/") + "/" + strings.TrimLeft(routePath, "/")
	}

	// MergePathStrategy is the active strategy for merging a Route path when building the routing of all WebServices.
	// The value is set to PathJoinStrategy
	// PathJoinStrategy is a strategy that is more strict [Security - PRISMA-2022-0227]
	MergePathStrategy = PathJoinStrategy
)

// merge two paths using the current (package global) merge path strategy.
func concatPath(rootPath, routePath string) string {
	return MergePathStrategy(rootPath, routePath)
=======
// merge two paths using the current (package global) merge path strategy.
func concatPath(rootPath, routePath string) string {

	if TrimRightSlashEnabled {
		return strings.TrimRight(rootPath, "/") + "/" + strings.TrimLeft(routePath, "/")
	} else {
		return path.Join(rootPath, routePath)
	}
>>>>>>> acfd0dd7
}

var anonymousFuncCount int32

// nameOfFunction returns the short name of the function f for documentation.
// It uses a runtime feature for debugging ; its value may change for later Go versions.
func nameOfFunction(f interface{}) string {
	fun := runtime.FuncForPC(reflect.ValueOf(f).Pointer())
	tokenized := strings.Split(fun.Name(), ".")
	last := tokenized[len(tokenized)-1]
	last = strings.TrimSuffix(last, ")·fm") // < Go 1.5
	last = strings.TrimSuffix(last, ")-fm") // Go 1.5
	last = strings.TrimSuffix(last, "·fm")  // < Go 1.5
	last = strings.TrimSuffix(last, "-fm")  // Go 1.5
	if last == "func1" {                    // this could mean conflicts in API docs
		val := atomic.AddInt32(&anonymousFuncCount, 1)
		last = "func" + fmt.Sprintf("%d", val)
		atomic.StoreInt32(&anonymousFuncCount, val)
	}
	return last
}<|MERGE_RESOLUTION|>--- conflicted
+++ resolved
@@ -358,30 +358,6 @@
 	return route
 }
 
-<<<<<<< HEAD
-type MergePathStrategyFunc func(rootPath, routePath string) string
-
-var (
-	// behavior >= 3.10
-	PathJoinStrategy = func(rootPath, routePath string) string {
-		return path.Join(rootPath, routePath)
-	}
-
-	// behavior <= 3.9
-	TrimSlashStrategy = func(rootPath, routePath string) string {
-		return strings.TrimRight(rootPath, "/") + "/" + strings.TrimLeft(routePath, "/")
-	}
-
-	// MergePathStrategy is the active strategy for merging a Route path when building the routing of all WebServices.
-	// The value is set to PathJoinStrategy
-	// PathJoinStrategy is a strategy that is more strict [Security - PRISMA-2022-0227]
-	MergePathStrategy = PathJoinStrategy
-)
-
-// merge two paths using the current (package global) merge path strategy.
-func concatPath(rootPath, routePath string) string {
-	return MergePathStrategy(rootPath, routePath)
-=======
 // merge two paths using the current (package global) merge path strategy.
 func concatPath(rootPath, routePath string) string {
 
@@ -390,7 +366,6 @@
 	} else {
 		return path.Join(rootPath, routePath)
 	}
->>>>>>> acfd0dd7
 }
 
 var anonymousFuncCount int32
