/*
Copyright 2019 The logr Authors.

Licensed under the Apache License, Version 2.0 (the "License");
you may not use this file except in compliance with the License.
You may obtain a copy of the License at

    http://www.apache.org/licenses/LICENSE-2.0

Unless required by applicable law or agreed to in writing, software
distributed under the License is distributed on an "AS IS" BASIS,
WITHOUT WARRANTIES OR CONDITIONS OF ANY KIND, either express or implied.
See the License for the specific language governing permissions and
limitations under the License.
*/

// This design derives from Dave Cheney's blog:
//     http://dave.cheney.net/2015/11/05/lets-talk-about-logging

// Package logr defines a general-purpose logging API and abstract interfaces
// to back that API.  Packages in the Go ecosystem can depend on this package,
// while callers can implement logging with whatever backend is appropriate.
//
// # Usage
//
// Logging is done using a Logger instance.  Logger is a concrete type with
// methods, which defers the actual logging to a LogSink interface.  The main
// methods of Logger are Info() and Error().  Arguments to Info() and Error()
// are key/value pairs rather than printf-style formatted strings, emphasizing
// "structured logging".
//
// With Go's standard log package, we might write:
//
//	log.Printf("setting target value %s", targetValue)
//
// With logr's structured logging, we'd write:
//
//	logger.Info("setting target", "value", targetValue)
//
// Errors are much the same.  Instead of:
//
//	log.Printf("failed to open the pod bay door for user %s: %v", user, err)
//
// We'd write:
//
//	logger.Error(err, "failed to open the pod bay door", "user", user)
//
// Info() and Error() are very similar, but they are separate methods so that
// LogSink implementations can choose to do things like attach additional
// information (such as stack traces) on calls to Error(). Error() messages are
// always logged, regardless of the current verbosity.  If there is no error
// instance available, passing nil is valid.
//
// # Verbosity
//
// Often we want to log information only when the application in "verbose
// mode".  To write log lines that are more verbose, Logger has a V() method.
// The higher the V-level of a log line, the less critical it is considered.
// Log-lines with V-levels that are not enabled (as per the LogSink) will not
// be written.  Level V(0) is the default, and logger.V(0).Info() has the same
// meaning as logger.Info().  Negative V-levels have the same meaning as V(0).
// Error messages do not have a verbosity level and are always logged.
//
// Where we might have written:
//
//	if flVerbose >= 2 {
//	    log.Printf("an unusual thing happened")
//	}
//
// We can write:
//
//	logger.V(2).Info("an unusual thing happened")
//
// # Logger Names
//
// Logger instances can have name strings so that all messages logged through
// that instance have additional context.  For example, you might want to add
// a subsystem name:
//
//	logger.WithName("compactor").Info("started", "time", time.Now())
//
// The WithName() method returns a new Logger, which can be passed to
// constructors or other functions for further use.  Repeated use of WithName()
// will accumulate name "segments".  These name segments will be joined in some
// way by the LogSink implementation.  It is strongly recommended that name
// segments contain simple identifiers (letters, digits, and hyphen), and do
// not contain characters that could muddle the log output or confuse the
// joining operation (e.g. whitespace, commas, periods, slashes, brackets,
// quotes, etc).
//
// # Saved Values
//
// Logger instances can store any number of key/value pairs, which will be
// logged alongside all messages logged through that instance.  For example,
// you might want to create a Logger instance per managed object:
//
// With the standard log package, we might write:
//
//	log.Printf("decided to set field foo to value %q for object %s/%s",
//	    targetValue, object.Namespace, object.Name)
//
// With logr we'd write:
//
//	// Elsewhere: set up the logger to log the object name.
//	obj.logger = mainLogger.WithValues(
//	    "name", obj.name, "namespace", obj.namespace)
<<<<<<< HEAD
//
//	// later on...
//	obj.logger.Info("setting foo", "value", targetValue)
//
=======
//
//	// later on...
//	obj.logger.Info("setting foo", "value", targetValue)
//
>>>>>>> 7d1f87fc
// # Best Practices
//
// Logger has very few hard rules, with the goal that LogSink implementations
// might have a lot of freedom to differentiate.  There are, however, some
// things to consider.
//
// The log message consists of a constant message attached to the log line.
// This should generally be a simple description of what's occurring, and should
// never be a format string.  Variable information can then be attached using
// named values.
//
// Keys are arbitrary strings, but should generally be constant values.  Values
// may be any Go value, but how the value is formatted is determined by the
// LogSink implementation.
//
// Logger instances are meant to be passed around by value. Code that receives
// such a value can call its methods without having to check whether the
// instance is ready for use.
//
// The zero logger (= Logger{}) is identical to Discard() and discards all log
// entries. Code that receives a Logger by value can simply call it, the methods
// will never crash. For cases where passing a logger is optional, a pointer to Logger
// should be used.
//
// # Key Naming Conventions
//
// Keys are not strictly required to conform to any specification or regex, but
// it is recommended that they:
//   - be human-readable and meaningful (not auto-generated or simple ordinals)
//   - be constant (not dependent on input data)
//   - contain only printable characters
//   - not contain whitespace or punctuation
//   - use lower case for simple keys and lowerCamelCase for more complex ones
//
// These guidelines help ensure that log data is processed properly regardless
// of the log implementation.  For example, log implementations will try to
// output JSON data or will store data for later database (e.g. SQL) queries.
//
// While users are generally free to use key names of their choice, it's
// generally best to avoid using the following keys, as they're frequently used
// by implementations:
//   - "caller": the calling information (file/line) of a particular log line
//   - "error": the underlying error value in the `Error` method
//   - "level": the log level
//   - "logger": the name of the associated logger
//   - "msg": the log message
//   - "stacktrace": the stack trace associated with a particular log line or
//     error (often from the `Error` message)
//   - "ts": the timestamp for a log line
//
// Implementations are encouraged to make use of these keys to represent the
// above concepts, when necessary (for example, in a pure-JSON output form, it
// would be necessary to represent at least message and timestamp as ordinary
// named values).
//
// # Break Glass
//
// Implementations may choose to give callers access to the underlying
// logging implementation.  The recommended pattern for this is:
//
//	// Underlier exposes access to the underlying logging implementation.
//	// Since callers only have a logr.Logger, they have to know which
//	// implementation is in use, so this interface is less of an abstraction
//	// and more of way to test type conversion.
//	type Underlier interface {
//	    GetUnderlying() <underlying-type>
//	}
//
// Logger grants access to the sink to enable type assertions like this:
//
//	func DoSomethingWithImpl(log logr.Logger) {
//	    if underlier, ok := log.GetSink().(impl.Underlier); ok {
//	       implLogger := underlier.GetUnderlying()
//	       ...
//	    }
//	}
//
// Custom `With*` functions can be implemented by copying the complete
// Logger struct and replacing the sink in the copy:
//
//	// WithFooBar changes the foobar parameter in the log sink and returns a
//	// new logger with that modified sink.  It does nothing for loggers where
//	// the sink doesn't support that parameter.
//	func WithFoobar(log logr.Logger, foobar int) logr.Logger {
//	   if foobarLogSink, ok := log.GetSink().(FoobarSink); ok {
//	      log = log.WithSink(foobarLogSink.WithFooBar(foobar))
//	   }
//	   return log
//	}
//
// Don't use New to construct a new Logger with a LogSink retrieved from an
// existing Logger. Source code attribution might not work correctly and
// unexported fields in Logger get lost.
//
// Beware that the same LogSink instance may be shared by different logger
// instances. Calling functions that modify the LogSink will affect all of
// those.
package logr

// New returns a new Logger instance.  This is primarily used by libraries
// implementing LogSink, rather than end users.  Passing a nil sink will create
// a Logger which discards all log lines.
func New(sink LogSink) Logger {
	logger := Logger{}
	logger.setSink(sink)
	if sink != nil {
		sink.Init(runtimeInfo)
	}
	return logger
}

// setSink stores the sink and updates any related fields. It mutates the
// logger and thus is only safe to use for loggers that are not currently being
// used concurrently.
func (l *Logger) setSink(sink LogSink) {
	l.sink = sink
}

// GetSink returns the stored sink.
func (l Logger) GetSink() LogSink {
	return l.sink
}

// WithSink returns a copy of the logger with the new sink.
func (l Logger) WithSink(sink LogSink) Logger {
	l.setSink(sink)
	return l
}

// Logger is an interface to an abstract logging implementation.  This is a
// concrete type for performance reasons, but all the real work is passed on to
// a LogSink.  Implementations of LogSink should provide their own constructors
// that return Logger, not LogSink.
//
// The underlying sink can be accessed through GetSink and be modified through
// WithSink. This enables the implementation of custom extensions (see "Break
// Glass" in the package documentation). Normally the sink should be used only
// indirectly.
type Logger struct {
	sink  LogSink
	level int
}

// Enabled tests whether this Logger is enabled.  For example, commandline
// flags might be used to set the logging verbosity and disable some info logs.
func (l Logger) Enabled() bool {
	// Some implementations of LogSink look at the caller in Enabled (e.g.
	// different verbosity levels per package or file), but we only pass one
	// CallDepth in (via Init).  This means that all calls from Logger to the
	// LogSink's Enabled, Info, and Error methods must have the same number of
	// frames.  In other words, Logger methods can't call other Logger methods
	// which call these LogSink methods unless we do it the same in all paths.
	return l.sink != nil && l.sink.Enabled(l.level)
}

// Info logs a non-error message with the given key/value pairs as context.
//
// The msg argument should be used to add some constant description to the log
// line.  The key/value pairs can then be used to add additional variable
// information.  The key/value pairs must alternate string keys and arbitrary
// values.
func (l Logger) Info(msg string, keysAndValues ...any) {
	if l.sink == nil {
		return
	}
	if l.sink.Enabled(l.level) { // see comment in Enabled
		if withHelper, ok := l.sink.(CallStackHelperLogSink); ok {
			withHelper.GetCallStackHelper()()
		}
		l.sink.Info(l.level, msg, keysAndValues...)
	}
}

// Error logs an error, with the given message and key/value pairs as context.
// It functions similarly to Info, but may have unique behavior, and should be
// preferred for logging errors (see the package documentations for more
// information). The log message will always be emitted, regardless of
// verbosity level.
//
// The msg argument should be used to add context to any underlying error,
// while the err argument should be used to attach the actual error that
// triggered this log line, if present. The err parameter is optional
// and nil may be passed instead of an error instance.
func (l Logger) Error(err error, msg string, keysAndValues ...any) {
	if l.sink == nil {
		return
	}
	if withHelper, ok := l.sink.(CallStackHelperLogSink); ok {
		withHelper.GetCallStackHelper()()
	}
	l.sink.Error(err, msg, keysAndValues...)
}

// V returns a new Logger instance for a specific verbosity level, relative to
// this Logger.  In other words, V-levels are additive.  A higher verbosity
// level means a log message is less important.  Negative V-levels are treated
// as 0.
func (l Logger) V(level int) Logger {
	if l.sink == nil {
		return l
	}
	if level < 0 {
		level = 0
	}
	l.level += level
	return l
}

// GetV returns the verbosity level of the logger. If the logger's LogSink is
// nil as in the Discard logger, this will always return 0.
func (l Logger) GetV() int {
	// 0 if l.sink nil because of the if check in V above.
	return l.level
}

// WithValues returns a new Logger instance with additional key/value pairs.
// See Info for documentation on how key/value pairs work.
func (l Logger) WithValues(keysAndValues ...any) Logger {
	if l.sink == nil {
		return l
	}
	l.setSink(l.sink.WithValues(keysAndValues...))
	return l
}

// WithName returns a new Logger instance with the specified name element added
// to the Logger's name.  Successive calls with WithName append additional
// suffixes to the Logger's name.  It's strongly recommended that name segments
// contain only letters, digits, and hyphens (see the package documentation for
// more information).
func (l Logger) WithName(name string) Logger {
	if l.sink == nil {
		return l
	}
	l.setSink(l.sink.WithName(name))
	return l
}

// WithCallDepth returns a Logger instance that offsets the call stack by the
// specified number of frames when logging call site information, if possible.
// This is useful for users who have helper functions between the "real" call
// site and the actual calls to Logger methods.  If depth is 0 the attribution
// should be to the direct caller of this function.  If depth is 1 the
// attribution should skip 1 call frame, and so on.  Successive calls to this
// are additive.
//
// If the underlying log implementation supports a WithCallDepth(int) method,
// it will be called and the result returned.  If the implementation does not
// support CallDepthLogSink, the original Logger will be returned.
//
// To skip one level, WithCallStackHelper() should be used instead of
// WithCallDepth(1) because it works with implementions that support the
// CallDepthLogSink and/or CallStackHelperLogSink interfaces.
func (l Logger) WithCallDepth(depth int) Logger {
	if l.sink == nil {
		return l
	}
	if withCallDepth, ok := l.sink.(CallDepthLogSink); ok {
		l.setSink(withCallDepth.WithCallDepth(depth))
	}
	return l
}

// WithCallStackHelper returns a new Logger instance that skips the direct
// caller when logging call site information, if possible.  This is useful for
// users who have helper functions between the "real" call site and the actual
// calls to Logger methods and want to support loggers which depend on marking
// each individual helper function, like loggers based on testing.T.
//
// In addition to using that new logger instance, callers also must call the
// returned function.
//
// If the underlying log implementation supports a WithCallDepth(int) method,
// WithCallDepth(1) will be called to produce a new logger. If it supports a
// WithCallStackHelper() method, that will be also called. If the
// implementation does not support either of these, the original Logger will be
// returned.
func (l Logger) WithCallStackHelper() (func(), Logger) {
	if l.sink == nil {
		return func() {}, l
	}
	var helper func()
	if withCallDepth, ok := l.sink.(CallDepthLogSink); ok {
		l.setSink(withCallDepth.WithCallDepth(1))
	}
	if withHelper, ok := l.sink.(CallStackHelperLogSink); ok {
		helper = withHelper.GetCallStackHelper()
	} else {
		helper = func() {}
	}
	return helper, l
}

// IsZero returns true if this logger is an uninitialized zero value
func (l Logger) IsZero() bool {
	return l.sink == nil
<<<<<<< HEAD
}

// contextKey is how we find Loggers in a context.Context.
type contextKey struct{}

// FromContext returns a Logger from ctx or an error if no Logger is found.
func FromContext(ctx context.Context) (Logger, error) {
	if v, ok := ctx.Value(contextKey{}).(Logger); ok {
		return v, nil
	}

	return Logger{}, notFoundError{}
}

// notFoundError exists to carry an IsNotFound method.
type notFoundError struct{}

func (notFoundError) Error() string {
	return "no logr.Logger was present"
}

func (notFoundError) IsNotFound() bool {
	return true
}

// FromContextOrDiscard returns a Logger from ctx.  If no Logger is found, this
// returns a Logger that discards all log messages.
func FromContextOrDiscard(ctx context.Context) Logger {
	if v, ok := ctx.Value(contextKey{}).(Logger); ok {
		return v
	}

	return Discard()
}

// NewContext returns a new Context, derived from ctx, which carries the
// provided Logger.
func NewContext(ctx context.Context, logger Logger) context.Context {
	return context.WithValue(ctx, contextKey{}, logger)
=======
>>>>>>> 7d1f87fc
}

// RuntimeInfo holds information that the logr "core" library knows which
// LogSinks might want to know.
type RuntimeInfo struct {
	// CallDepth is the number of call frames the logr library adds between the
	// end-user and the LogSink.  LogSink implementations which choose to print
	// the original logging site (e.g. file & line) should climb this many
	// additional frames to find it.
	CallDepth int
}

// runtimeInfo is a static global.  It must not be changed at run time.
var runtimeInfo = RuntimeInfo{
	CallDepth: 1,
}

// LogSink represents a logging implementation.  End-users will generally not
// interact with this type.
type LogSink interface {
	// Init receives optional information about the logr library for LogSink
	// implementations that need it.
	Init(info RuntimeInfo)

	// Enabled tests whether this LogSink is enabled at the specified V-level.
	// For example, commandline flags might be used to set the logging
	// verbosity and disable some info logs.
	Enabled(level int) bool

	// Info logs a non-error message with the given key/value pairs as context.
	// The level argument is provided for optional logging.  This method will
	// only be called when Enabled(level) is true. See Logger.Info for more
	// details.
	Info(level int, msg string, keysAndValues ...any)

	// Error logs an error, with the given message and key/value pairs as
	// context.  See Logger.Error for more details.
	Error(err error, msg string, keysAndValues ...any)

	// WithValues returns a new LogSink with additional key/value pairs.  See
	// Logger.WithValues for more details.
	WithValues(keysAndValues ...any) LogSink

	// WithName returns a new LogSink with the specified name appended.  See
	// Logger.WithName for more details.
	WithName(name string) LogSink
}

// CallDepthLogSink represents a LogSink that knows how to climb the call stack
// to identify the original call site and can offset the depth by a specified
// number of frames.  This is useful for users who have helper functions
// between the "real" call site and the actual calls to Logger methods.
// Implementations that log information about the call site (such as file,
// function, or line) would otherwise log information about the intermediate
// helper functions.
//
// This is an optional interface and implementations are not required to
// support it.
type CallDepthLogSink interface {
	// WithCallDepth returns a LogSink that will offset the call
	// stack by the specified number of frames when logging call
	// site information.
	//
	// If depth is 0, the LogSink should skip exactly the number
	// of call frames defined in RuntimeInfo.CallDepth when Info
	// or Error are called, i.e. the attribution should be to the
	// direct caller of Logger.Info or Logger.Error.
	//
	// If depth is 1 the attribution should skip 1 call frame, and so on.
	// Successive calls to this are additive.
	WithCallDepth(depth int) LogSink
}

// CallStackHelperLogSink represents a LogSink that knows how to climb
// the call stack to identify the original call site and can skip
// intermediate helper functions if they mark themselves as
// helper. Go's testing package uses that approach.
//
// This is useful for users who have helper functions between the
// "real" call site and the actual calls to Logger methods.
// Implementations that log information about the call site (such as
// file, function, or line) would otherwise log information about the
// intermediate helper functions.
//
// This is an optional interface and implementations are not required
// to support it. Implementations that choose to support this must not
// simply implement it as WithCallDepth(1), because
// Logger.WithCallStackHelper will call both methods if they are
// present. This should only be implemented for LogSinks that actually
// need it, as with testing.T.
type CallStackHelperLogSink interface {
	// GetCallStackHelper returns a function that must be called
	// to mark the direct caller as helper function when logging
	// call site information.
	GetCallStackHelper() func()
}

// Marshaler is an optional interface that logged values may choose to
// implement. Loggers with structured output, such as JSON, should
// log the object return by the MarshalLog method instead of the
// original value.
type Marshaler interface {
	// MarshalLog can be used to:
	//   - ensure that structs are not logged as strings when the original
	//     value has a String method: return a different type without a
	//     String method
	//   - select which fields of a complex type should get logged:
	//     return a simpler struct with fewer fields
	//   - log unexported fields: return a different struct
	//     with exported fields
	//
	// It may return any value of any type.
	MarshalLog() any
}<|MERGE_RESOLUTION|>--- conflicted
+++ resolved
@@ -104,17 +104,10 @@
 //	// Elsewhere: set up the logger to log the object name.
 //	obj.logger = mainLogger.WithValues(
 //	    "name", obj.name, "namespace", obj.namespace)
-<<<<<<< HEAD
 //
 //	// later on...
 //	obj.logger.Info("setting foo", "value", targetValue)
 //
-=======
-//
-//	// later on...
-//	obj.logger.Info("setting foo", "value", targetValue)
-//
->>>>>>> 7d1f87fc
 // # Best Practices
 //
 // Logger has very few hard rules, with the goal that LogSink implementations
@@ -411,48 +404,6 @@
 // IsZero returns true if this logger is an uninitialized zero value
 func (l Logger) IsZero() bool {
 	return l.sink == nil
-<<<<<<< HEAD
-}
-
-// contextKey is how we find Loggers in a context.Context.
-type contextKey struct{}
-
-// FromContext returns a Logger from ctx or an error if no Logger is found.
-func FromContext(ctx context.Context) (Logger, error) {
-	if v, ok := ctx.Value(contextKey{}).(Logger); ok {
-		return v, nil
-	}
-
-	return Logger{}, notFoundError{}
-}
-
-// notFoundError exists to carry an IsNotFound method.
-type notFoundError struct{}
-
-func (notFoundError) Error() string {
-	return "no logr.Logger was present"
-}
-
-func (notFoundError) IsNotFound() bool {
-	return true
-}
-
-// FromContextOrDiscard returns a Logger from ctx.  If no Logger is found, this
-// returns a Logger that discards all log messages.
-func FromContextOrDiscard(ctx context.Context) Logger {
-	if v, ok := ctx.Value(contextKey{}).(Logger); ok {
-		return v
-	}
-
-	return Discard()
-}
-
-// NewContext returns a new Context, derived from ctx, which carries the
-// provided Logger.
-func NewContext(ctx context.Context, logger Logger) context.Context {
-	return context.WithValue(ctx, contextKey{}, logger)
-=======
->>>>>>> 7d1f87fc
 }
 
 // RuntimeInfo holds information that the logr "core" library knows which
