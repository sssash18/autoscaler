/*
Copyright 2021 The logr Authors.

Licensed under the Apache License, Version 2.0 (the "License");
you may not use this file except in compliance with the License.
You may obtain a copy of the License at

    http://www.apache.org/licenses/LICENSE-2.0

Unless required by applicable law or agreed to in writing, software
distributed under the License is distributed on an "AS IS" BASIS,
WITHOUT WARRANTIES OR CONDITIONS OF ANY KIND, either express or implied.
See the License for the specific language governing permissions and
limitations under the License.
*/

// Package funcr implements formatting of structured log messages and
// optionally captures the call site and timestamp.
//
// The simplest way to use it is via its implementation of a
// github.com/go-logr/logr.LogSink with output through an arbitrary
// "write" function.  See New and NewJSON for details.
//
// # Custom LogSinks
//
// For users who need more control, a funcr.Formatter can be embedded inside
// your own custom LogSink implementation. This is useful when the LogSink
// needs to implement additional methods, for example.
//
// # Formatting
//
// This will respect logr.Marshaler, fmt.Stringer, and error interfaces for
// values which are being logged.  When rendering a struct, funcr will use Go's
// standard JSON tags (all except "string").
package funcr

import (
	"bytes"
	"encoding"
	"encoding/json"
	"fmt"
	"path/filepath"
	"reflect"
	"runtime"
	"strconv"
	"strings"
	"time"

	"github.com/go-logr/logr"
)

// New returns a logr.Logger which is implemented by an arbitrary function.
func New(fn func(prefix, args string), opts Options) logr.Logger {
	return logr.New(newSink(fn, NewFormatter(opts)))
}

// NewJSON returns a logr.Logger which is implemented by an arbitrary function
// and produces JSON output.
func NewJSON(fn func(obj string), opts Options) logr.Logger {
	fnWrapper := func(_, obj string) {
		fn(obj)
	}
	return logr.New(newSink(fnWrapper, NewFormatterJSON(opts)))
}

// Underlier exposes access to the underlying logging function. Since
// callers only have a logr.Logger, they have to know which
// implementation is in use, so this interface is less of an
// abstraction and more of a way to test type conversion.
type Underlier interface {
	GetUnderlying() func(prefix, args string)
}

func newSink(fn func(prefix, args string), formatter Formatter) logr.LogSink {
	l := &fnlogger{
		Formatter: formatter,
		write:     fn,
	}
	// For skipping fnlogger.Info and fnlogger.Error.
	l.Formatter.AddCallDepth(1)
	return l
}

// Options carries parameters which influence the way logs are generated.
type Options struct {
	// LogCaller tells funcr to add a "caller" key to some or all log lines.
	// This has some overhead, so some users might not want it.
	LogCaller MessageClass

	// LogCallerFunc tells funcr to also log the calling function name.  This
	// has no effect if caller logging is not enabled (see Options.LogCaller).
	LogCallerFunc bool

	// LogTimestamp tells funcr to add a "ts" key to log lines.  This has some
	// overhead, so some users might not want it.
	LogTimestamp bool

	// TimestampFormat tells funcr how to render timestamps when LogTimestamp
	// is enabled.  If not specified, a default format will be used.  For more
	// details, see docs for Go's time.Layout.
	TimestampFormat string

	// LogInfoLevel tells funcr what key to use to log the info level.
	// If not specified, the info level will be logged as "level".
	// If this is set to "", the info level will not be logged at all.
	LogInfoLevel *string

	// Verbosity tells funcr which V logs to produce.  Higher values enable
	// more logs.  Info logs at or below this level will be written, while logs
	// above this level will be discarded.
	Verbosity int

	// RenderBuiltinsHook allows users to mutate the list of key-value pairs
	// while a log line is being rendered.  The kvList argument follows logr
	// conventions - each pair of slice elements is comprised of a string key
	// and an arbitrary value (verified and sanitized before calling this
	// hook).  The value returned must follow the same conventions.  This hook
	// can be used to audit or modify logged data.  For example, you might want
	// to prefix all of funcr's built-in keys with some string.  This hook is
	// only called for built-in (provided by funcr itself) key-value pairs.
	// Equivalent hooks are offered for key-value pairs saved via
	// logr.Logger.WithValues or Formatter.AddValues (see RenderValuesHook) and
	// for user-provided pairs (see RenderArgsHook).
	RenderBuiltinsHook func(kvList []any) []any

	// RenderValuesHook is the same as RenderBuiltinsHook, except that it is
	// only called for key-value pairs saved via logr.Logger.WithValues.  See
	// RenderBuiltinsHook for more details.
	RenderValuesHook func(kvList []any) []any

	// RenderArgsHook is the same as RenderBuiltinsHook, except that it is only
	// called for key-value pairs passed directly to Info and Error.  See
	// RenderBuiltinsHook for more details.
	RenderArgsHook func(kvList []any) []any

	// MaxLogDepth tells funcr how many levels of nested fields (e.g. a struct
	// that contains a struct, etc.) it may log.  Every time it finds a struct,
	// slice, array, or map the depth is increased by one.  When the maximum is
	// reached, the value will be converted to a string indicating that the max
	// depth has been exceeded.  If this field is not specified, a default
	// value will be used.
	MaxLogDepth int
}

// MessageClass indicates which category or categories of messages to consider.
type MessageClass int

const (
	// None ignores all message classes.
	None MessageClass = iota
	// All considers all message classes.
	All
	// Info only considers info messages.
	Info
	// Error only considers error messages.
	Error
)

// fnlogger inherits some of its LogSink implementation from Formatter
// and just needs to add some glue code.
type fnlogger struct {
	Formatter
	write func(prefix, args string)
}

func (l fnlogger) WithName(name string) logr.LogSink {
	l.Formatter.AddName(name)
	return &l
}

func (l fnlogger) WithValues(kvList ...any) logr.LogSink {
	l.Formatter.AddValues(kvList)
	return &l
}

func (l fnlogger) WithCallDepth(depth int) logr.LogSink {
	l.Formatter.AddCallDepth(depth)
	return &l
}

func (l fnlogger) Info(level int, msg string, kvList ...any) {
	prefix, args := l.FormatInfo(level, msg, kvList)
	l.write(prefix, args)
}

func (l fnlogger) Error(err error, msg string, kvList ...any) {
	prefix, args := l.FormatError(err, msg, kvList)
	l.write(prefix, args)
}

func (l fnlogger) GetUnderlying() func(prefix, args string) {
	return l.write
}

// Assert conformance to the interfaces.
var _ logr.LogSink = &fnlogger{}
var _ logr.CallDepthLogSink = &fnlogger{}
var _ Underlier = &fnlogger{}

// NewFormatter constructs a Formatter which emits a JSON-like key=value format.
func NewFormatter(opts Options) Formatter {
	return newFormatter(opts, outputKeyValue)
}

// NewFormatterJSON constructs a Formatter which emits strict JSON.
func NewFormatterJSON(opts Options) Formatter {
	return newFormatter(opts, outputJSON)
}

// Defaults for Options.
const defaultTimestampFormat = "2006-01-02 15:04:05.000000"
const defaultMaxLogDepth = 16

func newFormatter(opts Options, outfmt outputFormat) Formatter {
	if opts.TimestampFormat == "" {
		opts.TimestampFormat = defaultTimestampFormat
	}
	if opts.MaxLogDepth == 0 {
		opts.MaxLogDepth = defaultMaxLogDepth
	}
	if opts.LogInfoLevel == nil {
		opts.LogInfoLevel = new(string)
		*opts.LogInfoLevel = "level"
	}
	f := Formatter{
		outputFormat: outfmt,
		prefix:       "",
		values:       nil,
		depth:        0,
		opts:         &opts,
	}
	return f
}

// Formatter is an opaque struct which can be embedded in a LogSink
// implementation. It should be constructed with NewFormatter. Some of
// its methods directly implement logr.LogSink.
type Formatter struct {
<<<<<<< HEAD
	outputFormat outputFormat
	prefix       string
	values       []any
	valuesStr    string
	depth        int
	opts         *Options
=======
	outputFormat    outputFormat
	prefix          string
	values          []any
	valuesStr       string
	parentValuesStr string
	depth           int
	opts            *Options
	group           string // for slog groups
	groupDepth      int
>>>>>>> 7d1f87fc
}

// outputFormat indicates which outputFormat to use.
type outputFormat int

const (
	// outputKeyValue emits a JSON-like key=value format, but not strict JSON.
	outputKeyValue outputFormat = iota
	// outputJSON emits strict JSON.
	outputJSON
)

// PseudoStruct is a list of key-value pairs that gets logged as a struct.
type PseudoStruct []any

// render produces a log line, ready to use.
func (f Formatter) render(builtins, args []any) string {
	// Empirically bytes.Buffer is faster than strings.Builder for this.
	buf := bytes.NewBuffer(make([]byte, 0, 1024))
	if f.outputFormat == outputJSON {
		buf.WriteByte('{') // for the whole line
	}

	vals := builtins
	if hook := f.opts.RenderBuiltinsHook; hook != nil {
		vals = hook(f.sanitize(vals))
	}
	f.flatten(buf, vals, false, false) // keys are ours, no need to escape
	continuing := len(builtins) > 0

	if f.parentValuesStr != "" {
		if continuing {
			buf.WriteByte(f.comma())
		}
		buf.WriteString(f.parentValuesStr)
		continuing = true
	}

	groupDepth := f.groupDepth
	if f.group != "" {
		if f.valuesStr != "" || len(args) != 0 {
			if continuing {
				buf.WriteByte(f.comma())
			}
			buf.WriteString(f.quoted(f.group, true)) // escape user-provided keys
			buf.WriteByte(f.colon())
			buf.WriteByte('{') // for the group
			continuing = false
		} else {
			// The group was empty
			groupDepth--
		}
	}

	if f.valuesStr != "" {
		if continuing {
			buf.WriteByte(f.comma())
		}
		buf.WriteString(f.valuesStr)
		continuing = true
	}

	vals = args
	if hook := f.opts.RenderArgsHook; hook != nil {
		vals = hook(f.sanitize(vals))
	}
	f.flatten(buf, vals, continuing, true) // escape user-provided keys

	for i := 0; i < groupDepth; i++ {
		buf.WriteByte('}') // for the groups
	}

	if f.outputFormat == outputJSON {
		buf.WriteByte('}') // for the whole line
	}

	return buf.String()
}

// flatten renders a list of key-value pairs into a buffer.  If continuing is
// true, it assumes that the buffer has previous values and will emit a
// separator (which depends on the output format) before the first pair it
// writes.  If escapeKeys is true, the keys are assumed to have
// non-JSON-compatible characters in them and must be evaluated for escapes.
//
// This function returns a potentially modified version of kvList, which
// ensures that there is a value for every key (adding a value if needed) and
// that each key is a string (substituting a key if needed).
func (f Formatter) flatten(buf *bytes.Buffer, kvList []any, continuing bool, escapeKeys bool) []any {
	// This logic overlaps with sanitize() but saves one type-cast per key,
	// which can be measurable.
	if len(kvList)%2 != 0 {
		kvList = append(kvList, noValue)
	}
	copied := false
	for i := 0; i < len(kvList); i += 2 {
		k, ok := kvList[i].(string)
		if !ok {
			if !copied {
				newList := make([]any, len(kvList))
				copy(newList, kvList)
				kvList = newList
				copied = true
			}
			k = f.nonStringKey(kvList[i])
			kvList[i] = k
		}
		v := kvList[i+1]

		if i > 0 || continuing {
			if f.outputFormat == outputJSON {
				buf.WriteByte(f.comma())
			} else {
				// In theory the format could be something we don't understand.  In
				// practice, we control it, so it won't be.
				buf.WriteByte(' ')
			}
		}

		buf.WriteString(f.quoted(k, escapeKeys))
		buf.WriteByte(f.colon())
		buf.WriteString(f.pretty(v))
	}
	return kvList
}

<<<<<<< HEAD
=======
func (f Formatter) quoted(str string, escape bool) string {
	if escape {
		return prettyString(str)
	}
	// this is faster
	return `"` + str + `"`
}

func (f Formatter) comma() byte {
	if f.outputFormat == outputJSON {
		return ','
	}
	return ' '
}

func (f Formatter) colon() byte {
	if f.outputFormat == outputJSON {
		return ':'
	}
	return '='
}

>>>>>>> 7d1f87fc
func (f Formatter) pretty(value any) string {
	return f.prettyWithFlags(value, 0, 0)
}

const (
	flagRawStruct = 0x1 // do not print braces on structs
)

// TODO: This is not fast. Most of the overhead goes here.
func (f Formatter) prettyWithFlags(value any, flags uint32, depth int) string {
	if depth > f.opts.MaxLogDepth {
		return `"<max-log-depth-exceeded>"`
	}

	// Handle types that take full control of logging.
	if v, ok := value.(logr.Marshaler); ok {
		// Replace the value with what the type wants to get logged.
		// That then gets handled below via reflection.
		value = invokeMarshaler(v)
	}

	// Handle types that want to format themselves.
	switch v := value.(type) {
	case fmt.Stringer:
		value = invokeStringer(v)
	case error:
		value = invokeError(v)
	}

	// Handling the most common types without reflect is a small perf win.
	switch v := value.(type) {
	case bool:
		return strconv.FormatBool(v)
	case string:
		return prettyString(v)
	case int:
		return strconv.FormatInt(int64(v), 10)
	case int8:
		return strconv.FormatInt(int64(v), 10)
	case int16:
		return strconv.FormatInt(int64(v), 10)
	case int32:
		return strconv.FormatInt(int64(v), 10)
	case int64:
		return strconv.FormatInt(int64(v), 10)
	case uint:
		return strconv.FormatUint(uint64(v), 10)
	case uint8:
		return strconv.FormatUint(uint64(v), 10)
	case uint16:
		return strconv.FormatUint(uint64(v), 10)
	case uint32:
		return strconv.FormatUint(uint64(v), 10)
	case uint64:
		return strconv.FormatUint(v, 10)
	case uintptr:
		return strconv.FormatUint(uint64(v), 10)
	case float32:
		return strconv.FormatFloat(float64(v), 'f', -1, 32)
	case float64:
		return strconv.FormatFloat(v, 'f', -1, 64)
	case complex64:
		return `"` + strconv.FormatComplex(complex128(v), 'f', -1, 64) + `"`
	case complex128:
		return `"` + strconv.FormatComplex(v, 'f', -1, 128) + `"`
	case PseudoStruct:
		buf := bytes.NewBuffer(make([]byte, 0, 1024))
		v = f.sanitize(v)
		if flags&flagRawStruct == 0 {
			buf.WriteByte('{')
		}
		for i := 0; i < len(v); i += 2 {
			if i > 0 {
				buf.WriteByte(f.comma())
			}
			k, _ := v[i].(string) // sanitize() above means no need to check success
			// arbitrary keys might need escaping
			buf.WriteString(prettyString(k))
			buf.WriteByte(f.colon())
			buf.WriteString(f.prettyWithFlags(v[i+1], 0, depth+1))
		}
		if flags&flagRawStruct == 0 {
			buf.WriteByte('}')
		}
		return buf.String()
	}

	buf := bytes.NewBuffer(make([]byte, 0, 256))
	t := reflect.TypeOf(value)
	if t == nil {
		return "null"
	}
	v := reflect.ValueOf(value)
	switch t.Kind() {
	case reflect.Bool:
		return strconv.FormatBool(v.Bool())
	case reflect.String:
		return prettyString(v.String())
	case reflect.Int, reflect.Int8, reflect.Int16, reflect.Int32, reflect.Int64:
		return strconv.FormatInt(int64(v.Int()), 10)
	case reflect.Uint, reflect.Uint8, reflect.Uint16, reflect.Uint32, reflect.Uint64, reflect.Uintptr:
		return strconv.FormatUint(uint64(v.Uint()), 10)
	case reflect.Float32:
		return strconv.FormatFloat(float64(v.Float()), 'f', -1, 32)
	case reflect.Float64:
		return strconv.FormatFloat(v.Float(), 'f', -1, 64)
	case reflect.Complex64:
		return `"` + strconv.FormatComplex(complex128(v.Complex()), 'f', -1, 64) + `"`
	case reflect.Complex128:
		return `"` + strconv.FormatComplex(v.Complex(), 'f', -1, 128) + `"`
	case reflect.Struct:
		if flags&flagRawStruct == 0 {
			buf.WriteByte('{')
		}
		printComma := false // testing i>0 is not enough because of JSON omitted fields
		for i := 0; i < t.NumField(); i++ {
			fld := t.Field(i)
			if fld.PkgPath != "" {
				// reflect says this field is only defined for non-exported fields.
				continue
			}
			if !v.Field(i).CanInterface() {
				// reflect isn't clear exactly what this means, but we can't use it.
				continue
			}
			name := ""
			omitempty := false
			if tag, found := fld.Tag.Lookup("json"); found {
				if tag == "-" {
					continue
				}
				if comma := strings.Index(tag, ","); comma != -1 {
					if n := tag[:comma]; n != "" {
						name = n
					}
					rest := tag[comma:]
					if strings.Contains(rest, ",omitempty,") || strings.HasSuffix(rest, ",omitempty") {
						omitempty = true
					}
				} else {
					name = tag
				}
			}
			if omitempty && isEmpty(v.Field(i)) {
				continue
			}
			if printComma {
<<<<<<< HEAD
				buf.WriteByte(',')
=======
				buf.WriteByte(f.comma())
>>>>>>> 7d1f87fc
			}
			printComma = true // if we got here, we are rendering a field
			if fld.Anonymous && fld.Type.Kind() == reflect.Struct && name == "" {
				buf.WriteString(f.prettyWithFlags(v.Field(i).Interface(), flags|flagRawStruct, depth+1))
				continue
			}
			if name == "" {
				name = fld.Name
			}
			// field names can't contain characters which need escaping
			buf.WriteString(f.quoted(name, false))
			buf.WriteByte(f.colon())
			buf.WriteString(f.prettyWithFlags(v.Field(i).Interface(), 0, depth+1))
		}
		if flags&flagRawStruct == 0 {
			buf.WriteByte('}')
		}
		return buf.String()
	case reflect.Slice, reflect.Array:
		// If this is outputing as JSON make sure this isn't really a json.RawMessage.
		// If so just emit "as-is" and don't pretty it as that will just print
		// it as [X,Y,Z,...] which isn't terribly useful vs the string form you really want.
		if f.outputFormat == outputJSON {
			if rm, ok := value.(json.RawMessage); ok {
				// If it's empty make sure we emit an empty value as the array style would below.
				if len(rm) > 0 {
					buf.Write(rm)
				} else {
					buf.WriteString("null")
				}
				return buf.String()
			}
		}
		buf.WriteByte('[')
		for i := 0; i < v.Len(); i++ {
			if i > 0 {
				buf.WriteByte(f.comma())
			}
			e := v.Index(i)
			buf.WriteString(f.prettyWithFlags(e.Interface(), 0, depth+1))
		}
		buf.WriteByte(']')
		return buf.String()
	case reflect.Map:
		buf.WriteByte('{')
		// This does not sort the map keys, for best perf.
		it := v.MapRange()
		i := 0
		for it.Next() {
			if i > 0 {
				buf.WriteByte(f.comma())
			}
			// If a map key supports TextMarshaler, use it.
			keystr := ""
			if m, ok := it.Key().Interface().(encoding.TextMarshaler); ok {
				txt, err := m.MarshalText()
				if err != nil {
					keystr = fmt.Sprintf("<error-MarshalText: %s>", err.Error())
				} else {
					keystr = string(txt)
				}
				keystr = prettyString(keystr)
			} else {
				// prettyWithFlags will produce already-escaped values
				keystr = f.prettyWithFlags(it.Key().Interface(), 0, depth+1)
				if t.Key().Kind() != reflect.String {
					// JSON only does string keys.  Unlike Go's standard JSON, we'll
					// convert just about anything to a string.
					keystr = prettyString(keystr)
				}
			}
			buf.WriteString(keystr)
			buf.WriteByte(f.colon())
			buf.WriteString(f.prettyWithFlags(it.Value().Interface(), 0, depth+1))
			i++
		}
		buf.WriteByte('}')
		return buf.String()
	case reflect.Ptr, reflect.Interface:
		if v.IsNil() {
			return "null"
		}
		return f.prettyWithFlags(v.Elem().Interface(), 0, depth)
	}
	return fmt.Sprintf(`"<unhandled-%s>"`, t.Kind().String())
}

func prettyString(s string) string {
	// Avoid escaping (which does allocations) if we can.
	if needsEscape(s) {
		return strconv.Quote(s)
	}
	b := bytes.NewBuffer(make([]byte, 0, 1024))
	b.WriteByte('"')
	b.WriteString(s)
	b.WriteByte('"')
	return b.String()
}

// needsEscape determines whether the input string needs to be escaped or not,
// without doing any allocations.
func needsEscape(s string) bool {
	for _, r := range s {
		if !strconv.IsPrint(r) || r == '\\' || r == '"' {
			return true
		}
	}
	return false
}

func isEmpty(v reflect.Value) bool {
	switch v.Kind() {
	case reflect.Array, reflect.Map, reflect.Slice, reflect.String:
		return v.Len() == 0
	case reflect.Bool:
		return !v.Bool()
	case reflect.Int, reflect.Int8, reflect.Int16, reflect.Int32, reflect.Int64:
		return v.Int() == 0
	case reflect.Uint, reflect.Uint8, reflect.Uint16, reflect.Uint32, reflect.Uint64, reflect.Uintptr:
		return v.Uint() == 0
	case reflect.Float32, reflect.Float64:
		return v.Float() == 0
	case reflect.Complex64, reflect.Complex128:
		return v.Complex() == 0
	case reflect.Interface, reflect.Ptr:
		return v.IsNil()
	}
	return false
}

func invokeMarshaler(m logr.Marshaler) (ret any) {
	defer func() {
		if r := recover(); r != nil {
			ret = fmt.Sprintf("<panic: %s>", r)
		}
	}()
	return m.MarshalLog()
}

func invokeStringer(s fmt.Stringer) (ret string) {
	defer func() {
		if r := recover(); r != nil {
			ret = fmt.Sprintf("<panic: %s>", r)
		}
	}()
	return s.String()
}

func invokeError(e error) (ret string) {
	defer func() {
		if r := recover(); r != nil {
			ret = fmt.Sprintf("<panic: %s>", r)
		}
	}()
	return e.Error()
}

// Caller represents the original call site for a log line, after considering
// logr.Logger.WithCallDepth and logr.Logger.WithCallStackHelper.  The File and
// Line fields will always be provided, while the Func field is optional.
// Users can set the render hook fields in Options to examine logged key-value
// pairs, one of which will be {"caller", Caller} if the Options.LogCaller
// field is enabled for the given MessageClass.
type Caller struct {
	// File is the basename of the file for this call site.
	File string `json:"file"`
	// Line is the line number in the file for this call site.
	Line int `json:"line"`
	// Func is the function name for this call site, or empty if
	// Options.LogCallerFunc is not enabled.
	Func string `json:"function,omitempty"`
}

func (f Formatter) caller() Caller {
	// +1 for this frame, +1 for Info/Error.
	pc, file, line, ok := runtime.Caller(f.depth + 2)
	if !ok {
		return Caller{"<unknown>", 0, ""}
	}
	fn := ""
	if f.opts.LogCallerFunc {
		if fp := runtime.FuncForPC(pc); fp != nil {
			fn = fp.Name()
		}
	}

	return Caller{filepath.Base(file), line, fn}
}

const noValue = "<no-value>"

func (f Formatter) nonStringKey(v any) string {
	return fmt.Sprintf("<non-string-key: %s>", f.snippet(v))
}

// snippet produces a short snippet string of an arbitrary value.
func (f Formatter) snippet(v any) string {
	const snipLen = 16

	snip := f.pretty(v)
	if len(snip) > snipLen {
		snip = snip[:snipLen]
	}
	return snip
}

// sanitize ensures that a list of key-value pairs has a value for every key
// (adding a value if needed) and that each key is a string (substituting a key
// if needed).
func (f Formatter) sanitize(kvList []any) []any {
	if len(kvList)%2 != 0 {
		kvList = append(kvList, noValue)
	}
	for i := 0; i < len(kvList); i += 2 {
		_, ok := kvList[i].(string)
		if !ok {
			kvList[i] = f.nonStringKey(kvList[i])
		}
	}
	return kvList
}

// startGroup opens a new group scope (basically a sub-struct), which locks all
// the current saved values and starts them anew.  This is needed to satisfy
// slog.
func (f *Formatter) startGroup(group string) {
	// Unnamed groups are just inlined.
	if group == "" {
		return
	}

	// Any saved values can no longer be changed.
	buf := bytes.NewBuffer(make([]byte, 0, 1024))
	continuing := false

	if f.parentValuesStr != "" {
		buf.WriteString(f.parentValuesStr)
		continuing = true
	}

	if f.group != "" && f.valuesStr != "" {
		if continuing {
			buf.WriteByte(f.comma())
		}
		buf.WriteString(f.quoted(f.group, true)) // escape user-provided keys
		buf.WriteByte(f.colon())
		buf.WriteByte('{') // for the group
		continuing = false
	}

	if f.valuesStr != "" {
		if continuing {
			buf.WriteByte(f.comma())
		}
		buf.WriteString(f.valuesStr)
	}

	// NOTE: We don't close the scope here - that's done later, when a log line
	// is actually rendered (because we have N scopes to close).

	f.parentValuesStr = buf.String()

	// Start collecting new values.
	f.group = group
	f.groupDepth++
	f.valuesStr = ""
	f.values = nil
}

// Init configures this Formatter from runtime info, such as the call depth
// imposed by logr itself.
// Note that this receiver is a pointer, so depth can be saved.
func (f *Formatter) Init(info logr.RuntimeInfo) {
	f.depth += info.CallDepth
}

// Enabled checks whether an info message at the given level should be logged.
func (f Formatter) Enabled(level int) bool {
	return level <= f.opts.Verbosity
}

// GetDepth returns the current depth of this Formatter.  This is useful for
// implementations which do their own caller attribution.
func (f Formatter) GetDepth() int {
	return f.depth
}

// FormatInfo renders an Info log message into strings.  The prefix will be
// empty when no names were set (via AddNames), or when the output is
// configured for JSON.
func (f Formatter) FormatInfo(level int, msg string, kvList []any) (prefix, argsStr string) {
	args := make([]any, 0, 64) // using a constant here impacts perf
	prefix = f.prefix
	if f.outputFormat == outputJSON {
		args = append(args, "logger", prefix)
		prefix = ""
	}
	if f.opts.LogTimestamp {
		args = append(args, "ts", time.Now().Format(f.opts.TimestampFormat))
	}
	if policy := f.opts.LogCaller; policy == All || policy == Info {
		args = append(args, "caller", f.caller())
	}
	if key := *f.opts.LogInfoLevel; key != "" {
		args = append(args, key, level)
	}
	args = append(args, "msg", msg)
	return prefix, f.render(args, kvList)
}

// FormatError renders an Error log message into strings.  The prefix will be
// empty when no names were set (via AddNames), or when the output is
// configured for JSON.
func (f Formatter) FormatError(err error, msg string, kvList []any) (prefix, argsStr string) {
	args := make([]any, 0, 64) // using a constant here impacts perf
	prefix = f.prefix
	if f.outputFormat == outputJSON {
		args = append(args, "logger", prefix)
		prefix = ""
	}
	if f.opts.LogTimestamp {
		args = append(args, "ts", time.Now().Format(f.opts.TimestampFormat))
	}
	if policy := f.opts.LogCaller; policy == All || policy == Error {
		args = append(args, "caller", f.caller())
	}
	args = append(args, "msg", msg)
	var loggableErr any
	if err != nil {
		loggableErr = err.Error()
	}
	args = append(args, "error", loggableErr)
	return prefix, f.render(args, kvList)
}

// AddName appends the specified name.  funcr uses '/' characters to separate
// name elements.  Callers should not pass '/' in the provided name string, but
// this library does not actually enforce that.
func (f *Formatter) AddName(name string) {
	if len(f.prefix) > 0 {
		f.prefix += "/"
	}
	f.prefix += name
}

// AddValues adds key-value pairs to the set of saved values to be logged with
// each log line.
func (f *Formatter) AddValues(kvList []any) {
	// Three slice args forces a copy.
	n := len(f.values)
	f.values = append(f.values[:n:n], kvList...)

	vals := f.values
	if hook := f.opts.RenderValuesHook; hook != nil {
		vals = hook(f.sanitize(vals))
	}

	// Pre-render values, so we don't have to do it on each Info/Error call.
	buf := bytes.NewBuffer(make([]byte, 0, 1024))
	f.flatten(buf, vals, false, true) // escape user-provided keys
	f.valuesStr = buf.String()
}

// AddCallDepth increases the number of stack-frames to skip when attributing
// the log line to a file and line.
func (f *Formatter) AddCallDepth(depth int) {
	f.depth += depth
}<|MERGE_RESOLUTION|>--- conflicted
+++ resolved
@@ -236,14 +236,6 @@
 // implementation. It should be constructed with NewFormatter. Some of
 // its methods directly implement logr.LogSink.
 type Formatter struct {
-<<<<<<< HEAD
-	outputFormat outputFormat
-	prefix       string
-	values       []any
-	valuesStr    string
-	depth        int
-	opts         *Options
-=======
 	outputFormat    outputFormat
 	prefix          string
 	values          []any
@@ -253,7 +245,6 @@
 	opts            *Options
 	group           string // for slog groups
 	groupDepth      int
->>>>>>> 7d1f87fc
 }
 
 // outputFormat indicates which outputFormat to use.
@@ -380,8 +371,6 @@
 	return kvList
 }
 
-<<<<<<< HEAD
-=======
 func (f Formatter) quoted(str string, escape bool) string {
 	if escape {
 		return prettyString(str)
@@ -404,7 +393,6 @@
 	return '='
 }
 
->>>>>>> 7d1f87fc
 func (f Formatter) pretty(value any) string {
 	return f.prettyWithFlags(value, 0, 0)
 }
@@ -552,11 +540,7 @@
 				continue
 			}
 			if printComma {
-<<<<<<< HEAD
-				buf.WriteByte(',')
-=======
 				buf.WriteByte(f.comma())
->>>>>>> 7d1f87fc
 			}
 			printComma = true // if we got here, we are rendering a field
 			if fld.Anonymous && fld.Type.Kind() == reflect.Struct && name == "" {
