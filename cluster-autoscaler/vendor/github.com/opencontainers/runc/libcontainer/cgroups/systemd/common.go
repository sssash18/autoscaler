--- conflicted
+++ resolved
@@ -370,14 +370,10 @@
 			// In case a unit with the same name exists, this may
 			// be a leftover failed unit. Reset it, so systemd can
 			// remove it, and retry once.
-<<<<<<< HEAD
-			resetFailedUnit(cm, unitName)
-=======
 			err = resetFailedUnit(cm, unitName)
 			if err != nil {
 				logrus.Warnf("unable to reset failed unit: %v", err)
 			}
->>>>>>> acfd0dd7
 			retry = false
 			goto retry
 		}
@@ -392,19 +388,11 @@
 		close(statusChan)
 		// Please refer to https://pkg.go.dev/github.com/coreos/go-systemd/v22/dbus#Conn.StartUnit
 		if s != "done" {
-<<<<<<< HEAD
-			resetFailedUnit(cm, unitName)
-			return fmt.Errorf("error creating systemd unit `%s`: got `%s`", unitName, s)
-		}
-	case <-timeout.C:
-		resetFailedUnit(cm, unitName)
-=======
 			_ = resetFailedUnit(cm, unitName)
 			return fmt.Errorf("error creating systemd unit `%s`: got `%s`", unitName, s)
 		}
 	case <-timeout.C:
 		_ = resetFailedUnit(cm, unitName)
->>>>>>> acfd0dd7
 		return errors.New("Timeout waiting for systemd to create " + unitName)
 	}
 
