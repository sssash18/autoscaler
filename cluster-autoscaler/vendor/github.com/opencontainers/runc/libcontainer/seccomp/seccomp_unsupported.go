--- conflicted
+++ resolved
@@ -18,14 +18,11 @@
 	return nil
 }
 
-<<<<<<< HEAD
-// IsEnabled returns false, because it is not supported.
-func IsEnabled() bool {
-	return false
+// Version returns major, minor, and micro.
+func Version() (uint, uint, uint) {
+	return 0, 0, 0
 }
 
-=======
->>>>>>> 0f466983
 // Version returns major, minor, and micro.
 func Version() (uint, uint, uint) {
 	return 0, 0, 0
