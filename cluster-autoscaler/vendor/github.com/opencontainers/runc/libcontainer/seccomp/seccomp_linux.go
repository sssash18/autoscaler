//go:build cgo && seccomp
// +build cgo,seccomp

package seccomp

import (
	"errors"
	"fmt"

	libseccomp "github.com/seccomp/libseccomp-golang"
	"github.com/sirupsen/logrus"
	"golang.org/x/sys/unix"

	"github.com/opencontainers/runc/libcontainer/configs"
	"github.com/opencontainers/runc/libcontainer/seccomp/patchbpf"
)

var (
	actTrace = libseccomp.ActTrace.SetReturnCode(int16(unix.EPERM))
	actErrno = libseccomp.ActErrno.SetReturnCode(int16(unix.EPERM))
)

const (
	// Linux system calls can have at most 6 arguments
	syscallMaxArguments int = 6
)

// InitSeccomp installs the seccomp filters to be used in the container as
// specified in config.
// Returns the seccomp file descriptor if any of the filters include a
// SCMP_ACT_NOTIFY action, otherwise returns -1.
func InitSeccomp(config *configs.Seccomp) (int, error) {
	if config == nil {
		return -1, errors.New("cannot initialize Seccomp - nil config passed")
	}

	defaultAction, err := getAction(config.DefaultAction, config.DefaultErrnoRet)
	if err != nil {
		return -1, errors.New("error initializing seccomp - invalid default action")
	}

	// Ignore the error since pre-2.4 libseccomp is treated as API level 0.
	apiLevel, _ := libseccomp.GetAPI()
	for _, call := range config.Syscalls {
		if call.Action == configs.Notify {
			if apiLevel < 6 {
				return -1, fmt.Errorf("seccomp notify unsupported: API level: got %d, want at least 6. Please try with libseccomp >= 2.5.0 and Linux >= 5.7", apiLevel)
			}

			// We can't allow the write syscall to notify to the seccomp agent.
			// After InitSeccomp() is called, we need to syncParentSeccomp() to write the seccomp fd plain
			// number, so the parent sends it to the seccomp agent. If we use SCMP_ACT_NOTIFY on write, we
			// never can write the seccomp fd to the parent and therefore the seccomp agent never receives
			// the seccomp fd and runc is hang during initialization.
			//
			// Note that read()/close(), that are also used in syncParentSeccomp(), _can_ use SCMP_ACT_NOTIFY.
			// Because we write the seccomp fd on the pipe to the parent, the parent is able to proceed and
			// send the seccomp fd to the agent (it is another process and not subject to the seccomp
			// filter). We will be blocked on read()/close() inside syncParentSeccomp() but if the seccomp
			// agent allows those syscalls to proceed, initialization works just fine and the agent can
			// handle future read()/close() syscalls as it wanted.
			if call.Name == "write" {
				return -1, errors.New("SCMP_ACT_NOTIFY cannot be used for the write syscall")
			}
		}
	}

	// See comment on why write is not allowed. The same reason applies, as this can mean handling write too.
	if defaultAction == libseccomp.ActNotify {
		return -1, errors.New("SCMP_ACT_NOTIFY cannot be used as default action")
	}

	filter, err := libseccomp.NewFilter(defaultAction)
	if err != nil {
		return -1, fmt.Errorf("error creating filter: %w", err)
	}

	// Add extra architectures
	for _, arch := range config.Architectures {
		scmpArch, err := libseccomp.GetArchFromString(arch)
		if err != nil {
			return -1, fmt.Errorf("error validating Seccomp architecture: %w", err)
		}
		if err := filter.AddArch(scmpArch); err != nil {
			return -1, fmt.Errorf("error adding architecture to seccomp filter: %w", err)
		}
	}

	// Unset no new privs bit
	if err := filter.SetNoNewPrivsBit(false); err != nil {
		return -1, fmt.Errorf("error setting no new privileges: %w", err)
	}

	// Add a rule for each syscall
	for _, call := range config.Syscalls {
		if call == nil {
			return -1, errors.New("encountered nil syscall while initializing Seccomp")
		}

		if err := matchCall(filter, call, defaultAction); err != nil {
			return -1, err
		}
	}

	seccompFd, err := patchbpf.PatchAndLoad(config, filter)
	if err != nil {
		return -1, fmt.Errorf("error loading seccomp filter into kernel: %w", err)
	}

	return seccompFd, nil
}

// Convert Libcontainer Action to Libseccomp ScmpAction
func getAction(act configs.Action, errnoRet *uint) (libseccomp.ScmpAction, error) {
	switch act {
<<<<<<< HEAD
	case configs.Kill:
		return libseccomp.ActKill, nil
=======
	case configs.Kill, configs.KillThread:
		return libseccomp.ActKillThread, nil
>>>>>>> e8d3e9b1
	case configs.Errno:
		if errnoRet != nil {
			return libseccomp.ActErrno.SetReturnCode(int16(*errnoRet)), nil
		}
		return actErrno, nil
	case configs.Trap:
		return libseccomp.ActTrap, nil
	case configs.Allow:
		return libseccomp.ActAllow, nil
	case configs.Trace:
		if errnoRet != nil {
			return libseccomp.ActTrace.SetReturnCode(int16(*errnoRet)), nil
		}
		return actTrace, nil
	case configs.Log:
		return libseccomp.ActLog, nil
	case configs.Notify:
		return libseccomp.ActNotify, nil
<<<<<<< HEAD
	case configs.KillThread:
		return libseccomp.ActKillThread, nil
=======
>>>>>>> e8d3e9b1
	case configs.KillProcess:
		return libseccomp.ActKillProcess, nil
	default:
		return libseccomp.ActInvalid, errors.New("invalid action, cannot use in rule")
	}
}

// Convert Libcontainer Operator to Libseccomp ScmpCompareOp
func getOperator(op configs.Operator) (libseccomp.ScmpCompareOp, error) {
	switch op {
	case configs.EqualTo:
		return libseccomp.CompareEqual, nil
	case configs.NotEqualTo:
		return libseccomp.CompareNotEqual, nil
	case configs.GreaterThan:
		return libseccomp.CompareGreater, nil
	case configs.GreaterThanOrEqualTo:
		return libseccomp.CompareGreaterEqual, nil
	case configs.LessThan:
		return libseccomp.CompareLess, nil
	case configs.LessThanOrEqualTo:
		return libseccomp.CompareLessOrEqual, nil
	case configs.MaskEqualTo:
		return libseccomp.CompareMaskedEqual, nil
	default:
		return libseccomp.CompareInvalid, errors.New("invalid operator, cannot use in rule")
	}
}

// Convert Libcontainer Arg to Libseccomp ScmpCondition
func getCondition(arg *configs.Arg) (libseccomp.ScmpCondition, error) {
	cond := libseccomp.ScmpCondition{}

	if arg == nil {
		return cond, errors.New("cannot convert nil to syscall condition")
	}

	op, err := getOperator(arg.Op)
	if err != nil {
		return cond, err
	}

	return libseccomp.MakeCondition(arg.Index, op, arg.Value, arg.ValueTwo)
}

// Add a rule to match a single syscall
func matchCall(filter *libseccomp.ScmpFilter, call *configs.Syscall, defAct libseccomp.ScmpAction) error {
	if call == nil || filter == nil {
		return errors.New("cannot use nil as syscall to block")
	}

	if len(call.Name) == 0 {
		return errors.New("empty string is not a valid syscall")
	}

	// Convert the call's action to the libseccomp equivalent
	callAct, err := getAction(call.Action, call.ErrnoRet)
	if err != nil {
		return fmt.Errorf("action in seccomp profile is invalid: %w", err)
	}
	if callAct == defAct {
		// This rule is redundant, silently skip it
		// to avoid error from AddRule.
		return nil
	}

	// If we can't resolve the syscall, assume it is not supported
	// by this kernel. Warn about it, don't error out.
	callNum, err := libseccomp.GetSyscallFromName(call.Name)
	if err != nil {
		logrus.Debugf("unknown seccomp syscall %q ignored", call.Name)
		return nil
	}

	// Unconditional match - just add the rule
	if len(call.Args) == 0 {
		if err := filter.AddRule(callNum, callAct); err != nil {
			return fmt.Errorf("error adding seccomp filter rule for syscall %s: %w", call.Name, err)
		}
	} else {
		// If two or more arguments have the same condition,
		// Revert to old behavior, adding each condition as a separate rule
		argCounts := make([]uint, syscallMaxArguments)
		conditions := []libseccomp.ScmpCondition{}

		for _, cond := range call.Args {
			newCond, err := getCondition(cond)
			if err != nil {
				return fmt.Errorf("error creating seccomp syscall condition for syscall %s: %w", call.Name, err)
			}

			argCounts[cond.Index] += 1

			conditions = append(conditions, newCond)
		}

		hasMultipleArgs := false
		for _, count := range argCounts {
			if count > 1 {
				hasMultipleArgs = true
				break
			}
		}

		if hasMultipleArgs {
			// Revert to old behavior
			// Add each condition attached to a separate rule
			for _, cond := range conditions {
				condArr := []libseccomp.ScmpCondition{cond}

				if err := filter.AddRuleConditional(callNum, callAct, condArr); err != nil {
					return fmt.Errorf("error adding seccomp rule for syscall %s: %w", call.Name, err)
				}
			}
		} else {
			// No conditions share same argument
			// Use new, proper behavior
			if err := filter.AddRuleConditional(callNum, callAct, conditions); err != nil {
				return fmt.Errorf("error adding seccomp rule for syscall %s: %w", call.Name, err)
			}
		}
	}

	return nil
}

// Version returns major, minor, and micro.
func Version() (uint, uint, uint) {
	return libseccomp.GetLibraryVersion()
}

// Enabled is true if seccomp support is compiled in.
const Enabled = true<|MERGE_RESOLUTION|>--- conflicted
+++ resolved
@@ -113,13 +113,8 @@
 // Convert Libcontainer Action to Libseccomp ScmpAction
 func getAction(act configs.Action, errnoRet *uint) (libseccomp.ScmpAction, error) {
 	switch act {
-<<<<<<< HEAD
-	case configs.Kill:
-		return libseccomp.ActKill, nil
-=======
 	case configs.Kill, configs.KillThread:
 		return libseccomp.ActKillThread, nil
->>>>>>> e8d3e9b1
 	case configs.Errno:
 		if errnoRet != nil {
 			return libseccomp.ActErrno.SetReturnCode(int16(*errnoRet)), nil
@@ -138,11 +133,6 @@
 		return libseccomp.ActLog, nil
 	case configs.Notify:
 		return libseccomp.ActNotify, nil
-<<<<<<< HEAD
-	case configs.KillThread:
-		return libseccomp.ActKillThread, nil
-=======
->>>>>>> e8d3e9b1
 	case configs.KillProcess:
 		return libseccomp.ActKillProcess, nil
 	default:
