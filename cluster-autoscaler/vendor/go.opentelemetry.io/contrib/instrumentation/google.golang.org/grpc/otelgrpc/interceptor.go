// Copyright The OpenTelemetry Authors
//
// Licensed under the Apache License, Version 2.0 (the "License");
// you may not use this file except in compliance with the License.
// You may obtain a copy of the License at
//
//     http://www.apache.org/licenses/LICENSE-2.0
//
// Unless required by applicable law or agreed to in writing, software
// distributed under the License is distributed on an "AS IS" BASIS,
// WITHOUT WARRANTIES OR CONDITIONS OF ANY KIND, either express or implied.
// See the License for the specific language governing permissions and
// limitations under the License.

package otelgrpc // import "go.opentelemetry.io/contrib/instrumentation/google.golang.org/grpc/otelgrpc"

// gRPC tracing middleware
// https://github.com/open-telemetry/opentelemetry-specification/blob/main/specification/trace/semantic_conventions/rpc.md
import (
	"context"
	"io"
	"net"
	"strconv"
	"time"

	"google.golang.org/grpc"
	grpc_codes "google.golang.org/grpc/codes"
	"google.golang.org/grpc/metadata"
	"google.golang.org/grpc/peer"
	"google.golang.org/grpc/status"
	"google.golang.org/protobuf/proto"

	"go.opentelemetry.io/contrib/instrumentation/google.golang.org/grpc/otelgrpc/internal"
	"go.opentelemetry.io/otel/attribute"
	"go.opentelemetry.io/otel/codes"
<<<<<<< HEAD
=======
	"go.opentelemetry.io/otel/metric"
>>>>>>> acfd0dd7
	semconv "go.opentelemetry.io/otel/semconv/v1.17.0"
	"go.opentelemetry.io/otel/trace"
)

type messageType attribute.KeyValue

// Event adds an event of the messageType to the span associated with the
// passed context with a message id.
func (m messageType) Event(ctx context.Context, id int, _ interface{}) {
	span := trace.SpanFromContext(ctx)
	if !span.IsRecording() {
		return
	}
	span.AddEvent("message", trace.WithAttributes(
		attribute.KeyValue(m),
		RPCMessageIDKey.Int(id),
	))
}

var (
	messageSent     = messageType(RPCMessageTypeSent)
	messageReceived = messageType(RPCMessageTypeReceived)
)

// UnaryClientInterceptor returns a grpc.UnaryClientInterceptor suitable
// for use in a grpc.Dial call.
func UnaryClientInterceptor(opts ...Option) grpc.UnaryClientInterceptor {
	cfg := newConfig(opts)
	tracer := cfg.TracerProvider.Tracer(
		instrumentationName,
<<<<<<< HEAD
		trace.WithInstrumentationVersion(SemVersion()),
=======
		trace.WithInstrumentationVersion(Version()),
>>>>>>> acfd0dd7
	)

	return func(
		ctx context.Context,
		method string,
		req, reply interface{},
		cc *grpc.ClientConn,
		invoker grpc.UnaryInvoker,
		callOpts ...grpc.CallOption,
	) error {
		i := &InterceptorInfo{
			Method: method,
			Type:   UnaryClient,
		}
		if cfg.Filter != nil && !cfg.Filter(i) {
			return invoker(ctx, method, req, reply, cc, callOpts...)
		}

		name, attr := spanInfo(method, cc.Target())
		var span trace.Span
		ctx, span = tracer.Start(
			ctx,
			name,
			trace.WithSpanKind(trace.SpanKindClient),
			trace.WithAttributes(attr...),
		)
		defer span.End()

		ctx = inject(ctx, cfg.Propagators)

		messageSent.Event(ctx, 1, req)

		err := invoker(ctx, method, req, reply, cc, callOpts...)

		messageReceived.Event(ctx, 1, reply)

		if err != nil {
			s, _ := status.FromError(err)
			span.SetStatus(codes.Error, s.Message())
			span.SetAttributes(statusCodeAttr(s.Code()))
		} else {
			span.SetAttributes(statusCodeAttr(grpc_codes.OK))
		}

		return err
	}
}

type streamEventType int

type streamEvent struct {
	Type streamEventType
	Err  error
}

const (
	receiveEndEvent streamEventType = iota
	errorEvent
)

// clientStream  wraps around the embedded grpc.ClientStream, and intercepts the RecvMsg and
// SendMsg method call.
type clientStream struct {
	grpc.ClientStream

	desc       *grpc.StreamDesc
	events     chan streamEvent
	eventsDone chan struct{}
	finished   chan error

	receivedMessageID int
	sentMessageID     int
}

var _ = proto.Marshal

func (w *clientStream) RecvMsg(m interface{}) error {
	err := w.ClientStream.RecvMsg(m)

	if err == nil && !w.desc.ServerStreams {
		w.sendStreamEvent(receiveEndEvent, nil)
	} else if err == io.EOF {
		w.sendStreamEvent(receiveEndEvent, nil)
	} else if err != nil {
		w.sendStreamEvent(errorEvent, err)
	} else {
		w.receivedMessageID++
		messageReceived.Event(w.Context(), w.receivedMessageID, m)
	}

	return err
}

func (w *clientStream) SendMsg(m interface{}) error {
	err := w.ClientStream.SendMsg(m)

	w.sentMessageID++
	messageSent.Event(w.Context(), w.sentMessageID, m)

	if err != nil {
		w.sendStreamEvent(errorEvent, err)
	}

	return err
}

func (w *clientStream) Header() (metadata.MD, error) {
	md, err := w.ClientStream.Header()

	if err != nil {
		w.sendStreamEvent(errorEvent, err)
	}

	return md, err
}

func (w *clientStream) CloseSend() error {
	err := w.ClientStream.CloseSend()

	if err != nil {
		w.sendStreamEvent(errorEvent, err)
	}

	return err
}

func wrapClientStream(ctx context.Context, s grpc.ClientStream, desc *grpc.StreamDesc) *clientStream {
	events := make(chan streamEvent)
	eventsDone := make(chan struct{})
	finished := make(chan error)

	go func() {
		defer close(eventsDone)

		for {
			select {
			case event := <-events:
				switch event.Type {
				case receiveEndEvent:
					finished <- nil
					return
				case errorEvent:
					finished <- event.Err
					return
				}
			case <-ctx.Done():
				finished <- ctx.Err()
				return
			}
		}
	}()

	return &clientStream{
		ClientStream: s,
		desc:         desc,
		events:       events,
		eventsDone:   eventsDone,
		finished:     finished,
	}
}

func (w *clientStream) sendStreamEvent(eventType streamEventType, err error) {
	select {
	case <-w.eventsDone:
	case w.events <- streamEvent{Type: eventType, Err: err}:
	}
}

// StreamClientInterceptor returns a grpc.StreamClientInterceptor suitable
// for use in a grpc.Dial call.
func StreamClientInterceptor(opts ...Option) grpc.StreamClientInterceptor {
	cfg := newConfig(opts)
	tracer := cfg.TracerProvider.Tracer(
		instrumentationName,
<<<<<<< HEAD
		trace.WithInstrumentationVersion(SemVersion()),
=======
		trace.WithInstrumentationVersion(Version()),
>>>>>>> acfd0dd7
	)

	return func(
		ctx context.Context,
		desc *grpc.StreamDesc,
		cc *grpc.ClientConn,
		method string,
		streamer grpc.Streamer,
		callOpts ...grpc.CallOption,
	) (grpc.ClientStream, error) {
		i := &InterceptorInfo{
			Method: method,
			Type:   StreamClient,
		}
		if cfg.Filter != nil && !cfg.Filter(i) {
			return streamer(ctx, desc, cc, method, callOpts...)
		}

		name, attr := spanInfo(method, cc.Target())
		var span trace.Span
		ctx, span = tracer.Start(
			ctx,
			name,
			trace.WithSpanKind(trace.SpanKindClient),
			trace.WithAttributes(attr...),
		)

		ctx = inject(ctx, cfg.Propagators)

		s, err := streamer(ctx, desc, cc, method, callOpts...)
		if err != nil {
			grpcStatus, _ := status.FromError(err)
			span.SetStatus(codes.Error, grpcStatus.Message())
			span.SetAttributes(statusCodeAttr(grpcStatus.Code()))
			span.End()
			return s, err
		}
		stream := wrapClientStream(ctx, s, desc)

		go func() {
			err := <-stream.finished

			if err != nil {
				s, _ := status.FromError(err)
				span.SetStatus(codes.Error, s.Message())
				span.SetAttributes(statusCodeAttr(s.Code()))
			} else {
				span.SetAttributes(statusCodeAttr(grpc_codes.OK))
			}

			span.End()
		}()

		return stream, nil
	}
}

// UnaryServerInterceptor returns a grpc.UnaryServerInterceptor suitable
// for use in a grpc.NewServer call.
func UnaryServerInterceptor(opts ...Option) grpc.UnaryServerInterceptor {
	cfg := newConfig(opts)
	tracer := cfg.TracerProvider.Tracer(
		instrumentationName,
<<<<<<< HEAD
		trace.WithInstrumentationVersion(SemVersion()),
=======
		trace.WithInstrumentationVersion(Version()),
>>>>>>> acfd0dd7
	)

	return func(
		ctx context.Context,
		req interface{},
		info *grpc.UnaryServerInfo,
		handler grpc.UnaryHandler,
	) (interface{}, error) {
		i := &InterceptorInfo{
			UnaryServerInfo: info,
			Type:            UnaryServer,
		}
		if cfg.Filter != nil && !cfg.Filter(i) {
			return handler(ctx, req)
		}

		ctx = extract(ctx, cfg.Propagators)

		name, attr := spanInfo(info.FullMethod, peerFromCtx(ctx))
		ctx, span := tracer.Start(
			trace.ContextWithRemoteSpanContext(ctx, trace.SpanContextFromContext(ctx)),
			name,
			trace.WithSpanKind(trace.SpanKindServer),
			trace.WithAttributes(attr...),
		)
		defer span.End()

		messageReceived.Event(ctx, 1, req)

		var statusCode grpc_codes.Code
		defer func(t time.Time) {
			elapsedTime := time.Since(t) / time.Millisecond
			attr = append(attr, semconv.RPCGRPCStatusCodeKey.Int64(int64(statusCode)))
<<<<<<< HEAD
			cfg.rpcServerDuration.Record(ctx, int64(elapsedTime), attr...)
=======
			o := metric.WithAttributes(attr...)
			cfg.rpcServerDuration.Record(ctx, int64(elapsedTime), o)
>>>>>>> acfd0dd7
		}(time.Now())

		resp, err := handler(ctx, req)
		if err != nil {
			s, _ := status.FromError(err)
<<<<<<< HEAD
			statusCode = s.Code()
			span.SetStatus(codes.Error, s.Message())
=======
			statusCode, msg := serverStatus(s)
			span.SetStatus(statusCode, msg)
>>>>>>> acfd0dd7
			span.SetAttributes(statusCodeAttr(s.Code()))
			messageSent.Event(ctx, 1, s.Proto())
		} else {
			statusCode = grpc_codes.OK
			span.SetAttributes(statusCodeAttr(grpc_codes.OK))
			messageSent.Event(ctx, 1, resp)
		}

		return resp, err
	}
}

// serverStream wraps around the embedded grpc.ServerStream, and intercepts the RecvMsg and
// SendMsg method call.
type serverStream struct {
	grpc.ServerStream
	ctx context.Context

	receivedMessageID int
	sentMessageID     int
}

func (w *serverStream) Context() context.Context {
	return w.ctx
}

func (w *serverStream) RecvMsg(m interface{}) error {
	err := w.ServerStream.RecvMsg(m)

	if err == nil {
		w.receivedMessageID++
		messageReceived.Event(w.Context(), w.receivedMessageID, m)
	}

	return err
}

func (w *serverStream) SendMsg(m interface{}) error {
	err := w.ServerStream.SendMsg(m)

	w.sentMessageID++
	messageSent.Event(w.Context(), w.sentMessageID, m)

	return err
}

func wrapServerStream(ctx context.Context, ss grpc.ServerStream) *serverStream {
	return &serverStream{
		ServerStream: ss,
		ctx:          ctx,
	}
}

// StreamServerInterceptor returns a grpc.StreamServerInterceptor suitable
// for use in a grpc.NewServer call.
func StreamServerInterceptor(opts ...Option) grpc.StreamServerInterceptor {
	cfg := newConfig(opts)
	tracer := cfg.TracerProvider.Tracer(
		instrumentationName,
<<<<<<< HEAD
		trace.WithInstrumentationVersion(SemVersion()),
=======
		trace.WithInstrumentationVersion(Version()),
>>>>>>> acfd0dd7
	)

	return func(
		srv interface{},
		ss grpc.ServerStream,
		info *grpc.StreamServerInfo,
		handler grpc.StreamHandler,
	) error {
		ctx := ss.Context()
		i := &InterceptorInfo{
			StreamServerInfo: info,
			Type:             StreamServer,
		}
		if cfg.Filter != nil && !cfg.Filter(i) {
			return handler(srv, wrapServerStream(ctx, ss))
		}

		ctx = extract(ctx, cfg.Propagators)

		name, attr := spanInfo(info.FullMethod, peerFromCtx(ctx))
		ctx, span := tracer.Start(
			trace.ContextWithRemoteSpanContext(ctx, trace.SpanContextFromContext(ctx)),
			name,
			trace.WithSpanKind(trace.SpanKindServer),
			trace.WithAttributes(attr...),
		)
		defer span.End()

		err := handler(srv, wrapServerStream(ctx, ss))
		if err != nil {
			s, _ := status.FromError(err)
			statusCode, msg := serverStatus(s)
			span.SetStatus(statusCode, msg)
			span.SetAttributes(statusCodeAttr(s.Code()))
		} else {
			span.SetAttributes(statusCodeAttr(grpc_codes.OK))
		}

		return err
	}
}

// spanInfo returns a span name and all appropriate attributes from the gRPC
// method and peer address.
func spanInfo(fullMethod, peerAddress string) (string, []attribute.KeyValue) {
	attrs := []attribute.KeyValue{RPCSystemGRPC}
	name, mAttrs := internal.ParseFullMethod(fullMethod)
	attrs = append(attrs, mAttrs...)
	attrs = append(attrs, peerAttr(peerAddress)...)
	return name, attrs
}

// peerAttr returns attributes about the peer address.
func peerAttr(addr string) []attribute.KeyValue {
	host, p, err := net.SplitHostPort(addr)
	if err != nil {
		return []attribute.KeyValue(nil)
	}

	if host == "" {
		host = "127.0.0.1"
	}
	port, err := strconv.Atoi(p)
	if err != nil {
		return []attribute.KeyValue(nil)
	}

	var attr []attribute.KeyValue
	if ip := net.ParseIP(host); ip != nil {
		attr = []attribute.KeyValue{
			semconv.NetSockPeerAddr(host),
			semconv.NetSockPeerPort(port),
		}
	} else {
		attr = []attribute.KeyValue{
			semconv.NetPeerName(host),
			semconv.NetPeerPort(port),
		}
	}

	return attr
}

// peerFromCtx returns a peer address from a context, if one exists.
func peerFromCtx(ctx context.Context) string {
	p, ok := peer.FromContext(ctx)
	if !ok {
		return ""
	}
	return p.Addr.String()
}

// statusCodeAttr returns status code attribute based on given gRPC code.
func statusCodeAttr(c grpc_codes.Code) attribute.KeyValue {
	return GRPCStatusCodeKey.Int64(int64(c))
}

// serverStatus returns a span status code and message for a given gRPC
// status code. It maps specific gRPC status codes to a corresponding span
// status code and message. This function is intended for use on the server
// side of a gRPC connection.
//
// If the gRPC status code is Unknown, DeadlineExceeded, Unimplemented,
// Internal, Unavailable, or DataLoss, it returns a span status code of Error
// and the message from the gRPC status. Otherwise, it returns a span status
// code of Unset and an empty message.
func serverStatus(grpcStatus *status.Status) (codes.Code, string) {
	switch grpcStatus.Code() {
	case grpc_codes.Unknown,
		grpc_codes.DeadlineExceeded,
		grpc_codes.Unimplemented,
		grpc_codes.Internal,
		grpc_codes.Unavailable,
		grpc_codes.DataLoss:
		return codes.Error, grpcStatus.Message()
	default:
		return codes.Unset, ""
	}
}<|MERGE_RESOLUTION|>--- conflicted
+++ resolved
@@ -33,10 +33,7 @@
 	"go.opentelemetry.io/contrib/instrumentation/google.golang.org/grpc/otelgrpc/internal"
 	"go.opentelemetry.io/otel/attribute"
 	"go.opentelemetry.io/otel/codes"
-<<<<<<< HEAD
-=======
 	"go.opentelemetry.io/otel/metric"
->>>>>>> acfd0dd7
 	semconv "go.opentelemetry.io/otel/semconv/v1.17.0"
 	"go.opentelemetry.io/otel/trace"
 )
@@ -67,11 +64,7 @@
 	cfg := newConfig(opts)
 	tracer := cfg.TracerProvider.Tracer(
 		instrumentationName,
-<<<<<<< HEAD
-		trace.WithInstrumentationVersion(SemVersion()),
-=======
 		trace.WithInstrumentationVersion(Version()),
->>>>>>> acfd0dd7
 	)
 
 	return func(
@@ -246,11 +239,7 @@
 	cfg := newConfig(opts)
 	tracer := cfg.TracerProvider.Tracer(
 		instrumentationName,
-<<<<<<< HEAD
-		trace.WithInstrumentationVersion(SemVersion()),
-=======
 		trace.WithInstrumentationVersion(Version()),
->>>>>>> acfd0dd7
 	)
 
 	return func(
@@ -314,11 +303,7 @@
 	cfg := newConfig(opts)
 	tracer := cfg.TracerProvider.Tracer(
 		instrumentationName,
-<<<<<<< HEAD
-		trace.WithInstrumentationVersion(SemVersion()),
-=======
 		trace.WithInstrumentationVersion(Version()),
->>>>>>> acfd0dd7
 	)
 
 	return func(
@@ -352,24 +337,15 @@
 		defer func(t time.Time) {
 			elapsedTime := time.Since(t) / time.Millisecond
 			attr = append(attr, semconv.RPCGRPCStatusCodeKey.Int64(int64(statusCode)))
-<<<<<<< HEAD
-			cfg.rpcServerDuration.Record(ctx, int64(elapsedTime), attr...)
-=======
 			o := metric.WithAttributes(attr...)
 			cfg.rpcServerDuration.Record(ctx, int64(elapsedTime), o)
->>>>>>> acfd0dd7
 		}(time.Now())
 
 		resp, err := handler(ctx, req)
 		if err != nil {
 			s, _ := status.FromError(err)
-<<<<<<< HEAD
-			statusCode = s.Code()
-			span.SetStatus(codes.Error, s.Message())
-=======
 			statusCode, msg := serverStatus(s)
 			span.SetStatus(statusCode, msg)
->>>>>>> acfd0dd7
 			span.SetAttributes(statusCodeAttr(s.Code()))
 			messageSent.Event(ctx, 1, s.Proto())
 		} else {
@@ -429,11 +405,7 @@
 	cfg := newConfig(opts)
 	tracer := cfg.TracerProvider.Tracer(
 		instrumentationName,
-<<<<<<< HEAD
-		trace.WithInstrumentationVersion(SemVersion()),
-=======
 		trace.WithInstrumentationVersion(Version()),
->>>>>>> acfd0dd7
 	)
 
 	return func(
