--- conflicted
+++ resolved
@@ -33,17 +33,10 @@
 	}
 
 	var attrs []attribute.KeyValue
-<<<<<<< HEAD
-	if service := parts[0]; service != "" {
-		attrs = append(attrs, semconv.RPCService(service))
-	}
-	if method := parts[1]; method != "" {
-=======
 	if service != "" {
 		attrs = append(attrs, semconv.RPCService(service))
 	}
 	if method != "" {
->>>>>>> acfd0dd7
 		attrs = append(attrs, semconv.RPCMethod(method))
 	}
 	return name, attrs
