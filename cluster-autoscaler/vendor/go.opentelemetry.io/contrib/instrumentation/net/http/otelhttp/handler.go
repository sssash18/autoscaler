--- conflicted
+++ resolved
@@ -25,15 +25,8 @@
 	"go.opentelemetry.io/otel"
 	"go.opentelemetry.io/otel/attribute"
 	"go.opentelemetry.io/otel/metric"
-<<<<<<< HEAD
-	"go.opentelemetry.io/otel/metric/instrument"
 	"go.opentelemetry.io/otel/propagation"
 	semconv "go.opentelemetry.io/otel/semconv/v1.17.0"
-	"go.opentelemetry.io/otel/semconv/v1.17.0/httpconv"
-=======
-	"go.opentelemetry.io/otel/propagation"
-	semconv "go.opentelemetry.io/otel/semconv/v1.17.0"
->>>>>>> acfd0dd7
 	"go.opentelemetry.io/otel/trace"
 )
 
@@ -41,10 +34,6 @@
 type middleware struct {
 	operation string
 	server    string
-<<<<<<< HEAD
-	handler   http.Handler
-=======
->>>>>>> acfd0dd7
 
 	tracer            trace.Tracer
 	meter             metric.Meter
@@ -54,13 +43,8 @@
 	writeEvent        bool
 	filters           []Filter
 	spanNameFormatter func(string, *http.Request) string
-<<<<<<< HEAD
-	counters          map[string]instrument.Int64Counter
-	valueRecorders    map[string]instrument.Float64Histogram
-=======
 	counters          map[string]metric.Int64Counter
 	valueRecorders    map[string]metric.Float64Histogram
->>>>>>> acfd0dd7
 	publicEndpoint    bool
 	publicEndpointFn  func(*http.Request) bool
 }
@@ -119,15 +103,9 @@
 	}
 }
 
-<<<<<<< HEAD
-func (h *Handler) createMeasures() {
-	h.counters = make(map[string]instrument.Int64Counter)
-	h.valueRecorders = make(map[string]instrument.Float64Histogram)
-=======
 func (h *middleware) createMeasures() {
 	h.counters = make(map[string]metric.Int64Counter)
 	h.valueRecorders = make(map[string]metric.Float64Histogram)
->>>>>>> acfd0dd7
 
 	requestBytesCounter, err := h.meter.Int64Counter(RequestContentLength)
 	handleErr(err)
@@ -157,11 +135,7 @@
 
 	ctx := h.propagators.Extract(r.Context(), propagation.HeaderCarrier(r.Header))
 	opts := []trace.SpanStartOption{
-<<<<<<< HEAD
-		trace.WithAttributes(httpconv.ServerRequest(h.server, r)...),
-=======
 		trace.WithAttributes(semconvutil.HTTPServerRequest(h.server, r)...),
->>>>>>> acfd0dd7
 	}
 	if h.server != "" {
 		hostAttr := semconv.NetHostName(h.server)
@@ -245,14 +219,6 @@
 	setAfterServeAttributes(span, bw.read, rww.written, rww.statusCode, bw.err, rww.err)
 
 	// Add metrics
-<<<<<<< HEAD
-	attributes := append(labeler.Get(), httpconv.ServerRequest(h.server, r)...)
-	if rww.statusCode > 0 {
-		attributes = append(attributes, semconv.HTTPStatusCode(rww.statusCode))
-	}
-	h.counters[RequestContentLength].Add(ctx, bw.read, attributes...)
-	h.counters[ResponseContentLength].Add(ctx, rww.written, attributes...)
-=======
 	attributes := append(labeler.Get(), semconvutil.HTTPServerRequestMetrics(h.server, r)...)
 	if rww.statusCode > 0 {
 		attributes = append(attributes, semconv.HTTPStatusCode(rww.statusCode))
@@ -260,7 +226,6 @@
 	o := metric.WithAttributes(attributes...)
 	h.counters[RequestContentLength].Add(ctx, bw.read, o)
 	h.counters[ResponseContentLength].Add(ctx, rww.written, o)
->>>>>>> acfd0dd7
 
 	// Use floating point division here for higher precision (instead of Millisecond method).
 	elapsedTime := float64(time.Since(requestStartTime)) / float64(time.Millisecond)
@@ -285,11 +250,7 @@
 	if statusCode > 0 {
 		attributes = append(attributes, semconv.HTTPStatusCode(statusCode))
 	}
-<<<<<<< HEAD
-	span.SetStatus(httpconv.ServerStatus(statusCode))
-=======
 	span.SetStatus(semconvutil.HTTPServerStatus(statusCode))
->>>>>>> acfd0dd7
 
 	if werr != nil && werr != io.EOF {
 		attributes = append(attributes, WriteErrorKey.String(werr.Error()))
@@ -304,15 +265,11 @@
 		attr := semconv.HTTPRouteKey.String(route)
 
 		span := trace.SpanFromContext(r.Context())
-<<<<<<< HEAD
-		span.SetAttributes(semconv.HTTPRoute(route))
-=======
 		span.SetAttributes(attr)
 
 		labeler, _ := LabelerFromContext(r.Context())
 		labeler.Add(attr)
 
->>>>>>> acfd0dd7
 		h.ServeHTTP(w, r)
 	})
 }