--- conflicted
+++ resolved
@@ -22,11 +22,7 @@
 	"path/filepath"
 	"runtime"
 
-<<<<<<< HEAD
-	semconv "go.opentelemetry.io/otel/semconv/v1.17.0"
-=======
 	semconv "go.opentelemetry.io/otel/semconv/v1.21.0"
->>>>>>> acfd0dd7
 )
 
 type pidProvider func() int
