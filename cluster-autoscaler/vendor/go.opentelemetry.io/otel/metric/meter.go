--- conflicted
+++ resolved
@@ -17,22 +17,6 @@
 import (
 	"context"
 
-<<<<<<< HEAD
-	"go.opentelemetry.io/otel/attribute"
-	"go.opentelemetry.io/otel/metric/instrument"
-)
-
-// MeterProvider provides access to named Meter instances, for instrumenting
-// an application or library.
-//
-// Warning: methods may be added to this interface in minor releases.
-type MeterProvider interface {
-	// Meter creates an instance of a `Meter` interface. The name must be the
-	// name of the library providing instrumentation. This name may be the same
-	// as the instrumented code only if that code provides built-in
-	// instrumentation. If the name is empty, then a implementation defined
-	// default name will be used instead.
-=======
 	"go.opentelemetry.io/otel/metric/embedded"
 )
 
@@ -57,111 +41,11 @@
 	//
 	// If the name is empty, then an implementation defined default name will
 	// be used instead.
->>>>>>> acfd0dd7
 	Meter(name string, opts ...MeterOption) Meter
 }
 
 // Meter provides access to instrument instances for recording metrics.
 //
-<<<<<<< HEAD
-// Warning: methods may be added to this interface in minor releases.
-type Meter interface {
-	// Int64Counter returns a new instrument identified by name and configured
-	// with options. The instrument is used to synchronously record increasing
-	// int64 measurements during a computational operation.
-	Int64Counter(name string, options ...instrument.Int64Option) (instrument.Int64Counter, error)
-	// Int64UpDownCounter returns a new instrument identified by name and
-	// configured with options. The instrument is used to synchronously record
-	// int64 measurements during a computational operation.
-	Int64UpDownCounter(name string, options ...instrument.Int64Option) (instrument.Int64UpDownCounter, error)
-	// Int64Histogram returns a new instrument identified by name and
-	// configured with options. The instrument is used to synchronously record
-	// the distribution of int64 measurements during a computational operation.
-	Int64Histogram(name string, options ...instrument.Int64Option) (instrument.Int64Histogram, error)
-	// Int64ObservableCounter returns a new instrument identified by name and
-	// configured with options. The instrument is used to asynchronously record
-	// increasing int64 measurements once per a measurement collection cycle.
-	Int64ObservableCounter(name string, options ...instrument.Int64ObserverOption) (instrument.Int64ObservableCounter, error)
-	// Int64ObservableUpDownCounter returns a new instrument identified by name
-	// and configured with options. The instrument is used to asynchronously
-	// record int64 measurements once per a measurement collection cycle.
-	Int64ObservableUpDownCounter(name string, options ...instrument.Int64ObserverOption) (instrument.Int64ObservableUpDownCounter, error)
-	// Int64ObservableGauge returns a new instrument identified by name and
-	// configured with options. The instrument is used to asynchronously record
-	// instantaneous int64 measurements once per a measurement collection
-	// cycle.
-	Int64ObservableGauge(name string, options ...instrument.Int64ObserverOption) (instrument.Int64ObservableGauge, error)
-
-	// Float64Counter returns a new instrument identified by name and
-	// configured with options. The instrument is used to synchronously record
-	// increasing float64 measurements during a computational operation.
-	Float64Counter(name string, options ...instrument.Float64Option) (instrument.Float64Counter, error)
-	// Float64UpDownCounter returns a new instrument identified by name and
-	// configured with options. The instrument is used to synchronously record
-	// float64 measurements during a computational operation.
-	Float64UpDownCounter(name string, options ...instrument.Float64Option) (instrument.Float64UpDownCounter, error)
-	// Float64Histogram returns a new instrument identified by name and
-	// configured with options. The instrument is used to synchronously record
-	// the distribution of float64 measurements during a computational
-	// operation.
-	Float64Histogram(name string, options ...instrument.Float64Option) (instrument.Float64Histogram, error)
-	// Float64ObservableCounter returns a new instrument identified by name and
-	// configured with options. The instrument is used to asynchronously record
-	// increasing float64 measurements once per a measurement collection cycle.
-	Float64ObservableCounter(name string, options ...instrument.Float64ObserverOption) (instrument.Float64ObservableCounter, error)
-	// Float64ObservableUpDownCounter returns a new instrument identified by
-	// name and configured with options. The instrument is used to
-	// asynchronously record float64 measurements once per a measurement
-	// collection cycle.
-	Float64ObservableUpDownCounter(name string, options ...instrument.Float64ObserverOption) (instrument.Float64ObservableUpDownCounter, error)
-	// Float64ObservableGauge returns a new instrument identified by name and
-	// configured with options. The instrument is used to asynchronously record
-	// instantaneous float64 measurements once per a measurement collection
-	// cycle.
-	Float64ObservableGauge(name string, options ...instrument.Float64ObserverOption) (instrument.Float64ObservableGauge, error)
-
-	// RegisterCallback registers f to be called during the collection of a
-	// measurement cycle.
-	//
-	// If Unregister of the returned Registration is called, f needs to be
-	// unregistered and not called during collection.
-	//
-	// The instruments f is registered with are the only instruments that f may
-	// observe values for.
-	//
-	// If no instruments are passed, f should not be registered nor called
-	// during collection.
-	RegisterCallback(f Callback, instruments ...instrument.Asynchronous) (Registration, error)
-}
-
-// Callback is a function registered with a Meter that makes observations for
-// the set of instruments it is registered with. The Observer parameter is used
-// to record measurment observations for these instruments.
-//
-// The function needs to complete in a finite amount of time and the deadline
-// of the passed context is expected to be honored.
-//
-// The function needs to make unique observations across all registered
-// Callbacks. Meaning, it should not report measurements for an instrument with
-// the same attributes as another Callback will report.
-//
-// The function needs to be concurrent safe.
-type Callback func(context.Context, Observer) error
-
-// Observer records measurements for multiple instruments in a Callback.
-type Observer interface {
-	// ObserveFloat64 records the float64 value with attributes for obsrv.
-	ObserveFloat64(obsrv instrument.Float64Observable, value float64, attributes ...attribute.KeyValue)
-	// ObserveInt64 records the int64 value with attributes for obsrv.
-	ObserveInt64(obsrv instrument.Int64Observable, value int64, attributes ...attribute.KeyValue)
-}
-
-// Registration is an token representing the unique registration of a callback
-// for a set of instruments with a Meter.
-type Registration interface {
-	// Unregister removes the callback registration from a Meter.
-	//
-=======
 // Warning: Methods may be added to this interface in minor releases. See
 // package documentation on API implementation for information on how to set
 // default behavior for unimplemented methods.
@@ -323,7 +207,6 @@
 
 	// Unregister removes the callback registration from a Meter.
 	//
->>>>>>> acfd0dd7
 	// This method needs to be idempotent and concurrent safe.
 	Unregister() error
 }