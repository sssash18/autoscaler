--- conflicted
+++ resolved
@@ -123,30 +123,10 @@
 			// both the context cancelation and the service error.
 			if err != nil {
 				return resp, wrappedCallErr{ctx.Err(), err}
-<<<<<<< HEAD
 			}
 			return resp, ctx.Err()
 		case <-t.C:
 		}
-
-		if ctx.Err() != nil {
-			// Check for context cancellation once more. If more than one case in a
-			// select is satisfied at the same time, Go will choose one arbitrarily.
-			// That can cause an operation to go through even if the context was
-			// canceled before.
-			if err != nil {
-				return resp, wrappedCallErr{ctx.Err(), err}
-			}
-			return resp, ctx.Err()
-=======
-			}
-			return resp, ctx.Err()
-		case <-t.C:
->>>>>>> acfd0dd7
-		}
-		invocationHeader := fmt.Sprintf("gccl-invocation-id/%s gccl-attempt-count/%d", invocationID, attempts)
-		xGoogHeader := strings.Join([]string{invocationHeader, baseXGoogHeader}, " ")
-		req.Header.Set("X-Goog-Api-Client", xGoogHeader)
 
 		if ctx.Err() != nil {
 			// Check for context cancellation once more. If more than one case in a
