--- conflicted
+++ resolved
@@ -242,11 +242,7 @@
 		fb := readerFunc(body)
 		if fb != nil {
 			getBody = func() (io.ReadCloser, error) {
-<<<<<<< HEAD
-				rb := ioutil.NopCloser(fb())
-=======
 				rb := io.NopCloser(fb())
->>>>>>> acfd0dd7
 				toCleanup = append(toCleanup, rb)
 				return rb, nil
 			}
