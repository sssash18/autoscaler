/*
 *
 * Copyright 2014 gRPC authors.
 *
 * Licensed under the Apache License, Version 2.0 (the "License");
 * you may not use this file except in compliance with the License.
 * You may obtain a copy of the License at
 *
 *     http://www.apache.org/licenses/LICENSE-2.0
 *
 * Unless required by applicable law or agreed to in writing, software
 * distributed under the License is distributed on an "AS IS" BASIS,
 * WITHOUT WARRANTIES OR CONDITIONS OF ANY KIND, either express or implied.
 * See the License for the specific language governing permissions and
 * limitations under the License.
 *
 */

package transport

import (
	"bytes"
	"context"
	"fmt"
	"io"
	"math"
	"net"
	"net/http"
	"strconv"
	"sync"
	"sync/atomic"
	"time"

	"github.com/golang/protobuf/proto"
	"golang.org/x/net/http2"
	"golang.org/x/net/http2/hpack"
	"google.golang.org/grpc/internal/grpcutil"
	"google.golang.org/grpc/internal/syscall"

	"google.golang.org/grpc/codes"
	"google.golang.org/grpc/credentials"
	"google.golang.org/grpc/internal/channelz"
	"google.golang.org/grpc/internal/grpcrand"
	"google.golang.org/grpc/keepalive"
	"google.golang.org/grpc/metadata"
	"google.golang.org/grpc/peer"
	"google.golang.org/grpc/stats"
	"google.golang.org/grpc/status"
	"google.golang.org/grpc/tap"
)

var (
	// ErrIllegalHeaderWrite indicates that setting header is illegal because of
	// the stream's state.
	ErrIllegalHeaderWrite = status.Error(codes.Internal, "transport: SendHeader called multiple times")
	// ErrHeaderListSizeLimitViolation indicates that the header list size is larger
	// than the limit set by peer.
	ErrHeaderListSizeLimitViolation = status.Error(codes.Internal, "transport: trying to send header list size larger than the limit set by peer")
)

// serverConnectionCounter counts the number of connections a server has seen
// (equal to the number of http2Servers created). Must be accessed atomically.
var serverConnectionCounter uint64

// http2Server implements the ServerTransport interface with HTTP2.
type http2Server struct {
	lastRead    int64 // Keep this field 64-bit aligned. Accessed atomically.
	ctx         context.Context
	done        chan struct{}
	conn        net.Conn
	loopy       *loopyWriter
	readerDone  chan struct{} // sync point to enable testing.
	writerDone  chan struct{} // sync point to enable testing.
	remoteAddr  net.Addr
	localAddr   net.Addr
	authInfo    credentials.AuthInfo // auth info about the connection
	inTapHandle tap.ServerInHandle
	framer      *framer
	// The max number of concurrent streams.
	maxStreams uint32
	// controlBuf delivers all the control related tasks (e.g., window
	// updates, reset streams, and various settings) to the controller.
	controlBuf *controlBuffer
	fc         *trInFlow
	stats      stats.Handler
	// Keepalive and max-age parameters for the server.
	kp keepalive.ServerParameters
	// Keepalive enforcement policy.
	kep keepalive.EnforcementPolicy
	// The time instance last ping was received.
	lastPingAt time.Time
	// Number of times the client has violated keepalive ping policy so far.
	pingStrikes uint8
	// Flag to signify that number of ping strikes should be reset to 0.
	// This is set whenever data or header frames are sent.
	// 1 means yes.
	resetPingStrikes      uint32 // Accessed atomically.
	initialWindowSize     int32
	bdpEst                *bdpEstimator
	maxSendHeaderListSize *uint32

	mu sync.Mutex // guard the following

	// drainChan is initialized when Drain() is called the first time.
	// After which the server writes out the first GoAway(with ID 2^31-1) frame.
	// Then an independent goroutine will be launched to later send the second GoAway.
	// During this time we don't want to write another first GoAway(with ID 2^31 -1) frame.
	// Thus call to Drain() will be a no-op if drainChan is already initialized since draining is
	// already underway.
	drainChan     chan struct{}
	state         transportState
	activeStreams map[uint32]*Stream
	// idle is the time instant when the connection went idle.
	// This is either the beginning of the connection or when the number of
	// RPCs go down to 0.
	// When the connection is busy, this value is set to 0.
	idle time.Time

	// Fields below are for channelz metric collection.
	channelzID *channelz.Identifier
	czData     *channelzData
	bufferPool *bufferPool

	connectionID uint64

	// maxStreamMu guards the maximum stream ID
	// This lock may not be taken if mu is already held.
	maxStreamMu sync.Mutex
	maxStreamID uint32 // max stream ID ever seen
}

// NewServerTransport creates a http2 transport with conn and configuration
// options from config.
//
// It returns a non-nil transport and a nil error on success. On failure, it
<<<<<<< HEAD
// returns a non-nil transport and a nil-error. For a special case where the
// underlying conn gets closed before the client preface could be read, it
// returns a nil transport and a nil error.
func NewServerTransport(conn net.Conn, config *ServerConfig) (_ ServerTransport, err error) {
=======
// returns a nil transport and a non-nil error. For a special case where the
// underlying conn gets closed before the client preface could be read, it
// returns a nil transport and a nil error.
func NewServerTransport(conn net.Conn, config *ServerConfig) (_ ServerTransport, err error) {
	var authInfo credentials.AuthInfo
	rawConn := conn
	if config.Credentials != nil {
		var err error
		conn, authInfo, err = config.Credentials.ServerHandshake(rawConn)
		if err != nil {
			// ErrConnDispatched means that the connection was dispatched away
			// from gRPC; those connections should be left open. io.EOF means
			// the connection was closed before handshaking completed, which can
			// happen naturally from probers. Return these errors directly.
			if err == credentials.ErrConnDispatched || err == io.EOF {
				return nil, err
			}
			return nil, connectionErrorf(false, err, "ServerHandshake(%q) failed: %v", rawConn.RemoteAddr(), err)
		}
	}
>>>>>>> e8d3e9b1
	writeBufSize := config.WriteBufferSize
	readBufSize := config.ReadBufferSize
	maxHeaderListSize := defaultServerMaxHeaderListSize
	if config.MaxHeaderListSize != nil {
		maxHeaderListSize = *config.MaxHeaderListSize
	}
	framer := newFramer(conn, writeBufSize, readBufSize, maxHeaderListSize)
	// Send initial settings as connection preface to client.
	isettings := []http2.Setting{{
		ID:  http2.SettingMaxFrameSize,
		Val: http2MaxFrameLen,
	}}
	// TODO(zhaoq): Have a better way to signal "no limit" because 0 is
	// permitted in the HTTP2 spec.
	maxStreams := config.MaxStreams
	if maxStreams == 0 {
		maxStreams = math.MaxUint32
	} else {
		isettings = append(isettings, http2.Setting{
			ID:  http2.SettingMaxConcurrentStreams,
			Val: maxStreams,
		})
	}
	dynamicWindow := true
	iwz := int32(initialWindowSize)
	if config.InitialWindowSize >= defaultWindowSize {
		iwz = config.InitialWindowSize
		dynamicWindow = false
	}
	icwz := int32(initialWindowSize)
	if config.InitialConnWindowSize >= defaultWindowSize {
		icwz = config.InitialConnWindowSize
		dynamicWindow = false
	}
	if iwz != defaultWindowSize {
		isettings = append(isettings, http2.Setting{
			ID:  http2.SettingInitialWindowSize,
			Val: uint32(iwz)})
	}
	if config.MaxHeaderListSize != nil {
		isettings = append(isettings, http2.Setting{
			ID:  http2.SettingMaxHeaderListSize,
			Val: *config.MaxHeaderListSize,
		})
	}
	if config.HeaderTableSize != nil {
		isettings = append(isettings, http2.Setting{
			ID:  http2.SettingHeaderTableSize,
			Val: *config.HeaderTableSize,
		})
	}
	if err := framer.fr.WriteSettings(isettings...); err != nil {
		return nil, connectionErrorf(false, err, "transport: %v", err)
	}
	// Adjust the connection flow control window if needed.
	if delta := uint32(icwz - defaultWindowSize); delta > 0 {
		if err := framer.fr.WriteWindowUpdate(0, delta); err != nil {
			return nil, connectionErrorf(false, err, "transport: %v", err)
		}
	}
	kp := config.KeepaliveParams
	if kp.MaxConnectionIdle == 0 {
		kp.MaxConnectionIdle = defaultMaxConnectionIdle
	}
	if kp.MaxConnectionAge == 0 {
		kp.MaxConnectionAge = defaultMaxConnectionAge
	}
	// Add a jitter to MaxConnectionAge.
	kp.MaxConnectionAge += getJitter(kp.MaxConnectionAge)
	if kp.MaxConnectionAgeGrace == 0 {
		kp.MaxConnectionAgeGrace = defaultMaxConnectionAgeGrace
	}
	if kp.Time == 0 {
		kp.Time = defaultServerKeepaliveTime
	}
	if kp.Timeout == 0 {
		kp.Timeout = defaultServerKeepaliveTimeout
	}
	if kp.Time != infinity {
		if err = syscall.SetTCPUserTimeout(conn, kp.Timeout); err != nil {
			return nil, connectionErrorf(false, err, "transport: failed to set TCP_USER_TIMEOUT: %v", err)
		}
	}
	kep := config.KeepalivePolicy
	if kep.MinTime == 0 {
		kep.MinTime = defaultKeepalivePolicyMinTime
	}

	done := make(chan struct{})
	t := &http2Server{
		ctx:               setConnection(context.Background(), rawConn),
		done:              done,
		conn:              conn,
		remoteAddr:        conn.RemoteAddr(),
		localAddr:         conn.LocalAddr(),
		authInfo:          authInfo,
		framer:            framer,
		readerDone:        make(chan struct{}),
		writerDone:        make(chan struct{}),
		maxStreams:        maxStreams,
		inTapHandle:       config.InTapHandle,
		fc:                &trInFlow{limit: uint32(icwz)},
		state:             reachable,
		activeStreams:     make(map[uint32]*Stream),
		stats:             config.StatsHandler,
		kp:                kp,
		idle:              time.Now(),
		kep:               kep,
		initialWindowSize: iwz,
		czData:            new(channelzData),
		bufferPool:        newBufferPool(),
	}
	t.controlBuf = newControlBuffer(t.done)
	if dynamicWindow {
		t.bdpEst = &bdpEstimator{
			bdp:               initialWindowSize,
			updateFlowControl: t.updateFlowControl,
		}
	}
	if t.stats != nil {
		t.ctx = t.stats.TagConn(t.ctx, &stats.ConnTagInfo{
			RemoteAddr: t.remoteAddr,
			LocalAddr:  t.localAddr,
		})
		connBegin := &stats.ConnBegin{}
		t.stats.HandleConn(t.ctx, connBegin)
	}
	t.channelzID, err = channelz.RegisterNormalSocket(t, config.ChannelzParentID, fmt.Sprintf("%s -> %s", t.remoteAddr, t.localAddr))
	if err != nil {
		return nil, err
	}

	t.connectionID = atomic.AddUint64(&serverConnectionCounter, 1)
	t.framer.writer.Flush()

	defer func() {
		if err != nil {
			t.Close()
		}
	}()

	// Check the validity of client preface.
	preface := make([]byte, len(clientPreface))
	if _, err := io.ReadFull(t.conn, preface); err != nil {
		// In deployments where a gRPC server runs behind a cloud load balancer
		// which performs regular TCP level health checks, the connection is
<<<<<<< HEAD
		// closed immediately by the latter. Skipping the error here will help
		// reduce log clutter.
		if err == io.EOF {
			return nil, nil
=======
		// closed immediately by the latter.  Returning io.EOF here allows the
		// grpc server implementation to recognize this scenario and suppress
		// logging to reduce spam.
		if err == io.EOF {
			return nil, io.EOF
>>>>>>> e8d3e9b1
		}
		return nil, connectionErrorf(false, err, "transport: http2Server.HandleStreams failed to receive the preface from client: %v", err)
	}
	if !bytes.Equal(preface, clientPreface) {
		return nil, connectionErrorf(false, nil, "transport: http2Server.HandleStreams received bogus greeting from client: %q", preface)
	}

	frame, err := t.framer.fr.ReadFrame()
	if err == io.EOF || err == io.ErrUnexpectedEOF {
		return nil, err
	}
	if err != nil {
		return nil, connectionErrorf(false, err, "transport: http2Server.HandleStreams failed to read initial settings frame: %v", err)
	}
	atomic.StoreInt64(&t.lastRead, time.Now().UnixNano())
	sf, ok := frame.(*http2.SettingsFrame)
	if !ok {
		return nil, connectionErrorf(false, nil, "transport: http2Server.HandleStreams saw invalid preface type %T from client", frame)
	}
	t.handleSettings(sf)

	go func() {
		t.loopy = newLoopyWriter(serverSide, t.framer, t.controlBuf, t.bdpEst)
		t.loopy.ssGoAwayHandler = t.outgoingGoAwayHandler
		if err := t.loopy.run(); err != nil {
			if logger.V(logLevel) {
				logger.Errorf("transport: loopyWriter.run returning. Err: %v", err)
			}
		}
		t.conn.Close()
		t.controlBuf.finish()
		close(t.writerDone)
	}()
	go t.keepalive()
	return t, nil
}

// operateHeader takes action on the decoded headers.
func (t *http2Server) operateHeaders(frame *http2.MetaHeadersFrame, handle func(*Stream), traceCtx func(context.Context, string) context.Context) (fatal bool) {
	// Acquire max stream ID lock for entire duration
	t.maxStreamMu.Lock()
	defer t.maxStreamMu.Unlock()

	streamID := frame.Header().StreamID

	// frame.Truncated is set to true when framer detects that the current header
	// list size hits MaxHeaderListSize limit.
	if frame.Truncated {
		t.controlBuf.put(&cleanupStream{
			streamID: streamID,
			rst:      true,
			rstCode:  http2.ErrCodeFrameSize,
			onWrite:  func() {},
		})
		return false
	}

	if streamID%2 != 1 || streamID <= t.maxStreamID {
		// illegal gRPC stream id.
		if logger.V(logLevel) {
			logger.Errorf("transport: http2Server.HandleStreams received an illegal stream id: %v", streamID)
		}
		return true
	}
	t.maxStreamID = streamID

	buf := newRecvBuffer()
	s := &Stream{
		id:  streamID,
		st:  t,
		buf: buf,
		fc:  &inFlow{limit: uint32(t.initialWindowSize)},
	}
<<<<<<< HEAD

=======
>>>>>>> e8d3e9b1
	var (
		// If a gRPC Response-Headers has already been received, then it means
		// that the peer is speaking gRPC and we are in gRPC mode.
		isGRPC     = false
		mdata      = make(map[string][]string)
		httpMethod string
		// headerError is set if an error is encountered while parsing the headers
		headerError bool

		timeoutSet bool
		timeout    time.Duration
	)

	for _, hf := range frame.Fields {
		switch hf.Name {
		case "content-type":
			contentSubtype, validContentType := grpcutil.ContentSubtype(hf.Value)
			if !validContentType {
				break
			}
			mdata[hf.Name] = append(mdata[hf.Name], hf.Value)
			s.contentSubtype = contentSubtype
			isGRPC = true
		case "grpc-encoding":
			s.recvCompress = hf.Value
		case ":method":
			httpMethod = hf.Value
		case ":path":
			s.method = hf.Value
		case "grpc-timeout":
			timeoutSet = true
			var err error
			if timeout, err = decodeTimeout(hf.Value); err != nil {
				headerError = true
			}
<<<<<<< HEAD
=======
		// "Transports must consider requests containing the Connection header
		// as malformed." - A41
		case "connection":
			if logger.V(logLevel) {
				logger.Errorf("transport: http2Server.operateHeaders parsed a :connection header which makes a request malformed as per the HTTP/2 spec")
			}
			headerError = true
>>>>>>> e8d3e9b1
		default:
			if isReservedHeader(hf.Name) && !isWhitelistedHeader(hf.Name) {
				break
			}
			v, err := decodeMetadataHeader(hf.Name, hf.Value)
			if err != nil {
				headerError = true
				logger.Warningf("Failed to decode metadata header (%q, %q): %v", hf.Name, hf.Value, err)
				break
			}
			mdata[hf.Name] = append(mdata[hf.Name], v)
		}
<<<<<<< HEAD
	}

	if !isGRPC || headerError {
		t.controlBuf.put(&cleanupStream{
			streamID: streamID,
			rst:      true,
			rstCode:  http2.ErrCodeProtocol,
			onWrite:  func() {},
		})
		return false
	}

=======
	}

	// "If multiple Host headers or multiple :authority headers are present, the
	// request must be rejected with an HTTP status code 400 as required by Host
	// validation in RFC 7230 §5.4, gRPC status code INTERNAL, or RST_STREAM
	// with HTTP/2 error code PROTOCOL_ERROR." - A41. Since this is a HTTP/2
	// error, this takes precedence over a client not speaking gRPC.
	if len(mdata[":authority"]) > 1 || len(mdata["host"]) > 1 {
		errMsg := fmt.Sprintf("num values of :authority: %v, num values of host: %v, both must only have 1 value as per HTTP/2 spec", len(mdata[":authority"]), len(mdata["host"]))
		if logger.V(logLevel) {
			logger.Errorf("transport: %v", errMsg)
		}
		t.controlBuf.put(&earlyAbortStream{
			httpStatus:     400,
			streamID:       streamID,
			contentSubtype: s.contentSubtype,
			status:         status.New(codes.Internal, errMsg),
			rst:            !frame.StreamEnded(),
		})
		return false
	}

	if !isGRPC || headerError {
		t.controlBuf.put(&cleanupStream{
			streamID: streamID,
			rst:      true,
			rstCode:  http2.ErrCodeProtocol,
			onWrite:  func() {},
		})
		return false
	}

	// "If :authority is missing, Host must be renamed to :authority." - A41
	if len(mdata[":authority"]) == 0 {
		// No-op if host isn't present, no eventual :authority header is a valid
		// RPC.
		if host, ok := mdata["host"]; ok {
			mdata[":authority"] = host
			delete(mdata, "host")
		}
	} else {
		// "If :authority is present, Host must be discarded" - A41
		delete(mdata, "host")
	}

>>>>>>> e8d3e9b1
	if frame.StreamEnded() {
		// s is just created by the caller. No lock needed.
		s.state = streamReadDone
	}
	if timeoutSet {
		s.ctx, s.cancel = context.WithTimeout(t.ctx, timeout)
	} else {
		s.ctx, s.cancel = context.WithCancel(t.ctx)
	}
	pr := &peer.Peer{
		Addr: t.remoteAddr,
	}
	// Attach Auth info if there is any.
	if t.authInfo != nil {
		pr.AuthInfo = t.authInfo
	}
	s.ctx = peer.NewContext(s.ctx, pr)
	// Attach the received metadata to the context.
	if len(mdata) > 0 {
		s.ctx = metadata.NewIncomingContext(s.ctx, mdata)
		if statsTags := mdata["grpc-tags-bin"]; len(statsTags) > 0 {
			s.ctx = stats.SetIncomingTags(s.ctx, []byte(statsTags[len(statsTags)-1]))
		}
		if statsTrace := mdata["grpc-trace-bin"]; len(statsTrace) > 0 {
			s.ctx = stats.SetIncomingTrace(s.ctx, []byte(statsTrace[len(statsTrace)-1]))
		}
	}
	t.mu.Lock()
	if t.state != reachable {
		t.mu.Unlock()
		s.cancel()
		return false
	}
	if uint32(len(t.activeStreams)) >= t.maxStreams {
		t.mu.Unlock()
		t.controlBuf.put(&cleanupStream{
			streamID: streamID,
			rst:      true,
			rstCode:  http2.ErrCodeRefusedStream,
			onWrite:  func() {},
		})
		s.cancel()
		return false
	}
<<<<<<< HEAD
	if streamID%2 != 1 || streamID <= t.maxStreamID {
		t.mu.Unlock()
		// illegal gRPC stream id.
		if logger.V(logLevel) {
			logger.Errorf("transport: http2Server.HandleStreams received an illegal stream id: %v", streamID)
		}
		s.cancel()
		return true
	}
	t.maxStreamID = streamID
=======
>>>>>>> e8d3e9b1
	if httpMethod != http.MethodPost {
		t.mu.Unlock()
		errMsg := fmt.Sprintf("http2Server.operateHeaders parsed a :method field: %v which should be POST", httpMethod)
		if logger.V(logLevel) {
<<<<<<< HEAD
			logger.Infof("transport: http2Server.operateHeaders parsed a :method field: %v which should be POST", httpMethod)
=======
			logger.Infof("transport: %v", errMsg)
>>>>>>> e8d3e9b1
		}
		t.controlBuf.put(&earlyAbortStream{
			httpStatus:     405,
			streamID:       streamID,
			contentSubtype: s.contentSubtype,
			status:         status.New(codes.Internal, errMsg),
			rst:            !frame.StreamEnded(),
		})
		s.cancel()
		return false
	}
	if t.inTapHandle != nil {
		var err error
		if s.ctx, err = t.inTapHandle(s.ctx, &tap.Info{FullMethodName: s.method}); err != nil {
			t.mu.Unlock()
			if logger.V(logLevel) {
				logger.Infof("transport: http2Server.operateHeaders got an error from InTapHandle: %v", err)
			}
			stat, ok := status.FromError(err)
			if !ok {
				stat = status.New(codes.PermissionDenied, err.Error())
			}
			t.controlBuf.put(&earlyAbortStream{
				httpStatus:     200,
				streamID:       s.id,
				contentSubtype: s.contentSubtype,
				status:         stat,
				rst:            !frame.StreamEnded(),
			})
			return false
		}
	}
	t.activeStreams[streamID] = s
	if len(t.activeStreams) == 1 {
		t.idle = time.Time{}
	}
	t.mu.Unlock()
	if channelz.IsOn() {
		atomic.AddInt64(&t.czData.streamsStarted, 1)
		atomic.StoreInt64(&t.czData.lastStreamCreatedTime, time.Now().UnixNano())
	}
	s.requestRead = func(n int) {
		t.adjustWindow(s, uint32(n))
	}
	s.ctx = traceCtx(s.ctx, s.method)
	if t.stats != nil {
		s.ctx = t.stats.TagRPC(s.ctx, &stats.RPCTagInfo{FullMethodName: s.method})
		inHeader := &stats.InHeader{
			FullMethod:  s.method,
			RemoteAddr:  t.remoteAddr,
			LocalAddr:   t.localAddr,
			Compression: s.recvCompress,
			WireLength:  int(frame.Header().Length),
			Header:      metadata.MD(mdata).Copy(),
		}
		t.stats.HandleRPC(s.ctx, inHeader)
	}
	s.ctxDone = s.ctx.Done()
	s.wq = newWriteQuota(defaultWriteQuota, s.ctxDone)
	s.trReader = &transportReader{
		reader: &recvBufferReader{
			ctx:        s.ctx,
			ctxDone:    s.ctxDone,
			recv:       s.buf,
			freeBuffer: t.bufferPool.put,
		},
		windowHandler: func(n int) {
			t.updateWindow(s, uint32(n))
		},
	}
	// Register the stream with loopy.
	t.controlBuf.put(&registerStream{
		streamID: s.id,
		wq:       s.wq,
	})
	handle(s)
	return false
}

// HandleStreams receives incoming streams using the given handler. This is
// typically run in a separate goroutine.
// traceCtx attaches trace to ctx and returns the new context.
func (t *http2Server) HandleStreams(handle func(*Stream), traceCtx func(context.Context, string) context.Context) {
	defer close(t.readerDone)
	for {
		t.controlBuf.throttle()
		frame, err := t.framer.fr.ReadFrame()
		atomic.StoreInt64(&t.lastRead, time.Now().UnixNano())
		if err != nil {
			if se, ok := err.(http2.StreamError); ok {
				if logger.V(logLevel) {
					logger.Warningf("transport: http2Server.HandleStreams encountered http2.StreamError: %v", se)
				}
				t.mu.Lock()
				s := t.activeStreams[se.StreamID]
				t.mu.Unlock()
				if s != nil {
					t.closeStream(s, true, se.Code, false)
				} else {
					t.controlBuf.put(&cleanupStream{
						streamID: se.StreamID,
						rst:      true,
						rstCode:  se.Code,
						onWrite:  func() {},
					})
				}
				continue
			}
			if err == io.EOF || err == io.ErrUnexpectedEOF {
				t.Close()
				return
			}
			if logger.V(logLevel) {
				logger.Warningf("transport: http2Server.HandleStreams failed to read frame: %v", err)
			}
			t.Close()
			return
		}
		switch frame := frame.(type) {
		case *http2.MetaHeadersFrame:
			if t.operateHeaders(frame, handle, traceCtx) {
				t.Close()
				break
			}
		case *http2.DataFrame:
			t.handleData(frame)
		case *http2.RSTStreamFrame:
			t.handleRSTStream(frame)
		case *http2.SettingsFrame:
			t.handleSettings(frame)
		case *http2.PingFrame:
			t.handlePing(frame)
		case *http2.WindowUpdateFrame:
			t.handleWindowUpdate(frame)
		case *http2.GoAwayFrame:
			// TODO: Handle GoAway from the client appropriately.
		default:
			if logger.V(logLevel) {
				logger.Errorf("transport: http2Server.HandleStreams found unhandled frame type %v.", frame)
			}
		}
	}
}

func (t *http2Server) getStream(f http2.Frame) (*Stream, bool) {
	t.mu.Lock()
	defer t.mu.Unlock()
	if t.activeStreams == nil {
		// The transport is closing.
		return nil, false
	}
	s, ok := t.activeStreams[f.Header().StreamID]
	if !ok {
		// The stream is already done.
		return nil, false
	}
	return s, true
}

// adjustWindow sends out extra window update over the initial window size
// of stream if the application is requesting data larger in size than
// the window.
func (t *http2Server) adjustWindow(s *Stream, n uint32) {
	if w := s.fc.maybeAdjust(n); w > 0 {
		t.controlBuf.put(&outgoingWindowUpdate{streamID: s.id, increment: w})
	}

}

// updateWindow adjusts the inbound quota for the stream and the transport.
// Window updates will deliver to the controller for sending when
// the cumulative quota exceeds the corresponding threshold.
func (t *http2Server) updateWindow(s *Stream, n uint32) {
	if w := s.fc.onRead(n); w > 0 {
		t.controlBuf.put(&outgoingWindowUpdate{streamID: s.id,
			increment: w,
		})
	}
}

// updateFlowControl updates the incoming flow control windows
// for the transport and the stream based on the current bdp
// estimation.
func (t *http2Server) updateFlowControl(n uint32) {
	t.mu.Lock()
	for _, s := range t.activeStreams {
		s.fc.newLimit(n)
	}
	t.initialWindowSize = int32(n)
	t.mu.Unlock()
	t.controlBuf.put(&outgoingWindowUpdate{
		streamID:  0,
		increment: t.fc.newLimit(n),
	})
	t.controlBuf.put(&outgoingSettings{
		ss: []http2.Setting{
			{
				ID:  http2.SettingInitialWindowSize,
				Val: n,
			},
		},
	})

}

func (t *http2Server) handleData(f *http2.DataFrame) {
	size := f.Header().Length
	var sendBDPPing bool
	if t.bdpEst != nil {
		sendBDPPing = t.bdpEst.add(size)
	}
	// Decouple connection's flow control from application's read.
	// An update on connection's flow control should not depend on
	// whether user application has read the data or not. Such a
	// restriction is already imposed on the stream's flow control,
	// and therefore the sender will be blocked anyways.
	// Decoupling the connection flow control will prevent other
	// active(fast) streams from starving in presence of slow or
	// inactive streams.
	if w := t.fc.onData(size); w > 0 {
		t.controlBuf.put(&outgoingWindowUpdate{
			streamID:  0,
			increment: w,
		})
	}
	if sendBDPPing {
		// Avoid excessive ping detection (e.g. in an L7 proxy)
		// by sending a window update prior to the BDP ping.
		if w := t.fc.reset(); w > 0 {
			t.controlBuf.put(&outgoingWindowUpdate{
				streamID:  0,
				increment: w,
			})
		}
		t.controlBuf.put(bdpPing)
	}
	// Select the right stream to dispatch.
	s, ok := t.getStream(f)
	if !ok {
		return
	}
	if s.getState() == streamReadDone {
		t.closeStream(s, true, http2.ErrCodeStreamClosed, false)
		return
	}
	if size > 0 {
		if err := s.fc.onData(size); err != nil {
			t.closeStream(s, true, http2.ErrCodeFlowControl, false)
			return
		}
		if f.Header().Flags.Has(http2.FlagDataPadded) {
			if w := s.fc.onRead(size - uint32(len(f.Data()))); w > 0 {
				t.controlBuf.put(&outgoingWindowUpdate{s.id, w})
			}
		}
		// TODO(bradfitz, zhaoq): A copy is required here because there is no
		// guarantee f.Data() is consumed before the arrival of next frame.
		// Can this copy be eliminated?
		if len(f.Data()) > 0 {
			buffer := t.bufferPool.get()
			buffer.Reset()
			buffer.Write(f.Data())
			s.write(recvMsg{buffer: buffer})
		}
	}
	if f.StreamEnded() {
		// Received the end of stream from the client.
		s.compareAndSwapState(streamActive, streamReadDone)
		s.write(recvMsg{err: io.EOF})
	}
}

func (t *http2Server) handleRSTStream(f *http2.RSTStreamFrame) {
	// If the stream is not deleted from the transport's active streams map, then do a regular close stream.
	if s, ok := t.getStream(f); ok {
		t.closeStream(s, false, 0, false)
		return
	}
	// If the stream is already deleted from the active streams map, then put a cleanupStream item into controlbuf to delete the stream from loopy writer's established streams map.
	t.controlBuf.put(&cleanupStream{
		streamID: f.Header().StreamID,
		rst:      false,
		rstCode:  0,
		onWrite:  func() {},
	})
}

func (t *http2Server) handleSettings(f *http2.SettingsFrame) {
	if f.IsAck() {
		return
	}
	var ss []http2.Setting
	var updateFuncs []func()
	f.ForeachSetting(func(s http2.Setting) error {
		switch s.ID {
		case http2.SettingMaxHeaderListSize:
			updateFuncs = append(updateFuncs, func() {
				t.maxSendHeaderListSize = new(uint32)
				*t.maxSendHeaderListSize = s.Val
			})
		default:
			ss = append(ss, s)
		}
		return nil
	})
	t.controlBuf.executeAndPut(func(interface{}) bool {
		for _, f := range updateFuncs {
			f()
		}
		return true
	}, &incomingSettings{
		ss: ss,
	})
}

const (
	maxPingStrikes     = 2
	defaultPingTimeout = 2 * time.Hour
)

func (t *http2Server) handlePing(f *http2.PingFrame) {
	if f.IsAck() {
		if f.Data == goAwayPing.data && t.drainChan != nil {
			close(t.drainChan)
			return
		}
		// Maybe it's a BDP ping.
		if t.bdpEst != nil {
			t.bdpEst.calculate(f.Data)
		}
		return
	}
	pingAck := &ping{ack: true}
	copy(pingAck.data[:], f.Data[:])
	t.controlBuf.put(pingAck)

	now := time.Now()
	defer func() {
		t.lastPingAt = now
	}()
	// A reset ping strikes means that we don't need to check for policy
	// violation for this ping and the pingStrikes counter should be set
	// to 0.
	if atomic.CompareAndSwapUint32(&t.resetPingStrikes, 1, 0) {
		t.pingStrikes = 0
		return
	}
	t.mu.Lock()
	ns := len(t.activeStreams)
	t.mu.Unlock()
	if ns < 1 && !t.kep.PermitWithoutStream {
		// Keepalive shouldn't be active thus, this new ping should
		// have come after at least defaultPingTimeout.
		if t.lastPingAt.Add(defaultPingTimeout).After(now) {
			t.pingStrikes++
		}
	} else {
		// Check if keepalive policy is respected.
		if t.lastPingAt.Add(t.kep.MinTime).After(now) {
			t.pingStrikes++
		}
	}

	if t.pingStrikes > maxPingStrikes {
		// Send goaway and close the connection.
		if logger.V(logLevel) {
			logger.Errorf("transport: Got too many pings from the client, closing the connection.")
		}
		t.controlBuf.put(&goAway{code: http2.ErrCodeEnhanceYourCalm, debugData: []byte("too_many_pings"), closeConn: true})
	}
}

func (t *http2Server) handleWindowUpdate(f *http2.WindowUpdateFrame) {
	t.controlBuf.put(&incomingWindowUpdate{
		streamID:  f.Header().StreamID,
		increment: f.Increment,
	})
}

func appendHeaderFieldsFromMD(headerFields []hpack.HeaderField, md metadata.MD) []hpack.HeaderField {
	for k, vv := range md {
		if isReservedHeader(k) {
			// Clients don't tolerate reading restricted headers after some non restricted ones were sent.
			continue
		}
		for _, v := range vv {
			headerFields = append(headerFields, hpack.HeaderField{Name: k, Value: encodeMetadataHeader(k, v)})
		}
	}
	return headerFields
}

func (t *http2Server) checkForHeaderListSize(it interface{}) bool {
	if t.maxSendHeaderListSize == nil {
		return true
	}
	hdrFrame := it.(*headerFrame)
	var sz int64
	for _, f := range hdrFrame.hf {
		if sz += int64(f.Size()); sz > int64(*t.maxSendHeaderListSize) {
			if logger.V(logLevel) {
				logger.Errorf("header list size to send violates the maximum size (%d bytes) set by client", *t.maxSendHeaderListSize)
			}
			return false
		}
	}
	return true
}

func (t *http2Server) streamContextErr(s *Stream) error {
	select {
	case <-t.done:
		return ErrConnClosing
	default:
	}
	return ContextErr(s.ctx.Err())
}

// WriteHeader sends the header metadata md back to the client.
func (t *http2Server) WriteHeader(s *Stream, md metadata.MD) error {
	if s.updateHeaderSent() {
		return ErrIllegalHeaderWrite
	}

	if s.getState() == streamDone {
		return t.streamContextErr(s)
	}

	s.hdrMu.Lock()
	if md.Len() > 0 {
		if s.header.Len() > 0 {
			s.header = metadata.Join(s.header, md)
		} else {
			s.header = md
		}
	}
	if err := t.writeHeaderLocked(s); err != nil {
		s.hdrMu.Unlock()
		return status.Convert(err).Err()
	}
	s.hdrMu.Unlock()
	return nil
}

func (t *http2Server) setResetPingStrikes() {
	atomic.StoreUint32(&t.resetPingStrikes, 1)
}

func (t *http2Server) writeHeaderLocked(s *Stream) error {
	// TODO(mmukhi): Benchmark if the performance gets better if count the metadata and other header fields
	// first and create a slice of that exact size.
	headerFields := make([]hpack.HeaderField, 0, 2) // at least :status, content-type will be there if none else.
	headerFields = append(headerFields, hpack.HeaderField{Name: ":status", Value: "200"})
	headerFields = append(headerFields, hpack.HeaderField{Name: "content-type", Value: grpcutil.ContentType(s.contentSubtype)})
	if s.sendCompress != "" {
		headerFields = append(headerFields, hpack.HeaderField{Name: "grpc-encoding", Value: s.sendCompress})
	}
	headerFields = appendHeaderFieldsFromMD(headerFields, s.header)
	success, err := t.controlBuf.executeAndPut(t.checkForHeaderListSize, &headerFrame{
		streamID:  s.id,
		hf:        headerFields,
		endStream: false,
		onWrite:   t.setResetPingStrikes,
	})
	if !success {
		if err != nil {
			return err
		}
		t.closeStream(s, true, http2.ErrCodeInternal, false)
		return ErrHeaderListSizeLimitViolation
	}
	if t.stats != nil {
		// Note: Headers are compressed with hpack after this call returns.
		// No WireLength field is set here.
		outHeader := &stats.OutHeader{
			Header:      s.header.Copy(),
			Compression: s.sendCompress,
		}
		t.stats.HandleRPC(s.Context(), outHeader)
	}
	return nil
}

// WriteStatus sends stream status to the client and terminates the stream.
// There is no further I/O operations being able to perform on this stream.
// TODO(zhaoq): Now it indicates the end of entire stream. Revisit if early
// OK is adopted.
func (t *http2Server) WriteStatus(s *Stream, st *status.Status) error {
	if s.getState() == streamDone {
		return nil
	}
	s.hdrMu.Lock()
	// TODO(mmukhi): Benchmark if the performance gets better if count the metadata and other header fields
	// first and create a slice of that exact size.
	headerFields := make([]hpack.HeaderField, 0, 2) // grpc-status and grpc-message will be there if none else.
	if !s.updateHeaderSent() {                      // No headers have been sent.
		if len(s.header) > 0 { // Send a separate header frame.
			if err := t.writeHeaderLocked(s); err != nil {
				s.hdrMu.Unlock()
				return err
			}
		} else { // Send a trailer only response.
			headerFields = append(headerFields, hpack.HeaderField{Name: ":status", Value: "200"})
			headerFields = append(headerFields, hpack.HeaderField{Name: "content-type", Value: grpcutil.ContentType(s.contentSubtype)})
		}
	}
	headerFields = append(headerFields, hpack.HeaderField{Name: "grpc-status", Value: strconv.Itoa(int(st.Code()))})
	headerFields = append(headerFields, hpack.HeaderField{Name: "grpc-message", Value: encodeGrpcMessage(st.Message())})

	if p := st.Proto(); p != nil && len(p.Details) > 0 {
		stBytes, err := proto.Marshal(p)
		if err != nil {
			// TODO: return error instead, when callers are able to handle it.
			logger.Errorf("transport: failed to marshal rpc status: %v, error: %v", p, err)
		} else {
			headerFields = append(headerFields, hpack.HeaderField{Name: "grpc-status-details-bin", Value: encodeBinHeader(stBytes)})
		}
	}

	// Attach the trailer metadata.
	headerFields = appendHeaderFieldsFromMD(headerFields, s.trailer)
	trailingHeader := &headerFrame{
		streamID:  s.id,
		hf:        headerFields,
		endStream: true,
		onWrite:   t.setResetPingStrikes,
	}
	s.hdrMu.Unlock()
	success, err := t.controlBuf.execute(t.checkForHeaderListSize, trailingHeader)
	if !success {
		if err != nil {
			return err
		}
		t.closeStream(s, true, http2.ErrCodeInternal, false)
		return ErrHeaderListSizeLimitViolation
	}
	// Send a RST_STREAM after the trailers if the client has not already half-closed.
	rst := s.getState() == streamActive
	t.finishStream(s, rst, http2.ErrCodeNo, trailingHeader, true)
	if t.stats != nil {
		// Note: The trailer fields are compressed with hpack after this call returns.
		// No WireLength field is set here.
		t.stats.HandleRPC(s.Context(), &stats.OutTrailer{
			Trailer: s.trailer.Copy(),
		})
	}
	return nil
}

// Write converts the data into HTTP2 data frame and sends it out. Non-nil error
// is returns if it fails (e.g., framing error, transport error).
func (t *http2Server) Write(s *Stream, hdr []byte, data []byte, opts *Options) error {
	if !s.isHeaderSent() { // Headers haven't been written yet.
		if err := t.WriteHeader(s, nil); err != nil {
			return err
		}
	} else {
		// Writing headers checks for this condition.
		if s.getState() == streamDone {
			return t.streamContextErr(s)
		}
	}
	df := &dataFrame{
		streamID:    s.id,
		h:           hdr,
		d:           data,
		onEachWrite: t.setResetPingStrikes,
	}
	if err := s.wq.get(int32(len(hdr) + len(data))); err != nil {
		return t.streamContextErr(s)
	}
	return t.controlBuf.put(df)
}

// keepalive running in a separate goroutine does the following:
// 1. Gracefully closes an idle connection after a duration of keepalive.MaxConnectionIdle.
// 2. Gracefully closes any connection after a duration of keepalive.MaxConnectionAge.
// 3. Forcibly closes a connection after an additive period of keepalive.MaxConnectionAgeGrace over keepalive.MaxConnectionAge.
// 4. Makes sure a connection is alive by sending pings with a frequency of keepalive.Time and closes a non-responsive connection
// after an additional duration of keepalive.Timeout.
func (t *http2Server) keepalive() {
	p := &ping{}
	// True iff a ping has been sent, and no data has been received since then.
	outstandingPing := false
	// Amount of time remaining before which we should receive an ACK for the
	// last sent ping.
	kpTimeoutLeft := time.Duration(0)
	// Records the last value of t.lastRead before we go block on the timer.
	// This is required to check for read activity since then.
	prevNano := time.Now().UnixNano()
	// Initialize the different timers to their default values.
	idleTimer := time.NewTimer(t.kp.MaxConnectionIdle)
	ageTimer := time.NewTimer(t.kp.MaxConnectionAge)
	kpTimer := time.NewTimer(t.kp.Time)
	defer func() {
		// We need to drain the underlying channel in these timers after a call
		// to Stop(), only if we are interested in resetting them. Clearly we
		// are not interested in resetting them here.
		idleTimer.Stop()
		ageTimer.Stop()
		kpTimer.Stop()
	}()

	for {
		select {
		case <-idleTimer.C:
			t.mu.Lock()
			idle := t.idle
			if idle.IsZero() { // The connection is non-idle.
				t.mu.Unlock()
				idleTimer.Reset(t.kp.MaxConnectionIdle)
				continue
			}
			val := t.kp.MaxConnectionIdle - time.Since(idle)
			t.mu.Unlock()
			if val <= 0 {
				// The connection has been idle for a duration of keepalive.MaxConnectionIdle or more.
				// Gracefully close the connection.
				t.Drain()
				return
			}
			idleTimer.Reset(val)
		case <-ageTimer.C:
			t.Drain()
			ageTimer.Reset(t.kp.MaxConnectionAgeGrace)
			select {
			case <-ageTimer.C:
				// Close the connection after grace period.
				if logger.V(logLevel) {
					logger.Infof("transport: closing server transport due to maximum connection age.")
				}
				t.Close()
			case <-t.done:
			}
			return
		case <-kpTimer.C:
			lastRead := atomic.LoadInt64(&t.lastRead)
			if lastRead > prevNano {
				// There has been read activity since the last time we were
				// here. Setup the timer to fire at kp.Time seconds from
				// lastRead time and continue.
				outstandingPing = false
				kpTimer.Reset(time.Duration(lastRead) + t.kp.Time - time.Duration(time.Now().UnixNano()))
				prevNano = lastRead
				continue
			}
			if outstandingPing && kpTimeoutLeft <= 0 {
				if logger.V(logLevel) {
					logger.Infof("transport: closing server transport due to idleness.")
				}
				t.Close()
				return
			}
			if !outstandingPing {
				if channelz.IsOn() {
					atomic.AddInt64(&t.czData.kpCount, 1)
				}
				t.controlBuf.put(p)
				kpTimeoutLeft = t.kp.Timeout
				outstandingPing = true
			}
			// The amount of time to sleep here is the minimum of kp.Time and
			// timeoutLeft. This will ensure that we wait only for kp.Time
			// before sending out the next ping (for cases where the ping is
			// acked).
			sleepDuration := minTime(t.kp.Time, kpTimeoutLeft)
			kpTimeoutLeft -= sleepDuration
			kpTimer.Reset(sleepDuration)
		case <-t.done:
			return
		}
	}
}

// Close starts shutting down the http2Server transport.
// TODO(zhaoq): Now the destruction is not blocked on any pending streams. This
// could cause some resource issue. Revisit this later.
func (t *http2Server) Close() {
	t.mu.Lock()
	if t.state == closing {
		t.mu.Unlock()
		return
	}
	t.state = closing
	streams := t.activeStreams
	t.activeStreams = nil
	t.mu.Unlock()
	t.controlBuf.finish()
	close(t.done)
	if err := t.conn.Close(); err != nil && logger.V(logLevel) {
		logger.Infof("transport: error closing conn during Close: %v", err)
<<<<<<< HEAD
	}
	if channelz.IsOn() {
		channelz.RemoveEntry(t.channelzID)
=======
>>>>>>> e8d3e9b1
	}
	channelz.RemoveEntry(t.channelzID)
	// Cancel all active streams.
	for _, s := range streams {
		s.cancel()
	}
	if t.stats != nil {
		connEnd := &stats.ConnEnd{}
		t.stats.HandleConn(t.ctx, connEnd)
	}
}

// deleteStream deletes the stream s from transport's active streams.
func (t *http2Server) deleteStream(s *Stream, eosReceived bool) {

	t.mu.Lock()
	if _, ok := t.activeStreams[s.id]; ok {
		delete(t.activeStreams, s.id)
		if len(t.activeStreams) == 0 {
			t.idle = time.Now()
		}
	}
	t.mu.Unlock()

	if channelz.IsOn() {
		if eosReceived {
			atomic.AddInt64(&t.czData.streamsSucceeded, 1)
		} else {
			atomic.AddInt64(&t.czData.streamsFailed, 1)
		}
	}
}

// finishStream closes the stream and puts the trailing headerFrame into controlbuf.
func (t *http2Server) finishStream(s *Stream, rst bool, rstCode http2.ErrCode, hdr *headerFrame, eosReceived bool) {
	// In case stream sending and receiving are invoked in separate
	// goroutines (e.g., bi-directional streaming), cancel needs to be
	// called to interrupt the potential blocking on other goroutines.
	s.cancel()

	oldState := s.swapState(streamDone)
	if oldState == streamDone {
		// If the stream was already done, return.
		return
	}

	hdr.cleanup = &cleanupStream{
		streamID: s.id,
		rst:      rst,
		rstCode:  rstCode,
		onWrite: func() {
			t.deleteStream(s, eosReceived)
		},
	}
	t.controlBuf.put(hdr)
}

// closeStream clears the footprint of a stream when the stream is not needed any more.
func (t *http2Server) closeStream(s *Stream, rst bool, rstCode http2.ErrCode, eosReceived bool) {
	// In case stream sending and receiving are invoked in separate
	// goroutines (e.g., bi-directional streaming), cancel needs to be
	// called to interrupt the potential blocking on other goroutines.
	s.cancel()

	s.swapState(streamDone)
	t.deleteStream(s, eosReceived)

	t.controlBuf.put(&cleanupStream{
		streamID: s.id,
		rst:      rst,
		rstCode:  rstCode,
		onWrite:  func() {},
	})
}

func (t *http2Server) RemoteAddr() net.Addr {
	return t.remoteAddr
}

func (t *http2Server) Drain() {
	t.mu.Lock()
	defer t.mu.Unlock()
	if t.drainChan != nil {
		return
	}
	t.drainChan = make(chan struct{})
	t.controlBuf.put(&goAway{code: http2.ErrCodeNo, debugData: []byte{}, headsUp: true})
}

var goAwayPing = &ping{data: [8]byte{1, 6, 1, 8, 0, 3, 3, 9}}

// Handles outgoing GoAway and returns true if loopy needs to put itself
// in draining mode.
func (t *http2Server) outgoingGoAwayHandler(g *goAway) (bool, error) {
	t.maxStreamMu.Lock()
	t.mu.Lock()
	if t.state == closing { // TODO(mmukhi): This seems unnecessary.
		t.mu.Unlock()
		t.maxStreamMu.Unlock()
		// The transport is closing.
		return false, ErrConnClosing
	}
	if !g.headsUp {
		// Stop accepting more streams now.
		t.state = draining
		sid := t.maxStreamID
		if len(t.activeStreams) == 0 {
			g.closeConn = true
		}
		t.mu.Unlock()
		t.maxStreamMu.Unlock()
		if err := t.framer.fr.WriteGoAway(sid, g.code, g.debugData); err != nil {
			return false, err
		}
		if g.closeConn {
			// Abruptly close the connection following the GoAway (via
			// loopywriter).  But flush out what's inside the buffer first.
			t.framer.writer.Flush()
			return false, fmt.Errorf("transport: Connection closing")
		}
		return true, nil
	}
	t.mu.Unlock()
	t.maxStreamMu.Unlock()
	// For a graceful close, send out a GoAway with stream ID of MaxUInt32,
	// Follow that with a ping and wait for the ack to come back or a timer
	// to expire. During this time accept new streams since they might have
	// originated before the GoAway reaches the client.
	// After getting the ack or timer expiration send out another GoAway this
	// time with an ID of the max stream server intends to process.
	if err := t.framer.fr.WriteGoAway(math.MaxUint32, http2.ErrCodeNo, []byte{}); err != nil {
		return false, err
	}
	if err := t.framer.fr.WritePing(false, goAwayPing.data); err != nil {
		return false, err
	}
	go func() {
		timer := time.NewTimer(time.Minute)
		defer timer.Stop()
		select {
		case <-t.drainChan:
		case <-timer.C:
		case <-t.done:
			return
		}
		t.controlBuf.put(&goAway{code: g.code, debugData: g.debugData})
	}()
	return false, nil
}

func (t *http2Server) ChannelzMetric() *channelz.SocketInternalMetric {
	s := channelz.SocketInternalMetric{
		StreamsStarted:                   atomic.LoadInt64(&t.czData.streamsStarted),
		StreamsSucceeded:                 atomic.LoadInt64(&t.czData.streamsSucceeded),
		StreamsFailed:                    atomic.LoadInt64(&t.czData.streamsFailed),
		MessagesSent:                     atomic.LoadInt64(&t.czData.msgSent),
		MessagesReceived:                 atomic.LoadInt64(&t.czData.msgRecv),
		KeepAlivesSent:                   atomic.LoadInt64(&t.czData.kpCount),
		LastRemoteStreamCreatedTimestamp: time.Unix(0, atomic.LoadInt64(&t.czData.lastStreamCreatedTime)),
		LastMessageSentTimestamp:         time.Unix(0, atomic.LoadInt64(&t.czData.lastMsgSentTime)),
		LastMessageReceivedTimestamp:     time.Unix(0, atomic.LoadInt64(&t.czData.lastMsgRecvTime)),
		LocalFlowControlWindow:           int64(t.fc.getSize()),
		SocketOptions:                    channelz.GetSocketOption(t.conn),
		LocalAddr:                        t.localAddr,
		RemoteAddr:                       t.remoteAddr,
		// RemoteName :
	}
	if au, ok := t.authInfo.(credentials.ChannelzSecurityInfo); ok {
		s.Security = au.GetSecurityValue()
	}
	s.RemoteFlowControlWindow = t.getOutFlowWindow()
	return &s
}

func (t *http2Server) IncrMsgSent() {
	atomic.AddInt64(&t.czData.msgSent, 1)
	atomic.StoreInt64(&t.czData.lastMsgSentTime, time.Now().UnixNano())
}

func (t *http2Server) IncrMsgRecv() {
	atomic.AddInt64(&t.czData.msgRecv, 1)
	atomic.StoreInt64(&t.czData.lastMsgRecvTime, time.Now().UnixNano())
}

func (t *http2Server) getOutFlowWindow() int64 {
	resp := make(chan uint32, 1)
	timer := time.NewTimer(time.Second)
	defer timer.Stop()
	t.controlBuf.put(&outFlowControlSizeRequest{resp})
	select {
	case sz := <-resp:
		return int64(sz)
	case <-t.done:
		return -1
	case <-timer.C:
		return -2
	}
}

func getJitter(v time.Duration) time.Duration {
	if v == infinity {
		return 0
	}
	// Generate a jitter between +/- 10% of the value.
	r := int64(v / 10)
	j := grpcrand.Int63n(2*r) - r
	return time.Duration(j)
}

type connectionKey struct{}

// GetConnection gets the connection from the context.
func GetConnection(ctx context.Context) net.Conn {
	conn, _ := ctx.Value(connectionKey{}).(net.Conn)
	return conn
}

// SetConnection adds the connection to the context to be able to get
// information about the destination ip and port for an incoming RPC. This also
// allows any unary or streaming interceptors to see the connection.
func setConnection(ctx context.Context, conn net.Conn) context.Context {
	return context.WithValue(ctx, connectionKey{}, conn)
}<|MERGE_RESOLUTION|>--- conflicted
+++ resolved
@@ -133,12 +133,6 @@
 // options from config.
 //
 // It returns a non-nil transport and a nil error on success. On failure, it
-<<<<<<< HEAD
-// returns a non-nil transport and a nil-error. For a special case where the
-// underlying conn gets closed before the client preface could be read, it
-// returns a nil transport and a nil error.
-func NewServerTransport(conn net.Conn, config *ServerConfig) (_ ServerTransport, err error) {
-=======
 // returns a nil transport and a non-nil error. For a special case where the
 // underlying conn gets closed before the client preface could be read, it
 // returns a nil transport and a nil error.
@@ -159,7 +153,6 @@
 			return nil, connectionErrorf(false, err, "ServerHandshake(%q) failed: %v", rawConn.RemoteAddr(), err)
 		}
 	}
->>>>>>> e8d3e9b1
 	writeBufSize := config.WriteBufferSize
 	readBufSize := config.ReadBufferSize
 	maxHeaderListSize := defaultServerMaxHeaderListSize
@@ -306,18 +299,11 @@
 	if _, err := io.ReadFull(t.conn, preface); err != nil {
 		// In deployments where a gRPC server runs behind a cloud load balancer
 		// which performs regular TCP level health checks, the connection is
-<<<<<<< HEAD
-		// closed immediately by the latter. Skipping the error here will help
-		// reduce log clutter.
-		if err == io.EOF {
-			return nil, nil
-=======
 		// closed immediately by the latter.  Returning io.EOF here allows the
 		// grpc server implementation to recognize this scenario and suppress
 		// logging to reduce spam.
 		if err == io.EOF {
 			return nil, io.EOF
->>>>>>> e8d3e9b1
 		}
 		return nil, connectionErrorf(false, err, "transport: http2Server.HandleStreams failed to receive the preface from client: %v", err)
 	}
@@ -391,10 +377,6 @@
 		buf: buf,
 		fc:  &inFlow{limit: uint32(t.initialWindowSize)},
 	}
-<<<<<<< HEAD
-
-=======
->>>>>>> e8d3e9b1
 	var (
 		// If a gRPC Response-Headers has already been received, then it means
 		// that the peer is speaking gRPC and we are in gRPC mode.
@@ -430,8 +412,6 @@
 			if timeout, err = decodeTimeout(hf.Value); err != nil {
 				headerError = true
 			}
-<<<<<<< HEAD
-=======
 		// "Transports must consider requests containing the Connection header
 		// as malformed." - A41
 		case "connection":
@@ -439,7 +419,6 @@
 				logger.Errorf("transport: http2Server.operateHeaders parsed a :connection header which makes a request malformed as per the HTTP/2 spec")
 			}
 			headerError = true
->>>>>>> e8d3e9b1
 		default:
 			if isReservedHeader(hf.Name) && !isWhitelistedHeader(hf.Name) {
 				break
@@ -452,20 +431,6 @@
 			}
 			mdata[hf.Name] = append(mdata[hf.Name], v)
 		}
-<<<<<<< HEAD
-	}
-
-	if !isGRPC || headerError {
-		t.controlBuf.put(&cleanupStream{
-			streamID: streamID,
-			rst:      true,
-			rstCode:  http2.ErrCodeProtocol,
-			onWrite:  func() {},
-		})
-		return false
-	}
-
-=======
 	}
 
 	// "If multiple Host headers or multiple :authority headers are present, the
@@ -511,7 +476,6 @@
 		delete(mdata, "host")
 	}
 
->>>>>>> e8d3e9b1
 	if frame.StreamEnded() {
 		// s is just created by the caller. No lock needed.
 		s.state = streamReadDone
@@ -556,28 +520,11 @@
 		s.cancel()
 		return false
 	}
-<<<<<<< HEAD
-	if streamID%2 != 1 || streamID <= t.maxStreamID {
-		t.mu.Unlock()
-		// illegal gRPC stream id.
-		if logger.V(logLevel) {
-			logger.Errorf("transport: http2Server.HandleStreams received an illegal stream id: %v", streamID)
-		}
-		s.cancel()
-		return true
-	}
-	t.maxStreamID = streamID
-=======
->>>>>>> e8d3e9b1
 	if httpMethod != http.MethodPost {
 		t.mu.Unlock()
 		errMsg := fmt.Sprintf("http2Server.operateHeaders parsed a :method field: %v which should be POST", httpMethod)
 		if logger.V(logLevel) {
-<<<<<<< HEAD
-			logger.Infof("transport: http2Server.operateHeaders parsed a :method field: %v which should be POST", httpMethod)
-=======
 			logger.Infof("transport: %v", errMsg)
->>>>>>> e8d3e9b1
 		}
 		t.controlBuf.put(&earlyAbortStream{
 			httpStatus:     405,
@@ -1269,12 +1216,6 @@
 	close(t.done)
 	if err := t.conn.Close(); err != nil && logger.V(logLevel) {
 		logger.Infof("transport: error closing conn during Close: %v", err)
-<<<<<<< HEAD
-	}
-	if channelz.IsOn() {
-		channelz.RemoveEntry(t.channelzID)
-=======
->>>>>>> e8d3e9b1
 	}
 	channelz.RemoveEntry(t.channelzID)
 	// Cancel all active streams.
