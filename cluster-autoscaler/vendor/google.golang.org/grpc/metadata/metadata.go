/*
 *
 * Copyright 2014 gRPC authors.
 *
 * Licensed under the Apache License, Version 2.0 (the "License");
 * you may not use this file except in compliance with the License.
 * You may obtain a copy of the License at
 *
 *     http://www.apache.org/licenses/LICENSE-2.0
 *
 * Unless required by applicable law or agreed to in writing, software
 * distributed under the License is distributed on an "AS IS" BASIS,
 * WITHOUT WARRANTIES OR CONDITIONS OF ANY KIND, either express or implied.
 * See the License for the specific language governing permissions and
 * limitations under the License.
 *
 */

// Package metadata define the structure of the metadata supported by gRPC library.
// Please refer to https://github.com/grpc/grpc/blob/master/doc/PROTOCOL-HTTP2.md
// for more information about custom-metadata.
package metadata // import "google.golang.org/grpc/metadata"

import (
	"context"
	"fmt"
	"strings"
)

// DecodeKeyValue returns k, v, nil.
//
// Deprecated: use k and v directly instead.
func DecodeKeyValue(k, v string) (string, string, error) {
	return k, v, nil
}

// MD is a mapping from metadata keys to values. Users should use the following
// two convenience functions New and Pairs to generate MD.
type MD map[string][]string

// New creates an MD from a given key-value map.
//
// Only the following ASCII characters are allowed in keys:
//  - digits: 0-9
//  - uppercase letters: A-Z (normalized to lower)
//  - lowercase letters: a-z
//  - special characters: -_.
// Uppercase letters are automatically converted to lowercase.
//
// Keys beginning with "grpc-" are reserved for grpc-internal use only and may
// result in errors if set in metadata.
func New(m map[string]string) MD {
	md := MD{}
	for k, val := range m {
		key := strings.ToLower(k)
		md[key] = append(md[key], val)
	}
	return md
}

// Pairs returns an MD formed by the mapping of key, value ...
// Pairs panics if len(kv) is odd.
//
// Only the following ASCII characters are allowed in keys:
//  - digits: 0-9
//  - uppercase letters: A-Z (normalized to lower)
//  - lowercase letters: a-z
//  - special characters: -_.
// Uppercase letters are automatically converted to lowercase.
//
// Keys beginning with "grpc-" are reserved for grpc-internal use only and may
// result in errors if set in metadata.
func Pairs(kv ...string) MD {
	if len(kv)%2 == 1 {
		panic(fmt.Sprintf("metadata: Pairs got the odd number of input pairs for metadata: %d", len(kv)))
	}
	md := MD{}
	for i := 0; i < len(kv); i += 2 {
		key := strings.ToLower(kv[i])
		md[key] = append(md[key], kv[i+1])
	}
	return md
}

// Len returns the number of items in md.
func (md MD) Len() int {
	return len(md)
}

// Copy returns a copy of md.
func (md MD) Copy() MD {
	return Join(md)
}

// Get obtains the values for a given key.
//
// k is converted to lowercase before searching in md.
func (md MD) Get(k string) []string {
	k = strings.ToLower(k)
	return md[k]
}

// Set sets the value of a given key with a slice of values.
//
// k is converted to lowercase before storing in md.
func (md MD) Set(k string, vals ...string) {
	if len(vals) == 0 {
		return
	}
	k = strings.ToLower(k)
	md[k] = vals
}

// Append adds the values to key k, not overwriting what was already stored at
// that key.
//
// k is converted to lowercase before storing in md.
func (md MD) Append(k string, vals ...string) {
	if len(vals) == 0 {
		return
	}
	k = strings.ToLower(k)
	md[k] = append(md[k], vals...)
}

// Delete removes the values for a given key k which is converted to lowercase
// before removing it from md.
func (md MD) Delete(k string) {
	k = strings.ToLower(k)
	delete(md, k)
}

// Join joins any number of mds into a single MD.
//
// The order of values for each key is determined by the order in which the mds
// containing those values are presented to Join.
func Join(mds ...MD) MD {
	out := MD{}
	for _, md := range mds {
		for k, v := range md {
			out[k] = append(out[k], v...)
		}
	}
	return out
}

type mdIncomingKey struct{}
type mdOutgoingKey struct{}

// NewIncomingContext creates a new context with incoming md attached.
func NewIncomingContext(ctx context.Context, md MD) context.Context {
	return context.WithValue(ctx, mdIncomingKey{}, md)
}

// NewOutgoingContext creates a new context with outgoing md attached. If used
// in conjunction with AppendToOutgoingContext, NewOutgoingContext will
// overwrite any previously-appended metadata.
func NewOutgoingContext(ctx context.Context, md MD) context.Context {
	return context.WithValue(ctx, mdOutgoingKey{}, rawMD{md: md})
}

// AppendToOutgoingContext returns a new context with the provided kv merged
// with any existing metadata in the context. Please refer to the documentation
// of Pairs for a description of kv.
func AppendToOutgoingContext(ctx context.Context, kv ...string) context.Context {
	if len(kv)%2 == 1 {
		panic(fmt.Sprintf("metadata: AppendToOutgoingContext got an odd number of input pairs for metadata: %d", len(kv)))
	}
	md, _ := ctx.Value(mdOutgoingKey{}).(rawMD)
	added := make([][]string, len(md.added)+1)
	copy(added, md.added)
	added[len(added)-1] = make([]string, len(kv))
	copy(added[len(added)-1], kv)
	return context.WithValue(ctx, mdOutgoingKey{}, rawMD{md: md.md, added: added})
}

// FromIncomingContext returns the incoming metadata in ctx if it exists.
//
// All keys in the returned MD are lowercase.
func FromIncomingContext(ctx context.Context) (MD, bool) {
	md, ok := ctx.Value(mdIncomingKey{}).(MD)
	if !ok {
		return nil, false
	}
	out := MD{}
	for k, v := range md {
		// We need to manually convert all keys to lower case, because MD is a
		// map, and there's no guarantee that the MD attached to the context is
		// created using our helper functions.
		key := strings.ToLower(k)
<<<<<<< HEAD
		out[key] = v
=======
		s := make([]string, len(v))
		copy(s, v)
		out[key] = s
>>>>>>> e8d3e9b1
	}
	return out, true
}

// FromOutgoingContextRaw returns the un-merged, intermediary contents of rawMD.
//
// Remember to perform strings.ToLower on the keys, for both the returned MD (MD
// is a map, there's no guarantee it's created using our helper functions) and
// the extra kv pairs (AppendToOutgoingContext doesn't turn them into
// lowercase).
//
// This is intended for gRPC-internal use ONLY. Users should use
// FromOutgoingContext instead.
func FromOutgoingContextRaw(ctx context.Context) (MD, [][]string, bool) {
	raw, ok := ctx.Value(mdOutgoingKey{}).(rawMD)
	if !ok {
		return nil, nil, false
	}

	return raw.md, raw.added, true
}

// FromOutgoingContext returns the outgoing metadata in ctx if it exists.
//
// All keys in the returned MD are lowercase.
func FromOutgoingContext(ctx context.Context) (MD, bool) {
	raw, ok := ctx.Value(mdOutgoingKey{}).(rawMD)
	if !ok {
		return nil, false
	}

	out := MD{}
	for k, v := range raw.md {
		// We need to manually convert all keys to lower case, because MD is a
		// map, and there's no guarantee that the MD attached to the context is
		// created using our helper functions.
		key := strings.ToLower(k)
<<<<<<< HEAD
		out[key] = v
=======
		s := make([]string, len(v))
		copy(s, v)
		out[key] = s
>>>>>>> e8d3e9b1
	}
	for _, added := range raw.added {
		if len(added)%2 == 1 {
			panic(fmt.Sprintf("metadata: FromOutgoingContext got an odd number of input pairs for metadata: %d", len(added)))
		}

		for i := 0; i < len(added); i += 2 {
			key := strings.ToLower(added[i])
			out[key] = append(out[key], added[i+1])
		}
	}
	return out, ok
}

type rawMD struct {
	md    MD
	added [][]string
}<|MERGE_RESOLUTION|>--- conflicted
+++ resolved
@@ -188,13 +188,9 @@
 		// map, and there's no guarantee that the MD attached to the context is
 		// created using our helper functions.
 		key := strings.ToLower(k)
-<<<<<<< HEAD
-		out[key] = v
-=======
 		s := make([]string, len(v))
 		copy(s, v)
 		out[key] = s
->>>>>>> e8d3e9b1
 	}
 	return out, true
 }
@@ -232,13 +228,9 @@
 		// map, and there's no guarantee that the MD attached to the context is
 		// created using our helper functions.
 		key := strings.ToLower(k)
-<<<<<<< HEAD
-		out[key] = v
-=======
 		s := make([]string, len(v))
 		copy(s, v)
 		out[key] = s
->>>>>>> e8d3e9b1
 	}
 	for _, added := range raw.added {
 		if len(added)%2 == 1 {
