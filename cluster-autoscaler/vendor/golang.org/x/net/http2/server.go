--- conflicted
+++ resolved
@@ -2117,11 +2117,7 @@
 	st.flow.conn = &sc.flow // link to conn-level counter
 	st.flow.add(sc.initialStreamSendWindowSize)
 	st.inflow.init(sc.srv.initialStreamRecvWindowSize())
-<<<<<<< HEAD
-	if sc.hs.WriteTimeout != 0 {
-=======
 	if sc.hs.WriteTimeout > 0 {
->>>>>>> 7d1f87fc
 		st.writeDeadline = time.AfterFunc(sc.hs.WriteTimeout, st.onWriteTimeout)
 	}
 
