--- conflicted
+++ resolved
@@ -376,10 +376,7 @@
 //sys	fcntl(fd int, cmd int, arg int) (val int, err error)
 
 //sys	fsyncRange(fd int, how int, start int64, length int64) (err error) = fsync_range
-<<<<<<< HEAD
-=======
-
->>>>>>> e8d3e9b1
+
 func Fsync(fd int) error {
 	return fsyncRange(fd, O_SYNC, 0, 0)
 }
