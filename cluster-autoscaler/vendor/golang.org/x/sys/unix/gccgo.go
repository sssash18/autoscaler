// Copyright 2015 The Go Authors. All rights reserved.
// Use of this source code is governed by a BSD-style
// license that can be found in the LICENSE file.

//go:build gccgo && !aix && !hurd
<<<<<<< HEAD
// +build gccgo,!aix,!hurd
=======
>>>>>>> acfd0dd7

package unix

import "syscall"

// We can't use the gc-syntax .s files for gccgo. On the plus side
// much of the functionality can be written directly in Go.

func realSyscallNoError(trap, a1, a2, a3, a4, a5, a6, a7, a8, a9 uintptr) (r uintptr)

func realSyscall(trap, a1, a2, a3, a4, a5, a6, a7, a8, a9 uintptr) (r, errno uintptr)

func SyscallNoError(trap, a1, a2, a3 uintptr) (r1, r2 uintptr) {
	syscall.Entersyscall()
	r := realSyscallNoError(trap, a1, a2, a3, 0, 0, 0, 0, 0, 0)
	syscall.Exitsyscall()
	return r, 0
}

func Syscall(trap, a1, a2, a3 uintptr) (r1, r2 uintptr, err syscall.Errno) {
	syscall.Entersyscall()
	r, errno := realSyscall(trap, a1, a2, a3, 0, 0, 0, 0, 0, 0)
	syscall.Exitsyscall()
	return r, 0, syscall.Errno(errno)
}

func Syscall6(trap, a1, a2, a3, a4, a5, a6 uintptr) (r1, r2 uintptr, err syscall.Errno) {
	syscall.Entersyscall()
	r, errno := realSyscall(trap, a1, a2, a3, a4, a5, a6, 0, 0, 0)
	syscall.Exitsyscall()
	return r, 0, syscall.Errno(errno)
}

func Syscall9(trap, a1, a2, a3, a4, a5, a6, a7, a8, a9 uintptr) (r1, r2 uintptr, err syscall.Errno) {
	syscall.Entersyscall()
	r, errno := realSyscall(trap, a1, a2, a3, a4, a5, a6, a7, a8, a9)
	syscall.Exitsyscall()
	return r, 0, syscall.Errno(errno)
}

func RawSyscallNoError(trap, a1, a2, a3 uintptr) (r1, r2 uintptr) {
	r := realSyscallNoError(trap, a1, a2, a3, 0, 0, 0, 0, 0, 0)
	return r, 0
}

func RawSyscall(trap, a1, a2, a3 uintptr) (r1, r2 uintptr, err syscall.Errno) {
	r, errno := realSyscall(trap, a1, a2, a3, 0, 0, 0, 0, 0, 0)
	return r, 0, syscall.Errno(errno)
}

func RawSyscall6(trap, a1, a2, a3, a4, a5, a6 uintptr) (r1, r2 uintptr, err syscall.Errno) {
	r, errno := realSyscall(trap, a1, a2, a3, a4, a5, a6, 0, 0, 0)
	return r, 0, syscall.Errno(errno)
}<|MERGE_RESOLUTION|>--- conflicted
+++ resolved
@@ -3,10 +3,6 @@
 // license that can be found in the LICENSE file.
 
 //go:build gccgo && !aix && !hurd
-<<<<<<< HEAD
-// +build gccgo,!aix,!hurd
-=======
->>>>>>> acfd0dd7
 
 package unix
 
