/*
Copyright 2020 The Kubernetes Authors.

Licensed under the Apache License, Version 2.0 (the "License");
you may not use this file except in compliance with the License.
You may obtain a copy of the License at

    http://www.apache.org/licenses/LICENSE-2.0

Unless required by applicable law or agreed to in writing, software
distributed under the License is distributed on an "AS IS" BASIS,
WITHOUT WARRANTIES OR CONDITIONS OF ANY KIND, either express or implied.
See the License for the specific language governing permissions and
limitations under the License.
*/

package fileclient

import (
	"context"
	"fmt"

	"github.com/Azure/azure-sdk-for-go/services/storage/mgmt/2021-09-01/storage"
	"github.com/Azure/go-autorest/autorest"
<<<<<<< HEAD
	"github.com/Azure/go-autorest/autorest/to"
=======
>>>>>>> acfd0dd7

	"k8s.io/klog/v2"
	"k8s.io/utils/pointer"

	azclients "sigs.k8s.io/cloud-provider-azure/pkg/azureclients"
	"sigs.k8s.io/cloud-provider-azure/pkg/metrics"
	"sigs.k8s.io/cloud-provider-azure/pkg/retry"
)

// Client implements the azure file client interface
type Client struct {
	fileSharesClient   storage.FileSharesClient
	fileServicesClient storage.FileServicesClient

	subscriptionID string
	baseURI        string
	authorizer     autorest.Authorizer
}

// ShareOptions contains the fields which are used to create file share.
type ShareOptions struct {
	Name       string
	Protocol   storage.EnabledProtocols
	RequestGiB int
	// supported values: ""(by default), "TransactionOptimized", "Cool", "Hot", "Premium"
	AccessTier string
	// supported values: ""(by default), "AllSquash", "NoRootSquash", "RootSquash"
	RootSquash string
	// Metadata - A name-value pair to associate with the share as metadata.
	Metadata map[string]*string
}

// New creates a azure file client
func New(config *azclients.ClientConfig) Interface {
	baseURI := config.ResourceManagerEndpoint
	authorizer := config.Authorizer
	fileSharesClient := storage.NewFileSharesClientWithBaseURI(baseURI, config.SubscriptionID)
	fileSharesClient.Authorizer = authorizer

	fileServicesClient := storage.NewFileServicesClientWithBaseURI(baseURI, config.SubscriptionID)
	fileServicesClient.Authorizer = authorizer
	return &Client{
		fileSharesClient:   fileSharesClient,
		fileServicesClient: fileServicesClient,
		subscriptionID:     config.SubscriptionID,
		baseURI:            baseURI,
		authorizer:         authorizer,
	}
}

func (c *Client) WithSubscriptionID(subscriptionID string) Interface {
	if subscriptionID == "" || subscriptionID == c.subscriptionID {
		return c
	}

	return New(&azclients.ClientConfig{
		SubscriptionID:          subscriptionID,
		ResourceManagerEndpoint: c.baseURI,
		Authorizer:              c.authorizer,
	})
}

// CreateFileShare creates a file share
// expand - optional, used to expand the properties within share's properties. Valid values are: snapshots.
// Should be passed as a string with delimiter ','
func (c *Client) CreateFileShare(ctx context.Context, resourceGroupName, accountName string, shareOptions *ShareOptions, expand string) (storage.FileShare, error) {
	mc := metrics.NewMetricContext("file_shares", "create", resourceGroupName, c.subscriptionID, "")

	if shareOptions == nil {
		return storage.FileShare{}, fmt.Errorf("share options is nil")
	}
	quota := int32(shareOptions.RequestGiB)
	fileShareProperties := &storage.FileShareProperties{
		ShareQuota: &quota,
	}
	if shareOptions.Protocol == storage.EnabledProtocolsNFS {
		fileShareProperties.EnabledProtocols = shareOptions.Protocol
	}
	if shareOptions.AccessTier != "" {
		fileShareProperties.AccessTier = storage.ShareAccessTier(shareOptions.AccessTier)
	}
	if shareOptions.RootSquash != "" {
		fileShareProperties.RootSquash = storage.RootSquashType(shareOptions.RootSquash)
	}
	if shareOptions.Metadata != nil {
		fileShareProperties.Metadata = shareOptions.Metadata
	}
	fileShare := storage.FileShare{
		Name:                &shareOptions.Name,
		FileShareProperties: fileShareProperties,
	}
	FileShare, err := c.fileSharesClient.Create(ctx, resourceGroupName, accountName, shareOptions.Name, fileShare, expand)
	var rerr *retry.Error
	if err != nil {
		rerr = &retry.Error{
			RawError: err,
		}
	}
	mc.Observe(rerr)

	return FileShare, err
}

// DeleteFileShare deletes a file share
// xMsSnapshot - optional, used to delete a snapshot.
// It is a DateTime value that uniquely identifies the share snapshot. e.g. "2017-05-10T17:52:33.9551861Z"
func (c *Client) DeleteFileShare(ctx context.Context, resourceGroupName, accountName, name, xMsSnapshot string) error {
	mc := metrics.NewMetricContext("file_shares", "delete", resourceGroupName, c.subscriptionID, "")

	_, err := c.fileSharesClient.Delete(ctx, resourceGroupName, accountName, name, xMsSnapshot, "")
	var rerr *retry.Error
	if err != nil {
		rerr = &retry.Error{
			RawError: err,
		}
	}
	mc.Observe(rerr)

	return err
}

// ResizeFileShare resizes a file share
func (c *Client) ResizeFileShare(ctx context.Context, resourceGroupName, accountName, name string, sizeGiB int) error {
	mc := metrics.NewMetricContext("file_shares", "resize", resourceGroupName, c.subscriptionID, "")
	var rerr *retry.Error

	quota := int32(sizeGiB)

	share, err := c.fileSharesClient.Get(ctx, resourceGroupName, accountName, name, "stats", "")
	if err != nil {
		rerr = &retry.Error{
			RawError: err,
		}
		mc.Observe(rerr)
		return fmt.Errorf("failed to get file share (%s): %w", name, err)
	}
	if *share.FileShareProperties.ShareQuota >= quota {
		klog.Warningf("file share size(%dGi) is already greater or equal than requested size(%dGi), accountName: %s, shareName: %s",
			share.FileShareProperties.ShareQuota, sizeGiB, accountName, name)
		return nil
	}

	share.FileShareProperties.ShareQuota = &quota
	_, err = c.fileSharesClient.Update(ctx, resourceGroupName, accountName, name, share)
	if err != nil {
		rerr = &retry.Error{
			RawError: err,
		}
		mc.Observe(rerr)
		return fmt.Errorf("failed to update quota on file share(%s), err: %w", name, err)
	}

	mc.Observe(rerr)
	klog.V(4).Infof("resize file share completed, resourceGroupName(%s), accountName: %s, shareName: %s, sizeGiB: %d", resourceGroupName, accountName, name, sizeGiB)

	return nil
}

// GetFileShare gets a file share
// xMsSnapshot - optional, used to retrieve properties of a snapshot.
// It is a DateTime value that uniquely identifies the share snapshot. e.g. "2017-05-10T17:52:33.9551861Z"
func (c *Client) GetFileShare(ctx context.Context, resourceGroupName, accountName, name, xMsSnapshot string) (storage.FileShare, error) {
	mc := metrics.NewMetricContext("file_shares", "get", resourceGroupName, c.subscriptionID, "")

	result, err := c.fileSharesClient.Get(ctx, resourceGroupName, accountName, name, "stats", xMsSnapshot)
	var rerr *retry.Error
	if err != nil {
		rerr = &retry.Error{
			RawError: err,
		}
	}
	mc.Observe(rerr)

	return result, err
}

// ListFileShare gets a file share list
// expand - optional, used to expand the properties within share's properties. Valid values are: deleted,
// snapshots. Should be passed as a string with delimiter ','
func (c *Client) ListFileShare(ctx context.Context, resourceGroupName, accountName, filter, expand string) ([]storage.FileShareItem, error) {
	mc := metrics.NewMetricContext("file_shares", "list", resourceGroupName, c.subscriptionID, "")

	page, err := c.fileSharesClient.List(ctx, resourceGroupName, accountName, "", filter, expand)
	var rerr *retry.Error
	if err != nil {
		rerr = &retry.Error{
			RawError: err,
		}
	}
	mc.Observe(rerr)

	result := make([]storage.FileShareItem, 0)

	for {
		result = append(result, page.Values()...)

		// Abort the loop when there's no nextLink in the response.
<<<<<<< HEAD
		if to.String(page.Response().NextLink) == "" {
=======
		if pointer.StringDeref(page.Response().NextLink, "") == "" {
>>>>>>> acfd0dd7
			break
		}

		if err = page.NextWithContext(ctx); err != nil {
			klog.V(5).Infof("Received error in %s: resourceID: %s, error: %s", "snapshot.list.next", resourceGroupName, err)
			mc.Observe(retry.GetError(page.Response().Response.Response, err))
		}
	}

	return result, err
}

// GetServiceProperties get service properties
func (c *Client) GetServiceProperties(ctx context.Context, resourceGroupName, accountName string) (storage.FileServiceProperties, error) {
	return c.fileServicesClient.GetServiceProperties(ctx, resourceGroupName, accountName)
}

// SetServiceProperties set service properties
func (c *Client) SetServiceProperties(ctx context.Context, resourceGroupName, accountName string, parameters storage.FileServiceProperties) (storage.FileServiceProperties, error) {
	return c.fileServicesClient.SetServiceProperties(ctx, resourceGroupName, accountName, parameters)
}<|MERGE_RESOLUTION|>--- conflicted
+++ resolved
@@ -22,10 +22,6 @@
 
 	"github.com/Azure/azure-sdk-for-go/services/storage/mgmt/2021-09-01/storage"
 	"github.com/Azure/go-autorest/autorest"
-<<<<<<< HEAD
-	"github.com/Azure/go-autorest/autorest/to"
-=======
->>>>>>> acfd0dd7
 
 	"k8s.io/klog/v2"
 	"k8s.io/utils/pointer"
@@ -223,11 +219,7 @@
 		result = append(result, page.Values()...)
 
 		// Abort the loop when there's no nextLink in the response.
-<<<<<<< HEAD
-		if to.String(page.Response().NextLink) == "" {
-=======
 		if pointer.StringDeref(page.Response().NextLink, "") == "" {
->>>>>>> acfd0dd7
 			break
 		}
 
