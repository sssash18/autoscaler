--- conflicted
+++ resolved
@@ -19,22 +19,14 @@
 import (
 	"context"
 
-<<<<<<< HEAD
-	"github.com/Azure/azure-sdk-for-go/services/compute/mgmt/2022-03-01/compute"
-=======
 	"github.com/Azure/azure-sdk-for-go/services/compute/mgmt/2022-08-01/compute"
->>>>>>> acfd0dd7
 
 	"sigs.k8s.io/cloud-provider-azure/pkg/retry"
 )
 
 const (
 	// APIVersion is the API version for compute.
-<<<<<<< HEAD
-	APIVersion = "2022-03-02"
-=======
 	APIVersion = "2022-07-02"
->>>>>>> acfd0dd7
 	// AzureStackCloudAPIVersion is the API version for Azure Stack
 	AzureStackCloudAPIVersion = "2019-03-01"
 	// AzureStackCloudName is the cloud name of Azure Stack
