--- conflicted
+++ resolved
@@ -114,11 +114,7 @@
 				return response, rerr
 			}
 
-<<<<<<< HEAD
-			bodyBytes, _ := ioutil.ReadAll(response.Body)
-=======
 			bodyBytes, _ := io.ReadAll(response.Body)
->>>>>>> acfd0dd7
 			defer func() {
 				response.Body = io.NopCloser(bytes.NewBuffer(bodyBytes))
 			}()
@@ -181,15 +177,9 @@
 			}
 
 			// Do the same check on regional response just like the global one
-<<<<<<< HEAD
-			bodyBytes, _ = ioutil.ReadAll(regionalResponse.Body)
-			defer func() {
-				regionalResponse.Body = ioutil.NopCloser(bytes.NewBuffer(bodyBytes))
-=======
 			bodyBytes, _ = io.ReadAll(regionalResponse.Body)
 			defer func() {
 				regionalResponse.Body = io.NopCloser(bytes.NewBuffer(bodyBytes))
->>>>>>> acfd0dd7
 			}()
 			bodyString = string(bodyBytes)
 			trimmed = strings.TrimSpace(bodyString)
