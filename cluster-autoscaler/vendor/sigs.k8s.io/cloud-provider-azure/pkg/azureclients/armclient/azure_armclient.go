--- conflicted
+++ resolved
@@ -75,11 +75,7 @@
 				Timeout:   30 * time.Second, // the same as default transport
 				KeepAlive: 30 * time.Second, // the same as default transport
 			}).DialContext,
-<<<<<<< HEAD
-			ForceAttemptHTTP2:     true,             // always attempt HTTP/2 even though custom dialer is provided
-=======
 			ForceAttemptHTTP2:     false,            // respect custom dialer (default is true)
->>>>>>> acfd0dd7
 			MaxIdleConns:          100,              // Zero means no limit, the same as default transport
 			MaxIdleConnsPerHost:   100,              // Default is 2, ref:https://cs.opensource.google/go/go/+/go1.18.4:src/net/http/transport.go;l=58
 			IdleConnTimeout:       90 * time.Second, // the same as default transport
