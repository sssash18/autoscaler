--- conflicted
+++ resolved
@@ -155,13 +155,10 @@
 	return t.get(key, crt)
 }
 
-<<<<<<< HEAD
-=======
 func (c *ResourceProvider) Get(key string, _ AzureCacheReadType) (interface{}, error) {
 	return c.Getter(key)
 }
 
->>>>>>> acfd0dd7
 // Get returns the requested item by key with deep copy.
 func (t *TimedCache) GetWithDeepCopy(key string, crt AzureCacheReadType) (interface{}, error) {
 	data, err := t.get(key, crt)
@@ -169,13 +166,10 @@
 	return copied, err
 }
 
-<<<<<<< HEAD
-=======
 func (c *ResourceProvider) GetWithDeepCopy(key string, _ AzureCacheReadType) (interface{}, error) {
 	return c.Getter(key)
 }
 
->>>>>>> acfd0dd7
 func (t *TimedCache) get(key string, crt AzureCacheReadType) (interface{}, error) {
 	entry, err := t.getInternal(key)
 	if err != nil {
@@ -233,16 +227,6 @@
 	})
 }
 
-<<<<<<< HEAD
-// Update updates the data cache for the key.
-func (t *TimedCache) Update(key string, data interface{}) {
-	_ = t.Store.Update(&AzureCacheEntry{
-		Key:       key,
-		Data:      data,
-		CreatedOn: time.Now().UTC(),
-	})
-}
-=======
 func (c *ResourceProvider) Set(_ string, _ interface{}) {}
 
 // Update updates the data cache for the key.
@@ -281,5 +265,4 @@
 
 func (c *ResourceProvider) Lock() {}
 
-func (c *ResourceProvider) Unlock() {}
->>>>>>> acfd0dd7
+func (c *ResourceProvider) Unlock() {}