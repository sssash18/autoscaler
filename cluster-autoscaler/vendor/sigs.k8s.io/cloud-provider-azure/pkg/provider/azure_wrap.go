--- conflicted
+++ resolved
@@ -22,18 +22,6 @@
 	"regexp"
 	"strings"
 
-<<<<<<< HEAD
-	"github.com/Azure/azure-sdk-for-go/services/compute/mgmt/2022-03-01/compute"
-	"github.com/Azure/azure-sdk-for-go/services/network/mgmt/2021-08-01/network"
-	"github.com/Azure/go-autorest/autorest/to"
-
-	"k8s.io/apimachinery/pkg/types"
-	cloudprovider "k8s.io/cloud-provider"
-	"k8s.io/klog/v2"
-
-	azcache "sigs.k8s.io/cloud-provider-azure/pkg/cache"
-=======
->>>>>>> acfd0dd7
 	"sigs.k8s.io/cloud-provider-azure/pkg/consts"
 	"sigs.k8s.io/cloud-provider-azure/pkg/retry"
 )
@@ -65,317 +53,6 @@
 	return false, err
 }
 
-<<<<<<< HEAD
-// getVirtualMachine calls 'VirtualMachinesClient.Get' with a timed cache
-// The service side has throttling control that delays responses if there are multiple requests onto certain vm
-// resource request in short period.
-func (az *Cloud) getVirtualMachine(nodeName types.NodeName, crt azcache.AzureCacheReadType) (vm compute.VirtualMachine, err error) {
-	vmName := string(nodeName)
-	cachedVM, err := az.vmCache.Get(vmName, crt)
-	if err != nil {
-		return vm, err
-	}
-
-	if cachedVM == nil {
-		klog.Warningf("Unable to find node %s: %v", nodeName, cloudprovider.InstanceNotFound)
-		return vm, cloudprovider.InstanceNotFound
-	}
-
-	return *(cachedVM.(*compute.VirtualMachine)), nil
-}
-
-func (az *Cloud) getRouteTable(crt azcache.AzureCacheReadType) (routeTable network.RouteTable, exists bool, err error) {
-	if len(az.RouteTableName) == 0 {
-		return routeTable, false, fmt.Errorf("Route table name is not configured")
-	}
-
-	cachedRt, err := az.rtCache.GetWithDeepCopy(az.RouteTableName, crt)
-	if err != nil {
-		return routeTable, false, err
-	}
-
-	if cachedRt == nil {
-		return routeTable, false, nil
-	}
-
-	return *(cachedRt.(*network.RouteTable)), true, nil
-}
-
-func (az *Cloud) getPIPCacheKey(pipResourceGroup string, pipName string) string {
-	resourceGroup := az.ResourceGroup
-	if pipResourceGroup != "" {
-		resourceGroup = pipResourceGroup
-	}
-	return fmt.Sprintf("%s%s%s", resourceGroup, consts.PIPCacheKeySeparator, pipName)
-}
-
-func (az *Cloud) getPublicIPAddress(pipResourceGroup string, pipName string, crt azcache.AzureCacheReadType) (network.PublicIPAddress, bool, error) {
-	pip := network.PublicIPAddress{}
-	cacheKey := az.getPIPCacheKey(pipResourceGroup, pipName)
-	cachedPIP, err := az.pipCache.GetWithDeepCopy(cacheKey, crt)
-	if err != nil {
-		return pip, false, err
-	}
-
-	if cachedPIP == nil {
-		return pip, false, nil
-	}
-
-	return *(cachedPIP.(*network.PublicIPAddress)), true, nil
-}
-
-func (az *Cloud) getSubnet(virtualNetworkName string, subnetName string) (network.Subnet, bool, error) {
-	var rg string
-	if len(az.VnetResourceGroup) > 0 {
-		rg = az.VnetResourceGroup
-	} else {
-		rg = az.ResourceGroup
-	}
-
-	ctx, cancel := getContextWithCancel()
-	defer cancel()
-	subnet, err := az.SubnetsClient.Get(ctx, rg, virtualNetworkName, subnetName, "")
-	exists, rerr := checkResourceExistsFromError(err)
-	if rerr != nil {
-		return subnet, false, rerr.Error()
-	}
-
-	if !exists {
-		klog.V(2).Infof("Subnet %q not found", subnetName)
-		return subnet, false, nil
-	}
-
-	return subnet, exists, nil
-}
-
-func (az *Cloud) getAzureLoadBalancer(name string, crt azcache.AzureCacheReadType) (lb *network.LoadBalancer, exists bool, err error) {
-	cachedLB, err := az.lbCache.GetWithDeepCopy(name, crt)
-	if err != nil {
-		return lb, false, err
-	}
-
-	if cachedLB == nil {
-		return lb, false, nil
-	}
-
-	return cachedLB.(*network.LoadBalancer), true, nil
-}
-
-func (az *Cloud) getSecurityGroup(crt azcache.AzureCacheReadType) (network.SecurityGroup, error) {
-	nsg := network.SecurityGroup{}
-	if az.SecurityGroupName == "" {
-		return nsg, fmt.Errorf("securityGroupName is not configured")
-	}
-
-	securityGroup, err := az.nsgCache.GetWithDeepCopy(az.SecurityGroupName, crt)
-	if err != nil {
-		return nsg, err
-	}
-
-	if securityGroup == nil {
-		return nsg, fmt.Errorf("nsg %q not found", az.SecurityGroupName)
-	}
-
-	return *(securityGroup.(*network.SecurityGroup)), nil
-}
-
-func (az *Cloud) getPrivateLinkService(frontendIPConfigID *string, crt azcache.AzureCacheReadType) (pls network.PrivateLinkService, err error) {
-	cachedPLS, err := az.plsCache.GetWithDeepCopy(*frontendIPConfigID, crt)
-	if err != nil {
-		return pls, err
-	}
-	return *(cachedPLS.(*network.PrivateLinkService)), nil
-}
-
-func (az *Cloud) newVMCache() (*azcache.TimedCache, error) {
-	getter := func(key string) (interface{}, error) {
-		// Currently InstanceView request are used by azure_zones, while the calls come after non-InstanceView
-		// request. If we first send an InstanceView request and then a non InstanceView request, the second
-		// request will still hit throttling. This is what happens now for cloud controller manager: In this
-		// case we do get instance view every time to fulfill the azure_zones requirement without hitting
-		// throttling.
-		// Consider adding separate parameter for controlling 'InstanceView' once node update issue #56276 is fixed
-		ctx, cancel := getContextWithCancel()
-		defer cancel()
-
-		resourceGroup, err := az.GetNodeResourceGroup(key)
-		if err != nil {
-			return nil, err
-		}
-
-		vm, verr := az.VirtualMachinesClient.Get(ctx, resourceGroup, key, compute.InstanceViewTypesInstanceView)
-		exists, rerr := checkResourceExistsFromError(verr)
-		if rerr != nil {
-			return nil, rerr.Error()
-		}
-
-		if !exists {
-			klog.V(2).Infof("Virtual machine %q not found", key)
-			return nil, nil
-		}
-
-		if vm.VirtualMachineProperties != nil &&
-			strings.EqualFold(to.String(vm.VirtualMachineProperties.ProvisioningState), string(compute.ProvisioningStateDeleting)) {
-			klog.V(2).Infof("Virtual machine %q is under deleting", key)
-			return nil, nil
-		}
-
-		return &vm, nil
-	}
-
-	if az.VMCacheTTLInSeconds == 0 {
-		az.VMCacheTTLInSeconds = vmCacheTTLDefaultInSeconds
-	}
-	return azcache.NewTimedcache(time.Duration(az.VMCacheTTLInSeconds)*time.Second, getter)
-}
-
-func (az *Cloud) newLBCache() (*azcache.TimedCache, error) {
-	getter := func(key string) (interface{}, error) {
-		ctx, cancel := getContextWithCancel()
-		defer cancel()
-
-		lb, err := az.LoadBalancerClient.Get(ctx, az.getLoadBalancerResourceGroup(), key, "")
-		exists, rerr := checkResourceExistsFromError(err)
-		if rerr != nil {
-			return nil, rerr.Error()
-		}
-
-		if !exists {
-			klog.V(2).Infof("Load balancer %q not found", key)
-			return nil, nil
-		}
-
-		return &lb, nil
-	}
-
-	if az.LoadBalancerCacheTTLInSeconds == 0 {
-		az.LoadBalancerCacheTTLInSeconds = loadBalancerCacheTTLDefaultInSeconds
-	}
-	return azcache.NewTimedcache(time.Duration(az.LoadBalancerCacheTTLInSeconds)*time.Second, getter)
-}
-
-func (az *Cloud) newNSGCache() (*azcache.TimedCache, error) {
-	getter := func(key string) (interface{}, error) {
-		ctx, cancel := getContextWithCancel()
-		defer cancel()
-		nsg, err := az.SecurityGroupsClient.Get(ctx, az.SecurityGroupResourceGroup, key, "")
-		exists, rerr := checkResourceExistsFromError(err)
-		if rerr != nil {
-			return nil, rerr.Error()
-		}
-
-		if !exists {
-			klog.V(2).Infof("Security group %q not found", key)
-			return nil, nil
-		}
-
-		return &nsg, nil
-	}
-
-	if az.NsgCacheTTLInSeconds == 0 {
-		az.NsgCacheTTLInSeconds = nsgCacheTTLDefaultInSeconds
-	}
-	return azcache.NewTimedcache(time.Duration(az.NsgCacheTTLInSeconds)*time.Second, getter)
-}
-
-func (az *Cloud) newRouteTableCache() (*azcache.TimedCache, error) {
-	getter := func(key string) (interface{}, error) {
-		ctx, cancel := getContextWithCancel()
-		defer cancel()
-		rt, err := az.RouteTablesClient.Get(ctx, az.RouteTableResourceGroup, key, "")
-		exists, rerr := checkResourceExistsFromError(err)
-		if rerr != nil {
-			return nil, rerr.Error()
-		}
-
-		if !exists {
-			klog.V(2).Infof("Route table %q not found", key)
-			return nil, nil
-		}
-
-		return &rt, nil
-	}
-
-	if az.RouteTableCacheTTLInSeconds == 0 {
-		az.RouteTableCacheTTLInSeconds = routeTableCacheTTLDefaultInSeconds
-	}
-	return azcache.NewTimedcache(time.Duration(az.RouteTableCacheTTLInSeconds)*time.Second, getter)
-}
-
-func (az *Cloud) newPIPCache() (*azcache.TimedCache, error) {
-	getter := func(key string) (interface{}, error) {
-		ctx, cancel := getContextWithCancel()
-		defer cancel()
-
-		parsedKey := strings.Split(strings.TrimSpace(key), consts.PIPCacheKeySeparator)
-		if len(parsedKey) != 2 {
-			return nil, fmt.Errorf("failed to parse public ip rg and name from cache key %q", key)
-		}
-		pipResourceGroup, pipName := strings.TrimSpace(parsedKey[0]), strings.TrimSpace(parsedKey[1])
-
-		pip, err := az.PublicIPAddressesClient.Get(ctx, pipResourceGroup, pipName, "")
-		exists, rerr := checkResourceExistsFromError(err)
-		if rerr != nil {
-			return nil, rerr.Error()
-		}
-
-		if !exists {
-			klog.V(2).Infof("Public IP %q in rg %q not found", pipName, pipResourceGroup)
-			return nil, nil
-		}
-
-		return &pip, nil
-	}
-
-	if az.PublicIPCacheTTLInSeconds == 0 {
-		az.PublicIPCacheTTLInSeconds = publicIPCacheTTLDefaultInSeconds
-	}
-	return azcache.NewTimedcache(time.Duration(az.PublicIPCacheTTLInSeconds)*time.Second, getter)
-}
-
-func (az *Cloud) newPLSCache() (*azcache.TimedCache, error) {
-	// for PLS cache, key is LBFrontendIPConfiguration ID
-	getter := func(key string) (interface{}, error) {
-		ctx, cancel := getContextWithCancel()
-		defer cancel()
-		plsList, err := az.PrivateLinkServiceClient.List(ctx, az.PrivateLinkServiceResourceGroup)
-		exists, rerr := checkResourceExistsFromError(err)
-		if rerr != nil {
-			return nil, rerr.Error()
-		}
-
-		if exists {
-			for i := range plsList {
-				pls := plsList[i]
-				if pls.PrivateLinkServiceProperties == nil {
-					continue
-				}
-				fipConfigs := pls.PrivateLinkServiceProperties.LoadBalancerFrontendIPConfigurations
-				if fipConfigs == nil {
-					continue
-				}
-				for _, fipConfig := range *fipConfigs {
-					if strings.EqualFold(*fipConfig.ID, key) {
-						return &pls, nil
-					}
-				}
-
-			}
-		}
-
-		klog.V(2).Infof("No privateLinkService found for frontendIPConfig %q", key)
-		plsNotExistID := consts.PrivateLinkServiceNotExistID
-		return &network.PrivateLinkService{ID: &plsNotExistID}, nil
-	}
-
-	if az.PlsCacheTTLInSeconds == 0 {
-		az.PlsCacheTTLInSeconds = plsCacheTTLDefaultInSeconds
-	}
-	return azcache.NewTimedcache(time.Duration(az.PlsCacheTTLInSeconds)*time.Second, getter)
-}
-
-=======
->>>>>>> acfd0dd7
 func (az *Cloud) useStandardLoadBalancer() bool {
 	return strings.EqualFold(az.LoadBalancerSku, consts.LoadBalancerSkuStandard)
 }
