--- conflicted
+++ resolved
@@ -19,14 +19,6 @@
 import (
 	"regexp"
 
-<<<<<<< HEAD
-	"github.com/Azure/azure-sdk-for-go/services/compute/mgmt/2022-03-01/compute"
-	"github.com/Azure/azure-sdk-for-go/services/network/mgmt/2021-08-01/network"
-	"github.com/Azure/go-autorest/autorest/to"
-
-	v1 "k8s.io/api/core/v1"
-=======
->>>>>>> acfd0dd7
 	"k8s.io/apimachinery/pkg/runtime"
 	"k8s.io/apimachinery/pkg/util/wait"
 )
@@ -54,613 +46,4 @@
 	if obj != nil && reason != "" {
 		az.eventRecorder.Event(obj, eventType, reason, message)
 	}
-<<<<<<< HEAD
-}
-
-// GetVirtualMachineWithRetry invokes az.getVirtualMachine with exponential backoff retry
-func (az *Cloud) GetVirtualMachineWithRetry(name types.NodeName, crt azcache.AzureCacheReadType) (compute.VirtualMachine, error) {
-	var machine compute.VirtualMachine
-	var retryErr error
-	err := wait.ExponentialBackoff(az.RequestBackoff(), func() (bool, error) {
-		machine, retryErr = az.getVirtualMachine(name, crt)
-		if errors.Is(retryErr, cloudprovider.InstanceNotFound) {
-			return true, cloudprovider.InstanceNotFound
-		}
-		if retryErr != nil {
-			klog.Errorf("GetVirtualMachineWithRetry(%s): backoff failure, will retry, err=%v", name, retryErr)
-			return false, nil
-		}
-		klog.V(2).Infof("GetVirtualMachineWithRetry(%s): backoff success", name)
-		return true, nil
-	})
-	if errors.Is(err, wait.ErrWaitTimeout) {
-		err = retryErr
-	}
-	return machine, err
-}
-
-// ListVirtualMachines invokes az.VirtualMachinesClient.List with exponential backoff retry
-func (az *Cloud) ListVirtualMachines(resourceGroup string) ([]compute.VirtualMachine, error) {
-	ctx, cancel := getContextWithCancel()
-	defer cancel()
-
-	allNodes, rerr := az.VirtualMachinesClient.List(ctx, resourceGroup)
-	if rerr != nil {
-		klog.Errorf("VirtualMachinesClient.List(%v) failure with err=%v", resourceGroup, rerr)
-		return nil, rerr.Error()
-	}
-	klog.V(6).Infof("VirtualMachinesClient.List(%v) success", resourceGroup)
-	return allNodes, nil
-}
-
-// getPrivateIPsForMachine is wrapper for optional backoff getting private ips
-// list of a node by name
-func (az *Cloud) getPrivateIPsForMachine(nodeName types.NodeName) ([]string, error) {
-	return az.getPrivateIPsForMachineWithRetry(nodeName)
-}
-
-func (az *Cloud) getPrivateIPsForMachineWithRetry(nodeName types.NodeName) ([]string, error) {
-	var privateIPs []string
-	err := wait.ExponentialBackoff(az.RequestBackoff(), func() (bool, error) {
-		var retryErr error
-		privateIPs, retryErr = az.VMSet.GetPrivateIPsByNodeName(string(nodeName))
-		if retryErr != nil {
-			// won't retry since the instance doesn't exist on Azure.
-			if errors.Is(retryErr, cloudprovider.InstanceNotFound) {
-				return true, retryErr
-			}
-			klog.Errorf("GetPrivateIPsByNodeName(%s): backoff failure, will retry,err=%v", nodeName, retryErr)
-			return false, nil
-		}
-		klog.V(3).Infof("GetPrivateIPsByNodeName(%s): backoff success", nodeName)
-		return true, nil
-	})
-	return privateIPs, err
-}
-
-func (az *Cloud) getIPForMachine(nodeName types.NodeName) (string, string, error) {
-	return az.GetIPForMachineWithRetry(nodeName)
-}
-
-// GetIPForMachineWithRetry invokes az.getIPForMachine with exponential backoff retry
-func (az *Cloud) GetIPForMachineWithRetry(name types.NodeName) (string, string, error) {
-	var ip, publicIP string
-	err := wait.ExponentialBackoff(az.RequestBackoff(), func() (bool, error) {
-		var retryErr error
-		ip, publicIP, retryErr = az.VMSet.GetIPByNodeName(string(name))
-		if retryErr != nil {
-			klog.Errorf("GetIPForMachineWithRetry(%s): backoff failure, will retry,err=%v", name, retryErr)
-			return false, nil
-		}
-		klog.V(3).Infof("GetIPForMachineWithRetry(%s): backoff success", name)
-		return true, nil
-	})
-	return ip, publicIP, err
-}
-
-// CreateOrUpdateSecurityGroup invokes az.SecurityGroupsClient.CreateOrUpdate with exponential backoff retry
-func (az *Cloud) CreateOrUpdateSecurityGroup(sg network.SecurityGroup) error {
-	ctx, cancel := getContextWithCancel()
-	defer cancel()
-
-	rerr := az.SecurityGroupsClient.CreateOrUpdate(ctx, az.SecurityGroupResourceGroup, *sg.Name, sg, to.String(sg.Etag))
-	klog.V(10).Infof("SecurityGroupsClient.CreateOrUpdate(%s): end", *sg.Name)
-	if rerr == nil {
-		// Invalidate the cache right after updating
-		_ = az.nsgCache.Delete(*sg.Name)
-		return nil
-	}
-
-	nsgJSON, _ := json.Marshal(sg)
-	klog.Warningf("CreateOrUpdateSecurityGroup(%s) failed: %v, NSG request: %s", to.String(sg.Name), rerr.Error(), string(nsgJSON))
-
-	// Invalidate the cache because ETAG precondition mismatch.
-	if rerr.HTTPStatusCode == http.StatusPreconditionFailed {
-		klog.V(3).Infof("SecurityGroup cache for %s is cleanup because of http.StatusPreconditionFailed", *sg.Name)
-		_ = az.nsgCache.Delete(*sg.Name)
-	}
-
-	// Invalidate the cache because another new operation has canceled the current request.
-	if strings.Contains(strings.ToLower(rerr.Error().Error()), consts.OperationCanceledErrorMessage) {
-		klog.V(3).Infof("SecurityGroup cache for %s is cleanup because CreateOrUpdateSecurityGroup is canceled by another operation", *sg.Name)
-		_ = az.nsgCache.Delete(*sg.Name)
-	}
-
-	return rerr.Error()
-}
-
-func cleanupSubnetInFrontendIPConfigurations(lb *network.LoadBalancer) network.LoadBalancer {
-	if lb.LoadBalancerPropertiesFormat == nil || lb.FrontendIPConfigurations == nil {
-		return *lb
-	}
-
-	frontendIPConfigurations := *lb.FrontendIPConfigurations
-	for i := range frontendIPConfigurations {
-		config := frontendIPConfigurations[i]
-		if config.FrontendIPConfigurationPropertiesFormat != nil &&
-			config.Subnet != nil &&
-			config.Subnet.ID != nil {
-			subnet := network.Subnet{
-				ID: config.Subnet.ID,
-			}
-			if config.Subnet.Name != nil {
-				subnet.Name = config.FrontendIPConfigurationPropertiesFormat.Subnet.Name
-			}
-			config.FrontendIPConfigurationPropertiesFormat.Subnet = &subnet
-			frontendIPConfigurations[i] = config
-			continue
-		}
-	}
-
-	lb.FrontendIPConfigurations = &frontendIPConfigurations
-	return *lb
-}
-
-// CreateOrUpdateLB invokes az.LoadBalancerClient.CreateOrUpdate with exponential backoff retry
-func (az *Cloud) CreateOrUpdateLB(service *v1.Service, lb network.LoadBalancer) error {
-	ctx, cancel := getContextWithCancel()
-	defer cancel()
-
-	lb = cleanupSubnetInFrontendIPConfigurations(&lb)
-
-	rgName := az.getLoadBalancerResourceGroup()
-	rerr := az.LoadBalancerClient.CreateOrUpdate(ctx, rgName, to.String(lb.Name), lb, to.String(lb.Etag))
-	klog.V(10).Infof("LoadBalancerClient.CreateOrUpdate(%s): end", *lb.Name)
-	if rerr == nil {
-		// Invalidate the cache right after updating
-		_ = az.lbCache.Delete(*lb.Name)
-		return nil
-	}
-
-	lbJSON, _ := json.Marshal(lb)
-	klog.Warningf("LoadBalancerClient.CreateOrUpdate(%s) failed: %v, LoadBalancer request: %s", to.String(lb.Name), rerr.Error(), string(lbJSON))
-
-	// Invalidate the cache because ETAG precondition mismatch.
-	if rerr.HTTPStatusCode == http.StatusPreconditionFailed {
-		klog.V(3).Infof("LoadBalancer cache for %s is cleanup because of http.StatusPreconditionFailed", to.String(lb.Name))
-		_ = az.lbCache.Delete(*lb.Name)
-	}
-
-	retryErrorMessage := rerr.Error().Error()
-	// Invalidate the cache because another new operation has canceled the current request.
-	if strings.Contains(strings.ToLower(retryErrorMessage), consts.OperationCanceledErrorMessage) {
-		klog.V(3).Infof("LoadBalancer cache for %s is cleanup because CreateOrUpdate is canceled by another operation", to.String(lb.Name))
-		_ = az.lbCache.Delete(*lb.Name)
-	}
-
-	// The LB update may fail because the referenced PIP is not in the Succeeded provisioning state
-	if strings.Contains(strings.ToLower(retryErrorMessage), strings.ToLower(consts.ReferencedResourceNotProvisionedMessageCode)) {
-		matches := pipErrorMessageRE.FindStringSubmatch(retryErrorMessage)
-		if len(matches) != 3 {
-			klog.Errorf("Failed to parse the retry error message %s", retryErrorMessage)
-			return rerr.Error()
-		}
-		pipRG, pipName := matches[1], matches[2]
-		klog.V(3).Infof("The public IP %s referenced by load balancer %s is not in Succeeded provisioning state, will try to update it", pipName, to.String(lb.Name))
-		pip, _, err := az.getPublicIPAddress(pipRG, pipName, azcache.CacheReadTypeDefault)
-		if err != nil {
-			klog.Errorf("Failed to get the public IP %s in resource group %s: %v", pipName, pipRG, err)
-			return rerr.Error()
-		}
-		// Perform a dummy update to fix the provisioning state
-		err = az.CreateOrUpdatePIP(service, pipRG, pip)
-		if err != nil {
-			klog.Errorf("Failed to update the public IP %s in resource group %s: %v", pipName, pipRG, err)
-			return rerr.Error()
-		}
-		// Invalidate the LB cache, return the error, and the controller manager
-		// would retry the LB update in the next reconcile loop
-		_ = az.lbCache.Delete(*lb.Name)
-	}
-
-	return rerr.Error()
-}
-
-func (az *Cloud) CreateOrUpdateLBBackendPool(lbName string, backendPool network.BackendAddressPool) error {
-	ctx, cancel := getContextWithCancel()
-	defer cancel()
-
-	klog.V(4).Infof("CreateOrUpdateLBBackendPool: updating backend pool %s in LB %s", to.String(backendPool.Name), lbName)
-	rerr := az.LoadBalancerClient.CreateOrUpdateBackendPools(ctx, az.getLoadBalancerResourceGroup(), lbName, to.String(backendPool.Name), backendPool, to.String(backendPool.Etag))
-	if rerr == nil {
-		// Invalidate the cache right after updating
-		_ = az.lbCache.Delete(lbName)
-		return nil
-	}
-
-	// Invalidate the cache because ETAG precondition mismatch.
-	if rerr.HTTPStatusCode == http.StatusPreconditionFailed {
-		klog.V(3).Infof("LoadBalancer cache for %s is cleanup because of http.StatusPreconditionFailed", lbName)
-		_ = az.lbCache.Delete(lbName)
-	}
-
-	retryErrorMessage := rerr.Error().Error()
-	// Invalidate the cache because another new operation has canceled the current request.
-	if strings.Contains(strings.ToLower(retryErrorMessage), consts.OperationCanceledErrorMessage) {
-		klog.V(3).Infof("LoadBalancer cache for %s is cleanup because CreateOrUpdate is canceled by another operation", lbName)
-		_ = az.lbCache.Delete(lbName)
-	}
-
-	return rerr.Error()
-}
-
-func (az *Cloud) DeleteLBBackendPool(lbName, backendPoolName string) error {
-	ctx, cancel := getContextWithCancel()
-	defer cancel()
-
-	klog.V(4).Infof("DeleteLBBackendPool: deleting backend pool %s in LB %s", backendPoolName, lbName)
-	rerr := az.LoadBalancerClient.DeleteLBBackendPool(ctx, az.getLoadBalancerResourceGroup(), lbName, backendPoolName)
-	if rerr == nil {
-		// Invalidate the cache right after updating
-		_ = az.lbCache.Delete(lbName)
-		return nil
-	}
-
-	// Invalidate the cache because ETAG precondition mismatch.
-	if rerr.HTTPStatusCode == http.StatusPreconditionFailed {
-		klog.V(3).Infof("LoadBalancer cache for %s is cleanup because of http.StatusPreconditionFailed", lbName)
-		_ = az.lbCache.Delete(lbName)
-	}
-
-	retryErrorMessage := rerr.Error().Error()
-	// Invalidate the cache because another new operation has canceled the current request.
-	if strings.Contains(strings.ToLower(retryErrorMessage), consts.OperationCanceledErrorMessage) {
-		klog.V(3).Infof("LoadBalancer cache for %s is cleanup because CreateOrUpdate is canceled by another operation", lbName)
-		_ = az.lbCache.Delete(lbName)
-	}
-
-	return rerr.Error()
-}
-
-// ListManagedLBs invokes az.LoadBalancerClient.List and filter out
-// those that are not managed by cloud provider azure or not associated to a managed VMSet.
-func (az *Cloud) ListManagedLBs(service *v1.Service, nodes []*v1.Node, clusterName string) ([]network.LoadBalancer, error) {
-	allLBs, err := az.ListLB(service)
-	if err != nil {
-		return nil, err
-	}
-
-	if allLBs == nil {
-		klog.Warningf("ListManagedLBs: no LBs found")
-		return nil, nil
-	}
-
-	// return early if wantLb=false
-	if nodes == nil {
-		klog.V(4).Infof("ListManagedLBs: return all LBs in the resource group %s, including unmanaged LBs", az.getLoadBalancerResourceGroup())
-		return allLBs, nil
-	}
-
-	agentPoolLBs := make([]network.LoadBalancer, 0)
-	agentPoolVMSetNames, err := az.VMSet.GetAgentPoolVMSetNames(nodes)
-	if err != nil {
-		return nil, fmt.Errorf("ListManagedLBs: failed to get agent pool vmSet names: %w", err)
-	}
-
-	agentPoolVMSetNamesSet := sets.NewString()
-	if agentPoolVMSetNames != nil && len(*agentPoolVMSetNames) > 0 {
-		for _, vmSetName := range *agentPoolVMSetNames {
-			klog.V(6).Infof("ListManagedLBs: found agent pool vmSet name %s", vmSetName)
-			agentPoolVMSetNamesSet.Insert(strings.ToLower(vmSetName))
-		}
-	}
-
-	for _, lb := range allLBs {
-		vmSetNameFromLBName := az.mapLoadBalancerNameToVMSet(to.String(lb.Name), clusterName)
-		if strings.EqualFold(strings.TrimSuffix(to.String(lb.Name), consts.InternalLoadBalancerNameSuffix), clusterName) ||
-			agentPoolVMSetNamesSet.Has(strings.ToLower(vmSetNameFromLBName)) {
-			agentPoolLBs = append(agentPoolLBs, lb)
-			klog.V(4).Infof("ListManagedLBs: found agent pool LB %s", to.String(lb.Name))
-		}
-	}
-
-	return agentPoolLBs, nil
-}
-
-// ListLB invokes az.LoadBalancerClient.List with exponential backoff retry
-func (az *Cloud) ListLB(service *v1.Service) ([]network.LoadBalancer, error) {
-	ctx, cancel := getContextWithCancel()
-	defer cancel()
-
-	rgName := az.getLoadBalancerResourceGroup()
-	allLBs, rerr := az.LoadBalancerClient.List(ctx, rgName)
-	if rerr != nil {
-		if rerr.IsNotFound() {
-			return nil, nil
-		}
-		az.Event(service, v1.EventTypeWarning, "ListLoadBalancers", rerr.Error().Error())
-		klog.Errorf("LoadBalancerClient.List(%v) failure with err=%v", rgName, rerr)
-		return nil, rerr.Error()
-	}
-	klog.V(2).Infof("LoadBalancerClient.List(%v) success", rgName)
-	return allLBs, nil
-}
-
-// ListPIP list the PIP resources in the given resource group
-func (az *Cloud) ListPIP(service *v1.Service, pipResourceGroup string) ([]network.PublicIPAddress, error) {
-	ctx, cancel := getContextWithCancel()
-	defer cancel()
-
-	allPIPs, rerr := az.PublicIPAddressesClient.List(ctx, pipResourceGroup)
-	if rerr != nil {
-		if rerr.IsNotFound() {
-			return nil, nil
-		}
-		az.Event(service, v1.EventTypeWarning, "ListPublicIPs", rerr.Error().Error())
-		klog.Errorf("PublicIPAddressesClient.List(%v) failure with err=%v", pipResourceGroup, rerr)
-		return nil, rerr.Error()
-	}
-
-	klog.V(2).Infof("PublicIPAddressesClient.List(%v) success", pipResourceGroup)
-	return allPIPs, nil
-}
-
-// CreateOrUpdatePIP invokes az.PublicIPAddressesClient.CreateOrUpdate with exponential backoff retry
-func (az *Cloud) CreateOrUpdatePIP(service *v1.Service, pipResourceGroup string, pip network.PublicIPAddress) error {
-	ctx, cancel := getContextWithCancel()
-	defer cancel()
-
-	rerr := az.PublicIPAddressesClient.CreateOrUpdate(ctx, pipResourceGroup, to.String(pip.Name), pip)
-	klog.V(10).Infof("PublicIPAddressesClient.CreateOrUpdate(%s, %s): end", pipResourceGroup, to.String(pip.Name))
-	if rerr == nil {
-		// Invalidate the cache right after updating
-		_ = az.pipCache.Delete(az.getPIPCacheKey(pipResourceGroup, to.String(pip.Name)))
-		return nil
-	}
-
-	pipJSON, _ := json.Marshal(pip)
-	klog.Warningf("PublicIPAddressesClient.CreateOrUpdate(%s, %s) failed: %s, PublicIP request: %s", pipResourceGroup, to.String(pip.Name), rerr.Error().Error(), string(pipJSON))
-	az.Event(service, v1.EventTypeWarning, "CreateOrUpdatePublicIPAddress", rerr.Error().Error())
-
-	// Invalidate the cache because ETAG precondition mismatch.
-	if rerr.HTTPStatusCode == http.StatusPreconditionFailed {
-		klog.V(3).Infof("PublicIP cache for (%s, %s) is cleanup because of http.StatusPreconditionFailed", pipResourceGroup, to.String(pip.Name))
-		_ = az.pipCache.Delete(az.getPIPCacheKey(pipResourceGroup, to.String(pip.Name)))
-	}
-
-	retryErrorMessage := rerr.Error().Error()
-	// Invalidate the cache because another new operation has canceled the current request.
-	if strings.Contains(strings.ToLower(retryErrorMessage), consts.OperationCanceledErrorMessage) {
-		klog.V(3).Infof("PublicIP cache for (%s, %s) is cleanup because CreateOrUpdate is canceled by another operation", pipResourceGroup, to.String(pip.Name))
-		_ = az.pipCache.Delete(az.getPIPCacheKey(pipResourceGroup, to.String(pip.Name)))
-	}
-
-	return rerr.Error()
-}
-
-// CreateOrUpdateInterface invokes az.InterfacesClient.CreateOrUpdate with exponential backoff retry
-func (az *Cloud) CreateOrUpdateInterface(service *v1.Service, nic network.Interface) error {
-	ctx, cancel := getContextWithCancel()
-	defer cancel()
-
-	rerr := az.InterfacesClient.CreateOrUpdate(ctx, az.ResourceGroup, *nic.Name, nic)
-	klog.V(10).Infof("InterfacesClient.CreateOrUpdate(%s): end", *nic.Name)
-	if rerr != nil {
-		klog.Errorf("InterfacesClient.CreateOrUpdate(%s) failed: %s", *nic.Name, rerr.Error().Error())
-		az.Event(service, v1.EventTypeWarning, "CreateOrUpdateInterface", rerr.Error().Error())
-		return rerr.Error()
-	}
-
-	return nil
-}
-
-// DeletePublicIP invokes az.PublicIPAddressesClient.Delete with exponential backoff retry
-func (az *Cloud) DeletePublicIP(service *v1.Service, pipResourceGroup string, pipName string) error {
-	ctx, cancel := getContextWithCancel()
-	defer cancel()
-
-	rerr := az.PublicIPAddressesClient.Delete(ctx, pipResourceGroup, pipName)
-	if rerr != nil {
-		klog.Errorf("PublicIPAddressesClient.Delete(%s) failed: %s", pipName, rerr.Error().Error())
-		az.Event(service, v1.EventTypeWarning, "DeletePublicIPAddress", rerr.Error().Error())
-
-		if strings.Contains(rerr.Error().Error(), consts.CannotDeletePublicIPErrorMessageCode) {
-			klog.Warningf("DeletePublicIP for public IP %s failed with error %v, this is because other resources are referencing the public IP. The deletion of the service will continue.", pipName, rerr.Error())
-			return nil
-		}
-		return rerr.Error()
-	}
-
-	// Invalidate the cache right after deleting
-	_ = az.pipCache.Delete(az.getPIPCacheKey(pipResourceGroup, pipName))
-	return nil
-}
-
-// DeleteLB invokes az.LoadBalancerClient.Delete with exponential backoff retry
-func (az *Cloud) DeleteLB(service *v1.Service, lbName string) *retry.Error {
-	ctx, cancel := getContextWithCancel()
-	defer cancel()
-
-	rgName := az.getLoadBalancerResourceGroup()
-	rerr := az.LoadBalancerClient.Delete(ctx, rgName, lbName)
-	if rerr == nil {
-		// Invalidate the cache right after updating
-		_ = az.lbCache.Delete(lbName)
-		return nil
-	}
-
-	klog.Errorf("LoadBalancerClient.Delete(%s) failed: %s", lbName, rerr.Error().Error())
-	az.Event(service, v1.EventTypeWarning, "DeleteLoadBalancer", rerr.Error().Error())
-	return rerr
-}
-
-// CreateOrUpdateRouteTable invokes az.RouteTablesClient.CreateOrUpdate with exponential backoff retry
-func (az *Cloud) CreateOrUpdateRouteTable(routeTable network.RouteTable) error {
-	ctx, cancel := getContextWithCancel()
-	defer cancel()
-
-	rerr := az.RouteTablesClient.CreateOrUpdate(ctx, az.RouteTableResourceGroup, az.RouteTableName, routeTable, to.String(routeTable.Etag))
-	if rerr == nil {
-		// Invalidate the cache right after updating
-		_ = az.rtCache.Delete(*routeTable.Name)
-		return nil
-	}
-
-	rtJSON, _ := json.Marshal(routeTable)
-	klog.Warningf("RouteTablesClient.CreateOrUpdate(%s) failed: %v, RouteTable request: %s", to.String(routeTable.Name), rerr.Error(), string(rtJSON))
-
-	// Invalidate the cache because etag mismatch.
-	if rerr.HTTPStatusCode == http.StatusPreconditionFailed {
-		klog.V(3).Infof("Route table cache for %s is cleanup because of http.StatusPreconditionFailed", *routeTable.Name)
-		_ = az.rtCache.Delete(*routeTable.Name)
-	}
-	// Invalidate the cache because another new operation has canceled the current request.
-	if strings.Contains(strings.ToLower(rerr.Error().Error()), consts.OperationCanceledErrorMessage) {
-		klog.V(3).Infof("Route table cache for %s is cleanup because CreateOrUpdateRouteTable is canceled by another operation", *routeTable.Name)
-		_ = az.rtCache.Delete(*routeTable.Name)
-	}
-	klog.Errorf("RouteTablesClient.CreateOrUpdate(%s) failed: %v", az.RouteTableName, rerr.Error())
-	return rerr.Error()
-}
-
-// CreateOrUpdateRoute invokes az.RoutesClient.CreateOrUpdate with exponential backoff retry
-func (az *Cloud) CreateOrUpdateRoute(route network.Route) error {
-	ctx, cancel := getContextWithCancel()
-	defer cancel()
-
-	rerr := az.RoutesClient.CreateOrUpdate(ctx, az.RouteTableResourceGroup, az.RouteTableName, *route.Name, route, to.String(route.Etag))
-	klog.V(10).Infof("RoutesClient.CreateOrUpdate(%s): end", *route.Name)
-	if rerr == nil {
-		_ = az.rtCache.Delete(az.RouteTableName)
-		return nil
-	}
-
-	if rerr.HTTPStatusCode == http.StatusPreconditionFailed {
-		klog.V(3).Infof("Route cache for %s is cleanup because of http.StatusPreconditionFailed", *route.Name)
-		_ = az.rtCache.Delete(az.RouteTableName)
-	}
-	// Invalidate the cache because another new operation has canceled the current request.
-	if strings.Contains(strings.ToLower(rerr.Error().Error()), consts.OperationCanceledErrorMessage) {
-		klog.V(3).Infof("Route cache for %s is cleanup because CreateOrUpdateRouteTable is canceled by another operation", *route.Name)
-		_ = az.rtCache.Delete(az.RouteTableName)
-	}
-	return rerr.Error()
-}
-
-// DeleteRouteWithName invokes az.RoutesClient.CreateOrUpdate with exponential backoff retry
-func (az *Cloud) DeleteRouteWithName(routeName string) error {
-	ctx, cancel := getContextWithCancel()
-	defer cancel()
-
-	rerr := az.RoutesClient.Delete(ctx, az.RouteTableResourceGroup, az.RouteTableName, routeName)
-	klog.V(10).Infof("RoutesClient.Delete(%s,%s): end", az.RouteTableName, routeName)
-	if rerr == nil {
-		return nil
-	}
-
-	klog.Errorf("RoutesClient.Delete(%s, %s) failed: %v", az.RouteTableName, routeName, rerr.Error())
-	return rerr.Error()
-}
-
-// CreateOrUpdateVMSS invokes az.VirtualMachineScaleSetsClient.Update().
-func (az *Cloud) CreateOrUpdateVMSS(resourceGroupName string, VMScaleSetName string, parameters compute.VirtualMachineScaleSet) *retry.Error {
-	ctx, cancel := getContextWithCancel()
-	defer cancel()
-
-	// When vmss is being deleted, CreateOrUpdate API would report "the vmss is being deleted" error.
-	// Since it is being deleted, we shouldn't send more CreateOrUpdate requests for it.
-	klog.V(3).Infof("CreateOrUpdateVMSS: verify the status of the vmss being created or updated")
-	vmss, rerr := az.VirtualMachineScaleSetsClient.Get(ctx, resourceGroupName, VMScaleSetName)
-	if rerr != nil {
-		klog.Errorf("CreateOrUpdateVMSS: error getting vmss(%s): %v", VMScaleSetName, rerr)
-		return rerr
-	}
-	if vmss.ProvisioningState != nil && strings.EqualFold(*vmss.ProvisioningState, consts.VirtualMachineScaleSetsDeallocating) {
-		klog.V(3).Infof("CreateOrUpdateVMSS: found vmss %s being deleted, skipping", VMScaleSetName)
-		return nil
-	}
-
-	rerr = az.VirtualMachineScaleSetsClient.CreateOrUpdate(ctx, resourceGroupName, VMScaleSetName, parameters)
-	klog.V(10).Infof("UpdateVmssVMWithRetry: VirtualMachineScaleSetsClient.CreateOrUpdate(%s): end", VMScaleSetName)
-	if rerr != nil {
-		klog.Errorf("CreateOrUpdateVMSS: error CreateOrUpdate vmss(%s): %v", VMScaleSetName, rerr)
-		return rerr
-	}
-
-	return nil
-}
-
-func (az *Cloud) CreateOrUpdatePLS(service *v1.Service, pls network.PrivateLinkService) error {
-	ctx, cancel := getContextWithCancel()
-	defer cancel()
-
-	rerr := az.PrivateLinkServiceClient.CreateOrUpdate(ctx, az.PrivateLinkServiceResourceGroup, to.String(pls.Name), pls, to.String(pls.Etag))
-	if rerr == nil {
-		// Invalidate the cache right after updating
-		_ = az.plsCache.Delete(to.String((*pls.LoadBalancerFrontendIPConfigurations)[0].ID))
-		return nil
-	}
-
-	rtJSON, _ := json.Marshal(pls)
-	klog.Warningf("PrivateLinkServiceClient.CreateOrUpdate(%s) failed: %v, PrivateLinkService request: %s", to.String(pls.Name), rerr.Error(), string(rtJSON))
-
-	// Invalidate the cache because etag mismatch.
-	if rerr.HTTPStatusCode == http.StatusPreconditionFailed {
-		klog.V(3).Infof("Private link service cache for %s is cleanup because of http.StatusPreconditionFailed", to.String(pls.Name))
-		_ = az.plsCache.Delete(to.String((*pls.LoadBalancerFrontendIPConfigurations)[0].ID))
-	}
-	// Invalidate the cache because another new operation has canceled the current request.
-	if strings.Contains(strings.ToLower(rerr.Error().Error()), consts.OperationCanceledErrorMessage) {
-		klog.V(3).Infof("Private link service for %s is cleanup because CreateOrUpdatePrivateLinkService is canceled by another operation", to.String(pls.Name))
-		_ = az.plsCache.Delete(to.String((*pls.LoadBalancerFrontendIPConfigurations)[0].ID))
-	}
-	klog.Errorf("PrivateLinkServiceClient.CreateOrUpdate(%s) failed: %v", to.String(pls.Name), rerr.Error())
-	return rerr.Error()
-}
-
-// DeletePLS invokes az.PrivateLinkServiceClient.Delete with exponential backoff retry
-func (az *Cloud) DeletePLS(service *v1.Service, plsName string, plsLBFrontendID string) *retry.Error {
-	ctx, cancel := getContextWithCancel()
-	defer cancel()
-
-	rerr := az.PrivateLinkServiceClient.Delete(ctx, az.PrivateLinkServiceResourceGroup, plsName)
-	if rerr == nil {
-		// Invalidate the cache right after deleting
-		_ = az.plsCache.Delete(plsLBFrontendID)
-		return nil
-	}
-
-	klog.Errorf("PrivateLinkServiceClient.DeletePLS(%s) failed: %s", plsName, rerr.Error().Error())
-	az.Event(service, v1.EventTypeWarning, "DeletePrivateLinkService", rerr.Error().Error())
-	return rerr
-}
-
-// DeletePEConn invokes az.PrivateLinkServiceClient.DeletePEConnection with exponential backoff retry
-func (az *Cloud) DeletePEConn(service *v1.Service, plsName string, peConnName string) *retry.Error {
-	ctx, cancel := getContextWithCancel()
-	defer cancel()
-
-	rerr := az.PrivateLinkServiceClient.DeletePEConnection(ctx, az.PrivateLinkServiceResourceGroup, plsName, peConnName)
-	if rerr == nil {
-		return nil
-	}
-
-	klog.Errorf("PrivateLinkServiceClient.DeletePEConnection(%s-%s) failed: %s", plsName, peConnName, rerr.Error().Error())
-	az.Event(service, v1.EventTypeWarning, "DeletePrivateEndpointConnection", rerr.Error().Error())
-	return rerr
-}
-
-// CreateOrUpdateSubnet invokes az.SubnetClient.CreateOrUpdate with exponential backoff retry
-func (az *Cloud) CreateOrUpdateSubnet(service *v1.Service, subnet network.Subnet) error {
-	ctx, cancel := getContextWithCancel()
-	defer cancel()
-
-	var rg string
-	if len(az.VnetResourceGroup) > 0 {
-		rg = az.VnetResourceGroup
-	} else {
-		rg = az.ResourceGroup
-	}
-
-	rerr := az.SubnetsClient.CreateOrUpdate(ctx, rg, az.VnetName, *subnet.Name, subnet)
-	klog.V(10).Infof("SubnetClient.CreateOrUpdate(%s): end", *subnet.Name)
-	if rerr != nil {
-		klog.Errorf("SubnetClient.CreateOrUpdate(%s) failed: %s", *subnet.Name, rerr.Error().Error())
-		az.Event(service, v1.EventTypeWarning, "CreateOrUpdateSubnet", rerr.Error().Error())
-		return rerr.Error()
-	}
-
-	return nil
-=======
->>>>>>> acfd0dd7
 }