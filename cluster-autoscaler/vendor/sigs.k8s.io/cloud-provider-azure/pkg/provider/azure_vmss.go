/*
Copyright 2020 The Kubernetes Authors.

Licensed under the Apache License, Version 2.0 (the "License");
you may not use this file except in compliance with the License.
You may obtain a copy of the License at

    http://www.apache.org/licenses/LICENSE-2.0

Unless required by applicable law or agreed to in writing, software
distributed under the License is distributed on an "AS IS" BASIS,
WITHOUT WARRANTIES OR CONDITIONS OF ANY KIND, either express or implied.
See the License for the specific language governing permissions and
limitations under the License.
*/

package provider

import (
	"context"
	"errors"
	"fmt"
	"regexp"
	"strconv"
	"strings"
	"sync"
	"sync/atomic"

<<<<<<< HEAD
	"github.com/Azure/azure-sdk-for-go/services/compute/mgmt/2022-03-01/compute"
	"github.com/Azure/azure-sdk-for-go/services/network/mgmt/2021-08-01/network"
	"github.com/Azure/go-autorest/autorest/to"
=======
	"github.com/Azure/azure-sdk-for-go/services/compute/mgmt/2022-08-01/compute"
	"github.com/Azure/azure-sdk-for-go/services/network/mgmt/2022-07-01/network"
>>>>>>> acfd0dd7

	v1 "k8s.io/api/core/v1"
	"k8s.io/apimachinery/pkg/types"
	utilerrors "k8s.io/apimachinery/pkg/util/errors"
	cloudprovider "k8s.io/cloud-provider"
	"k8s.io/klog/v2"
	"k8s.io/utils/pointer"

	azcache "sigs.k8s.io/cloud-provider-azure/pkg/cache"
	"sigs.k8s.io/cloud-provider-azure/pkg/consts"
	"sigs.k8s.io/cloud-provider-azure/pkg/metrics"
	"sigs.k8s.io/cloud-provider-azure/pkg/provider/virtualmachine"
)

var (
	// ErrorNotVmssInstance indicates an instance is not belonging to any vmss.
	ErrorNotVmssInstance = errors.New("not a vmss instance")
	ErrScaleSetNotFound  = errors.New("scale set not found")

	scaleSetNameRE           = regexp.MustCompile(`.*/subscriptions/(?:.*)/Microsoft.Compute/virtualMachineScaleSets/(.+)/virtualMachines(?:.*)`)
	resourceGroupRE          = regexp.MustCompile(`.*/subscriptions/(?:.*)/resourceGroups/(.+)/providers/Microsoft.Compute/virtualMachineScaleSets/(?:.*)/virtualMachines(?:.*)`)
	vmssIPConfigurationRE    = regexp.MustCompile(`.*/subscriptions/(?:.*)/resourceGroups/(.+)/providers/Microsoft.Compute/virtualMachineScaleSets/(.+)/virtualMachines/(.+)/networkInterfaces(?:.*)`)
	vmssPIPConfigurationRE   = regexp.MustCompile(`.*/subscriptions/(?:.*)/resourceGroups/(.+)/providers/Microsoft.Compute/virtualMachineScaleSets/(.+)/virtualMachines/(.+)/networkInterfaces/(.+)/ipConfigurations/(.+)/publicIPAddresses/(.+)`)
	vmssVMResourceIDTemplate = `/subscriptions/(?:.*)/resourceGroups/(.+)/providers/Microsoft.Compute/virtualMachineScaleSets/(.+)/virtualMachines/(?:\d+)`
	vmssVMResourceIDRE       = regexp.MustCompile(vmssVMResourceIDTemplate)
	vmssVMProviderIDRE       = regexp.MustCompile(fmt.Sprintf("%s%s", "azure://", vmssVMResourceIDTemplate))
)

// vmssMetaInfo contains the metadata for a VMSS.
type vmssMetaInfo struct {
	vmssName      string
	resourceGroup string
}

// nodeIdentity identifies a node within a subscription.
type nodeIdentity struct {
	resourceGroup string
	vmssName      string
	nodeName      string
}

// ScaleSet implements VMSet interface for Azure scale set.
type ScaleSet struct {
	*Cloud

	// availabilitySet is also required for scaleSet because some instances
	// (e.g. control plane nodes) may not belong to any scale sets.
	// this also allows for clusters with both VM and VMSS nodes.
	availabilitySet VMSet

	// flexScaleSet is required for self hosted K8s cluster (for example, capz)
	// It is also used when there are vmssflex node and other types of node in
	// the same cluster.
	flexScaleSet VMSet

	// vmssCache is timed cache where the Store in the cache is a map of
	// Key: consts.VMSSKey
	// Value: sync.Map of [vmssName]*VMSSEntry
<<<<<<< HEAD
	vmssCache *azcache.TimedCache
=======
	vmssCache azcache.Resource
>>>>>>> acfd0dd7

	// vmssVMCache is timed cache where the Store in the cache is a map of
	// Key: [resourcegroup/vmssName]
	// Value: sync.Map of [vmName]*VMSSVirtualMachineEntry
<<<<<<< HEAD
	vmssVMCache *azcache.TimedCache
=======
	vmssVMCache azcache.Resource
>>>>>>> acfd0dd7

	// nonVmssUniformNodesCache is used to store node names from non uniform vm.
	// Currently, the nodes can from avset or vmss flex or individual vm.
	// This cache contains an entry called nonVmssUniformNodesEntry.
	// nonVmssUniformNodesEntry contains avSetVMNodeNames list, clusterNodeNames list
	// and current clusterNodeNames.
<<<<<<< HEAD
	nonVmssUniformNodesCache *azcache.TimedCache
=======
	nonVmssUniformNodesCache azcache.Resource
>>>>>>> acfd0dd7

	// lockMap in cache refresh
	lockMap *lockMap
}

// newScaleSet creates a new ScaleSet.
func newScaleSet(ctx context.Context, az *Cloud) (VMSet, error) {
	if az.Config.VmssVirtualMachinesCacheTTLInSeconds == 0 {
		az.Config.VmssVirtualMachinesCacheTTLInSeconds = consts.VMSSVirtualMachinesCacheTTLDefaultInSeconds
	}

	var err error
	as, err := newAvailabilitySet(az)
	if err != nil {
		return nil, err
	}
	fs, err := newFlexScaleSet(ctx, az)
	if err != nil {
		return nil, err
	}

	ss := &ScaleSet{
		Cloud:           az,
		availabilitySet: as,
		flexScaleSet:    fs,
		lockMap:         newLockMap(),
	}

	if !ss.DisableAvailabilitySetNodes || ss.EnableVmssFlexNodes {
		ss.nonVmssUniformNodesCache, err = ss.newNonVmssUniformNodesCache()
		if err != nil {
			return nil, err
		}
	}

	ss.vmssCache, err = ss.newVMSSCache(ctx)
	if err != nil {
		return nil, err
	}

	ss.vmssVMCache, err = ss.newVMSSVirtualMachinesCache()
	if err != nil {
		return nil, err
	}

	return ss, nil
}

func (ss *ScaleSet) getVMSS(vmssName string, crt azcache.AzureCacheReadType) (*compute.VirtualMachineScaleSet, error) {
	getter := func(vmssName string) (*compute.VirtualMachineScaleSet, error) {
		cached, err := ss.vmssCache.Get(consts.VMSSKey, crt)
		if err != nil {
			return nil, err
		}
		vmsses := cached.(*sync.Map)
		if vmss, ok := vmsses.Load(vmssName); ok {
			result := vmss.(*VMSSEntry)
			return result.VMSS, nil
		}

		return nil, nil
	}

	vmss, err := getter(vmssName)
	if err != nil {
		return nil, err
	}
	if vmss != nil {
		return vmss, nil
	}

	klog.V(2).Infof("Couldn't find VMSS with name %s, refreshing the cache", vmssName)
	_ = ss.vmssCache.Delete(consts.VMSSKey)
	vmss, err = getter(vmssName)
	if err != nil {
		return nil, err
	}

	if vmss == nil {
		return nil, cloudprovider.InstanceNotFound
	}
	return vmss, nil
}

// getVmssVMByNodeIdentity find virtualMachineScaleSetVM by nodeIdentity, using node's parent VMSS cache.
// Returns cloudprovider.InstanceNotFound if the node does not belong to the scale set named in nodeIdentity.
func (ss *ScaleSet) getVmssVMByNodeIdentity(node *nodeIdentity, crt azcache.AzureCacheReadType) (*virtualmachine.VirtualMachine, error) {
	// FIXME(ccc): check only if vmss is uniform.
	_, err := getScaleSetVMInstanceID(node.nodeName)
	if err != nil {
		return nil, err
	}

	getter := func(crt azcache.AzureCacheReadType) (*virtualmachine.VirtualMachine, bool, error) {
		var found bool
		virtualMachines, err := ss.getVMSSVMsFromCache(node.resourceGroup, node.vmssName, crt)
		if err != nil {
			return nil, found, err
		}

		if entry, ok := virtualMachines.Load(node.nodeName); ok {
			result := entry.(*VMSSVirtualMachineEntry)
			if result.VirtualMachine == nil {
				klog.Warningf("VM is nil on Node %q, VM is in deleting state", node.nodeName)
				return nil, true, nil
			}
			found = true
			return virtualmachine.FromVirtualMachineScaleSetVM(result.VirtualMachine, virtualmachine.ByVMSS(result.VMSSName)), found, nil
		}

		return nil, found, nil
	}

	vm, found, err := getter(crt)
	if err != nil {
		return nil, err
	}

	if !found {
		cacheKey := getVMSSVMCacheKey(node.resourceGroup, node.vmssName)
		// lock and try find nodeName from cache again, refresh cache if still not found
		ss.lockMap.LockEntry(cacheKey)
		defer ss.lockMap.UnlockEntry(cacheKey)
		vm, found, err = getter(crt)
		if err == nil && found && vm != nil {
			klog.V(2).Infof("found VMSS VM with nodeName %s after retry", node.nodeName)
			return vm, nil
		}

		klog.V(2).Infof("Couldn't find VMSS VM with nodeName %s, refreshing the cache(vmss: %s, rg: %s)", node.nodeName, node.vmssName, node.resourceGroup)
		vm, found, err = getter(azcache.CacheReadTypeForceRefresh)
		if err != nil {
			return nil, err
		}
	}

	if found && vm != nil {
		return vm, nil
	}

	if !found || vm == nil {
		klog.Warningf("Unable to find node %s: %v", node.nodeName, cloudprovider.InstanceNotFound)
		return nil, cloudprovider.InstanceNotFound
	}
	return vm, nil
}

// getVmssVM gets virtualMachineScaleSetVM by nodeName from cache.
// Returns cloudprovider.InstanceNotFound if nodeName does not belong to any scale set.
func (ss *ScaleSet) getVmssVM(nodeName string, crt azcache.AzureCacheReadType) (*virtualmachine.VirtualMachine, error) {
	node, err := ss.getNodeIdentityByNodeName(nodeName, crt)
	if err != nil {
		return nil, err
	}

	return ss.getVmssVMByNodeIdentity(node, crt)
}

// GetPowerStatusByNodeName returns the power state of the specified node.
func (ss *ScaleSet) GetPowerStatusByNodeName(name string) (powerState string, err error) {
	vmManagementType, err := ss.getVMManagementTypeByNodeName(name, azcache.CacheReadTypeUnsafe)
	if err != nil {
		klog.Errorf("Failed to check VM management type: %v", err)
		return "", err
	}

	if vmManagementType == ManagedByAvSet {
		// vm is managed by availability set.
		return ss.availabilitySet.GetPowerStatusByNodeName(name)
	}
	if vmManagementType == ManagedByVmssFlex {
		// vm is managed by vmss flex.
		return ss.flexScaleSet.GetPowerStatusByNodeName(name)
	}
	// VM is managed by vmss
	vm, err := ss.getVmssVM(name, azcache.CacheReadTypeDefault)
	if err != nil {
		return powerState, err
	}

	if vm.IsVirtualMachineScaleSetVM() {
		v := vm.AsVirtualMachineScaleSetVM()
		if v.InstanceView != nil && v.InstanceView.Statuses != nil {
			statuses := *v.InstanceView.Statuses
			for _, status := range statuses {
				state := pointer.StringDeref(status.Code, "")
				if strings.HasPrefix(state, vmPowerStatePrefix) {
					return strings.TrimPrefix(state, vmPowerStatePrefix), nil
				}
			}
		}
	}

	// vm.InstanceView or vm.InstanceView.Statuses are nil when the VM is under deleting.
	klog.V(3).Infof("InstanceView for node %q is nil, assuming it's stopped", name)
	return vmPowerStateStopped, nil
}

// GetProvisioningStateByNodeName returns the provisioningState for the specified node.
func (ss *ScaleSet) GetProvisioningStateByNodeName(name string) (provisioningState string, err error) {
	vmManagementType, err := ss.getVMManagementTypeByNodeName(name, azcache.CacheReadTypeUnsafe)
	if err != nil {
		klog.Errorf("Failed to check VM management type: %v", err)
		return "", err
	}

	if vmManagementType == ManagedByAvSet {
		// vm is managed by availability set.
		return ss.availabilitySet.GetProvisioningStateByNodeName(name)
	}
	if vmManagementType == ManagedByVmssFlex {
		// vm is managed by vmss flex.
		return ss.flexScaleSet.GetProvisioningStateByNodeName(name)
	}

	vm, err := ss.getVmssVM(name, azcache.CacheReadTypeDefault)
	if err != nil {
		return provisioningState, err
	}

	if vm.VirtualMachineScaleSetVMProperties == nil || vm.VirtualMachineScaleSetVMProperties.ProvisioningState == nil {
		return provisioningState, nil
	}

	return pointer.StringDeref(vm.VirtualMachineScaleSetVMProperties.ProvisioningState, ""), nil
}

// getCachedVirtualMachineByInstanceID gets scaleSetVMInfo from cache.
// The node must belong to one of scale sets.
func (ss *ScaleSet) getVmssVMByInstanceID(resourceGroup, scaleSetName, instanceID string, crt azcache.AzureCacheReadType) (*compute.VirtualMachineScaleSetVM, error) {
	getter := func(crt azcache.AzureCacheReadType) (vm *compute.VirtualMachineScaleSetVM, found bool, err error) {
		virtualMachines, err := ss.getVMSSVMsFromCache(resourceGroup, scaleSetName, crt)
		if err != nil {
			return nil, false, err
		}

		virtualMachines.Range(func(key, value interface{}) bool {
			vmEntry := value.(*VMSSVirtualMachineEntry)
			if strings.EqualFold(vmEntry.ResourceGroup, resourceGroup) &&
				strings.EqualFold(vmEntry.VMSSName, scaleSetName) &&
				strings.EqualFold(vmEntry.InstanceID, instanceID) {
				vm = vmEntry.VirtualMachine
				found = true
				return false
			}

			return true
		})

		return vm, found, nil
	}

	vm, found, err := getter(crt)
	if err != nil {
		return nil, err
	}
	if !found {
		klog.V(2).Infof("Couldn't find VMSS VM with scaleSetName %q and instanceID %q, refreshing the cache", scaleSetName, instanceID)
		vm, found, err = getter(azcache.CacheReadTypeForceRefresh)
		if err != nil {
			return nil, err
		}
	}
	if found && vm != nil {
		return vm, nil
	}
	if found && vm == nil {
		klog.V(2).Infof("Couldn't find VMSS VM with scaleSetName %q and instanceID %q, refreshing the cache if it is expired", scaleSetName, instanceID)
		vm, found, err = getter(azcache.CacheReadTypeDefault)
		if err != nil {
			return nil, err
		}
	}
	if !found || vm == nil {
		// There is a corner case that the VM is deleted but the ip configuration is not deleted from the load balancer.
		// In this case the cloud provider will keep refreshing the cache to search the VM, and will introduce
		// a lot of unnecessary requests to ARM.
		return nil, cloudprovider.InstanceNotFound
	}

	return vm, nil
}

// GetInstanceIDByNodeName gets the cloud provider ID by node name.
// It must return ("", cloudprovider.InstanceNotFound) if the instance does
// not exist or is no longer running.
func (ss *ScaleSet) GetInstanceIDByNodeName(name string) (string, error) {
	vmManagementType, err := ss.getVMManagementTypeByNodeName(name, azcache.CacheReadTypeUnsafe)
	if err != nil {
		klog.Errorf("Failed to check VM management type: %v", err)
		return "", err
	}

	if vmManagementType == ManagedByAvSet {
		// vm is managed by availability set.
		return ss.availabilitySet.GetInstanceIDByNodeName(name)
	}
	if vmManagementType == ManagedByVmssFlex {
		// vm is managed by vmss flex.
		return ss.flexScaleSet.GetInstanceIDByNodeName(name)
	}

	vm, err := ss.getVmssVM(name, azcache.CacheReadTypeUnsafe)
	if err != nil {
		// special case: during scaling in, if the vm is deleted and nonVmssUniformNodesCache is refreshed,
		// then getVMManagementTypeByNodeName will return ManagedByVmssUniform no matter what the actual managementType is.
		// In this case, if it is actually a non vmss uniform node, return InstanceNotFound
		if errors.Is(err, ErrorNotVmssInstance) {
			return "", cloudprovider.InstanceNotFound
		}
		klog.Errorf("Unable to find node %s: %v", name, err)
		return "", err
	}

	resourceID := vm.ID
	convertedResourceID, err := ConvertResourceGroupNameToLower(resourceID)
	if err != nil {
		klog.Errorf("ConvertResourceGroupNameToLower failed with error: %v", err)
		return "", err
	}
	return convertedResourceID, nil
}

// GetNodeNameByProviderID gets the node name by provider ID.
// providerID example:
// 1. vmas providerID: azure:///subscriptions/subsid/resourceGroups/rg/providers/Microsoft.Compute/virtualMachines/aks-nodepool1-27053986-0
// 2. vmss providerID:
// azure:///subscriptions/subsid/resourceGroups/rg/providers/Microsoft.Compute/virtualMachineScaleSets/aks-agentpool-22126781-vmss/virtualMachines/1
// /subscriptions/subsid/resourceGroups/rg/providers/Microsoft.Compute/virtualMachineScaleSets/aks-agentpool-22126781-vmss/virtualMachines/k8s-agentpool-36841236-vmss_1
func (ss *ScaleSet) GetNodeNameByProviderID(providerID string) (types.NodeName, error) {

	vmManagementType, err := ss.getVMManagementTypeByProviderID(providerID, azcache.CacheReadTypeUnsafe)
	if err != nil {
		klog.Errorf("Failed to check VM management type: %v", err)
		return "", err
	}

	if vmManagementType == ManagedByAvSet {
		// vm is managed by availability set.
		return ss.availabilitySet.GetNodeNameByProviderID(providerID)
	}
	if vmManagementType == ManagedByVmssFlex {
		// vm is managed by vmss flex.
		return ss.flexScaleSet.GetNodeNameByProviderID(providerID)
	}

	// NodeName is not part of providerID for vmss instances.
	scaleSetName, err := extractScaleSetNameByProviderID(providerID)
	if err != nil {
		return "", fmt.Errorf("error of extracting vmss name for node %q", providerID)
	}
	resourceGroup, err := extractResourceGroupByProviderID(providerID)
	if err != nil {
		return "", fmt.Errorf("error of extracting resource group for node %q", providerID)
	}

	instanceID, err := getLastSegment(providerID, "/")
	if err != nil {
		klog.V(4).Infof("Can not extract instanceID from providerID (%s), assuming it is managed by availability set: %v", providerID, err)
		return ss.availabilitySet.GetNodeNameByProviderID(providerID)
	}

	// instanceID contains scaleSetName (returned by disk.ManagedBy), e.g. k8s-agentpool-36841236-vmss_1
	if strings.HasPrefix(strings.ToLower(instanceID), strings.ToLower(scaleSetName)) {
		instanceID, err = getLastSegment(instanceID, "_")
		if err != nil {
			return "", err
		}
	}

	vm, err := ss.getVmssVMByInstanceID(resourceGroup, scaleSetName, instanceID, azcache.CacheReadTypeUnsafe)
	if err != nil {
		klog.Errorf("Unable to find node by providerID %s: %v", providerID, err)
		return "", err
	}

	if vm.OsProfile != nil && vm.OsProfile.ComputerName != nil {
		nodeName := strings.ToLower(*vm.OsProfile.ComputerName)
		return types.NodeName(nodeName), nil
	}

	return "", nil
}

// GetInstanceTypeByNodeName gets the instance type by node name.
func (ss *ScaleSet) GetInstanceTypeByNodeName(name string) (string, error) {
	vmManagementType, err := ss.getVMManagementTypeByNodeName(name, azcache.CacheReadTypeUnsafe)
	if err != nil {
		klog.Errorf("Failed to check VM management type: %v", err)
		return "", err
	}

	if vmManagementType == ManagedByAvSet {
		// vm is managed by availability set.
		return ss.availabilitySet.GetInstanceTypeByNodeName(name)
	}
	if vmManagementType == ManagedByVmssFlex {
		// vm is managed by vmss flex.
		return ss.flexScaleSet.GetInstanceTypeByNodeName(name)
	}

	vm, err := ss.getVmssVM(name, azcache.CacheReadTypeUnsafe)
	if err != nil {
		return "", err
	}

	if vm.IsVirtualMachineScaleSetVM() {
		v := vm.AsVirtualMachineScaleSetVM()
		if v.Sku != nil && v.Sku.Name != nil {
			return *v.Sku.Name, nil
		}
	}

	return "", nil
}

// GetZoneByNodeName gets availability zone for the specified node. If the node is not running
// with availability zone, then it returns fault domain.
func (ss *ScaleSet) GetZoneByNodeName(name string) (cloudprovider.Zone, error) {
	vmManagementType, err := ss.getVMManagementTypeByNodeName(name, azcache.CacheReadTypeUnsafe)
	if err != nil {
		klog.Errorf("Failed to check VM management type: %v", err)
		return cloudprovider.Zone{}, err
	}

	if vmManagementType == ManagedByAvSet {
		// vm is managed by availability set.
		return ss.availabilitySet.GetZoneByNodeName(name)
	}
	if vmManagementType == ManagedByVmssFlex {
		// vm is managed by vmss flex.
		return ss.flexScaleSet.GetZoneByNodeName(name)
	}

	vm, err := ss.getVmssVM(name, azcache.CacheReadTypeUnsafe)
	if err != nil {
		return cloudprovider.Zone{}, err
	}

	var failureDomain string
	if vm.Zones != nil && len(vm.Zones) > 0 {
		// Get availability zone for the node.
		zones := vm.Zones
		zoneID, err := strconv.Atoi(zones[0])
		if err != nil {
			return cloudprovider.Zone{}, fmt.Errorf("failed to parse zone %q: %w", zones, err)
		}

		failureDomain = ss.makeZone(vm.Location, zoneID)
	} else if vm.IsVirtualMachineScaleSetVM() &&
		vm.AsVirtualMachineScaleSetVM().InstanceView != nil &&
		vm.AsVirtualMachineScaleSetVM().InstanceView.PlatformFaultDomain != nil {
		// Availability zone is not used for the node, falling back to fault domain.
		failureDomain = strconv.Itoa(int(*vm.AsVirtualMachineScaleSetVM().InstanceView.PlatformFaultDomain))
	} else {
		err = fmt.Errorf("failed to get zone info")
		klog.Errorf("GetZoneByNodeName: got unexpected error %v", err)
		_ = ss.DeleteCacheForNode(name)
		return cloudprovider.Zone{}, err
	}

	return cloudprovider.Zone{
		FailureDomain: strings.ToLower(failureDomain),
		Region:        strings.ToLower(vm.Location),
	}, nil
}

// GetPrimaryVMSetName returns the VM set name depending on the configured vmType.
// It returns config.PrimaryScaleSetName for vmss and config.PrimaryAvailabilitySetName for standard vmType.
func (ss *ScaleSet) GetPrimaryVMSetName() string {
	return ss.Config.PrimaryScaleSetName
}

// GetIPByNodeName gets machine private IP and public IP by node name.
func (ss *ScaleSet) GetIPByNodeName(nodeName string) (string, string, error) {
	vmManagementType, err := ss.getVMManagementTypeByNodeName(nodeName, azcache.CacheReadTypeUnsafe)
	if err != nil {
		klog.Errorf("Failed to check VM management type: %v", err)
		return "", "", err
	}

	if vmManagementType == ManagedByAvSet {
		// vm is managed by availability set.
		return ss.availabilitySet.GetIPByNodeName(nodeName)
	}
	if vmManagementType == ManagedByVmssFlex {
		// vm is managed by vmss flex.
		return ss.flexScaleSet.GetIPByNodeName(nodeName)
	}

	nic, err := ss.GetPrimaryInterface(nodeName)
	if err != nil {
		klog.Errorf("error: ss.GetIPByNodeName(%s), GetPrimaryInterface(%q), err=%v", nodeName, nodeName, err)
		return "", "", err
	}

	ipConfig, err := getPrimaryIPConfig(nic)
	if err != nil {
		klog.Errorf("error: ss.GetIPByNodeName(%s), getPrimaryIPConfig(%v), err=%v", nodeName, nic, err)
		return "", "", err
	}

	internalIP := *ipConfig.PrivateIPAddress
	publicIP := ""
	if ipConfig.PublicIPAddress != nil && ipConfig.PublicIPAddress.ID != nil {
		pipID := *ipConfig.PublicIPAddress.ID
		matches := vmssPIPConfigurationRE.FindStringSubmatch(pipID)
		if len(matches) == 7 {
			resourceGroupName := matches[1]
			virtualMachineScaleSetName := matches[2]
			virtualMachineIndex := matches[3]
			networkInterfaceName := matches[4]
			IPConfigurationName := matches[5]
			publicIPAddressName := matches[6]
			pip, existsPip, err := ss.getVMSSPublicIPAddress(resourceGroupName, virtualMachineScaleSetName, virtualMachineIndex, networkInterfaceName, IPConfigurationName, publicIPAddressName)
			if err != nil {
				klog.Errorf("ss.getVMSSPublicIPAddress() failed with error: %v", err)
				return "", "", err
			}
			if existsPip && pip.IPAddress != nil {
				publicIP = *pip.IPAddress
			}
		} else {
			klog.Warningf("Failed to get VMSS Public IP with ID %s", pipID)
		}
	}

	return internalIP, publicIP, nil
}

func (ss *ScaleSet) getVMSSPublicIPAddress(resourceGroupName string, virtualMachineScaleSetName string, virtualMachineIndex string, networkInterfaceName string, IPConfigurationName string, publicIPAddressName string) (network.PublicIPAddress, bool, error) {
	ctx, cancel := getContextWithCancel()
	defer cancel()

	pip, err := ss.PublicIPAddressesClient.GetVirtualMachineScaleSetPublicIPAddress(ctx, resourceGroupName, virtualMachineScaleSetName, virtualMachineIndex, networkInterfaceName, IPConfigurationName, publicIPAddressName, "")
	exists, rerr := checkResourceExistsFromError(err)
	if rerr != nil {
		return pip, false, rerr.Error()
	}

	if !exists {
		klog.V(2).Infof("Public IP %q not found", publicIPAddressName)
		return pip, false, nil
	}

	return pip, exists, nil
}

// returns a list of private ips assigned to node
// TODO (khenidak): This should read all nics, not just the primary
// allowing users to split ipv4/v6 on multiple nics
func (ss *ScaleSet) GetPrivateIPsByNodeName(nodeName string) ([]string, error) {
	ips := make([]string, 0)
	vmManagementType, err := ss.getVMManagementTypeByNodeName(nodeName, azcache.CacheReadTypeUnsafe)
	if err != nil {
		klog.Errorf("Failed to check VM management type: %v", err)
		return ips, err
	}

	if vmManagementType == ManagedByAvSet {
		// vm is managed by availability set.
		return ss.availabilitySet.GetPrivateIPsByNodeName(nodeName)
	}
	if vmManagementType == ManagedByVmssFlex {
		// vm is managed by vmss flex.
		return ss.flexScaleSet.GetPrivateIPsByNodeName(nodeName)
	}

	nic, err := ss.GetPrimaryInterface(nodeName)
	if err != nil {
		klog.Errorf("error: ss.GetIPByNodeName(%s), GetPrimaryInterface(%q), err=%v", nodeName, nodeName, err)
		return ips, err
	}

	if nic.IPConfigurations == nil {
		return ips, fmt.Errorf("nic.IPConfigurations for nic (nicname=%q) is nil", *nic.Name)
	}

	for _, ipConfig := range *(nic.IPConfigurations) {
		if ipConfig.PrivateIPAddress != nil {
			ips = append(ips, *(ipConfig.PrivateIPAddress))
		}
	}

	return ips, nil
}

// This returns the full identifier of the primary NIC for the given VM.
func (ss *ScaleSet) getPrimaryInterfaceID(vm *virtualmachine.VirtualMachine) (string, error) {
	machine := vm.AsVirtualMachineScaleSetVM()
	if machine.NetworkProfile == nil || machine.NetworkProfile.NetworkInterfaces == nil {
		return "", fmt.Errorf("failed to find the network interfaces for vm %s", pointer.StringDeref(machine.Name, ""))
	}

	if len(*machine.NetworkProfile.NetworkInterfaces) == 1 {
		return *(*machine.NetworkProfile.NetworkInterfaces)[0].ID, nil
	}

	for _, ref := range *machine.NetworkProfile.NetworkInterfaces {
		if pointer.BoolDeref(ref.Primary, false) {
			return *ref.ID, nil
		}
	}

	return "", fmt.Errorf("failed to find a primary nic for the vm. vmname=%q", pointer.StringDeref(machine.Name, ""))
}

// getVmssMachineID returns the full identifier of a vmss virtual machine.
func (az *Cloud) getVmssMachineID(subscriptionID, resourceGroup, scaleSetName, instanceID string) string {
	return fmt.Sprintf(
		consts.VmssMachineIDTemplate,
		subscriptionID,
		strings.ToLower(resourceGroup),
		scaleSetName,
		instanceID)
}

// machineName is composed of computerNamePrefix and 36-based instanceID.
// And instanceID part if in fixed length of 6 characters.
// Refer https://msftstack.wordpress.com/2017/05/10/figuring-out-azure-vm-scale-set-machine-names/.
func getScaleSetVMInstanceID(machineName string) (string, error) {
	nameLength := len(machineName)
	if nameLength < 6 {
		return "", ErrorNotVmssInstance
	}

	instanceID, err := strconv.ParseUint(machineName[nameLength-6:], 36, 64)
	if err != nil {
		return "", ErrorNotVmssInstance
	}

	return fmt.Sprintf("%d", instanceID), nil
}

// extractScaleSetNameByProviderID extracts the scaleset name by vmss node's ProviderID.
func extractScaleSetNameByProviderID(providerID string) (string, error) {
	matches := scaleSetNameRE.FindStringSubmatch(providerID)
	if len(matches) != 2 {
		return "", ErrorNotVmssInstance
	}

	return matches[1], nil
}

// extractResourceGroupByProviderID extracts the resource group name by vmss node's ProviderID.
func extractResourceGroupByProviderID(providerID string) (string, error) {
	matches := resourceGroupRE.FindStringSubmatch(providerID)
	if len(matches) != 2 {
		return "", ErrorNotVmssInstance
	}

	return matches[1], nil
}

// listScaleSets lists all scale sets with orchestrationMode ScaleSetVM.
func (ss *ScaleSet) listScaleSets(resourceGroup string) ([]string, error) {
	ctx, cancel := getContextWithCancel()
	defer cancel()

	allScaleSets, rerr := ss.VirtualMachineScaleSetsClient.List(ctx, resourceGroup)
	if rerr != nil {
		klog.Errorf("VirtualMachineScaleSetsClient.List failed: %v", rerr)
		return nil, rerr.Error()
	}

	ssNames := make([]string, 0)
	for _, vmss := range allScaleSets {
		name := *vmss.Name
		if vmss.Sku != nil && pointer.Int64Deref(vmss.Sku.Capacity, 0) == 0 {
			klog.V(3).Infof("Capacity of VMSS %q is 0, skipping", name)
			continue
		}

		if vmss.VirtualMachineScaleSetProperties == nil || vmss.VirtualMachineScaleSetProperties.VirtualMachineProfile == nil {
			klog.V(3).Infof("VMSS %q orchestrationMode is VirtualMachine, skipping", name)
			continue
		}

		ssNames = append(ssNames, name)
	}

	return ssNames, nil
}

// getNodeIdentityByNodeName use the VMSS cache to find a node's resourcegroup and vmss, returned in a nodeIdentity.
func (ss *ScaleSet) getNodeIdentityByNodeName(nodeName string, crt azcache.AzureCacheReadType) (*nodeIdentity, error) {
	getter := func(nodeName string, crt azcache.AzureCacheReadType) (*nodeIdentity, error) {
		node := &nodeIdentity{
			nodeName: nodeName,
		}

		cached, err := ss.vmssCache.Get(consts.VMSSKey, crt)
		if err != nil {
			return nil, err
		}

		vmsses := cached.(*sync.Map)
		vmsses.Range(func(key, value interface{}) bool {
			v := value.(*VMSSEntry)
			if v.VMSS.Name == nil {
				return true
			}

			vmssPrefix := *v.VMSS.Name
			if v.VMSS.VirtualMachineProfile != nil &&
				v.VMSS.VirtualMachineProfile.OsProfile != nil &&
				v.VMSS.VirtualMachineProfile.OsProfile.ComputerNamePrefix != nil {
				vmssPrefix = *v.VMSS.VirtualMachineProfile.OsProfile.ComputerNamePrefix
			}

			if strings.EqualFold(vmssPrefix, nodeName[:len(nodeName)-6]) {
				node.vmssName = *v.VMSS.Name
				node.resourceGroup = v.ResourceGroup
				return false
			}

			return true
		})
		return node, nil
	}

	// FIXME(ccc): check only if vmss is uniform.
	if _, err := getScaleSetVMInstanceID(nodeName); err != nil {
		return nil, err
	}

	node, err := getter(nodeName, crt)
	if err != nil {
		return nil, err
	}
	if node.vmssName != "" {
		return node, nil
	}

	klog.V(2).Infof("Couldn't find VMSS for node %s, refreshing the cache", nodeName)
	node, err = getter(nodeName, azcache.CacheReadTypeForceRefresh)
	if err != nil {
		return nil, err
	}
	if node.vmssName == "" {
		klog.Warningf("Unable to find node %s: %v", nodeName, cloudprovider.InstanceNotFound)
		return nil, cloudprovider.InstanceNotFound
	}
	return node, nil
}

// listScaleSetVMs lists VMs belonging to the specified scale set.
func (ss *ScaleSet) listScaleSetVMs(scaleSetName, resourceGroup string) ([]compute.VirtualMachineScaleSetVM, error) {
	ctx, cancel := getContextWithCancel()
	defer cancel()

	allVMs, rerr := ss.VirtualMachineScaleSetVMsClient.List(ctx, resourceGroup, scaleSetName, string(compute.InstanceViewTypesInstanceView))
	if rerr != nil {
		klog.Errorf("VirtualMachineScaleSetVMsClient.List(%s, %s) failed: %v", resourceGroup, scaleSetName, rerr)
		if rerr.IsNotFound() {
			return nil, cloudprovider.InstanceNotFound
		}
		return nil, rerr.Error()
	}

	return allVMs, nil
}

// getAgentPoolScaleSets lists the virtual machines for the resource group and then builds
// a list of scale sets that match the nodes available to k8s.
func (ss *ScaleSet) getAgentPoolScaleSets(nodes []*v1.Node) (*[]string, error) {
	agentPoolScaleSets := &[]string{}
	for nx := range nodes {
		if isControlPlaneNode(nodes[nx]) {
			continue
		}

		nodeName := nodes[nx].Name
		shouldExcludeLoadBalancer, err := ss.ShouldNodeExcludedFromLoadBalancer(nodeName)
		if err != nil {
			klog.Errorf("ShouldNodeExcludedFromLoadBalancer(%s) failed with error: %v", nodeName, err)
			return nil, err
		}
		if shouldExcludeLoadBalancer {
			continue
		}

		vm, err := ss.getVmssVM(nodeName, azcache.CacheReadTypeDefault)
		if err != nil {
			return nil, err
		}

		if vm.VMSSName == "" {
			klog.V(3).Infof("Node %q is not belonging to any known scale sets", nodeName)
			continue
		}

		*agentPoolScaleSets = append(*agentPoolScaleSets, vm.VMSSName)
	}

	return agentPoolScaleSets, nil
}

// GetVMSetNames selects all possible scale sets for service load balancer. If the service has
// no loadbalancer mode annotation returns the primary VMSet. If service annotation
// for loadbalancer exists then return the eligible VMSet.
func (ss *ScaleSet) GetVMSetNames(service *v1.Service, nodes []*v1.Node) (*[]string, error) {
	hasMode, isAuto, serviceVMSetName := ss.getServiceLoadBalancerMode(service)
	if !hasMode || ss.useStandardLoadBalancer() {
		// no mode specified in service annotation or use single SLB mode
		// default to PrimaryScaleSetName
		scaleSetNames := &[]string{ss.Config.PrimaryScaleSetName}
		return scaleSetNames, nil
	}

	scaleSetNames, err := ss.GetAgentPoolVMSetNames(nodes)
	if err != nil {
		klog.Errorf("ss.GetVMSetNames - GetAgentPoolVMSetNames failed err=(%v)", err)
		return nil, err
	}
	if len(*scaleSetNames) == 0 {
		klog.Errorf("ss.GetVMSetNames - No scale sets found for nodes in the cluster, node count(%d)", len(nodes))
		return nil, fmt.Errorf("no scale sets found for nodes, node count(%d)", len(nodes))
	}

	if !isAuto {
		found := false
		for asx := range *scaleSetNames {
			if strings.EqualFold((*scaleSetNames)[asx], serviceVMSetName) {
				found = true
				serviceVMSetName = (*scaleSetNames)[asx]
				break
			}
		}
		if !found {
			klog.Errorf("ss.GetVMSetNames - scale set (%s) in service annotation not found", serviceVMSetName)
			return nil, ErrScaleSetNotFound
		}
		return &[]string{serviceVMSetName}, nil
	}

	return scaleSetNames, nil
}

// extractResourceGroupByVMSSNicID extracts the resource group name by vmss nicID.
func extractResourceGroupByVMSSNicID(nicID string) (string, error) {
	matches := vmssIPConfigurationRE.FindStringSubmatch(nicID)
	if len(matches) != 4 {
		return "", fmt.Errorf("error of extracting resourceGroup from nicID %q", nicID)
	}

	return matches[1], nil
}

// GetPrimaryInterface gets machine primary network interface by node name and vmSet.
func (ss *ScaleSet) GetPrimaryInterface(nodeName string) (network.Interface, error) {
	vmManagementType, err := ss.getVMManagementTypeByNodeName(nodeName, azcache.CacheReadTypeUnsafe)
	if err != nil {
		klog.Errorf("Failed to check VM management type: %v", err)
		return network.Interface{}, err
	}

	if vmManagementType == ManagedByAvSet {
		// vm is managed by availability set.
		return ss.availabilitySet.GetPrimaryInterface(nodeName)
	}
	if vmManagementType == ManagedByVmssFlex {
		// vm is managed by vmss flex.
		return ss.flexScaleSet.GetPrimaryInterface(nodeName)
	}

	vm, err := ss.getVmssVM(nodeName, azcache.CacheReadTypeDefault)
	if err != nil {
		// VM is availability set, but not cached yet in availabilitySetNodesCache.
		if errors.Is(err, ErrorNotVmssInstance) {
			return ss.availabilitySet.GetPrimaryInterface(nodeName)
		}

		klog.Errorf("error: ss.GetPrimaryInterface(%s), ss.getVmssVM(%s), err=%v", nodeName, nodeName, err)
		return network.Interface{}, err
	}

	primaryInterfaceID, err := ss.getPrimaryInterfaceID(vm)
	if err != nil {
		klog.Errorf("error: ss.GetPrimaryInterface(%s), ss.getPrimaryInterfaceID(), err=%v", nodeName, err)
		return network.Interface{}, err
	}

	nicName, err := getLastSegment(primaryInterfaceID, "/")
	if err != nil {
		klog.Errorf("error: ss.GetPrimaryInterface(%s), getLastSegment(%s), err=%v", nodeName, primaryInterfaceID, err)
		return network.Interface{}, err
	}
	resourceGroup, err := extractResourceGroupByVMSSNicID(primaryInterfaceID)
	if err != nil {
		return network.Interface{}, err
	}

	ctx, cancel := getContextWithCancel()
	defer cancel()
	nic, rerr := ss.InterfacesClient.GetVirtualMachineScaleSetNetworkInterface(ctx, resourceGroup, vm.VMSSName,
		vm.InstanceID,
		nicName, "")
	if rerr != nil {
		exists, realErr := checkResourceExistsFromError(rerr)
		if realErr != nil {
			klog.Errorf("error: ss.GetPrimaryInterface(%s), ss.GetVirtualMachineScaleSetNetworkInterface.Get(%s, %s, %s), err=%v", nodeName, resourceGroup, vm.VMSSName, nicName, realErr)
			return network.Interface{}, realErr.Error()
		}

		if !exists {
			return network.Interface{}, cloudprovider.InstanceNotFound
		}
	}

	// Fix interface's location, which is required when updating the interface.
	// TODO: is this a bug of azure SDK?
	if nic.Location == nil || *nic.Location == "" {
		nic.Location = &vm.Location
	}

	return nic, nil
}

<<<<<<< HEAD
// getPrimaryNetworkInterfaceConfiguration gets primary network interface configuration for scale set virtual machine.
func (ss *ScaleSet) getPrimaryNetworkInterfaceConfiguration(networkConfigurations []compute.VirtualMachineScaleSetNetworkConfiguration, nodeName string) (*compute.VirtualMachineScaleSetNetworkConfiguration, error) {
	if len(networkConfigurations) == 1 {
		return &networkConfigurations[0], nil
	}

	for idx := range networkConfigurations {
		networkConfig := &networkConfigurations[idx]
		if networkConfig.Primary != nil && *networkConfig.Primary {
			return networkConfig, nil
		}
	}

	return nil, fmt.Errorf("failed to find a primary network configuration for the scale set VM %q", nodeName)
}

// getPrimaryNetworkInterfaceConfigurationForScaleSet gets primary network interface configuration for scale set.
func getPrimaryNetworkInterfaceConfigurationForScaleSet(networkConfigurations []compute.VirtualMachineScaleSetNetworkConfiguration, vmssName string) (*compute.VirtualMachineScaleSetNetworkConfiguration, error) {
=======
// getPrimaryNetworkInterfaceConfiguration gets primary network interface configuration for VMSS VM or VMSS.
func getPrimaryNetworkInterfaceConfiguration(networkConfigurations []compute.VirtualMachineScaleSetNetworkConfiguration, resource string) (*compute.VirtualMachineScaleSetNetworkConfiguration, error) {
>>>>>>> acfd0dd7
	if len(networkConfigurations) == 1 {
		return &networkConfigurations[0], nil
	}

	for idx := range networkConfigurations {
		networkConfig := &networkConfigurations[idx]
		if networkConfig.Primary != nil && *networkConfig.Primary {
			return networkConfig, nil
		}
	}

	return nil, fmt.Errorf("failed to find a primary network configuration for the VMSS VM or VMSS %q", resource)
}

func getPrimaryIPConfigFromVMSSNetworkConfig(config *compute.VirtualMachineScaleSetNetworkConfiguration, backendPoolID, resource string) (*compute.VirtualMachineScaleSetIPConfiguration, error) {
	ipConfigurations := *config.IPConfigurations
	isIPv6 := isBackendPoolIPv6(backendPoolID)

	if !isIPv6 {
		// There should be exactly one primary IP config.
		// https://learn.microsoft.com/en-us/azure/virtual-network/ip-services/virtual-network-network-interface-addresses?tabs=nic-address-portal#ip-configurations
		if len(ipConfigurations) == 1 {
			return &ipConfigurations[0], nil
		}
		for idx := range ipConfigurations {
			ipConfig := &ipConfigurations[idx]
			if ipConfig.Primary != nil && *ipConfig.Primary {
				return ipConfig, nil
			}
		}
<<<<<<< HEAD
	}

	return nil, fmt.Errorf("failed to find a primary IP configuration")
}

func getConfigForScaleSetByIPFamily(config *compute.VirtualMachineScaleSetNetworkConfiguration, nodeName string, IPv6 bool) (*compute.VirtualMachineScaleSetIPConfiguration, error) {
	ipConfigurations := *config.IPConfigurations

	var ipVersion compute.IPVersion
	if IPv6 {
		ipVersion = compute.IPv6
	} else {
		ipVersion = compute.IPv4
	}
	for idx := range ipConfigurations {
		ipConfig := &ipConfigurations[idx]
		if ipConfig.PrivateIPAddressVersion == ipVersion {
			return ipConfig, nil
=======
	} else {
		// For IPv6 or dualstack service, we need to pick the right IP configuration based on the cluster ip family
		// IPv6 configuration is only supported as non-primary, so we need to fetch the ip configuration where the
		// privateIPAddressVersion matches the clusterIP family
		for idx := range ipConfigurations {
			ipConfig := &ipConfigurations[idx]
			if ipConfig.PrivateIPAddressVersion == compute.IPv6 {
				return ipConfig, nil
			}
>>>>>>> acfd0dd7
		}
	}

	return nil, fmt.Errorf("failed to find a primary IP configuration (IPv6=%t) for the VMSS VM or VMSS %q", isIPv6, resource)
}

// EnsureHostInPool ensures the given VM's Primary NIC's Primary IP Configuration is
// participating in the specified LoadBalancer Backend Pool, which returns (resourceGroup, vmasName, instanceID, vmssVM, error).
func (ss *ScaleSet) EnsureHostInPool(service *v1.Service, nodeName types.NodeName, backendPoolID string, vmSetNameOfLB string) (string, string, string, *compute.VirtualMachineScaleSetVM, error) {
	vmName := mapNodeNameToVMName(nodeName)
	vm, err := ss.getVmssVM(vmName, azcache.CacheReadTypeDefault)
	if err != nil {
		if errors.Is(err, cloudprovider.InstanceNotFound) {
			klog.Infof("EnsureHostInPool: skipping node %s because it is not found", vmName)
			return "", "", "", nil, nil
		}

		klog.Errorf("EnsureHostInPool: failed to get VMSS VM %s: %v", vmName, err)
		if !errors.Is(err, ErrorNotVmssInstance) {
			return "", "", "", nil, err
		}
	}

	klog.V(2).Infof("ensuring node %q of scaleset %q in LB backendpool %q", nodeName, vm.VMSSName, backendPoolID)

	// Check scale set name:
	// - For basic SKU load balancer, return nil if the node's scale set is mismatched with vmSetNameOfLB.
	// - For single standard SKU load balancer, backend could belong to multiple VMSS, so we
	//   don't check vmSet for it.
	// - For multiple standard SKU load balancers, the behavior is similar to the basic load balancer
	needCheck := false
	if !ss.useStandardLoadBalancer() {
		// need to check the vmSet name when using the basic LB
		needCheck = true
	}

	if vmSetNameOfLB != "" && needCheck && !strings.EqualFold(vmSetNameOfLB, vm.VMSSName) {
		klog.V(3).Infof("EnsureHostInPool skips node %s because it is not in the ScaleSet %s", vmName, vmSetNameOfLB)
		return "", "", "", nil, nil
	}

	// Find primary network interface configuration.
	if vm.VirtualMachineScaleSetVMProperties.NetworkProfileConfiguration.NetworkInterfaceConfigurations == nil {
		klog.V(4).Infof("EnsureHostInPool: cannot obtain the primary network interface configuration, of vm %s, "+
			"probably because the vm's being deleted", vmName)
		return "", "", "", nil, nil
	}

	networkInterfaceConfigurations := *vm.VirtualMachineScaleSetVMProperties.NetworkProfileConfiguration.NetworkInterfaceConfigurations
	primaryNetworkInterfaceConfiguration, err := getPrimaryNetworkInterfaceConfiguration(networkInterfaceConfigurations, vmName)
	if err != nil {
		return "", "", "", nil, err
	}

	// Find primary network interface configuration.
<<<<<<< HEAD
	if !ss.Cloud.ipv6DualStackEnabled && !ipv6 {
		// Find primary IP configuration.
		primaryIPConfiguration, err = getPrimaryIPConfigFromVMSSNetworkConfig(primaryNetworkInterfaceConfiguration)
		if err != nil {
			return "", "", "", nil, err
		}
	} else {
		// For IPv6 or dualstack service, we need to pick the right IP configuration based on the cluster ip family
		// IPv6 configuration is only supported as non-primary, so we need to fetch the ip configuration where the
		// privateIPAddressVersion matches the clusterIP family
		primaryIPConfiguration, err = getConfigForScaleSetByIPFamily(primaryNetworkInterfaceConfiguration, vmName, ipv6)
		if err != nil {
			return "", "", "", nil, err
		}
=======
	primaryIPConfiguration, err := getPrimaryIPConfigFromVMSSNetworkConfig(primaryNetworkInterfaceConfiguration, backendPoolID, vmName)
	if err != nil {
		return "", "", "", nil, err
>>>>>>> acfd0dd7
	}

	// Update primary IP configuration's LoadBalancerBackendAddressPools.
	foundPool := false
	newBackendPools := []compute.SubResource{}
	if primaryIPConfiguration.LoadBalancerBackendAddressPools != nil {
		newBackendPools = *primaryIPConfiguration.LoadBalancerBackendAddressPools
	}
	for _, existingPool := range newBackendPools {
		if strings.EqualFold(backendPoolID, *existingPool.ID) {
			foundPool = true
			break
		}
	}

	// The backendPoolID has already been found from existing LoadBalancerBackendAddressPools.
	if foundPool {
		return "", "", "", nil, nil
	}

	if ss.useStandardLoadBalancer() && len(newBackendPools) > 0 {
		// Although standard load balancer supports backends from multiple scale
		// sets, the same network interface couldn't be added to more than one load balancer of
		// the same type. Omit those nodes (e.g. masters) so Azure ARM won't complain
		// about this.
		newBackendPoolsIDs := make([]string, 0, len(newBackendPools))
		for _, pool := range newBackendPools {
			if pool.ID != nil {
				newBackendPoolsIDs = append(newBackendPoolsIDs, *pool.ID)
			}
		}
		isSameLB, oldLBName, err := isBackendPoolOnSameLB(backendPoolID, newBackendPoolsIDs)
		if err != nil {
			return "", "", "", nil, err
		}
		if !isSameLB {
			klog.V(4).Infof("Node %q has already been added to LB %q, omit adding it to a new one", nodeName, oldLBName)
			return "", "", "", nil, nil
		}
	}

	// Compose a new vmssVM with added backendPoolID.
	newBackendPools = append(newBackendPools,
		compute.SubResource{
			ID: pointer.String(backendPoolID),
		})
	primaryIPConfiguration.LoadBalancerBackendAddressPools = &newBackendPools
	newVM := &compute.VirtualMachineScaleSetVM{
		Location: &vm.Location,
		VirtualMachineScaleSetVMProperties: &compute.VirtualMachineScaleSetVMProperties{
			HardwareProfile: vm.VirtualMachineScaleSetVMProperties.HardwareProfile,
			NetworkProfileConfiguration: &compute.VirtualMachineScaleSetVMNetworkProfileConfiguration{
				NetworkInterfaceConfigurations: &networkInterfaceConfigurations,
			},
		},
	}

	// Get the node resource group.
	nodeResourceGroup, err := ss.GetNodeResourceGroup(vmName)
	if err != nil {
		return "", "", "", nil, err
	}

	return nodeResourceGroup, vm.VMSSName, vm.InstanceID, newVM, nil
}

func getVmssAndResourceGroupNameByVMProviderID(providerID string) (string, string, error) {
	matches := vmssVMProviderIDRE.FindStringSubmatch(providerID)
	if len(matches) != 3 {
		return "", "", ErrorNotVmssInstance
	}
	return matches[1], matches[2], nil
}

func getVmssAndResourceGroupNameByVMID(id string) (string, string, error) {
	matches := vmssVMResourceIDRE.FindStringSubmatch(id)
	if len(matches) != 3 {
		return "", "", ErrorNotVmssInstance
	}
	return matches[1], matches[2], nil
}

func (ss *ScaleSet) ensureVMSSInPool(service *v1.Service, nodes []*v1.Node, backendPoolID string, vmSetNameOfLB string) error {
	klog.V(2).Infof("ensureVMSSInPool: ensuring VMSS with backendPoolID %s", backendPoolID)
	vmssNamesMap := make(map[string]bool)

	// the single standard load balancer supports multiple vmss in its backend while
	// multiple standard load balancers and the basic load balancer doesn't
	if ss.useStandardLoadBalancer() {
		for _, node := range nodes {
			if ss.excludeMasterNodesFromStandardLB() && isControlPlaneNode(node) {
				continue
			}

			shouldExcludeLoadBalancer, err := ss.ShouldNodeExcludedFromLoadBalancer(node.Name)
			if err != nil {
				klog.Errorf("ShouldNodeExcludedFromLoadBalancer(%s) failed with error: %v", node.Name, err)
				return err
			}
			if shouldExcludeLoadBalancer {
				klog.V(4).Infof("Excluding unmanaged/external-resource-group node %q", node.Name)
				continue
			}

			// in this scenario the vmSetName is an empty string and the name of vmss should be obtained from the provider IDs of nodes
			var resourceGroupName, vmssName string
			if node.Spec.ProviderID != "" {
				resourceGroupName, vmssName, err = getVmssAndResourceGroupNameByVMProviderID(node.Spec.ProviderID)
				if err != nil {
					klog.V(4).Infof("ensureVMSSInPool: the provider ID %s of node %s is not the format of VMSS VM, will skip checking and continue", node.Spec.ProviderID, node.Name)
					continue
				}
			} else {
				klog.V(4).Infof("ensureVMSSInPool: the provider ID of node %s is empty, will check the VM ID", node.Name)
				instanceID, err := ss.InstanceID(context.TODO(), types.NodeName(node.Name))
				if err != nil {
					klog.Errorf("ensureVMSSInPool: Failed to get instance ID for node %q: %v", node.Name, err)
					return err
				}
				resourceGroupName, vmssName, err = getVmssAndResourceGroupNameByVMID(instanceID)
				if err != nil {
					klog.V(4).Infof("ensureVMSSInPool: the instance ID %s of node %s is not the format of VMSS VM, will skip checking and continue", node.Spec.ProviderID, node.Name)
					continue
				}
			}
			// only vmsses in the resource group same as it's in azure config are included
			if strings.EqualFold(resourceGroupName, ss.ResourceGroup) {
				vmssNamesMap[vmssName] = true
			}
		}
	} else {
		vmssNamesMap[vmSetNameOfLB] = true
	}

	klog.V(2).Infof("ensureVMSSInPool begins to update VMSS %v with backendPoolID %s", vmssNamesMap, backendPoolID)
	for vmssName := range vmssNamesMap {
		vmss, err := ss.getVMSS(vmssName, azcache.CacheReadTypeDefault)
		if err != nil {
			return err
		}

		// When vmss is being deleted, CreateOrUpdate API would report "the vmss is being deleted" error.
		// Since it is being deleted, we shouldn't send more CreateOrUpdate requests for it.
		if vmss.ProvisioningState != nil && strings.EqualFold(*vmss.ProvisioningState, consts.VirtualMachineScaleSetsDeallocating) {
			klog.V(3).Infof("ensureVMSSInPool: found vmss %s being deleted, skipping", vmssName)
			continue
		}

		if vmss.VirtualMachineProfile.NetworkProfile.NetworkInterfaceConfigurations == nil {
			klog.V(4).Infof("EnsureHostInPool: cannot obtain the primary network interface configuration of vmss %s", vmssName)
			continue
		}
		vmssNIC := *vmss.VirtualMachineProfile.NetworkProfile.NetworkInterfaceConfigurations
<<<<<<< HEAD
		primaryNIC, err := getPrimaryNetworkInterfaceConfigurationForScaleSet(vmssNIC, vmssName)
=======
		primaryNIC, err := getPrimaryNetworkInterfaceConfiguration(vmssNIC, vmssName)
>>>>>>> acfd0dd7
		if err != nil {
			return err
		}
		// Find primary network interface configuration.
<<<<<<< HEAD
		if !ss.Cloud.ipv6DualStackEnabled && !ipv6 {
			// Find primary IP configuration.
			primaryIPConfig, err = getPrimaryIPConfigFromVMSSNetworkConfig(primaryNIC)
			if err != nil {
				return err
			}
		} else {
			primaryIPConfig, err = getConfigForScaleSetByIPFamily(primaryNIC, "", ipv6)
			if err != nil {
				return err
			}
=======
		primaryIPConfig, err := getPrimaryIPConfigFromVMSSNetworkConfig(primaryNIC, backendPoolID, vmssName)
		if err != nil {
			return err
>>>>>>> acfd0dd7
		}

		loadBalancerBackendAddressPools := []compute.SubResource{}
		if primaryIPConfig.LoadBalancerBackendAddressPools != nil {
			loadBalancerBackendAddressPools = *primaryIPConfig.LoadBalancerBackendAddressPools
		}

		var found bool
		for _, loadBalancerBackendAddressPool := range loadBalancerBackendAddressPools {
			if strings.EqualFold(*loadBalancerBackendAddressPool.ID, backendPoolID) {
				found = true
				break
			}
		}
		if found {
			continue
		}

		if ss.useStandardLoadBalancer() && len(loadBalancerBackendAddressPools) > 0 {
			// Although standard load balancer supports backends from multiple scale
			// sets, the same network interface couldn't be added to more than one load balancer of
			// the same type. Omit those nodes (e.g. masters) so Azure ARM won't complain
			// about this.
			newBackendPoolsIDs := make([]string, 0, len(loadBalancerBackendAddressPools))
			for _, pool := range loadBalancerBackendAddressPools {
				if pool.ID != nil {
					newBackendPoolsIDs = append(newBackendPoolsIDs, *pool.ID)
				}
			}
			isSameLB, oldLBName, err := isBackendPoolOnSameLB(backendPoolID, newBackendPoolsIDs)
			if err != nil {
				return err
			}
			if !isSameLB {
				klog.V(4).Infof("VMSS %q has already been added to LB %q, omit adding it to a new one", vmssName, oldLBName)
				return nil
			}
		}

		// Compose a new vmss with added backendPoolID.
		loadBalancerBackendAddressPools = append(loadBalancerBackendAddressPools,
			compute.SubResource{
				ID: pointer.String(backendPoolID),
			})
		primaryIPConfig.LoadBalancerBackendAddressPools = &loadBalancerBackendAddressPools
		newVMSS := compute.VirtualMachineScaleSet{
			Location: vmss.Location,
			VirtualMachineScaleSetProperties: &compute.VirtualMachineScaleSetProperties{
				VirtualMachineProfile: &compute.VirtualMachineScaleSetVMProfile{
					NetworkProfile: &compute.VirtualMachineScaleSetNetworkProfile{
						NetworkInterfaceConfigurations: &vmssNIC,
					},
				},
			},
		}

		klog.V(2).Infof("ensureVMSSInPool begins to update vmss(%s) with new backendPoolID %s", vmssName, backendPoolID)
		rerr := ss.CreateOrUpdateVMSS(ss.ResourceGroup, vmssName, newVMSS)
		if rerr != nil {
			klog.Errorf("ensureVMSSInPool CreateOrUpdateVMSS(%s) with new backendPoolID %s, err: %v", vmssName, backendPoolID, err)
			return rerr.Error()
		}
	}
	return nil
}

func (ss *ScaleSet) ensureHostsInPool(service *v1.Service, nodes []*v1.Node, backendPoolID string, vmSetNameOfLB string) error {
	mc := metrics.NewMetricContext("services", "vmss_ensure_hosts_in_pool", ss.ResourceGroup, ss.SubscriptionID, getServiceName(service))
	isOperationSucceeded := false
	defer func() {
		mc.ObserveOperationWithResult(isOperationSucceeded)
	}()

	hostUpdates := make([]func() error, 0, len(nodes))
	nodeUpdates := make(map[vmssMetaInfo]map[string]compute.VirtualMachineScaleSetVM)
	errors := make([]error, 0)
	for _, node := range nodes {
		localNodeName := node.Name

		if ss.useStandardLoadBalancer() && ss.excludeMasterNodesFromStandardLB() && isControlPlaneNode(node) {
			klog.V(4).Infof("Excluding master node %q from load balancer backendpool %q", localNodeName, backendPoolID)
			continue
		}

		shouldExcludeLoadBalancer, err := ss.ShouldNodeExcludedFromLoadBalancer(localNodeName)
		if err != nil {
			klog.Errorf("ShouldNodeExcludedFromLoadBalancer(%s) failed with error: %v", localNodeName, err)
			return err
		}
		if shouldExcludeLoadBalancer {
			klog.V(4).Infof("Excluding unmanaged/external-resource-group node %q", localNodeName)
			continue
		}

		nodeResourceGroup, nodeVMSS, nodeInstanceID, nodeVMSSVM, err := ss.EnsureHostInPool(service, types.NodeName(localNodeName), backendPoolID, vmSetNameOfLB)
		if err != nil {
			klog.Errorf("EnsureHostInPool(%s): backendPoolID(%s) - failed to ensure host in pool: %q", getServiceName(service), backendPoolID, err)
			errors = append(errors, err)
			continue
		}

		// No need to update if nodeVMSSVM is nil.
		if nodeVMSSVM == nil {
			continue
		}

		nodeVMSSMetaInfo := vmssMetaInfo{vmssName: nodeVMSS, resourceGroup: nodeResourceGroup}
		if v, ok := nodeUpdates[nodeVMSSMetaInfo]; ok {
			v[nodeInstanceID] = *nodeVMSSVM
		} else {
			nodeUpdates[nodeVMSSMetaInfo] = map[string]compute.VirtualMachineScaleSetVM{
				nodeInstanceID: *nodeVMSSVM,
			}
		}

		// Invalidate the cache since the VMSS VM would be updated.
		defer func() {
			_ = ss.DeleteCacheForNode(localNodeName)
		}()
	}

	// Update VMs with best effort that have already been added to nodeUpdates.
	for meta, update := range nodeUpdates {
		// create new instance of meta and update for passing to anonymous function
		meta := meta
		update := update
		hostUpdates = append(hostUpdates, func() error {
			ctx, cancel := getContextWithCancel()
			defer cancel()

			logFields := []interface{}{
				"operation", "EnsureHostsInPool UpdateVMSSVMs",
				"vmssName", meta.vmssName,
				"resourceGroup", meta.resourceGroup,
				"backendPoolID", backendPoolID,
			}

			batchSize, err := ss.VMSSBatchSize(meta.vmssName)
			if err != nil {
				klog.ErrorS(err, "Failed to get vmss batch size", logFields...)
				return err
			}

			klog.V(2).InfoS("Begin to update VMs for VMSS with new backendPoolID", logFields...)
			rerr := ss.VirtualMachineScaleSetVMsClient.UpdateVMs(ctx, meta.resourceGroup, meta.vmssName, update, "network_update", batchSize)
			if rerr != nil {
				klog.ErrorS(err, "Failed to update VMs for VMSS", logFields...)
				return rerr.Error()
			}

			return nil
		})
	}
	errs := utilerrors.AggregateGoroutines(hostUpdates...)
	if errs != nil {
		return utilerrors.Flatten(errs)
	}

	// Fail if there are other errors.
	if len(errors) > 0 {
		return utilerrors.Flatten(utilerrors.NewAggregate(errors))
	}

	// Ensure the backendPoolID is also added on VMSS itself.
	// Refer to issue kubernetes/kubernetes#80365 for detailed information
	err := ss.ensureVMSSInPool(service, nodes, backendPoolID, vmSetNameOfLB)
	if err != nil {
		return err
	}

	isOperationSucceeded = true
	return nil
}

// EnsureHostsInPool ensures the given Node's primary IP configurations are
// participating in the specified LoadBalancer Backend Pool.
func (ss *ScaleSet) EnsureHostsInPool(service *v1.Service, nodes []*v1.Node, backendPoolID string, vmSetNameOfLB string) error {
	if ss.DisableAvailabilitySetNodes && !ss.EnableVmssFlexNodes {
		return ss.ensureHostsInPool(service, nodes, backendPoolID, vmSetNameOfLB)
	}
	vmssUniformNodes := make([]*v1.Node, 0)
	vmssFlexNodes := make([]*v1.Node, 0)
	vmasNodes := make([]*v1.Node, 0)
	errors := make([]error, 0)
	for _, node := range nodes {
		localNodeName := node.Name

		if ss.useStandardLoadBalancer() && ss.excludeMasterNodesFromStandardLB() && isControlPlaneNode(node) {
			klog.V(4).Infof("Excluding master node %q from load balancer backendpool %q", localNodeName, backendPoolID)
			continue
		}

		shouldExcludeLoadBalancer, err := ss.ShouldNodeExcludedFromLoadBalancer(localNodeName)
		if err != nil {
			klog.Errorf("ShouldNodeExcludedFromLoadBalancer(%s) failed with error: %v", localNodeName, err)
			return err
		}
		if shouldExcludeLoadBalancer {
			klog.V(4).Infof("Excluding unmanaged/external-resource-group node %q", localNodeName)
			continue
		}

		vmManagementType, err := ss.getVMManagementTypeByNodeName(localNodeName, azcache.CacheReadTypeDefault)
		if err != nil {
			klog.Errorf("Failed to check vmManagementType(%s): %v", localNodeName, err)
			errors = append(errors, err)
			continue
		}

		if vmManagementType == ManagedByAvSet {
			// vm is managed by availability set.
			// VMAS nodes should also be added to the SLB backends.
			if ss.useStandardLoadBalancer() {
				vmasNodes = append(vmasNodes, node)
				continue
			}
			klog.V(3).Infof("EnsureHostsInPool skips node %s because VMAS nodes couldn't be added to basic LB with VMSS backends", localNodeName)
			continue
		}
		if vmManagementType == ManagedByVmssFlex {
			// vm is managed by vmss flex.
			if ss.useStandardLoadBalancer() {
				vmssFlexNodes = append(vmssFlexNodes, node)
				continue
			}
			klog.V(3).Infof("EnsureHostsInPool skips node %s because VMSS Flex nodes deos not support Basic Load Balancer", localNodeName)
			continue
		}
		vmssUniformNodes = append(vmssUniformNodes, node)
	}

	if len(vmssFlexNodes) > 0 {
		vmssFlexError := ss.flexScaleSet.EnsureHostsInPool(service, vmssFlexNodes, backendPoolID, vmSetNameOfLB)
		errors = append(errors, vmssFlexError)
	}

	if len(vmasNodes) > 0 {
		vmasError := ss.availabilitySet.EnsureHostsInPool(service, vmasNodes, backendPoolID, vmSetNameOfLB)
		errors = append(errors, vmasError)
	}

	if len(vmssUniformNodes) > 0 {
		vmssUniformError := ss.ensureHostsInPool(service, vmssUniformNodes, backendPoolID, vmSetNameOfLB)
		errors = append(errors, vmssUniformError)
	}

	allErrors := utilerrors.Flatten(utilerrors.NewAggregate(errors))

	return allErrors
}

// ensureBackendPoolDeletedFromNode ensures the loadBalancer backendAddressPools deleted
// from the specified node, which returns (resourceGroup, vmasName, instanceID, vmssVM, error).
func (ss *ScaleSet) ensureBackendPoolDeletedFromNode(nodeName string, backendPoolIDs []string) (string, string, string, *compute.VirtualMachineScaleSetVM, error) {
	vm, err := ss.getVmssVM(nodeName, azcache.CacheReadTypeDefault)
	if err != nil {
		if errors.Is(err, cloudprovider.InstanceNotFound) {
			klog.Infof("ensureBackendPoolDeletedFromNode: skipping node %s because it is not found", nodeName)
			return "", "", "", nil, nil
		}

		return "", "", "", nil, err
	}

	// Find primary network interface configuration.
	if vm.VirtualMachineScaleSetVMProperties.NetworkProfileConfiguration.NetworkInterfaceConfigurations == nil {
		klog.V(4).Infof("ensureBackendPoolDeletedFromNode: cannot obtain the primary network interface configuration, of vm %s, "+
			"probably because the vm's being deleted", nodeName)
		return "", "", "", nil, nil
	}
	networkInterfaceConfigurations := *vm.VirtualMachineScaleSetVMProperties.NetworkProfileConfiguration.NetworkInterfaceConfigurations
	primaryNetworkInterfaceConfiguration, err := getPrimaryNetworkInterfaceConfiguration(networkInterfaceConfigurations, nodeName)
	if err != nil {
		return "", "", "", nil, err
	}

	foundTotal := false
	for _, backendPoolID := range backendPoolIDs {
		found, err := deleteBackendPoolFromIPConfig("ensureBackendPoolDeletedFromNode", backendPoolID, nodeName, primaryNetworkInterfaceConfiguration)
		if err != nil {
			return "", "", "", nil, err
		}
		if found {
			foundTotal = true
		}
	}
	if !foundTotal {
		return "", "", "", nil, nil
	}

	// Compose a new vmssVM with added backendPoolID.
	newVM := &compute.VirtualMachineScaleSetVM{
		Location: &vm.Location,
		VirtualMachineScaleSetVMProperties: &compute.VirtualMachineScaleSetVMProperties{
			HardwareProfile: vm.VirtualMachineScaleSetVMProperties.HardwareProfile,
			NetworkProfileConfiguration: &compute.VirtualMachineScaleSetVMNetworkProfileConfiguration{
				NetworkInterfaceConfigurations: &networkInterfaceConfigurations,
			},
		},
	}

	// Get the node resource group.
	nodeResourceGroup, err := ss.GetNodeResourceGroup(nodeName)
	if err != nil {
		return "", "", "", nil, err
	}

	return nodeResourceGroup, vm.VMSSName, vm.InstanceID, newVM, nil
}

// GetNodeNameByIPConfigurationID gets the node name and the VMSS name by IP configuration ID.
func (ss *ScaleSet) GetNodeNameByIPConfigurationID(ipConfigurationID string) (string, string, error) {
	vmManagementType, err := ss.getVMManagementTypeByIPConfigurationID(ipConfigurationID, azcache.CacheReadTypeUnsafe)
	if err != nil {
		klog.Errorf("Failed to check VM management type: %v", err)
		return "", "", err
	}

	if vmManagementType == ManagedByAvSet {
		// vm is managed by availability set.
		return ss.availabilitySet.GetNodeNameByIPConfigurationID(ipConfigurationID)
	}
	if vmManagementType == ManagedByVmssFlex {
		// vm is managed by vmss flex.
		return ss.flexScaleSet.GetNodeNameByIPConfigurationID(ipConfigurationID)
	}

	matches := vmssIPConfigurationRE.FindStringSubmatch(ipConfigurationID)
	if len(matches) != 4 {
		return "", "", fmt.Errorf("can not extract scale set name from ipConfigurationID (%s)", ipConfigurationID)
	}

	resourceGroup := matches[1]
	scaleSetName := matches[2]
	instanceID := matches[3]
	vm, err := ss.getVmssVMByInstanceID(resourceGroup, scaleSetName, instanceID, azcache.CacheReadTypeUnsafe)
	if err != nil {
		klog.Errorf("Unable to find node by ipConfigurationID %s: %v", ipConfigurationID, err)
		return "", "", err
	}

	if vm.OsProfile != nil && vm.OsProfile.ComputerName != nil {
		return strings.ToLower(*vm.OsProfile.ComputerName), scaleSetName, nil
	}

	return "", "", nil
}

func getScaleSetAndResourceGroupNameByIPConfigurationID(ipConfigurationID string) (string, string, error) {
	matches := vmssIPConfigurationRE.FindStringSubmatch(ipConfigurationID)
	if len(matches) != 4 {
		klog.V(4).Infof("Can not extract scale set name from ipConfigurationID (%s), assuming it is managed by availability set or vmss flex", ipConfigurationID)
		return "", "", ErrorNotVmssInstance
	}

	resourceGroup := matches[1]
	scaleSetName := matches[2]
	return scaleSetName, resourceGroup, nil
}

<<<<<<< HEAD
func (ss *ScaleSet) ensureBackendPoolDeletedFromVMSS(backendPoolID, vmSetName string) error {
=======
func (ss *ScaleSet) ensureBackendPoolDeletedFromVMSS(backendPoolIDs []string, vmSetName string) error {
>>>>>>> acfd0dd7
	if !ss.useStandardLoadBalancer() {
		found := false

		cachedUniform, err := ss.vmssCache.Get(consts.VMSSKey, azcache.CacheReadTypeDefault)
		if err != nil {
			klog.Errorf("ensureBackendPoolDeletedFromVMSS: failed to get vmss uniform from cache: %v", err)
			return err
		}
		vmssUniformMap := cachedUniform.(*sync.Map)

		vmssUniformMap.Range(func(key, value interface{}) bool {
			vmssEntry := value.(*VMSSEntry)
<<<<<<< HEAD
			if to.String(vmssEntry.VMSS.Name) == vmSetName {
=======
			if pointer.StringDeref(vmssEntry.VMSS.Name, "") == vmSetName {
>>>>>>> acfd0dd7
				found = true
				return false
			}
			return true
		})
		if found {
<<<<<<< HEAD
			return ss.ensureBackendPoolDeletedFromVmssUniform(backendPoolID, vmSetName)
		}

		flexScaleSet := ss.flexScaleSet.(*FlexScaleSet)
		cachedFlex, err := flexScaleSet.vmssFlexCache.Get(consts.VmssFlexKey, azcache.CacheReadTypeDefault)
		if err != nil {
			klog.Errorf("ensureBackendPoolDeletedFromVMSS: failed to get vmss flex from cache: %v", err)
			return err
		}
		vmssFlexMap := cachedFlex.(*sync.Map)
		vmssFlexMap.Range(func(key, value interface{}) bool {
			vmssFlex := value.(*compute.VirtualMachineScaleSet)
			if to.String(vmssFlex.Name) == vmSetName {
				found = true
				return false
			}
			return true
		})

		if found {
			return flexScaleSet.ensureBackendPoolDeletedFromVmssFlex(backendPoolID, vmSetName)
		}

		return cloudprovider.InstanceNotFound

	}

	err := ss.ensureBackendPoolDeletedFromVmssUniform(backendPoolID, vmSetName)
=======
			return ss.ensureBackendPoolDeletedFromVmssUniform(backendPoolIDs, vmSetName)
		}

		flexScaleSet := ss.flexScaleSet.(*FlexScaleSet)
		cachedFlex, err := flexScaleSet.vmssFlexCache.Get(consts.VmssFlexKey, azcache.CacheReadTypeDefault)
		if err != nil {
			klog.Errorf("ensureBackendPoolDeletedFromVMSS: failed to get vmss flex from cache: %v", err)
			return err
		}
		vmssFlexMap := cachedFlex.(*sync.Map)
		vmssFlexMap.Range(func(key, value interface{}) bool {
			vmssFlex := value.(*compute.VirtualMachineScaleSet)
			if pointer.StringDeref(vmssFlex.Name, "") == vmSetName {
				found = true
				return false
			}
			return true
		})

		if found {
			return flexScaleSet.ensureBackendPoolDeletedFromVmssFlex(backendPoolIDs, vmSetName)
		}

		return cloudprovider.InstanceNotFound
	}

	err := ss.ensureBackendPoolDeletedFromVmssUniform(backendPoolIDs, vmSetName)
>>>>>>> acfd0dd7
	if err != nil {
		return err
	}
	if ss.EnableVmssFlexNodes {
		flexScaleSet := ss.flexScaleSet.(*FlexScaleSet)
<<<<<<< HEAD
		err = flexScaleSet.ensureBackendPoolDeletedFromVmssFlex(backendPoolID, vmSetName)
=======
		err = flexScaleSet.ensureBackendPoolDeletedFromVmssFlex(backendPoolIDs, vmSetName)
>>>>>>> acfd0dd7
	}
	return err
}

<<<<<<< HEAD
func (ss *ScaleSet) ensureBackendPoolDeletedFromVmssUniform(backendPoolID, vmSetName string) error {
	klog.V(2).Infof("ensureBackendPoolDeletedFromVmssUniform: vmSetName (%s), backendPoolID (%s)", vmSetName, backendPoolID)

	vmssNamesMap := make(map[string]bool)
	// the standard load balancer supports multiple vmss in its backend while the basic sku doesn't
	if ss.useStandardLoadBalancer() && !ss.EnableMultipleStandardLoadBalancers {
=======
func (ss *ScaleSet) ensureBackendPoolDeletedFromVmssUniform(backendPoolIDs []string, vmSetName string) error {
	vmssNamesMap := make(map[string]bool)
	// the standard load balancer supports multiple vmss in its backend while the basic sku doesn't
	if ss.useStandardLoadBalancer() {
>>>>>>> acfd0dd7
		cachedUniform, err := ss.vmssCache.Get(consts.VMSSKey, azcache.CacheReadTypeDefault)
		if err != nil {
			klog.Errorf("ensureBackendPoolDeletedFromVMSS: failed to get vmss uniform from cache: %v", err)
			return err
		}

		vmssUniformMap := cachedUniform.(*sync.Map)
		var errorList []error
		walk := func(key, value interface{}) bool {
			var vmss *compute.VirtualMachineScaleSet
			if vmssEntry, ok := value.(*VMSSEntry); ok {
				vmss = vmssEntry.VMSS
			} else if v, ok := value.(*compute.VirtualMachineScaleSet); ok {
				vmss = v
			}
<<<<<<< HEAD
			klog.V(2).Infof("ensureBackendPoolDeletedFromVmssUniform: vmss (%s)", to.String(vmss.Name))
=======
			klog.V(2).Infof("ensureBackendPoolDeletedFromVmssUniform: vmss %q, backendPoolIDs %q", pointer.StringDeref(vmss.Name, ""), backendPoolIDs)
>>>>>>> acfd0dd7

			// When vmss is being deleted, CreateOrUpdate API would report "the vmss is being deleted" error.
			// Since it is being deleted, we shouldn't send more CreateOrUpdate requests for it.
			if vmss.ProvisioningState != nil && strings.EqualFold(*vmss.ProvisioningState, consts.VirtualMachineScaleSetsDeallocating) {
<<<<<<< HEAD
				klog.V(3).Infof("ensureBackendPoolDeletedFromVMSS: found vmss %s being deleted, skipping", to.String(vmss.Name))
				return true
			}
			if vmss.VirtualMachineProfile == nil {
				klog.V(4).Infof("ensureBackendPoolDeletedFromVMSS: vmss %s has no VirtualMachineProfile, skipping", to.String(vmss.Name))
				return true
			}
			if vmss.VirtualMachineProfile.NetworkProfile.NetworkInterfaceConfigurations == nil {
				klog.V(4).Infof("ensureBackendPoolDeletedFromVMSS: cannot obtain the primary network interface configuration, of vmss %s", to.String(vmss.Name))
				return true
			}
			vmssNIC := *vmss.VirtualMachineProfile.NetworkProfile.NetworkInterfaceConfigurations
			primaryNIC, err := getPrimaryNetworkInterfaceConfigurationForScaleSet(vmssNIC, to.String(vmss.Name))
			if err != nil {
				klog.Errorf("ensureBackendPoolDeletedFromVMSS: failed to get the primary network interface config of the VMSS %s: %v", to.String(vmss.Name), err)
				errorList = append(errorList, err)
				return true
			}
			primaryIPConfig, err := getPrimaryIPConfigFromVMSSNetworkConfig(primaryNIC)
			if err != nil {
				klog.Errorf("ensureBackendPoolDeletedFromVMSS: failed to the primary IP config from the VMSS %s's network config : %v", to.String(vmss.Name), err)
				errorList = append(errorList, err)
				return true
			}
			loadBalancerBackendAddressPools := make([]compute.SubResource, 0)
			if primaryIPConfig.LoadBalancerBackendAddressPools != nil {
				loadBalancerBackendAddressPools = *primaryIPConfig.LoadBalancerBackendAddressPools
			}
			for _, loadBalancerBackendAddressPool := range loadBalancerBackendAddressPools {
				klog.V(4).Infof("ensureBackendPoolDeletedFromVMSS: loadBalancerBackendAddressPool (%s) on vmss (%s)", to.String(loadBalancerBackendAddressPool.ID), to.String(vmss.Name))
				if strings.EqualFold(to.String(loadBalancerBackendAddressPool.ID), backendPoolID) {
					klog.V(4).Infof("ensureBackendPoolDeletedFromVMSS: found vmss %s with backend pool %s, removing it", to.String(vmss.Name), backendPoolID)
					vmssNamesMap[to.String(vmss.Name)] = true
=======
				klog.V(3).Infof("ensureBackendPoolDeletedFromVMSS: found vmss %s being deleted, skipping", pointer.StringDeref(vmss.Name, ""))
				return true
			}
			if vmss.VirtualMachineProfile == nil {
				klog.V(4).Infof("ensureBackendPoolDeletedFromVMSS: vmss %s has no VirtualMachineProfile, skipping", pointer.StringDeref(vmss.Name, ""))
				return true
			}
			if vmss.VirtualMachineProfile.NetworkProfile.NetworkInterfaceConfigurations == nil {
				klog.V(4).Infof("ensureBackendPoolDeletedFromVMSS: cannot obtain the primary network interface configuration, of vmss %s", pointer.StringDeref(vmss.Name, ""))
				return true
			}
			vmssNIC := *vmss.VirtualMachineProfile.NetworkProfile.NetworkInterfaceConfigurations
			primaryNIC, err := getPrimaryNetworkInterfaceConfiguration(vmssNIC, pointer.StringDeref(vmss.Name, ""))
			if err != nil {
				klog.Errorf("ensureBackendPoolDeletedFromVMSS: failed to get the primary network interface config of the VMSS %s: %v", pointer.StringDeref(vmss.Name, ""), err)
				errorList = append(errorList, err)
				return true
			}

			handleBackendPool := func(backendPoolID string) bool {
				primaryIPConfig, err := getPrimaryIPConfigFromVMSSNetworkConfig(primaryNIC, backendPoolID, pointer.StringDeref(vmss.Name, ""))
				if err != nil {
					klog.Errorf("ensureBackendPoolDeletedFromVMSS: failed to find the primary IP config from the VMSS %s's network config : %v", pointer.StringDeref(vmss.Name, ""), err)
					errorList = append(errorList, err)
					return true
				}
				loadBalancerBackendAddressPools := make([]compute.SubResource, 0)
				if primaryIPConfig.LoadBalancerBackendAddressPools != nil {
					loadBalancerBackendAddressPools = *primaryIPConfig.LoadBalancerBackendAddressPools
				}
				for _, loadBalancerBackendAddressPool := range loadBalancerBackendAddressPools {
					klog.V(4).Infof("ensureBackendPoolDeletedFromVMSS: loadBalancerBackendAddressPool (%s) on vmss (%s)", pointer.StringDeref(loadBalancerBackendAddressPool.ID, ""), pointer.StringDeref(vmss.Name, ""))
					if strings.EqualFold(pointer.StringDeref(loadBalancerBackendAddressPool.ID, ""), backendPoolID) {
						klog.V(4).Infof("ensureBackendPoolDeletedFromVMSS: found vmss %s with backend pool %s, removing it", pointer.StringDeref(vmss.Name, ""), backendPoolID)
						vmssNamesMap[pointer.StringDeref(vmss.Name, "")] = true
					}
				}
				return true
			}
			for _, backendPoolID := range backendPoolIDs {
				if !handleBackendPool(backendPoolID) {
					return false
>>>>>>> acfd0dd7
				}
			}

			return true
		}

		// Walk through all cached vmss, and find the vmss that contains the backendPoolID.
		vmssUniformMap.Range(walk)
		if len(errorList) > 0 {
			return utilerrors.Flatten(utilerrors.NewAggregate(errorList))
		}
	} else {
		klog.V(2).Infof("ensureBackendPoolDeletedFromVmssUniform: vmss %q, backendPoolIDs %q", vmSetName, backendPoolIDs)
		vmssNamesMap[vmSetName] = true
	}

	return ss.EnsureBackendPoolDeletedFromVMSets(vmssNamesMap, backendPoolIDs)
}

// ensureBackendPoolDeleted ensures the loadBalancer backendAddressPools deleted from the specified nodes.
<<<<<<< HEAD
func (ss *ScaleSet) ensureBackendPoolDeleted(service *v1.Service, backendPoolID, vmSetName string, backendAddressPools *[]network.BackendAddressPool) (bool, error) {
=======
func (ss *ScaleSet) ensureBackendPoolDeleted(service *v1.Service, backendPoolIDs []string, vmSetName string, backendAddressPools *[]network.BackendAddressPool) (bool, error) {
>>>>>>> acfd0dd7
	// Returns nil if backend address pools already deleted.
	if backendAddressPools == nil {
		return false, nil
	}

	mc := metrics.NewMetricContext("services", "vmss_ensure_backend_pool_deleted", ss.ResourceGroup, ss.SubscriptionID, getServiceName(service))
	isOperationSucceeded := false
	defer func() {
		mc.ObserveOperationWithResult(isOperationSucceeded)
	}()

	ipConfigurationIDs := []string{}
	for _, backendPool := range *backendAddressPools {
		for _, backendPoolID := range backendPoolIDs {
			if strings.EqualFold(*backendPool.ID, backendPoolID) && backendPool.BackendIPConfigurations != nil {
				for _, ipConf := range *backendPool.BackendIPConfigurations {
					if ipConf.ID == nil {
						continue
					}

					ipConfigurationIDs = append(ipConfigurationIDs, *ipConf.ID)
				}
			}
		}
	}

	// Ensure the backendPoolID is deleted from the VMSS VMs.
	hostUpdates := make([]func() error, 0, len(ipConfigurationIDs))
	nodeUpdates := make(map[vmssMetaInfo]map[string]compute.VirtualMachineScaleSetVM)
	allErrs := make([]error, 0)
	visitedIPConfigIDPrefix := map[string]bool{}
	for i := range ipConfigurationIDs {
		ipConfigurationID := ipConfigurationIDs[i]
		ipConfigurationIDPrefix := getResourceIDPrefix(ipConfigurationID)
		if _, ok := visitedIPConfigIDPrefix[ipConfigurationIDPrefix]; ok {
			continue
		}
		visitedIPConfigIDPrefix[ipConfigurationIDPrefix] = true

		var scaleSetName string
		var err error
		if scaleSetName, err = extractScaleSetNameByProviderID(ipConfigurationID); err == nil {
			// Only remove nodes belonging to specified vmSet to basic LB backends.
			if !ss.useStandardLoadBalancer() && !strings.EqualFold(scaleSetName, vmSetName) {
				continue
			}
		}

		nodeName, _, err := ss.GetNodeNameByIPConfigurationID(ipConfigurationID)
		if err != nil {
			if errors.Is(err, ErrorNotVmssInstance) { // Do nothing for the VMAS nodes.
				continue
			}

			if errors.Is(err, cloudprovider.InstanceNotFound) {
				klog.Infof("ensureBackendPoolDeleted(%s): skipping ip config %s because the corresponding vmss vm is not"+
					" found", getServiceName(service), ipConfigurationID)
				continue
			}

			klog.Errorf("Failed to GetNodeNameByIPConfigurationID(%s): %v", ipConfigurationID, err)
			allErrs = append(allErrs, err)
			continue
		}

		nodeResourceGroup, nodeVMSS, nodeInstanceID, nodeVMSSVM, err := ss.ensureBackendPoolDeletedFromNode(nodeName, backendPoolIDs)
		if err != nil {
			if !errors.Is(err, ErrorNotVmssInstance) { // Do nothing for the VMAS nodes.
<<<<<<< HEAD
				klog.Errorf("ensureBackendPoolDeleted(%s): backendPoolID(%s) - failed with error %v", getServiceName(service), backendPoolID, err)
=======
				klog.Errorf("ensureBackendPoolDeleted(%s): backendPoolIDs(%q) - failed with error %v", getServiceName(service), backendPoolIDs, err)
>>>>>>> acfd0dd7
				allErrs = append(allErrs, err)
			}
			continue
		}

		// No need to update if nodeVMSSVM is nil.
		if nodeVMSSVM == nil {
			continue
		}

		nodeVMSSMetaInfo := vmssMetaInfo{vmssName: nodeVMSS, resourceGroup: nodeResourceGroup}
		if v, ok := nodeUpdates[nodeVMSSMetaInfo]; ok {
			v[nodeInstanceID] = *nodeVMSSVM
		} else {
			nodeUpdates[nodeVMSSMetaInfo] = map[string]compute.VirtualMachineScaleSetVM{
				nodeInstanceID: *nodeVMSSVM,
			}
		}

		// Invalidate the cache since the VMSS VM would be updated.
		defer func() {
			_ = ss.DeleteCacheForNode(nodeName)
		}()
	}

	// Update VMs with best effort that have already been added to nodeUpdates.
<<<<<<< HEAD
	var updatedVM bool
=======
	var updatedVM atomic.Bool
>>>>>>> acfd0dd7
	for meta, update := range nodeUpdates {
		// create new instance of meta and update for passing to anonymous function
		meta := meta
		update := update
		hostUpdates = append(hostUpdates, func() error {
			ctx, cancel := getContextWithCancel()
			defer cancel()

			logFields := []interface{}{
				"operation", "EnsureBackendPoolDeleted UpdateVMSSVMs",
				"vmssName", meta.vmssName,
				"resourceGroup", meta.resourceGroup,
<<<<<<< HEAD
				"backendPoolID", backendPoolID,
=======
				"backendPoolIDs", backendPoolIDs,
>>>>>>> acfd0dd7
			}

			batchSize, err := ss.VMSSBatchSize(meta.vmssName)
			if err != nil {
				klog.ErrorS(err, "Failed to get vmss batch size", logFields...)
				return err
			}

			klog.V(2).InfoS("Begin to update VMs for VMSS with new backendPoolID", logFields...)
			rerr := ss.VirtualMachineScaleSetVMsClient.UpdateVMs(ctx, meta.resourceGroup, meta.vmssName, update, "network_update", batchSize)
			if rerr != nil {
				klog.ErrorS(err, "Failed to update VMs for VMSS", logFields...)
				return rerr.Error()
			}

<<<<<<< HEAD
			updatedVM = true
=======
			updatedVM.Store(true)
>>>>>>> acfd0dd7
			return nil
		})
	}
	errs := utilerrors.AggregateGoroutines(hostUpdates...)
	if errs != nil {
<<<<<<< HEAD
		return updatedVM, utilerrors.Flatten(errs)
=======
		return updatedVM.Load(), utilerrors.Flatten(errs)
>>>>>>> acfd0dd7
	}

	// Fail if there are other errors.
	if len(allErrs) > 0 {
<<<<<<< HEAD
		return updatedVM, utilerrors.Flatten(utilerrors.NewAggregate(allErrs))
	}

	isOperationSucceeded = true
	return updatedVM, nil
}

// EnsureBackendPoolDeleted ensures the loadBalancer backendAddressPools deleted from the specified nodes.
func (ss *ScaleSet) EnsureBackendPoolDeleted(service *v1.Service, backendPoolID, vmSetName string, backendAddressPools *[]network.BackendAddressPool, deleteFromVMSet bool) (bool, error) {
	if backendAddressPools == nil {
		return false, nil
	}
	vmssUniformBackendIPConfigurations := []network.InterfaceIPConfiguration{}
	vmssFlexBackendIPConfigurations := []network.InterfaceIPConfiguration{}
	avSetBackendIPConfigurations := []network.InterfaceIPConfiguration{}

	for _, backendPool := range *backendAddressPools {
		if strings.EqualFold(*backendPool.ID, backendPoolID) && backendPool.BackendIPConfigurations != nil {
			for _, ipConf := range *backendPool.BackendIPConfigurations {
				if ipConf.ID == nil {
					continue
				}

				vmManagementType, err := ss.getVMManagementTypeByIPConfigurationID(*ipConf.ID, azcache.CacheReadTypeUnsafe)
				if err != nil {
					klog.Warningf("Failed to check VM management type by ipConfigurationID %s: %v, skip it", *ipConf.ID, err)
				}

				if vmManagementType == ManagedByAvSet {
					// vm is managed by availability set.
					avSetBackendIPConfigurations = append(avSetBackendIPConfigurations, ipConf)
				}
				if vmManagementType == ManagedByVmssFlex {
					// vm is managed by vmss flex.
					vmssFlexBackendIPConfigurations = append(vmssFlexBackendIPConfigurations, ipConf)
				}
				if vmManagementType == ManagedByVmssUniform {
					// vm is managed by vmss flex.
					vmssUniformBackendIPConfigurations = append(vmssUniformBackendIPConfigurations, ipConf)
				}
			}
		}
	}

	// make sure all vmss including uniform and flex are decoupled from
	// the lb backend pool even if there is no ipConfigs in the backend pool.
	if deleteFromVMSet {
		err := ss.ensureBackendPoolDeletedFromVMSS(backendPoolID, vmSetName)
=======
		return updatedVM.Load(), utilerrors.Flatten(utilerrors.NewAggregate(allErrs))
	}

	isOperationSucceeded = true
	return updatedVM.Load(), nil
}

// EnsureBackendPoolDeleted ensures the loadBalancer backendAddressPools deleted from the specified nodes.
func (ss *ScaleSet) EnsureBackendPoolDeleted(service *v1.Service, backendPoolIDs []string, vmSetName string, backendAddressPools *[]network.BackendAddressPool, deleteFromVMSet bool) (bool, error) {
	if backendAddressPools == nil {
		return false, nil
	}
	vmssUniformBackendIPConfigurationsMap := map[string][]network.InterfaceIPConfiguration{}
	vmssFlexBackendIPConfigurationsMap := map[string][]network.InterfaceIPConfiguration{}
	avSetBackendIPConfigurationsMap := map[string][]network.InterfaceIPConfiguration{}

	for _, backendPool := range *backendAddressPools {
		for _, backendPoolID := range backendPoolIDs {
			if strings.EqualFold(*backendPool.ID, backendPoolID) && backendPool.BackendIPConfigurations != nil {
				for _, ipConf := range *backendPool.BackendIPConfigurations {
					if ipConf.ID == nil {
						continue
					}

					vmManagementType, err := ss.getVMManagementTypeByIPConfigurationID(*ipConf.ID, azcache.CacheReadTypeUnsafe)
					if err != nil {
						klog.Warningf("Failed to check VM management type by ipConfigurationID %s: %v, skip it", *ipConf.ID, err)
					}

					if vmManagementType == ManagedByAvSet {
						// vm is managed by availability set.
						avSetBackendIPConfigurationsMap[backendPoolID] = append(avSetBackendIPConfigurationsMap[backendPoolID], ipConf)
					}
					if vmManagementType == ManagedByVmssFlex {
						// vm is managed by vmss flex.
						vmssFlexBackendIPConfigurationsMap[backendPoolID] = append(vmssFlexBackendIPConfigurationsMap[backendPoolID], ipConf)
					}
					if vmManagementType == ManagedByVmssUniform {
						// vm is managed by vmss uniform.
						vmssUniformBackendIPConfigurationsMap[backendPoolID] = append(vmssUniformBackendIPConfigurationsMap[backendPoolID], ipConf)
					}
				}
			}
		}
	}

	// make sure all vmss including uniform and flex are decoupled from
	// the lb backend pool even if there is no ipConfigs in the backend pool.
	if deleteFromVMSet {
		err := ss.ensureBackendPoolDeletedFromVMSS(backendPoolIDs, vmSetName)
>>>>>>> acfd0dd7
		if err != nil {
			return false, err
		}
	}

	var updated bool
<<<<<<< HEAD
	if len(vmssUniformBackendIPConfigurations) > 0 {
		vmssUniformBackendPools := &[]network.BackendAddressPool{
			{
				ID: to.StringPtr(backendPoolID),
				BackendAddressPoolPropertiesFormat: &network.BackendAddressPoolPropertiesFormat{
					BackendIPConfigurations: &vmssUniformBackendIPConfigurations,
				},
			},
		}
		updatedVM, err := ss.ensureBackendPoolDeleted(service, backendPoolID, vmSetName, vmssUniformBackendPools)
=======
	vmssUniformBackendPools := []network.BackendAddressPool{}
	for backendPoolID, vmssUniformBackendIPConfigurations := range vmssUniformBackendIPConfigurationsMap {
		vmssUniformBackendIPConfigurations := vmssUniformBackendIPConfigurations
		vmssUniformBackendPools = append(vmssUniformBackendPools, network.BackendAddressPool{
			ID: pointer.String(backendPoolID),
			BackendAddressPoolPropertiesFormat: &network.BackendAddressPoolPropertiesFormat{
				BackendIPConfigurations: &vmssUniformBackendIPConfigurations,
			},
		})
	}
	if len(vmssUniformBackendPools) > 0 {
		updatedVM, err := ss.ensureBackendPoolDeleted(service, backendPoolIDs, vmSetName, &vmssUniformBackendPools)
>>>>>>> acfd0dd7
		if err != nil {
			return false, err
		}
		if updatedVM {
			updated = true
		}
	}

<<<<<<< HEAD
	if len(vmssFlexBackendIPConfigurations) > 0 {
		vmssFlexBackendPools := &[]network.BackendAddressPool{
			{
				ID: to.StringPtr(backendPoolID),
				BackendAddressPoolPropertiesFormat: &network.BackendAddressPoolPropertiesFormat{
					BackendIPConfigurations: &vmssFlexBackendIPConfigurations,
				},
			},
		}
		updatedNIC, err := ss.flexScaleSet.EnsureBackendPoolDeleted(service, backendPoolID, vmSetName, vmssFlexBackendPools, false)
=======
	vmssFlexBackendPools := []network.BackendAddressPool{}
	for backendPoolID, vmssFlexBackendIPConfigurations := range vmssFlexBackendIPConfigurationsMap {
		vmssFlexBackendIPConfigurations := vmssFlexBackendIPConfigurations
		vmssFlexBackendPools = append(vmssFlexBackendPools, network.BackendAddressPool{
			ID: pointer.String(backendPoolID),
			BackendAddressPoolPropertiesFormat: &network.BackendAddressPoolPropertiesFormat{
				BackendIPConfigurations: &vmssFlexBackendIPConfigurations,
			},
		})
	}
	if len(vmssFlexBackendPools) > 0 {
		updatedNIC, err := ss.flexScaleSet.EnsureBackendPoolDeleted(service, backendPoolIDs, vmSetName, &vmssFlexBackendPools, false)
>>>>>>> acfd0dd7
		if err != nil {
			return false, err
		}
		if updatedNIC {
			updated = true
		}
	}

<<<<<<< HEAD
	if len(avSetBackendIPConfigurations) > 0 {
		avSetBackendPools := &[]network.BackendAddressPool{
			{
				ID: to.StringPtr(backendPoolID),
				BackendAddressPoolPropertiesFormat: &network.BackendAddressPoolPropertiesFormat{
					BackendIPConfigurations: &avSetBackendIPConfigurations,
				},
			},
		}
		updatedNIC, err := ss.availabilitySet.EnsureBackendPoolDeleted(service, backendPoolID, vmSetName, avSetBackendPools, false)
=======
	avSetBackendPools := []network.BackendAddressPool{}
	for backendPoolID, avSetBackendIPConfigurations := range avSetBackendIPConfigurationsMap {
		avSetBackendIPConfigurations := avSetBackendIPConfigurations
		avSetBackendPools = append(avSetBackendPools, network.BackendAddressPool{
			ID: pointer.String(backendPoolID),
			BackendAddressPoolPropertiesFormat: &network.BackendAddressPoolPropertiesFormat{
				BackendIPConfigurations: &avSetBackendIPConfigurations,
			},
		})
	}
	if len(avSetBackendPools) > 0 {
		updatedNIC, err := ss.availabilitySet.EnsureBackendPoolDeleted(service, backendPoolIDs, vmSetName, &avSetBackendPools, false)
>>>>>>> acfd0dd7
		if err != nil {
			return false, err
		}
		if updatedNIC {
			updated = true
		}
	}

	return updated, nil

}

// GetNodeCIDRMaskByProviderID returns the node CIDR subnet mask by provider ID.
func (ss *ScaleSet) GetNodeCIDRMasksByProviderID(providerID string) (int, int, error) {
	vmManagementType, err := ss.getVMManagementTypeByProviderID(providerID, azcache.CacheReadTypeUnsafe)
	if err != nil {
		klog.Errorf("Failed to check VM management type: %v", err)
		return 0, 0, err
	}

	if vmManagementType == ManagedByAvSet {
		// vm is managed by availability set.
		return ss.availabilitySet.GetNodeCIDRMasksByProviderID(providerID)
	}
	if vmManagementType == ManagedByVmssFlex {
		// vm is managed by vmss flex.
		return ss.flexScaleSet.GetNodeCIDRMasksByProviderID(providerID)
	}

	_, vmssName, err := getVmssAndResourceGroupNameByVMProviderID(providerID)
	if err != nil {
		return 0, 0, err
	}

	vmss, err := ss.getVMSS(vmssName, azcache.CacheReadTypeDefault)
	if err != nil {
		return 0, 0, err
	}

	var ipv4Mask, ipv6Mask int
	if v4, ok := vmss.Tags[consts.VMSetCIDRIPV4TagKey]; ok && v4 != nil {
		ipv4Mask, err = strconv.Atoi(pointer.StringDeref(v4, ""))
		if err != nil {
			klog.Errorf("GetNodeCIDRMasksByProviderID: error when paring the value of the ipv4 mask size %s: %v", pointer.StringDeref(v4, ""), err)
		}
	}
	if v6, ok := vmss.Tags[consts.VMSetCIDRIPV6TagKey]; ok && v6 != nil {
		ipv6Mask, err = strconv.Atoi(pointer.StringDeref(v6, ""))
		if err != nil {
			klog.Errorf("GetNodeCIDRMasksByProviderID: error when paring the value of the ipv6 mask size%s: %v", pointer.StringDeref(v6, ""), err)
		}
	}

	return ipv4Mask, ipv6Mask, nil
}

<<<<<<< HEAD
// EnsureBackendPoolDeletedFromVMSets ensures the loadBalancer backendAddressPools deleted from the specified VMSS
func (ss *ScaleSet) EnsureBackendPoolDeletedFromVMSets(vmssNamesMap map[string]bool, backendPoolID string) error {
=======
// deleteBackendPoolFromIPConfig deletes the backend pool from the IP config.
func deleteBackendPoolFromIPConfig(msg, backendPoolID, resource string, primaryNIC *compute.VirtualMachineScaleSetNetworkConfiguration) (bool, error) {
	primaryIPConfig, err := getPrimaryIPConfigFromVMSSNetworkConfig(primaryNIC, backendPoolID, resource)
	if err != nil {
		klog.Errorf("%s: failed to get the primary IP config from the VMSS %q's network config: %v", msg, resource, err)
		return false, err
	}
	loadBalancerBackendAddressPools := []compute.SubResource{}
	if primaryIPConfig.LoadBalancerBackendAddressPools != nil {
		loadBalancerBackendAddressPools = *primaryIPConfig.LoadBalancerBackendAddressPools
	}

	var found bool
	var newBackendPools []compute.SubResource
	for i := len(loadBalancerBackendAddressPools) - 1; i >= 0; i-- {
		curPool := loadBalancerBackendAddressPools[i]
		if strings.EqualFold(backendPoolID, *curPool.ID) {
			klog.V(10).Infof("%s gets unwanted backend pool %q for VMSS OR VMSS VM %q", msg, backendPoolID, resource)
			found = true
			newBackendPools = append(loadBalancerBackendAddressPools[:i], loadBalancerBackendAddressPools[i+1:]...)
		}
	}
	if !found {
		return false, nil
	}
	primaryIPConfig.LoadBalancerBackendAddressPools = &newBackendPools
	return true, nil
}

// EnsureBackendPoolDeletedFromVMSets ensures the loadBalancer backendAddressPools deleted from the specified VMSS
func (ss *ScaleSet) EnsureBackendPoolDeletedFromVMSets(vmssNamesMap map[string]bool, backendPoolIDs []string) error {
>>>>>>> acfd0dd7
	vmssUpdaters := make([]func() error, 0, len(vmssNamesMap))
	errors := make([]error, 0, len(vmssNamesMap))
	for vmssName := range vmssNamesMap {
		vmssName := vmssName
		vmss, err := ss.getVMSS(vmssName, azcache.CacheReadTypeDefault)
		if err != nil {
			klog.Errorf("ensureBackendPoolDeletedFromVMSS: failed to get VMSS %s: %v", vmssName, err)
			errors = append(errors, err)
			continue
		}

		// When vmss is being deleted, CreateOrUpdate API would report "the vmss is being deleted" error.
		// Since it is being deleted, we shouldn't send more CreateOrUpdate requests for it.
		if vmss.ProvisioningState != nil && strings.EqualFold(*vmss.ProvisioningState, consts.VirtualMachineScaleSetsDeallocating) {
			klog.V(3).Infof("EnsureBackendPoolDeletedFromVMSets: found vmss %s being deleted, skipping", vmssName)
			continue
		}
		if vmss.VirtualMachineProfile.NetworkProfile.NetworkInterfaceConfigurations == nil {
			klog.V(4).Infof("EnsureBackendPoolDeletedFromVMSets: cannot obtain the primary network interface configuration, of vmss %s", vmssName)
			continue
		}
		vmssNIC := *vmss.VirtualMachineProfile.NetworkProfile.NetworkInterfaceConfigurations
<<<<<<< HEAD
		primaryNIC, err := getPrimaryNetworkInterfaceConfigurationForScaleSet(vmssNIC, vmssName)
		if err != nil {
			klog.Errorf("EnsureBackendPoolDeletedFromVMSets: failed to get the primary network interface config of the VMSS %s: %v", vmssName, err)
			errors = append(errors, err)
			continue
		}
		primaryIPConfig, err := getPrimaryIPConfigFromVMSSNetworkConfig(primaryNIC)
		if err != nil {
			klog.Errorf("EnsureBackendPoolDeletedFromVMSets: failed to the primary IP config from the VMSS %s's network config : %v", vmssName, err)
			errors = append(errors, err)
			continue
		}
		loadBalancerBackendAddressPools := []compute.SubResource{}
		if primaryIPConfig.LoadBalancerBackendAddressPools != nil {
			loadBalancerBackendAddressPools = *primaryIPConfig.LoadBalancerBackendAddressPools
		}

		var found bool
		var newBackendPools []compute.SubResource
		for i := len(loadBalancerBackendAddressPools) - 1; i >= 0; i-- {
			curPool := loadBalancerBackendAddressPools[i]
			if strings.EqualFold(backendPoolID, *curPool.ID) {
				klog.V(10).Infof("EnsureBackendPoolDeletedFromVMSets gets unwanted backend pool %q for VMSS %s", backendPoolID, vmssName)
				found = true
				newBackendPools = append(loadBalancerBackendAddressPools[:i], loadBalancerBackendAddressPools[i+1:]...)
=======
		primaryNIC, err := getPrimaryNetworkInterfaceConfiguration(vmssNIC, vmssName)
		if err != nil {
			klog.Errorf("EnsureBackendPoolDeletedFromVMSets: failed to get the primary network interface config of the VMSS %s: %v", vmssName, err)
			errors = append(errors, err)
			continue
		}
		foundTotal := false
		for _, backendPoolID := range backendPoolIDs {
			found, err := deleteBackendPoolFromIPConfig("EnsureBackendPoolDeletedFromVMSets", backendPoolID, vmssName, primaryNIC)
			if err != nil {
				errors = append(errors, err)
				continue
			}
			if found {
				foundTotal = true
>>>>>>> acfd0dd7
			}
		}
		if !foundTotal {
			continue
		}

		vmssUpdaters = append(vmssUpdaters, func() error {
			// Compose a new vmss with added backendPoolID.
			newVMSS := compute.VirtualMachineScaleSet{
				Location: vmss.Location,
				VirtualMachineScaleSetProperties: &compute.VirtualMachineScaleSetProperties{
					VirtualMachineProfile: &compute.VirtualMachineScaleSetVMProfile{
						NetworkProfile: &compute.VirtualMachineScaleSetNetworkProfile{
							NetworkInterfaceConfigurations: &vmssNIC,
						},
					},
				},
			}

<<<<<<< HEAD
			klog.V(2).Infof("EnsureBackendPoolDeletedFromVMSets begins to update vmss(%s) with backendPoolID %s", vmssName, backendPoolID)
			rerr := ss.CreateOrUpdateVMSS(ss.ResourceGroup, vmssName, newVMSS)
			if rerr != nil {
				klog.Errorf("EnsureBackendPoolDeletedFromVMSets CreateOrUpdateVMSS(%s) with new backendPoolID %s, err: %v", vmssName, backendPoolID, rerr)
=======
			klog.V(2).Infof("EnsureBackendPoolDeletedFromVMSets begins to update vmss(%s) with backendPoolIDs %q", vmssName, backendPoolIDs)
			rerr := ss.CreateOrUpdateVMSS(ss.ResourceGroup, vmssName, newVMSS)
			if rerr != nil {
				klog.Errorf("EnsureBackendPoolDeletedFromVMSets CreateOrUpdateVMSS(%s) with new backendPoolIDs %q, err: %v", vmssName, backendPoolIDs, rerr)
>>>>>>> acfd0dd7
				return rerr.Error()
			}

			return nil
		})
	}

	errs := utilerrors.AggregateGoroutines(vmssUpdaters...)
	if errs != nil {
		return utilerrors.Flatten(errs)
	}
	// Fail if there are other errors.
	if len(errors) > 0 {
		return utilerrors.Flatten(utilerrors.NewAggregate(errors))
	}

	return nil
}

// GetAgentPoolVMSetNames returns all VMSS/VMAS names according to the nodes.
// We need to include the VMAS here because some of the cluster provisioning tools
// like capz allows mixed instance type.
func (ss *ScaleSet) GetAgentPoolVMSetNames(nodes []*v1.Node) (*[]string, error) {
	vmSetNames := make([]string, 0)

	vmssFlexVMNodes := make([]*v1.Node, 0)
	avSetVMNodes := make([]*v1.Node, 0)

	for _, node := range nodes {
		var names *[]string

		vmManagementType, err := ss.getVMManagementTypeByNodeName(node.Name, azcache.CacheReadTypeDefault)
		if err != nil {
			return nil, fmt.Errorf("GetAgentPoolVMSetNames: failed to check the node %s management type: %w", node.Name, err)
		}

		if vmManagementType == ManagedByAvSet {
			// vm is managed by vmss flex.
			avSetVMNodes = append(avSetVMNodes, node)
			continue
		}
		if vmManagementType == ManagedByVmssFlex {
			// vm is managed by vmss flex.
			vmssFlexVMNodes = append(vmssFlexVMNodes, node)
			continue
		}

		names, err = ss.getAgentPoolScaleSets([]*v1.Node{node})
		if err != nil {
			return nil, fmt.Errorf("GetAgentPoolVMSetNames: failed to execute getAgentPoolScaleSets: %w", err)
		}
		vmSetNames = append(vmSetNames, *names...)
	}

	if len(vmssFlexVMNodes) > 0 {
		vmssFlexVMnames, err := ss.flexScaleSet.GetAgentPoolVMSetNames(vmssFlexVMNodes)
		if err != nil {
			return nil, fmt.Errorf("ss.flexScaleSet.GetAgentPoolVMSetNames: failed to execute : %w", err)
		}
		vmSetNames = append(vmSetNames, *vmssFlexVMnames...)
	}

	if len(avSetVMNodes) > 0 {
		avSetVMnames, err := ss.availabilitySet.GetAgentPoolVMSetNames(avSetVMNodes)
		if err != nil {
			return nil, fmt.Errorf("ss.availabilitySet.GetAgentPoolVMSetNames: failed to execute : %w", err)
		}
		vmSetNames = append(vmSetNames, *avSetVMnames...)
	}

	return &vmSetNames, nil
}

func (ss *ScaleSet) GetNodeVMSetName(node *v1.Node) (string, error) {
	vmManagementType, err := ss.getVMManagementTypeByNodeName(node.Name, azcache.CacheReadTypeUnsafe)
	if err != nil {
		klog.Errorf("Failed to check VM management type: %v", err)
		return "", err
	}

	if vmManagementType == ManagedByAvSet {
		// vm is managed by availability set.
		return ss.availabilitySet.GetNodeVMSetName(node)
	}
	if vmManagementType == ManagedByVmssFlex {
		// vm is managed by vmss flex.
		return ss.flexScaleSet.GetNodeVMSetName(node)
	}

	providerID := node.Spec.ProviderID
	_, vmssName, err := getVmssAndResourceGroupNameByVMProviderID(providerID)
	if err != nil {
		klog.Errorf("getVmssAndResourceGroupNameByVMProviderID failed: %v", err)
		return "", err
	}

	klog.V(4).Infof("ss.GetNodeVMSetName: found vmss name %s from node name %s", vmssName, node.Name)
	return vmssName, nil
}

// VMSSBatchSize returns the batch size for VMSS operations.
func (ss *ScaleSet) VMSSBatchSize(vmssName string) (int, error) {
	batchSize := 0
	vmss, err := ss.getVMSS(vmssName, azcache.CacheReadTypeDefault)
	if err != nil {
		return 0, fmt.Errorf("get vmss batch size: %w", err)
	}
	if _, ok := vmss.Tags[consts.VMSSTagForBatchOperation]; ok {
		batchSize = ss.getPutVMSSVMBatchSize()
	}
	klog.V(2).InfoS("Fetch VMSS batch size", "vmss", vmssName, "size", batchSize)
	return batchSize, nil
}<|MERGE_RESOLUTION|>--- conflicted
+++ resolved
@@ -26,14 +26,8 @@
 	"sync"
 	"sync/atomic"
 
-<<<<<<< HEAD
-	"github.com/Azure/azure-sdk-for-go/services/compute/mgmt/2022-03-01/compute"
-	"github.com/Azure/azure-sdk-for-go/services/network/mgmt/2021-08-01/network"
-	"github.com/Azure/go-autorest/autorest/to"
-=======
 	"github.com/Azure/azure-sdk-for-go/services/compute/mgmt/2022-08-01/compute"
 	"github.com/Azure/azure-sdk-for-go/services/network/mgmt/2022-07-01/network"
->>>>>>> acfd0dd7
 
 	v1 "k8s.io/api/core/v1"
 	"k8s.io/apimachinery/pkg/types"
@@ -92,31 +86,19 @@
 	// vmssCache is timed cache where the Store in the cache is a map of
 	// Key: consts.VMSSKey
 	// Value: sync.Map of [vmssName]*VMSSEntry
-<<<<<<< HEAD
-	vmssCache *azcache.TimedCache
-=======
 	vmssCache azcache.Resource
->>>>>>> acfd0dd7
 
 	// vmssVMCache is timed cache where the Store in the cache is a map of
 	// Key: [resourcegroup/vmssName]
 	// Value: sync.Map of [vmName]*VMSSVirtualMachineEntry
-<<<<<<< HEAD
-	vmssVMCache *azcache.TimedCache
-=======
 	vmssVMCache azcache.Resource
->>>>>>> acfd0dd7
 
 	// nonVmssUniformNodesCache is used to store node names from non uniform vm.
 	// Currently, the nodes can from avset or vmss flex or individual vm.
 	// This cache contains an entry called nonVmssUniformNodesEntry.
 	// nonVmssUniformNodesEntry contains avSetVMNodeNames list, clusterNodeNames list
 	// and current clusterNodeNames.
-<<<<<<< HEAD
-	nonVmssUniformNodesCache *azcache.TimedCache
-=======
 	nonVmssUniformNodesCache azcache.Resource
->>>>>>> acfd0dd7
 
 	// lockMap in cache refresh
 	lockMap *lockMap
@@ -1036,29 +1018,8 @@
 	return nic, nil
 }
 
-<<<<<<< HEAD
-// getPrimaryNetworkInterfaceConfiguration gets primary network interface configuration for scale set virtual machine.
-func (ss *ScaleSet) getPrimaryNetworkInterfaceConfiguration(networkConfigurations []compute.VirtualMachineScaleSetNetworkConfiguration, nodeName string) (*compute.VirtualMachineScaleSetNetworkConfiguration, error) {
-	if len(networkConfigurations) == 1 {
-		return &networkConfigurations[0], nil
-	}
-
-	for idx := range networkConfigurations {
-		networkConfig := &networkConfigurations[idx]
-		if networkConfig.Primary != nil && *networkConfig.Primary {
-			return networkConfig, nil
-		}
-	}
-
-	return nil, fmt.Errorf("failed to find a primary network configuration for the scale set VM %q", nodeName)
-}
-
-// getPrimaryNetworkInterfaceConfigurationForScaleSet gets primary network interface configuration for scale set.
-func getPrimaryNetworkInterfaceConfigurationForScaleSet(networkConfigurations []compute.VirtualMachineScaleSetNetworkConfiguration, vmssName string) (*compute.VirtualMachineScaleSetNetworkConfiguration, error) {
-=======
 // getPrimaryNetworkInterfaceConfiguration gets primary network interface configuration for VMSS VM or VMSS.
 func getPrimaryNetworkInterfaceConfiguration(networkConfigurations []compute.VirtualMachineScaleSetNetworkConfiguration, resource string) (*compute.VirtualMachineScaleSetNetworkConfiguration, error) {
->>>>>>> acfd0dd7
 	if len(networkConfigurations) == 1 {
 		return &networkConfigurations[0], nil
 	}
@@ -1089,26 +1050,6 @@
 				return ipConfig, nil
 			}
 		}
-<<<<<<< HEAD
-	}
-
-	return nil, fmt.Errorf("failed to find a primary IP configuration")
-}
-
-func getConfigForScaleSetByIPFamily(config *compute.VirtualMachineScaleSetNetworkConfiguration, nodeName string, IPv6 bool) (*compute.VirtualMachineScaleSetIPConfiguration, error) {
-	ipConfigurations := *config.IPConfigurations
-
-	var ipVersion compute.IPVersion
-	if IPv6 {
-		ipVersion = compute.IPv6
-	} else {
-		ipVersion = compute.IPv4
-	}
-	for idx := range ipConfigurations {
-		ipConfig := &ipConfigurations[idx]
-		if ipConfig.PrivateIPAddressVersion == ipVersion {
-			return ipConfig, nil
-=======
 	} else {
 		// For IPv6 or dualstack service, we need to pick the right IP configuration based on the cluster ip family
 		// IPv6 configuration is only supported as non-primary, so we need to fetch the ip configuration where the
@@ -1118,7 +1059,6 @@
 			if ipConfig.PrivateIPAddressVersion == compute.IPv6 {
 				return ipConfig, nil
 			}
->>>>>>> acfd0dd7
 		}
 	}
 
@@ -1174,26 +1114,9 @@
 	}
 
 	// Find primary network interface configuration.
-<<<<<<< HEAD
-	if !ss.Cloud.ipv6DualStackEnabled && !ipv6 {
-		// Find primary IP configuration.
-		primaryIPConfiguration, err = getPrimaryIPConfigFromVMSSNetworkConfig(primaryNetworkInterfaceConfiguration)
-		if err != nil {
-			return "", "", "", nil, err
-		}
-	} else {
-		// For IPv6 or dualstack service, we need to pick the right IP configuration based on the cluster ip family
-		// IPv6 configuration is only supported as non-primary, so we need to fetch the ip configuration where the
-		// privateIPAddressVersion matches the clusterIP family
-		primaryIPConfiguration, err = getConfigForScaleSetByIPFamily(primaryNetworkInterfaceConfiguration, vmName, ipv6)
-		if err != nil {
-			return "", "", "", nil, err
-		}
-=======
 	primaryIPConfiguration, err := getPrimaryIPConfigFromVMSSNetworkConfig(primaryNetworkInterfaceConfiguration, backendPoolID, vmName)
 	if err != nil {
 		return "", "", "", nil, err
->>>>>>> acfd0dd7
 	}
 
 	// Update primary IP configuration's LoadBalancerBackendAddressPools.
@@ -1347,32 +1270,14 @@
 			continue
 		}
 		vmssNIC := *vmss.VirtualMachineProfile.NetworkProfile.NetworkInterfaceConfigurations
-<<<<<<< HEAD
-		primaryNIC, err := getPrimaryNetworkInterfaceConfigurationForScaleSet(vmssNIC, vmssName)
-=======
 		primaryNIC, err := getPrimaryNetworkInterfaceConfiguration(vmssNIC, vmssName)
->>>>>>> acfd0dd7
 		if err != nil {
 			return err
 		}
 		// Find primary network interface configuration.
-<<<<<<< HEAD
-		if !ss.Cloud.ipv6DualStackEnabled && !ipv6 {
-			// Find primary IP configuration.
-			primaryIPConfig, err = getPrimaryIPConfigFromVMSSNetworkConfig(primaryNIC)
-			if err != nil {
-				return err
-			}
-		} else {
-			primaryIPConfig, err = getConfigForScaleSetByIPFamily(primaryNIC, "", ipv6)
-			if err != nil {
-				return err
-			}
-=======
 		primaryIPConfig, err := getPrimaryIPConfigFromVMSSNetworkConfig(primaryNIC, backendPoolID, vmssName)
 		if err != nil {
 			return err
->>>>>>> acfd0dd7
 		}
 
 		loadBalancerBackendAddressPools := []compute.SubResource{}
@@ -1733,11 +1638,7 @@
 	return scaleSetName, resourceGroup, nil
 }
 
-<<<<<<< HEAD
-func (ss *ScaleSet) ensureBackendPoolDeletedFromVMSS(backendPoolID, vmSetName string) error {
-=======
 func (ss *ScaleSet) ensureBackendPoolDeletedFromVMSS(backendPoolIDs []string, vmSetName string) error {
->>>>>>> acfd0dd7
 	if !ss.useStandardLoadBalancer() {
 		found := false
 
@@ -1750,47 +1651,13 @@
 
 		vmssUniformMap.Range(func(key, value interface{}) bool {
 			vmssEntry := value.(*VMSSEntry)
-<<<<<<< HEAD
-			if to.String(vmssEntry.VMSS.Name) == vmSetName {
-=======
 			if pointer.StringDeref(vmssEntry.VMSS.Name, "") == vmSetName {
->>>>>>> acfd0dd7
 				found = true
 				return false
 			}
 			return true
 		})
 		if found {
-<<<<<<< HEAD
-			return ss.ensureBackendPoolDeletedFromVmssUniform(backendPoolID, vmSetName)
-		}
-
-		flexScaleSet := ss.flexScaleSet.(*FlexScaleSet)
-		cachedFlex, err := flexScaleSet.vmssFlexCache.Get(consts.VmssFlexKey, azcache.CacheReadTypeDefault)
-		if err != nil {
-			klog.Errorf("ensureBackendPoolDeletedFromVMSS: failed to get vmss flex from cache: %v", err)
-			return err
-		}
-		vmssFlexMap := cachedFlex.(*sync.Map)
-		vmssFlexMap.Range(func(key, value interface{}) bool {
-			vmssFlex := value.(*compute.VirtualMachineScaleSet)
-			if to.String(vmssFlex.Name) == vmSetName {
-				found = true
-				return false
-			}
-			return true
-		})
-
-		if found {
-			return flexScaleSet.ensureBackendPoolDeletedFromVmssFlex(backendPoolID, vmSetName)
-		}
-
-		return cloudprovider.InstanceNotFound
-
-	}
-
-	err := ss.ensureBackendPoolDeletedFromVmssUniform(backendPoolID, vmSetName)
-=======
 			return ss.ensureBackendPoolDeletedFromVmssUniform(backendPoolIDs, vmSetName)
 		}
 
@@ -1818,34 +1685,20 @@
 	}
 
 	err := ss.ensureBackendPoolDeletedFromVmssUniform(backendPoolIDs, vmSetName)
->>>>>>> acfd0dd7
 	if err != nil {
 		return err
 	}
 	if ss.EnableVmssFlexNodes {
 		flexScaleSet := ss.flexScaleSet.(*FlexScaleSet)
-<<<<<<< HEAD
-		err = flexScaleSet.ensureBackendPoolDeletedFromVmssFlex(backendPoolID, vmSetName)
-=======
 		err = flexScaleSet.ensureBackendPoolDeletedFromVmssFlex(backendPoolIDs, vmSetName)
->>>>>>> acfd0dd7
 	}
 	return err
 }
 
-<<<<<<< HEAD
-func (ss *ScaleSet) ensureBackendPoolDeletedFromVmssUniform(backendPoolID, vmSetName string) error {
-	klog.V(2).Infof("ensureBackendPoolDeletedFromVmssUniform: vmSetName (%s), backendPoolID (%s)", vmSetName, backendPoolID)
-
-	vmssNamesMap := make(map[string]bool)
-	// the standard load balancer supports multiple vmss in its backend while the basic sku doesn't
-	if ss.useStandardLoadBalancer() && !ss.EnableMultipleStandardLoadBalancers {
-=======
 func (ss *ScaleSet) ensureBackendPoolDeletedFromVmssUniform(backendPoolIDs []string, vmSetName string) error {
 	vmssNamesMap := make(map[string]bool)
 	// the standard load balancer supports multiple vmss in its backend while the basic sku doesn't
 	if ss.useStandardLoadBalancer() {
->>>>>>> acfd0dd7
 		cachedUniform, err := ss.vmssCache.Get(consts.VMSSKey, azcache.CacheReadTypeDefault)
 		if err != nil {
 			klog.Errorf("ensureBackendPoolDeletedFromVMSS: failed to get vmss uniform from cache: %v", err)
@@ -1861,50 +1714,11 @@
 			} else if v, ok := value.(*compute.VirtualMachineScaleSet); ok {
 				vmss = v
 			}
-<<<<<<< HEAD
-			klog.V(2).Infof("ensureBackendPoolDeletedFromVmssUniform: vmss (%s)", to.String(vmss.Name))
-=======
 			klog.V(2).Infof("ensureBackendPoolDeletedFromVmssUniform: vmss %q, backendPoolIDs %q", pointer.StringDeref(vmss.Name, ""), backendPoolIDs)
->>>>>>> acfd0dd7
 
 			// When vmss is being deleted, CreateOrUpdate API would report "the vmss is being deleted" error.
 			// Since it is being deleted, we shouldn't send more CreateOrUpdate requests for it.
 			if vmss.ProvisioningState != nil && strings.EqualFold(*vmss.ProvisioningState, consts.VirtualMachineScaleSetsDeallocating) {
-<<<<<<< HEAD
-				klog.V(3).Infof("ensureBackendPoolDeletedFromVMSS: found vmss %s being deleted, skipping", to.String(vmss.Name))
-				return true
-			}
-			if vmss.VirtualMachineProfile == nil {
-				klog.V(4).Infof("ensureBackendPoolDeletedFromVMSS: vmss %s has no VirtualMachineProfile, skipping", to.String(vmss.Name))
-				return true
-			}
-			if vmss.VirtualMachineProfile.NetworkProfile.NetworkInterfaceConfigurations == nil {
-				klog.V(4).Infof("ensureBackendPoolDeletedFromVMSS: cannot obtain the primary network interface configuration, of vmss %s", to.String(vmss.Name))
-				return true
-			}
-			vmssNIC := *vmss.VirtualMachineProfile.NetworkProfile.NetworkInterfaceConfigurations
-			primaryNIC, err := getPrimaryNetworkInterfaceConfigurationForScaleSet(vmssNIC, to.String(vmss.Name))
-			if err != nil {
-				klog.Errorf("ensureBackendPoolDeletedFromVMSS: failed to get the primary network interface config of the VMSS %s: %v", to.String(vmss.Name), err)
-				errorList = append(errorList, err)
-				return true
-			}
-			primaryIPConfig, err := getPrimaryIPConfigFromVMSSNetworkConfig(primaryNIC)
-			if err != nil {
-				klog.Errorf("ensureBackendPoolDeletedFromVMSS: failed to the primary IP config from the VMSS %s's network config : %v", to.String(vmss.Name), err)
-				errorList = append(errorList, err)
-				return true
-			}
-			loadBalancerBackendAddressPools := make([]compute.SubResource, 0)
-			if primaryIPConfig.LoadBalancerBackendAddressPools != nil {
-				loadBalancerBackendAddressPools = *primaryIPConfig.LoadBalancerBackendAddressPools
-			}
-			for _, loadBalancerBackendAddressPool := range loadBalancerBackendAddressPools {
-				klog.V(4).Infof("ensureBackendPoolDeletedFromVMSS: loadBalancerBackendAddressPool (%s) on vmss (%s)", to.String(loadBalancerBackendAddressPool.ID), to.String(vmss.Name))
-				if strings.EqualFold(to.String(loadBalancerBackendAddressPool.ID), backendPoolID) {
-					klog.V(4).Infof("ensureBackendPoolDeletedFromVMSS: found vmss %s with backend pool %s, removing it", to.String(vmss.Name), backendPoolID)
-					vmssNamesMap[to.String(vmss.Name)] = true
-=======
 				klog.V(3).Infof("ensureBackendPoolDeletedFromVMSS: found vmss %s being deleted, skipping", pointer.StringDeref(vmss.Name, ""))
 				return true
 			}
@@ -1947,7 +1761,6 @@
 			for _, backendPoolID := range backendPoolIDs {
 				if !handleBackendPool(backendPoolID) {
 					return false
->>>>>>> acfd0dd7
 				}
 			}
 
@@ -1968,11 +1781,7 @@
 }
 
 // ensureBackendPoolDeleted ensures the loadBalancer backendAddressPools deleted from the specified nodes.
-<<<<<<< HEAD
-func (ss *ScaleSet) ensureBackendPoolDeleted(service *v1.Service, backendPoolID, vmSetName string, backendAddressPools *[]network.BackendAddressPool) (bool, error) {
-=======
 func (ss *ScaleSet) ensureBackendPoolDeleted(service *v1.Service, backendPoolIDs []string, vmSetName string, backendAddressPools *[]network.BackendAddressPool) (bool, error) {
->>>>>>> acfd0dd7
 	// Returns nil if backend address pools already deleted.
 	if backendAddressPools == nil {
 		return false, nil
@@ -2041,11 +1850,7 @@
 		nodeResourceGroup, nodeVMSS, nodeInstanceID, nodeVMSSVM, err := ss.ensureBackendPoolDeletedFromNode(nodeName, backendPoolIDs)
 		if err != nil {
 			if !errors.Is(err, ErrorNotVmssInstance) { // Do nothing for the VMAS nodes.
-<<<<<<< HEAD
-				klog.Errorf("ensureBackendPoolDeleted(%s): backendPoolID(%s) - failed with error %v", getServiceName(service), backendPoolID, err)
-=======
 				klog.Errorf("ensureBackendPoolDeleted(%s): backendPoolIDs(%q) - failed with error %v", getServiceName(service), backendPoolIDs, err)
->>>>>>> acfd0dd7
 				allErrs = append(allErrs, err)
 			}
 			continue
@@ -2072,11 +1877,7 @@
 	}
 
 	// Update VMs with best effort that have already been added to nodeUpdates.
-<<<<<<< HEAD
-	var updatedVM bool
-=======
 	var updatedVM atomic.Bool
->>>>>>> acfd0dd7
 	for meta, update := range nodeUpdates {
 		// create new instance of meta and update for passing to anonymous function
 		meta := meta
@@ -2089,11 +1890,7 @@
 				"operation", "EnsureBackendPoolDeleted UpdateVMSSVMs",
 				"vmssName", meta.vmssName,
 				"resourceGroup", meta.resourceGroup,
-<<<<<<< HEAD
-				"backendPoolID", backendPoolID,
-=======
 				"backendPoolIDs", backendPoolIDs,
->>>>>>> acfd0dd7
 			}
 
 			batchSize, err := ss.VMSSBatchSize(meta.vmssName)
@@ -2109,75 +1906,17 @@
 				return rerr.Error()
 			}
 
-<<<<<<< HEAD
-			updatedVM = true
-=======
 			updatedVM.Store(true)
->>>>>>> acfd0dd7
 			return nil
 		})
 	}
 	errs := utilerrors.AggregateGoroutines(hostUpdates...)
 	if errs != nil {
-<<<<<<< HEAD
-		return updatedVM, utilerrors.Flatten(errs)
-=======
 		return updatedVM.Load(), utilerrors.Flatten(errs)
->>>>>>> acfd0dd7
 	}
 
 	// Fail if there are other errors.
 	if len(allErrs) > 0 {
-<<<<<<< HEAD
-		return updatedVM, utilerrors.Flatten(utilerrors.NewAggregate(allErrs))
-	}
-
-	isOperationSucceeded = true
-	return updatedVM, nil
-}
-
-// EnsureBackendPoolDeleted ensures the loadBalancer backendAddressPools deleted from the specified nodes.
-func (ss *ScaleSet) EnsureBackendPoolDeleted(service *v1.Service, backendPoolID, vmSetName string, backendAddressPools *[]network.BackendAddressPool, deleteFromVMSet bool) (bool, error) {
-	if backendAddressPools == nil {
-		return false, nil
-	}
-	vmssUniformBackendIPConfigurations := []network.InterfaceIPConfiguration{}
-	vmssFlexBackendIPConfigurations := []network.InterfaceIPConfiguration{}
-	avSetBackendIPConfigurations := []network.InterfaceIPConfiguration{}
-
-	for _, backendPool := range *backendAddressPools {
-		if strings.EqualFold(*backendPool.ID, backendPoolID) && backendPool.BackendIPConfigurations != nil {
-			for _, ipConf := range *backendPool.BackendIPConfigurations {
-				if ipConf.ID == nil {
-					continue
-				}
-
-				vmManagementType, err := ss.getVMManagementTypeByIPConfigurationID(*ipConf.ID, azcache.CacheReadTypeUnsafe)
-				if err != nil {
-					klog.Warningf("Failed to check VM management type by ipConfigurationID %s: %v, skip it", *ipConf.ID, err)
-				}
-
-				if vmManagementType == ManagedByAvSet {
-					// vm is managed by availability set.
-					avSetBackendIPConfigurations = append(avSetBackendIPConfigurations, ipConf)
-				}
-				if vmManagementType == ManagedByVmssFlex {
-					// vm is managed by vmss flex.
-					vmssFlexBackendIPConfigurations = append(vmssFlexBackendIPConfigurations, ipConf)
-				}
-				if vmManagementType == ManagedByVmssUniform {
-					// vm is managed by vmss flex.
-					vmssUniformBackendIPConfigurations = append(vmssUniformBackendIPConfigurations, ipConf)
-				}
-			}
-		}
-	}
-
-	// make sure all vmss including uniform and flex are decoupled from
-	// the lb backend pool even if there is no ipConfigs in the backend pool.
-	if deleteFromVMSet {
-		err := ss.ensureBackendPoolDeletedFromVMSS(backendPoolID, vmSetName)
-=======
 		return updatedVM.Load(), utilerrors.Flatten(utilerrors.NewAggregate(allErrs))
 	}
 
@@ -2228,25 +1967,12 @@
 	// the lb backend pool even if there is no ipConfigs in the backend pool.
 	if deleteFromVMSet {
 		err := ss.ensureBackendPoolDeletedFromVMSS(backendPoolIDs, vmSetName)
->>>>>>> acfd0dd7
 		if err != nil {
 			return false, err
 		}
 	}
 
 	var updated bool
-<<<<<<< HEAD
-	if len(vmssUniformBackendIPConfigurations) > 0 {
-		vmssUniformBackendPools := &[]network.BackendAddressPool{
-			{
-				ID: to.StringPtr(backendPoolID),
-				BackendAddressPoolPropertiesFormat: &network.BackendAddressPoolPropertiesFormat{
-					BackendIPConfigurations: &vmssUniformBackendIPConfigurations,
-				},
-			},
-		}
-		updatedVM, err := ss.ensureBackendPoolDeleted(service, backendPoolID, vmSetName, vmssUniformBackendPools)
-=======
 	vmssUniformBackendPools := []network.BackendAddressPool{}
 	for backendPoolID, vmssUniformBackendIPConfigurations := range vmssUniformBackendIPConfigurationsMap {
 		vmssUniformBackendIPConfigurations := vmssUniformBackendIPConfigurations
@@ -2259,7 +1985,6 @@
 	}
 	if len(vmssUniformBackendPools) > 0 {
 		updatedVM, err := ss.ensureBackendPoolDeleted(service, backendPoolIDs, vmSetName, &vmssUniformBackendPools)
->>>>>>> acfd0dd7
 		if err != nil {
 			return false, err
 		}
@@ -2268,18 +1993,6 @@
 		}
 	}
 
-<<<<<<< HEAD
-	if len(vmssFlexBackendIPConfigurations) > 0 {
-		vmssFlexBackendPools := &[]network.BackendAddressPool{
-			{
-				ID: to.StringPtr(backendPoolID),
-				BackendAddressPoolPropertiesFormat: &network.BackendAddressPoolPropertiesFormat{
-					BackendIPConfigurations: &vmssFlexBackendIPConfigurations,
-				},
-			},
-		}
-		updatedNIC, err := ss.flexScaleSet.EnsureBackendPoolDeleted(service, backendPoolID, vmSetName, vmssFlexBackendPools, false)
-=======
 	vmssFlexBackendPools := []network.BackendAddressPool{}
 	for backendPoolID, vmssFlexBackendIPConfigurations := range vmssFlexBackendIPConfigurationsMap {
 		vmssFlexBackendIPConfigurations := vmssFlexBackendIPConfigurations
@@ -2292,7 +2005,6 @@
 	}
 	if len(vmssFlexBackendPools) > 0 {
 		updatedNIC, err := ss.flexScaleSet.EnsureBackendPoolDeleted(service, backendPoolIDs, vmSetName, &vmssFlexBackendPools, false)
->>>>>>> acfd0dd7
 		if err != nil {
 			return false, err
 		}
@@ -2301,18 +2013,6 @@
 		}
 	}
 
-<<<<<<< HEAD
-	if len(avSetBackendIPConfigurations) > 0 {
-		avSetBackendPools := &[]network.BackendAddressPool{
-			{
-				ID: to.StringPtr(backendPoolID),
-				BackendAddressPoolPropertiesFormat: &network.BackendAddressPoolPropertiesFormat{
-					BackendIPConfigurations: &avSetBackendIPConfigurations,
-				},
-			},
-		}
-		updatedNIC, err := ss.availabilitySet.EnsureBackendPoolDeleted(service, backendPoolID, vmSetName, avSetBackendPools, false)
-=======
 	avSetBackendPools := []network.BackendAddressPool{}
 	for backendPoolID, avSetBackendIPConfigurations := range avSetBackendIPConfigurationsMap {
 		avSetBackendIPConfigurations := avSetBackendIPConfigurations
@@ -2325,7 +2025,6 @@
 	}
 	if len(avSetBackendPools) > 0 {
 		updatedNIC, err := ss.availabilitySet.EnsureBackendPoolDeleted(service, backendPoolIDs, vmSetName, &avSetBackendPools, false)
->>>>>>> acfd0dd7
 		if err != nil {
 			return false, err
 		}
@@ -2382,10 +2081,6 @@
 	return ipv4Mask, ipv6Mask, nil
 }
 
-<<<<<<< HEAD
-// EnsureBackendPoolDeletedFromVMSets ensures the loadBalancer backendAddressPools deleted from the specified VMSS
-func (ss *ScaleSet) EnsureBackendPoolDeletedFromVMSets(vmssNamesMap map[string]bool, backendPoolID string) error {
-=======
 // deleteBackendPoolFromIPConfig deletes the backend pool from the IP config.
 func deleteBackendPoolFromIPConfig(msg, backendPoolID, resource string, primaryNIC *compute.VirtualMachineScaleSetNetworkConfiguration) (bool, error) {
 	primaryIPConfig, err := getPrimaryIPConfigFromVMSSNetworkConfig(primaryNIC, backendPoolID, resource)
@@ -2417,7 +2112,6 @@
 
 // EnsureBackendPoolDeletedFromVMSets ensures the loadBalancer backendAddressPools deleted from the specified VMSS
 func (ss *ScaleSet) EnsureBackendPoolDeletedFromVMSets(vmssNamesMap map[string]bool, backendPoolIDs []string) error {
->>>>>>> acfd0dd7
 	vmssUpdaters := make([]func() error, 0, len(vmssNamesMap))
 	errors := make([]error, 0, len(vmssNamesMap))
 	for vmssName := range vmssNamesMap {
@@ -2440,33 +2134,6 @@
 			continue
 		}
 		vmssNIC := *vmss.VirtualMachineProfile.NetworkProfile.NetworkInterfaceConfigurations
-<<<<<<< HEAD
-		primaryNIC, err := getPrimaryNetworkInterfaceConfigurationForScaleSet(vmssNIC, vmssName)
-		if err != nil {
-			klog.Errorf("EnsureBackendPoolDeletedFromVMSets: failed to get the primary network interface config of the VMSS %s: %v", vmssName, err)
-			errors = append(errors, err)
-			continue
-		}
-		primaryIPConfig, err := getPrimaryIPConfigFromVMSSNetworkConfig(primaryNIC)
-		if err != nil {
-			klog.Errorf("EnsureBackendPoolDeletedFromVMSets: failed to the primary IP config from the VMSS %s's network config : %v", vmssName, err)
-			errors = append(errors, err)
-			continue
-		}
-		loadBalancerBackendAddressPools := []compute.SubResource{}
-		if primaryIPConfig.LoadBalancerBackendAddressPools != nil {
-			loadBalancerBackendAddressPools = *primaryIPConfig.LoadBalancerBackendAddressPools
-		}
-
-		var found bool
-		var newBackendPools []compute.SubResource
-		for i := len(loadBalancerBackendAddressPools) - 1; i >= 0; i-- {
-			curPool := loadBalancerBackendAddressPools[i]
-			if strings.EqualFold(backendPoolID, *curPool.ID) {
-				klog.V(10).Infof("EnsureBackendPoolDeletedFromVMSets gets unwanted backend pool %q for VMSS %s", backendPoolID, vmssName)
-				found = true
-				newBackendPools = append(loadBalancerBackendAddressPools[:i], loadBalancerBackendAddressPools[i+1:]...)
-=======
 		primaryNIC, err := getPrimaryNetworkInterfaceConfiguration(vmssNIC, vmssName)
 		if err != nil {
 			klog.Errorf("EnsureBackendPoolDeletedFromVMSets: failed to get the primary network interface config of the VMSS %s: %v", vmssName, err)
@@ -2482,7 +2149,6 @@
 			}
 			if found {
 				foundTotal = true
->>>>>>> acfd0dd7
 			}
 		}
 		if !foundTotal {
@@ -2502,17 +2168,10 @@
 				},
 			}
 
-<<<<<<< HEAD
-			klog.V(2).Infof("EnsureBackendPoolDeletedFromVMSets begins to update vmss(%s) with backendPoolID %s", vmssName, backendPoolID)
-			rerr := ss.CreateOrUpdateVMSS(ss.ResourceGroup, vmssName, newVMSS)
-			if rerr != nil {
-				klog.Errorf("EnsureBackendPoolDeletedFromVMSets CreateOrUpdateVMSS(%s) with new backendPoolID %s, err: %v", vmssName, backendPoolID, rerr)
-=======
 			klog.V(2).Infof("EnsureBackendPoolDeletedFromVMSets begins to update vmss(%s) with backendPoolIDs %q", vmssName, backendPoolIDs)
 			rerr := ss.CreateOrUpdateVMSS(ss.ResourceGroup, vmssName, newVMSS)
 			if rerr != nil {
 				klog.Errorf("EnsureBackendPoolDeletedFromVMSets CreateOrUpdateVMSS(%s) with new backendPoolIDs %q, err: %v", vmssName, backendPoolIDs, rerr)
->>>>>>> acfd0dd7
 				return rerr.Error()
 			}
 
