/*
Copyright 2022 The Kubernetes Authors.

Licensed under the Apache License, Version 2.0 (the "License");
you may not use this file except in compliance with the License.
You may obtain a copy of the License at

    http://www.apache.org/licenses/LICENSE-2.0

Unless required by applicable law or agreed to in writing, software
distributed under the License is distributed on an "AS IS" BASIS,
WITHOUT WARRANTIES OR CONDITIONS OF ANY KIND, either express or implied.
See the License for the specific language governing permissions and
limitations under the License.
*/

package provider

import (
	"fmt"
	"net"
	"strings"

	"github.com/Azure/azure-sdk-for-go/services/network/mgmt/2022-07-01/network"

	v1 "k8s.io/api/core/v1"
	"k8s.io/klog/v2"
	"k8s.io/utils/pointer"

	azcache "sigs.k8s.io/cloud-provider-azure/pkg/cache"
	"sigs.k8s.io/cloud-provider-azure/pkg/consts"
	"sigs.k8s.io/cloud-provider-azure/pkg/metrics"
	"sigs.k8s.io/cloud-provider-azure/pkg/retry"
)

// reconcilePrivateLinkService() function makes sure a PLS is created or deleted on
// a Load Balancer frontend IP Configuration according to service spec and cluster operation
func (az *Cloud) reconcilePrivateLinkService(
	clusterName string,
	service *v1.Service,
	fipConfig *network.FrontendIPConfiguration,
	wantPLS bool,
) error {
	isinternal := requiresInternalLoadBalancer(service)
	pipRG := az.getPublicIPAddressResourceGroup(service)
	_, _, fipIPVersion := az.serviceOwnsFrontendIP(*fipConfig, service)
	serviceName := getServiceName(service)
	var isIPv6 bool
	var err error
	if fipIPVersion != "" {
		isIPv6 = fipIPVersion == network.IPv6
	} else {
		if isIPv6, err = az.isFIPIPv6(service, pipRG, fipConfig); err != nil {
			klog.Errorf("reconcilePrivateLinkService for service(%s): failed to get FIP IP family: %v", serviceName, err)
			return err
		}
	}
	createPLS := wantPLS && serviceRequiresPLS(service)
	isDualStack := isServiceDualStack(service)
	if isIPv6 {
		if isDualStack || !createPLS {
			klog.V(2).Infof("IPv6 is not supported for private link service, skip reconcilePrivateLinkService for service(%s)", serviceName)
			return nil
		}
		return fmt.Errorf("IPv6 is not supported for private link service")
	}

	fipConfigID := fipConfig.ID
	klog.V(2).Infof("reconcilePrivateLinkService for service(%s) - LB fipConfigID(%s) - wantPLS(%t) - createPLS(%t)", serviceName, pointer.StringDeref(fipConfig.Name, ""), wantPLS, createPLS)

	request := "ensure_privatelinkservice"
	if !wantPLS {
		request = "ensure_privatelinkservice_deleted"
	}
	mc := metrics.NewMetricContext("services", request, az.ResourceGroup, az.getNetworkResourceSubscriptionID(), serviceName)

	isOperationSucceeded := false
	defer func() {
		mc.ObserveOperationWithResult(isOperationSucceeded)
	}()

	if createPLS {
		// Firstly, make sure it's internal service
<<<<<<< HEAD
		if !requiresInternalLoadBalancer(service) && !consts.IsK8sServiceDisableLoadBalancerFloatingIP(service) {
=======
		if !isinternal && !consts.IsK8sServiceDisableLoadBalancerFloatingIP(service) {
>>>>>>> acfd0dd7
			return fmt.Errorf("reconcilePrivateLinkService for service(%s): service requiring private link service must be internal or disable floating ip", serviceName)
		}

		// Secondly, check if there is a private link service already created
		existingPLS, err := az.getPrivateLinkService(fipConfigID, azcache.CacheReadTypeDefault)
		if err != nil {
			klog.Errorf("reconcilePrivateLinkService for service(%s): getPrivateLinkService(%s) failed: %v", serviceName, pointer.StringDeref(fipConfigID, ""), err)
			return err
		}

		exists := !strings.EqualFold(pointer.StringDeref(existingPLS.ID, ""), consts.PrivateLinkServiceNotExistID)
		if exists {
			klog.V(4).Infof("reconcilePrivateLinkService for service(%s): found existing private link service attached(%s)", serviceName, pointer.StringDeref(existingPLS.Name, ""))
			if !isManagedPrivateLinkSerivce(&existingPLS, clusterName) {
				return fmt.Errorf(
					"reconcilePrivateLinkService for service(%s) failed: LB frontend(%s) already has unmanaged private link service(%s)",
					serviceName,
					pointer.StringDeref(fipConfigID, ""),
					pointer.StringDeref(existingPLS.ID, ""),
				)
			}
			// If there is an existing private link service, only owner service can update its properties
			ownerService := getPrivateLinkServiceOwner(&existingPLS)
			if !strings.EqualFold(ownerService, serviceName) {
				if serviceHasAdditionalConfigs(service) {
					return fmt.Errorf(
						"reconcilePrivateLinkService for service(%s) failed: LB frontend(%s) already has existing private link service(%s) owned by service(%s)",
						serviceName,
						pointer.StringDeref(fipConfigID, ""),
						pointer.StringDeref(existingPLS.Name, ""),
						ownerService,
					)
				}
				klog.V(2).Infof(
					"reconcilePrivateLinkService for service(%s): automatically share private link service(%s) owned by service(%s)",
					serviceName,
					pointer.StringDeref(existingPLS.Name, ""),
					ownerService,
				)
				return nil
			}
		} else {
			existingPLS.ID = nil
			existingPLS.Location = &az.Location
			existingPLS.PrivateLinkServiceProperties = &network.PrivateLinkServiceProperties{}
			if az.HasExtendedLocation() {
				existingPLS.ExtendedLocation = &network.ExtendedLocation{
					Name: &az.ExtendedLocationName,
					Type: getExtendedLocationTypeFromString(az.ExtendedLocationType),
				}
			}
		}

		plsName, err := az.getPrivateLinkServiceName(&existingPLS, service, fipConfig)
		if err != nil {
			return err
		}

		dirtyPLS, err := az.getExpectedPrivateLinkService(&existingPLS, &plsName, &clusterName, service, fipConfig)
		if err != nil {
			return err
		}

		if dirtyPLS {
			klog.V(2).Infof("reconcilePrivateLinkService for service(%s): pls(%s) - updating", serviceName, plsName)
			err := az.disablePLSNetworkPolicy(service)
			if err != nil {
				klog.Errorf("reconcilePrivateLinkService for service(%s) disable PLS network policy failed for pls(%s): %v", serviceName, plsName, err.Error())
				return err
			}
			existingPLS.Etag = pointer.String("")
			err = az.CreateOrUpdatePLS(service, existingPLS)
			if err != nil {
				klog.Errorf("reconcilePrivateLinkService for service(%s) abort backoff: pls(%s) - updating: %s", serviceName, plsName, err.Error())
				return err
			}
		}
	} else if !wantPLS {
		existingPLS, err := az.getPrivateLinkService(fipConfigID, azcache.CacheReadTypeDefault)
		if err != nil {
			klog.Errorf("reconcilePrivateLinkService for service(%s): getPrivateLinkService(%s) failed: %v", serviceName, pointer.StringDeref(fipConfigID, ""), err)
			return err
		}

		exists := !strings.EqualFold(pointer.StringDeref(existingPLS.ID, ""), consts.PrivateLinkServiceNotExistID)
		if exists {
			deleteErr := az.safeDeletePLS(&existingPLS, service)
			if deleteErr != nil {
				klog.Errorf("reconcilePrivateLinkService for service(%s): deletePLS for frontEnd(%s) failed: %v", serviceName, pointer.StringDeref(fipConfigID, ""), err)
				return deleteErr.Error()
			}
		}
	}

	isOperationSucceeded = true
	klog.V(2).Infof("reconcilePrivateLinkService for service(%s) finished", serviceName)
	return nil
}

func (az *Cloud) disablePLSNetworkPolicy(service *v1.Service) error {
	serviceName := getServiceName(service)
	subnetName := getPLSSubnetName(service)
	if subnetName == nil {
		subnetName = &az.SubnetName
	}

	subnet, existsSubnet, err := az.getSubnet(az.VnetName, *subnetName)
	if err != nil {
		return err
	}
	if !existsSubnet {
		return fmt.Errorf("disablePLSNetworkPolicy: failed to get private link service subnet(%s) for service(%s)", *subnetName, serviceName)
	}

	// Policy already disabled
	if subnet.PrivateLinkServiceNetworkPolicies == network.VirtualNetworkPrivateLinkServiceNetworkPoliciesDisabled {
		return nil
	}

	subnet.PrivateLinkServiceNetworkPolicies = network.VirtualNetworkPrivateLinkServiceNetworkPoliciesDisabled
	err = az.CreateOrUpdateSubnet(service, subnet)
	if err != nil {
		return err
	}
	return nil
}

func (az *Cloud) safeDeletePLS(pls *network.PrivateLinkService, service *v1.Service) *retry.Error {
	if pls == nil {
		return nil
	}

	peConns := pls.PrivateEndpointConnections
	if peConns != nil {
		for _, peConn := range *peConns {
			klog.V(2).Infof("deletePLS: deleting PEConnection %s", pointer.StringDeref(peConn.Name, ""))
			rerr := az.DeletePEConn(service, pointer.StringDeref(pls.Name, ""), pointer.StringDeref(peConn.Name, ""))
			if rerr != nil {
				return rerr
			}
		}
	}

	rerr := az.DeletePLS(service, pointer.StringDeref(pls.Name, ""), pointer.StringDeref((*pls.LoadBalancerFrontendIPConfigurations)[0].ID, ""))
	if rerr != nil {
		return rerr
	}
	klog.V(2).Infof("safeDeletePLS(%s) finished", pointer.StringDeref(pls.Name, ""))
	return nil
}

// getPrivateLinkServiceName() returns the name of private link service, or any error
func (az *Cloud) getPrivateLinkServiceName(
	existingPLS *network.PrivateLinkService,
	service *v1.Service,
	fipConfig *network.FrontendIPConfiguration,
) (string, error) {
	existingName := existingPLS.Name
	serviceName := getServiceName(service)

	if nameFromService, found := service.Annotations[consts.ServiceAnnotationPLSName]; found {
		nameFromService = strings.TrimSpace(nameFromService)
		if existingName != nil && !strings.EqualFold(pointer.StringDeref(existingName, ""), nameFromService) {
			return "", fmt.Errorf(
				"getPrivateLinkServiceName(%s) failed: cannot change existing private link service name (%s) to (%s)",
				serviceName,
				pointer.StringDeref(existingName, ""),
				nameFromService,
			)
		}
		return nameFromService, nil
	}

	if existingName != nil {
		return pointer.StringDeref(existingName, ""), nil
	}

	// default PLS name: pls-<frontendIPConfigName>
	return fmt.Sprintf("%s-%s", "pls", *fipConfig.Name), nil
}

// getExpectedPrivateLinkService builds expected PLS object from service spec
func (az *Cloud) getExpectedPrivateLinkService(
	existingPLS *network.PrivateLinkService,
	plsName *string,
	clusterName *string,
	service *v1.Service,
	fipConfig *network.FrontendIPConfiguration,
) (dirtyPLS bool, err error) {
	dirtyPLS = false

	if existingPLS == nil {
		return false, fmt.Errorf("getExpectedPrivateLinkService: existingPLS is nil (unexpected)")
	}

	// This only happens for an empty
	if existingPLS.Name == nil || !strings.EqualFold(*existingPLS.Name, *plsName) {
		existingPLS.Name = plsName
		dirtyPLS = true
	}

	// Set failed PLS as dirty so that provision can be retried
	if existingPLS.ProvisioningState == network.ProvisioningStateFailed {
		dirtyPLS = true
	}

	// Shadow copy properties to avoid changing pls cache
	plsProperties := *existingPLS.PrivateLinkServiceProperties
	existingPLS.PrivateLinkServiceProperties = &plsProperties

	// Set LBFrontendIpConfiguration
	if existingPLS.LoadBalancerFrontendIPConfigurations == nil {
		existingPLS.LoadBalancerFrontendIPConfigurations = &[]network.FrontendIPConfiguration{{ID: fipConfig.ID}}
		dirtyPLS = true
	}

	changed, err := az.reconcilePLSIpConfigs(existingPLS, service)
	if err != nil {
		return false, err
	}
	if changed {
		dirtyPLS = true
	}

	if reconcilePLSEnableProxyProtocol(existingPLS, service) {
		dirtyPLS = true
	}

	if reconcilePLSFqdn(existingPLS, service) {
		dirtyPLS = true
	}

	changed, err = reconcilePLSVisibility(existingPLS, service)
	if err != nil {
		return false, err
	}
	if changed {
		dirtyPLS = true
	}

	if az.reconcilePLSTags(existingPLS, clusterName, service) {
		dirtyPLS = true
	}

	return dirtyPLS, nil
}

// reconcile Private link service's IP configurations
func (az *Cloud) reconcilePLSIpConfigs(
	existingPLS *network.PrivateLinkService,
	service *v1.Service,
) (bool, error) {
	changed := false
	serviceName := getServiceName(service)

	subnetName := getPLSSubnetName(service)
	if subnetName == nil {
		subnetName = &az.SubnetName
	}
	subnet, existsSubnet, err := az.getSubnet(az.VnetName, *subnetName)
	if err != nil {
		return false, err
	}
	if !existsSubnet {
		return false, fmt.Errorf("checkAndUpdatePLSIPConfigs: failed to get private link service subnet(%s) for service(%s)", *subnetName, serviceName)
	}

	ipConfigCount, err := getPLSIPConfigCount(service)
	if err != nil {
		return false, err
	}

	staticIps, primaryIP, err := getPLSStaticIPs(service)
	if err != nil {
		return false, err
	}

	if int(ipConfigCount) < len(staticIps) {
		return false, fmt.Errorf("checkAndUpdatePLSIPConfigs: ipConfigCount(%d) must be no smaller than number of static IPs specified(%d)", ipConfigCount, len(staticIps))
	}

	if existingPLS.IPConfigurations == nil {
		existingPLS.IPConfigurations = &[]network.PrivateLinkServiceIPConfiguration{}
		changed = true
	}

	if int32(len(*existingPLS.IPConfigurations)) != ipConfigCount {
		changed = true
	}

	existingStaticIps := make([]string, 0)
	for _, ipConfig := range *existingPLS.IPConfigurations {
		if !strings.EqualFold(pointer.StringDeref(subnet.ID, ""), pointer.StringDeref(ipConfig.Subnet.ID, "")) {
			changed = true
		}
		if strings.EqualFold(string(ipConfig.PrivateIPAllocationMethod), string(network.Static)) {
			klog.V(10).Infof("Found static IP: %s", pointer.StringDeref(ipConfig.PrivateIPAddress, ""))
			if _, found := staticIps[pointer.StringDeref(ipConfig.PrivateIPAddress, "")]; !found {
				changed = true
			}
			existingStaticIps = append(existingStaticIps, pointer.StringDeref(ipConfig.PrivateIPAddress, ""))
		}
		if *ipConfig.Primary {
			if strings.EqualFold(string(ipConfig.PrivateIPAllocationMethod), string(network.Static)) {
				if !strings.EqualFold(primaryIP, pointer.StringDeref(ipConfig.PrivateIPAddress, "")) {
					changed = true
				}
			} else {
				// Dynamic
				if primaryIP != "" {
					changed = true
				}
			}
		}
	}
	if len(existingStaticIps) != len(staticIps) {
		changed = true
	}

	if changed {
		ipConfigs := []network.PrivateLinkServiceIPConfiguration{}
		for k := range staticIps {
			ip := k
			isPrimary := strings.EqualFold(ip, primaryIP)
			configName := fmt.Sprintf("%s-%s-static-%s", pointer.StringDeref(subnet.Name, ""), pointer.StringDeref(existingPLS.Name, ""), ip)
			ipConfigs = append(ipConfigs, network.PrivateLinkServiceIPConfiguration{
				Name: &configName,
				PrivateLinkServiceIPConfigurationProperties: &network.PrivateLinkServiceIPConfigurationProperties{
					PrivateIPAddress:          &ip,
					PrivateIPAllocationMethod: network.Static,
					Subnet: &network.Subnet{
						ID: subnet.ID,
					},
					Primary:                 &isPrimary,
					PrivateIPAddressVersion: network.IPv4,
				},
			})
		}
		for i := 0; i < int(ipConfigCount)-len(staticIps); i++ {
			isPrimary := primaryIP == "" && i == 0
			configName := fmt.Sprintf("%s-%s-dynamic-%d", pointer.StringDeref(subnet.Name, ""), pointer.StringDeref(existingPLS.Name, ""), i)
			ipConfigs = append(ipConfigs, network.PrivateLinkServiceIPConfiguration{
				Name: &configName,
				PrivateLinkServiceIPConfigurationProperties: &network.PrivateLinkServiceIPConfigurationProperties{
					PrivateIPAllocationMethod: network.Dynamic,
					Subnet: &network.Subnet{
						ID: subnet.ID,
					},
					Primary:                 &isPrimary,
					PrivateIPAddressVersion: network.IPv4,
				},
			})
		}
		existingPLS.IPConfigurations = &ipConfigs
	}
	return changed, nil
}

func serviceRequiresPLS(service *v1.Service) bool {
	return getBoolValueFromServiceAnnotations(service, consts.ServiceAnnotationPLSCreation)
}

func reconcilePLSEnableProxyProtocol(
	existingPLS *network.PrivateLinkService,
	service *v1.Service,
) bool {
	changed := false
	enableProxyProtocol := getBoolValueFromServiceAnnotations(service, consts.ServiceAnnotationPLSProxyProtocol)
	if enableProxyProtocol && (existingPLS.EnableProxyProtocol == nil || !*existingPLS.EnableProxyProtocol) {
		changed = true
	} else if !enableProxyProtocol && (existingPLS.EnableProxyProtocol != nil && *existingPLS.EnableProxyProtocol) {
		changed = true
	}
	if changed {
		existingPLS.EnableProxyProtocol = &enableProxyProtocol
	}
	return changed
}

func reconcilePLSFqdn(
	existingPLS *network.PrivateLinkService,
	service *v1.Service,
) bool {
	changed := false
	fqdns := getPLSFqdns(service)
	if existingPLS.Fqdns == nil {
		if len(fqdns) != 0 {
			changed = true
		}
	} else if !sameContentInSlices(fqdns, *existingPLS.Fqdns) {
		changed = true
	}

	if changed {
		existingPLS.Fqdns = &fqdns
	}
	return changed
}

func reconcilePLSVisibility(
	existingPLS *network.PrivateLinkService,
	service *v1.Service,
) (bool, error) {
	changed := false
	visibilitySubs, _ := getPLSVisibility(service)
	autoApprovalSubs := getPLSAutoApproval(service)

	if existingPLS.Visibility == nil || existingPLS.Visibility.Subscriptions == nil {
		if len(visibilitySubs) != 0 {
			changed = true
		}
	} else if !sameContentInSlices(visibilitySubs, *existingPLS.Visibility.Subscriptions) {
		changed = true
	}

	if existingPLS.AutoApproval == nil || existingPLS.AutoApproval.Subscriptions == nil {
		if len(autoApprovalSubs) != 0 {
			changed = true
		}
	} else if !sameContentInSlices(autoApprovalSubs, *existingPLS.AutoApproval.Subscriptions) {
		changed = true
	}

	if changed {
		existingPLS.Visibility = &network.PrivateLinkServicePropertiesVisibility{
			Subscriptions: &visibilitySubs,
		}
		existingPLS.AutoApproval = &network.PrivateLinkServicePropertiesAutoApproval{
			Subscriptions: &autoApprovalSubs,
		}
	}
	return changed, nil
}

func (az *Cloud) reconcilePLSTags(
	existingPLS *network.PrivateLinkService,
	clusterName *string,
	service *v1.Service,
) bool {
	configTags := parseTags(az.Tags, az.TagsMap)
	serviceName := getServiceName(service)

	if existingPLS.Tags == nil {
		existingPLS.Tags = make(map[string]*string)
	}

	tags := existingPLS.Tags

	// include the cluster name and service name tags when comparing
	if v, ok := tags[consts.ClusterNameTagKey]; ok && v != nil {
		configTags[consts.ClusterNameTagKey] = v
	} else {
		configTags[consts.ClusterNameTagKey] = clusterName
	}
	if v, ok := tags[consts.OwnerServiceTagKey]; ok && v != nil {
		configTags[consts.OwnerServiceTagKey] = v
	} else {
		configTags[consts.OwnerServiceTagKey] = &serviceName
	}

	tags, changed := az.reconcileTags(existingPLS.Tags, configTags)
	existingPLS.Tags = tags

	return changed
}

func getPLSSubnetName(service *v1.Service) *string {
	if l, found := service.Annotations[consts.ServiceAnnotationPLSIpConfigurationSubnet]; found && strings.TrimSpace(l) != "" {
		return &l
	}

	if requiresInternalLoadBalancer(service) {
		if l, found := service.Annotations[consts.ServiceAnnotationLoadBalancerInternalSubnet]; found && strings.TrimSpace(l) != "" {
			return &l
		}
	}

	return nil
}

func getPLSIPConfigCount(service *v1.Service) (int32, error) {
	ipConfigCnt, err := consts.Getint32ValueFromK8sSvcAnnotation(
		service.Annotations,
		consts.ServiceAnnotationPLSIpConfigurationIPAddressCount,
		func(val *int32) error {
			const (
				MinimumNumOfIPConfig = 1
				MaximumNumOfIPConfig = 8
			)
			if *val < MinimumNumOfIPConfig {
				return fmt.Errorf("minimum number of private link service ipConfig is %d, %d provided", MinimumNumOfIPConfig, *val)
			}
			if *val > MaximumNumOfIPConfig {
				return fmt.Errorf("maximum number of private link service ipConfig is %d, %d provided", MaximumNumOfIPConfig, *val)
			}
			return nil
		},
	)
	if err != nil {
		return 0, err
	}
	if ipConfigCnt != nil {
		return *ipConfigCnt, nil
	}
	return consts.PLSDefaultNumOfIPConfig, nil
}

func getPLSFqdns(service *v1.Service) []string {
	fqdns := make([]string, 0)
	if v, ok := service.Annotations[consts.ServiceAnnotationPLSFqdns]; ok {
		fqdnList := strings.Split(strings.TrimSpace(v), " ")
		for _, fqdn := range fqdnList {
			fqdn = strings.TrimSpace(fqdn)
			if fqdn == "" {
				continue
			}
			fqdns = append(fqdns, fqdn)
		}
	}
	return fqdns
}

func getPLSVisibility(service *v1.Service) ([]string, bool) {
	visibilityList := make([]string, 0)
	if val, ok := service.Annotations[consts.ServiceAnnotationPLSVisibility]; ok {
		visibilities := strings.Split(strings.TrimSpace(val), " ")
		for _, vis := range visibilities {
			vis = strings.TrimSpace(vis)
			if vis == "" {
				continue
			}
			if vis == "*" {
				visibilityList = []string{"*"}
				return visibilityList, true
			}
			visibilityList = append(visibilityList, vis)
		}
	}
	return visibilityList, false
}

func getPLSAutoApproval(service *v1.Service) []string {
	autoApprovalList := make([]string, 0)
	if val, ok := service.Annotations[consts.ServiceAnnotationPLSAutoApproval]; ok {
		autoApprovals := strings.Split(strings.TrimSpace(val), " ")
		for _, autoApp := range autoApprovals {
			autoApp = strings.TrimSpace(autoApp)
			if autoApp == "" {
				continue
			}
			autoApprovalList = append(autoApprovalList, autoApp)
		}
	}
	return autoApprovalList
}

func getPLSStaticIPs(service *v1.Service) (map[string]bool, string, error) {
	result := make(map[string]bool)
	primaryIP := ""
	if val, ok := service.Annotations[consts.ServiceAnnotationPLSIpConfigurationIPAddress]; ok {
		ips := strings.Split(strings.TrimSpace(val), " ")
		for _, ip := range ips {
			ip = strings.TrimSpace(ip)
			if ip == "" {
				continue // skip empty string
			}

			parsedIP := net.ParseIP(ip)
			if parsedIP == nil {
				return nil, "", fmt.Errorf("getPLSStaticIPs: %s is not a valid IP address", ip)
			}

			if parsedIP.To4() == nil {
				return nil, "", fmt.Errorf("getPLSStaticIPs: private link service ip config only supports IPv4, %s provided", ip)
			}

			result[ip] = true
			if primaryIP == "" {
				primaryIP = ip
			}
		}
	}

	return result, primaryIP, nil
}

func isManagedPrivateLinkSerivce(existingPLS *network.PrivateLinkService, clusterName string) bool {
	tags := existingPLS.Tags
	v, ok := tags[consts.ClusterNameTagKey]
	return ok && v != nil && strings.EqualFold(strings.TrimSpace(*v), clusterName)
}

// find owner service for an existing private link service from its tags
func getPrivateLinkServiceOwner(existingPLS *network.PrivateLinkService) string {
	tags := existingPLS.Tags
	v, ok := tags[consts.OwnerServiceTagKey]
	if ok && v != nil {
		return *v
	}
	return ""
}

// Return true if service has private link service config annotations
func serviceHasAdditionalConfigs(service *v1.Service) bool {
	tagKeyList := []string{
		consts.ServiceAnnotationPLSName,
		consts.ServiceAnnotationPLSIpConfigurationSubnet,
		consts.ServiceAnnotationPLSIpConfigurationIPAddressCount,
		consts.ServiceAnnotationPLSIpConfigurationIPAddress,
		consts.ServiceAnnotationPLSFqdns,
		consts.ServiceAnnotationPLSProxyProtocol,
		consts.ServiceAnnotationPLSVisibility,
		consts.ServiceAnnotationPLSAutoApproval}
	for _, k := range tagKeyList {
		if _, found := service.Annotations[k]; found {
			return true
		}
	}
	return false
}<|MERGE_RESOLUTION|>--- conflicted
+++ resolved
@@ -81,11 +81,7 @@
 
 	if createPLS {
 		// Firstly, make sure it's internal service
-<<<<<<< HEAD
-		if !requiresInternalLoadBalancer(service) && !consts.IsK8sServiceDisableLoadBalancerFloatingIP(service) {
-=======
 		if !isinternal && !consts.IsK8sServiceDisableLoadBalancerFloatingIP(service) {
->>>>>>> acfd0dd7
 			return fmt.Errorf("reconcilePrivateLinkService for service(%s): service requiring private link service must be internal or disable floating ip", serviceName)
 		}
 
