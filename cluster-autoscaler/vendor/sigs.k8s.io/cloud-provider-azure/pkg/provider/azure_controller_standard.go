/*
Copyright 2020 The Kubernetes Authors.

Licensed under the Apache License, Version 2.0 (the "License");
you may not use this file except in compliance with the License.
You may obtain a copy of the License at

    http://www.apache.org/licenses/LICENSE-2.0

Unless required by applicable law or agreed to in writing, software
distributed under the License is distributed on an "AS IS" BASIS,
WITHOUT WARRANTIES OR CONDITIONS OF ANY KIND, either express or implied.
See the License for the specific language governing permissions and
limitations under the License.
*/

package provider

import (
	"context"
	"fmt"
	"net/http"
	"strings"

<<<<<<< HEAD
	"github.com/Azure/azure-sdk-for-go/services/compute/mgmt/2022-03-01/compute"
=======
	"github.com/Azure/azure-sdk-for-go/services/compute/mgmt/2022-08-01/compute"
>>>>>>> acfd0dd7
	"github.com/Azure/go-autorest/autorest/azure"

	"k8s.io/apimachinery/pkg/types"
	"k8s.io/klog/v2"
	"k8s.io/utils/pointer"

	azcache "sigs.k8s.io/cloud-provider-azure/pkg/cache"
	"sigs.k8s.io/cloud-provider-azure/pkg/consts"
	"sigs.k8s.io/cloud-provider-azure/pkg/retry"
)

// AttachDisk attaches a disk to vm
func (as *availabilitySet) AttachDisk(ctx context.Context, nodeName types.NodeName, diskMap map[string]*AttachDiskOptions) (*azure.Future, error) {
	vm, err := as.getVirtualMachine(nodeName, azcache.CacheReadTypeDefault)
	if err != nil {
		return nil, err
	}

	vmName := mapNodeNameToVMName(nodeName)
	nodeResourceGroup, err := as.GetNodeResourceGroup(vmName)
	if err != nil {
		return nil, err
	}

	disks := make([]compute.DataDisk, len(*vm.StorageProfile.DataDisks))
	copy(disks, *vm.StorageProfile.DataDisks)

	for k, v := range diskMap {
		diskURI := k
		opt := v
		attached := false
		for _, disk := range *vm.StorageProfile.DataDisks {
			if disk.ManagedDisk != nil && strings.EqualFold(*disk.ManagedDisk.ID, diskURI) && disk.Lun != nil {
				if *disk.Lun == opt.lun {
					attached = true
					break
				} else {
					return nil, fmt.Errorf("disk(%s) already attached to node(%s) on LUN(%d), but target LUN is %d", diskURI, nodeName, *disk.Lun, opt.lun)
				}
			}
		}
		if attached {
			klog.V(2).Infof("azureDisk - disk(%s) already attached to node(%s) on LUN(%d)", diskURI, nodeName, opt.lun)
			continue
		}

		managedDisk := &compute.ManagedDiskParameters{ID: &diskURI}
		if opt.diskEncryptionSetID == "" {
			if vm.StorageProfile.OsDisk != nil &&
				vm.StorageProfile.OsDisk.ManagedDisk != nil &&
				vm.StorageProfile.OsDisk.ManagedDisk.DiskEncryptionSet != nil &&
				vm.StorageProfile.OsDisk.ManagedDisk.DiskEncryptionSet.ID != nil {
				// set diskEncryptionSet as value of os disk by default
				opt.diskEncryptionSetID = *vm.StorageProfile.OsDisk.ManagedDisk.DiskEncryptionSet.ID
			}
		}
		if opt.diskEncryptionSetID != "" {
			managedDisk.DiskEncryptionSet = &compute.DiskEncryptionSetParameters{ID: &opt.diskEncryptionSetID}
		}
		disks = append(disks,
			compute.DataDisk{
				Name:                    &opt.diskName,
				Lun:                     &opt.lun,
				Caching:                 opt.cachingMode,
				CreateOption:            "attach",
				ManagedDisk:             managedDisk,
				WriteAcceleratorEnabled: pointer.Bool(opt.writeAcceleratorEnabled),
			})
	}

	newVM := compute.VirtualMachineUpdate{
		VirtualMachineProperties: &compute.VirtualMachineProperties{
			StorageProfile: &compute.StorageProfile{
				DataDisks: &disks,
			},
		},
	}
	klog.V(2).Infof("azureDisk - update(%s): vm(%s) - attach disk list(%s)", nodeResourceGroup, vmName, diskMap)
<<<<<<< HEAD
	// Invalidate the cache right after updating
	defer func() {
		_ = as.DeleteCacheForNode(vmName)
	}()
=======
>>>>>>> acfd0dd7

	future, rerr := as.VirtualMachinesClient.UpdateAsync(ctx, nodeResourceGroup, vmName, newVM, "attach_disk")
	if rerr != nil {
		klog.Errorf("azureDisk - attach disk list(%s) on rg(%s) vm(%s) failed, err: %v", diskMap, nodeResourceGroup, vmName, rerr)
		if rerr.HTTPStatusCode == http.StatusNotFound {
			klog.Errorf("azureDisk - begin to filterNonExistingDisks(%v) on rg(%s) vm(%s)", diskMap, nodeResourceGroup, vmName)
			disks := as.filterNonExistingDisks(ctx, *newVM.VirtualMachineProperties.StorageProfile.DataDisks)
			newVM.VirtualMachineProperties.StorageProfile.DataDisks = &disks
			future, rerr = as.VirtualMachinesClient.UpdateAsync(ctx, nodeResourceGroup, vmName, newVM, "attach_disk")
		}
	}

	klog.V(2).Infof("azureDisk - update(%s): vm(%s) - attach disk list(%s) returned with %v", nodeResourceGroup, vmName, diskMap, rerr)
	if rerr != nil {
		return future, rerr.Error()
	}
	return future, nil
}

func (as *availabilitySet) DeleteCacheForNode(nodeName string) error {
<<<<<<< HEAD
	_ = as.cloud.vmCache.Delete(nodeName)
	return nil
=======
	err := as.cloud.vmCache.Delete(nodeName)
	if err == nil {
		klog.V(2).Infof("DeleteCacheForNode(%s) successfully", nodeName)
	} else {
		klog.Errorf("DeleteCacheForNode(%s) failed with %v", nodeName, err)
	}
	return err
>>>>>>> acfd0dd7
}

// WaitForUpdateResult waits for the response of the update request
func (as *availabilitySet) WaitForUpdateResult(ctx context.Context, future *azure.Future, nodeName types.NodeName, source string) error {
	vmName := mapNodeNameToVMName(nodeName)
	nodeResourceGroup, err := as.GetNodeResourceGroup(vmName)
	if err != nil {
		return err
	}

<<<<<<< HEAD
	if rerr := as.VirtualMachinesClient.WaitForUpdateResult(ctx, future, nodeResourceGroup, source); rerr != nil {
=======
	result, rerr := as.VirtualMachinesClient.WaitForUpdateResult(ctx, future, nodeResourceGroup, source)
	if rerr != nil {
>>>>>>> acfd0dd7
		return rerr.Error()
	}

	// clean node cache first and then update cache
	_ = as.DeleteCacheForNode(vmName)
	if result != nil && result.VirtualMachineProperties != nil {
		// if we have an updated result, we update the vmss vm cache
		as.updateCache(vmName, result)
	}
	return nil
}

// DetachDisk detaches a disk from VM
func (as *availabilitySet) DetachDisk(ctx context.Context, nodeName types.NodeName, diskMap map[string]string) error {
	vm, err := as.getVirtualMachine(nodeName, azcache.CacheReadTypeDefault)
	if err != nil {
		// if host doesn't exist, no need to detach
		klog.Warningf("azureDisk - cannot find node %s, skip detaching disk list(%s)", nodeName, diskMap)
		return nil
	}

	vmName := mapNodeNameToVMName(nodeName)
	nodeResourceGroup, err := as.GetNodeResourceGroup(vmName)
	if err != nil {
		return err
	}

	disks := make([]compute.DataDisk, len(*vm.StorageProfile.DataDisks))
	copy(disks, *vm.StorageProfile.DataDisks)

	bFoundDisk := false
	for i, disk := range disks {
		for diskURI, diskName := range diskMap {
			if disk.Lun != nil && (disk.Name != nil && diskName != "" && strings.EqualFold(*disk.Name, diskName)) ||
				(disk.Vhd != nil && disk.Vhd.URI != nil && diskURI != "" && strings.EqualFold(*disk.Vhd.URI, diskURI)) ||
				(disk.ManagedDisk != nil && diskURI != "" && strings.EqualFold(*disk.ManagedDisk.ID, diskURI)) {
				// found the disk
				klog.V(2).Infof("azureDisk - detach disk: name %s uri %s", diskName, diskURI)
				disks[i].ToBeDetached = pointer.Bool(true)
				bFoundDisk = true
			}
		}
	}

	if !bFoundDisk {
		// only log here, next action is to update VM status with original meta data
		klog.Warningf("detach azure disk on node(%s): disk list(%s) not found", nodeName, diskMap)
	} else {
		if strings.EqualFold(as.cloud.Environment.Name, consts.AzureStackCloudName) && !as.Config.DisableAzureStackCloud {
			// Azure stack does not support ToBeDetached flag, use original way to detach disk
			newDisks := []compute.DataDisk{}
			for _, disk := range disks {
				if !pointer.BoolDeref(disk.ToBeDetached, false) {
					newDisks = append(newDisks, disk)
				}
			}
			disks = newDisks
		}
	}

	newVM := compute.VirtualMachineUpdate{
		VirtualMachineProperties: &compute.VirtualMachineProperties{
			StorageProfile: &compute.StorageProfile{
				DataDisks: &disks,
			},
		},
	}
	klog.V(2).Infof("azureDisk - update(%s): vm(%s) - detach disk list(%s)", nodeResourceGroup, vmName, nodeName, diskMap)

	var result *compute.VirtualMachine
	var rerr *retry.Error
	defer func() {
<<<<<<< HEAD
		_ = as.DeleteCacheForNode(vmName)
=======
		// invalidate the cache right after updating
		_ = as.DeleteCacheForNode(vmName)

		// update the cache with the updated result only if its not nil
		// and contains the VirtualMachineProperties
		if rerr == nil && result != nil && result.VirtualMachineProperties != nil {
			as.updateCache(vmName, result)
		}
>>>>>>> acfd0dd7
	}()

	result, rerr = as.VirtualMachinesClient.Update(ctx, nodeResourceGroup, vmName, newVM, "detach_disk")
	if rerr != nil {
		klog.Errorf("azureDisk - detach disk list(%s) on rg(%s) vm(%s) failed, err: %v", diskMap, nodeResourceGroup, vmName, rerr)
		if rerr.HTTPStatusCode == http.StatusNotFound {
			klog.Errorf("azureDisk - begin to filterNonExistingDisks(%v) on rg(%s) vm(%s)", diskMap, nodeResourceGroup, vmName)
			disks := as.filterNonExistingDisks(ctx, *vm.StorageProfile.DataDisks)
			newVM.VirtualMachineProperties.StorageProfile.DataDisks = &disks
			result, rerr = as.VirtualMachinesClient.Update(ctx, nodeResourceGroup, vmName, newVM, "detach_disk")
		}
	}

	klog.V(2).Infof("azureDisk - update(%s): vm(%s) - detach disk list(%s) returned with %v", nodeResourceGroup, vmName, diskMap, rerr)
	if rerr != nil {
		return rerr.Error()
	}
	return nil
}

// UpdateVM updates a vm
func (as *availabilitySet) UpdateVM(ctx context.Context, nodeName types.NodeName) error {
	future, err := as.UpdateVMAsync(ctx, nodeName)
	if err != nil {
		return err
	}
	return as.WaitForUpdateResult(ctx, future, nodeName, "update_vm")
}

// UpdateVMAsync updates a vm asynchronously
func (as *availabilitySet) UpdateVMAsync(ctx context.Context, nodeName types.NodeName) (*azure.Future, error) {
	vmName := mapNodeNameToVMName(nodeName)
	nodeResourceGroup, err := as.GetNodeResourceGroup(vmName)
	if err != nil {
		return nil, err
	}
<<<<<<< HEAD
	klog.V(2).Infof("azureDisk - update(%s): vm(%s)", nodeResourceGroup, vmName)
	// Invalidate the cache right after updating
	defer func() {
		_ = as.DeleteCacheForNode(vmName)
	}()
=======
>>>>>>> acfd0dd7

	future, rerr := as.VirtualMachinesClient.UpdateAsync(ctx, nodeResourceGroup, vmName, compute.VirtualMachineUpdate{}, "update_vm")
	if rerr != nil {
		return future, rerr.Error()
	}
	return future, nil
}

func (as *availabilitySet) updateCache(nodeName string, vm *compute.VirtualMachine) {
	if as.common.DisableUpdateCache {
		return
	}
	as.cloud.vmCache.Update(nodeName, vm)
	klog.V(2).Infof("updateCache(%s) successfully", nodeName)
}

// GetDataDisks gets a list of data disks attached to the node.
func (as *availabilitySet) GetDataDisks(nodeName types.NodeName, crt azcache.AzureCacheReadType) ([]compute.DataDisk, *string, error) {
	vm, err := as.getVirtualMachine(nodeName, crt)
	if err != nil {
		return nil, nil, err
	}

	if vm.StorageProfile.DataDisks == nil {
		return nil, nil, nil
	}

	return *vm.StorageProfile.DataDisks, vm.ProvisioningState, nil
}<|MERGE_RESOLUTION|>--- conflicted
+++ resolved
@@ -22,11 +22,7 @@
 	"net/http"
 	"strings"
 
-<<<<<<< HEAD
-	"github.com/Azure/azure-sdk-for-go/services/compute/mgmt/2022-03-01/compute"
-=======
 	"github.com/Azure/azure-sdk-for-go/services/compute/mgmt/2022-08-01/compute"
->>>>>>> acfd0dd7
 	"github.com/Azure/go-autorest/autorest/azure"
 
 	"k8s.io/apimachinery/pkg/types"
@@ -105,13 +101,6 @@
 		},
 	}
 	klog.V(2).Infof("azureDisk - update(%s): vm(%s) - attach disk list(%s)", nodeResourceGroup, vmName, diskMap)
-<<<<<<< HEAD
-	// Invalidate the cache right after updating
-	defer func() {
-		_ = as.DeleteCacheForNode(vmName)
-	}()
-=======
->>>>>>> acfd0dd7
 
 	future, rerr := as.VirtualMachinesClient.UpdateAsync(ctx, nodeResourceGroup, vmName, newVM, "attach_disk")
 	if rerr != nil {
@@ -132,10 +121,6 @@
 }
 
 func (as *availabilitySet) DeleteCacheForNode(nodeName string) error {
-<<<<<<< HEAD
-	_ = as.cloud.vmCache.Delete(nodeName)
-	return nil
-=======
 	err := as.cloud.vmCache.Delete(nodeName)
 	if err == nil {
 		klog.V(2).Infof("DeleteCacheForNode(%s) successfully", nodeName)
@@ -143,7 +128,6 @@
 		klog.Errorf("DeleteCacheForNode(%s) failed with %v", nodeName, err)
 	}
 	return err
->>>>>>> acfd0dd7
 }
 
 // WaitForUpdateResult waits for the response of the update request
@@ -154,12 +138,8 @@
 		return err
 	}
 
-<<<<<<< HEAD
-	if rerr := as.VirtualMachinesClient.WaitForUpdateResult(ctx, future, nodeResourceGroup, source); rerr != nil {
-=======
 	result, rerr := as.VirtualMachinesClient.WaitForUpdateResult(ctx, future, nodeResourceGroup, source)
 	if rerr != nil {
->>>>>>> acfd0dd7
 		return rerr.Error()
 	}
 
@@ -232,9 +212,6 @@
 	var result *compute.VirtualMachine
 	var rerr *retry.Error
 	defer func() {
-<<<<<<< HEAD
-		_ = as.DeleteCacheForNode(vmName)
-=======
 		// invalidate the cache right after updating
 		_ = as.DeleteCacheForNode(vmName)
 
@@ -243,7 +220,6 @@
 		if rerr == nil && result != nil && result.VirtualMachineProperties != nil {
 			as.updateCache(vmName, result)
 		}
->>>>>>> acfd0dd7
 	}()
 
 	result, rerr = as.VirtualMachinesClient.Update(ctx, nodeResourceGroup, vmName, newVM, "detach_disk")
@@ -280,14 +256,6 @@
 	if err != nil {
 		return nil, err
 	}
-<<<<<<< HEAD
-	klog.V(2).Infof("azureDisk - update(%s): vm(%s)", nodeResourceGroup, vmName)
-	// Invalidate the cache right after updating
-	defer func() {
-		_ = as.DeleteCacheForNode(vmName)
-	}()
-=======
->>>>>>> acfd0dd7
 
 	future, rerr := as.VirtualMachinesClient.UpdateAsync(ctx, nodeResourceGroup, vmName, compute.VirtualMachineUpdate{}, "update_vm")
 	if rerr != nil {
