--- conflicted
+++ resolved
@@ -431,16 +431,9 @@
 	// node-sync-loop routine and service-reconcile routine should not update LoadBalancer at the same time
 	serviceReconcileLock sync.Mutex
 
-	// Add service lister to always get latest service
-	serviceLister corelisters.ServiceLister
-	// node-sync-loop routine and service-reconcile routine should not update LoadBalancer at the same time
-	serviceReconcileLock sync.Mutex
-
 	*ManagedDiskController
 	*controllerCommon
 
-<<<<<<< HEAD
-=======
 	// multipleStandardLoadBalancerConfigurationsSynced make sure the `reconcileMultipleStandardLoadBalancerConfigurations`
 	// runs only once every time the cloud provide restarts.
 	multipleStandardLoadBalancerConfigurationsSynced bool
@@ -452,7 +445,6 @@
 	endpointSlicesCache                             sync.Map
 }
 
->>>>>>> acfd0dd7
 // NewCloud returns a Cloud with initialized clients
 func NewCloud(ctx context.Context, configReader io.Reader, callFromCCM bool) (cloudprovider.Interface, error) {
 	az, err := NewCloudWithoutFeatureGates(ctx, configReader, callFromCCM)
@@ -1213,11 +1205,8 @@
 	az.nodeInformerSynced = nodeInformer.HasSynced
 
 	az.serviceLister = informerFactory.Core().V1().Services().Lister()
-<<<<<<< HEAD
-=======
 
 	az.setUpEndpointSlicesInformer(informerFactory)
->>>>>>> acfd0dd7
 }
 
 // updateNodeCaches updates local cache for node's zones and external resource groups.
