--- conflicted
+++ resolved
@@ -28,16 +28,8 @@
 	"sync/atomic"
 	"time"
 
-<<<<<<< HEAD
-	"sigs.k8s.io/cloud-provider-azure/pkg/consts"
-
-	"github.com/Azure/azure-sdk-for-go/services/compute/mgmt/2022-03-01/compute"
-	"github.com/Azure/azure-sdk-for-go/services/network/mgmt/2021-08-01/network"
-	"github.com/Azure/go-autorest/autorest/to"
-=======
 	"github.com/Azure/azure-sdk-for-go/services/compute/mgmt/2022-08-01/compute"
 	"github.com/Azure/azure-sdk-for-go/services/network/mgmt/2022-07-01/network"
->>>>>>> acfd0dd7
 
 	v1 "k8s.io/api/core/v1"
 	"k8s.io/apimachinery/pkg/types"
@@ -62,8 +54,6 @@
 	vmasIDRE           = regexp.MustCompile(`/subscriptions/(?:.*)/resourceGroups/(?:.*)/providers/Microsoft.Compute/availabilitySets/(.+)`)
 )
 
-<<<<<<< HEAD
-=======
 const (
 	v6Suffix = "IPv6"
 )
@@ -72,7 +62,6 @@
 	v6SuffixLower = strings.ToLower(v6Suffix)
 )
 
->>>>>>> acfd0dd7
 // returns the full identifier of an availabilitySet
 func (az *Cloud) getAvailabilitySetID(resourceGroup, availabilitySetName string) string {
 	return fmt.Sprintf(
@@ -370,76 +359,6 @@
 	return strings.HasPrefix(strings.ToUpper(rule), strings.ToUpper(prefix))
 }
 
-<<<<<<< HEAD
-// There are two cases when a service owns the frontend IP config:
-// 1. The primary service, which means the frontend IP config is created after the creation of the service.
-// This means the name of the config can be tracked by the service UID.
-// 2. The secondary services must have their loadBalancer IP set if they want to share the same config as the primary
-// service. Hence, it can be tracked by the loadBalancer IP.
-func (az *Cloud) serviceOwnsFrontendIP(fip network.FrontendIPConfiguration, service *v1.Service, pips *[]network.PublicIPAddress) (bool, bool, error) {
-	var isPrimaryService bool
-	baseName := az.GetLoadBalancerName(context.TODO(), "", service)
-	if strings.HasPrefix(to.String(fip.Name), baseName) {
-		klog.V(6).Infof("serviceOwnsFrontendIP: found primary service %s of the frontend IP config %s", service.Name, *fip.Name)
-		isPrimaryService = true
-		return true, isPrimaryService, nil
-	}
-
-	loadBalancerIP := getServiceLoadBalancerIP(service)
-	if loadBalancerIP == "" {
-		// it is a must that the secondary services set the loadBalancer IP
-		return false, isPrimaryService, nil
-	}
-
-	// for external secondary service the public IP address should be checked
-	if !requiresInternalLoadBalancer(service) {
-		pipResourceGroup := az.getPublicIPAddressResourceGroup(service)
-		pip, err := az.findMatchedPIPByLoadBalancerIP(service, loadBalancerIP, pipResourceGroup, pips)
-		if err != nil {
-			klog.Warningf("serviceOwnsFrontendIP: unexpected error when finding match public IP of the service %s with loadBalancerLP %s: %v", service.Name, loadBalancerIP, err)
-			return false, isPrimaryService, nil
-		}
-
-		if pip != nil &&
-			pip.ID != nil &&
-			pip.PublicIPAddressPropertiesFormat != nil &&
-			pip.IPAddress != nil &&
-			fip.FrontendIPConfigurationPropertiesFormat != nil &&
-			fip.FrontendIPConfigurationPropertiesFormat.PublicIPAddress != nil {
-			if strings.EqualFold(to.String(pip.ID), to.String(fip.PublicIPAddress.ID)) {
-				klog.V(4).Infof("serviceOwnsFrontendIP: found secondary service %s of the frontend IP config %s", service.Name, *fip.Name)
-
-				return true, isPrimaryService, nil
-			}
-			klog.V(4).Infof("serviceOwnsFrontendIP: the public IP with ID %s is being referenced by other service with public IP address %s", *pip.ID, *pip.IPAddress)
-		}
-
-		return false, isPrimaryService, nil
-	}
-
-	// for internal secondary service the private IP address on the frontend IP config should be checked
-	if fip.PrivateIPAddress == nil {
-		return false, isPrimaryService, nil
-	}
-
-	return strings.EqualFold(*fip.PrivateIPAddress, loadBalancerIP), isPrimaryService, nil
-}
-
-func (az *Cloud) getDefaultFrontendIPConfigName(service *v1.Service) string {
-	baseName := az.GetLoadBalancerName(context.TODO(), "", service)
-	subnetName := subnet(service)
-	if subnetName != nil {
-		ipcName := fmt.Sprintf("%s-%s", baseName, *subnetName)
-
-		// Azure lb front end configuration name must not exceed 80 characters
-		if len(ipcName) > consts.FrontendIPConfigNameMaxLength {
-			ipcName = ipcName[:consts.FrontendIPConfigNameMaxLength]
-			// Cutting the string may result in char like "-" as the string end.
-			// If the last char is not a letter or '_', replace it with "_".
-			if !unicode.IsLetter(rune(ipcName[len(ipcName)-1:][0])) && ipcName[len(ipcName)-1:] != "_" {
-				ipcName = ipcName[:len(ipcName)-1] + "_"
-			}
-=======
 func publicIPOwnsFrontendIP(service *v1.Service, fip *network.FrontendIPConfiguration, pip *network.PublicIPAddress) bool {
 	if pip != nil &&
 		pip.ID != nil &&
@@ -451,7 +370,6 @@
 		if strings.EqualFold(pointer.StringDeref(pip.ID, ""), pointer.StringDeref(fip.PublicIPAddress.ID, "")) {
 			klog.V(6).Infof("publicIPOwnsFrontendIP:found secondary service %s of the frontend IP config %s", service.Name, *fip.Name)
 			return true
->>>>>>> acfd0dd7
 		}
 	}
 	return false
@@ -521,11 +439,7 @@
 					klog.Warning("failed to get the name of the VMAS")
 					continue
 				}
-<<<<<<< HEAD
-				localCache.Store(to.String(vmas.Name), &AvailabilitySetEntry{
-=======
 				localCache.Store(pointer.StringDeref(vmas.Name, ""), &AvailabilitySetEntry{
->>>>>>> acfd0dd7
 					VMAS:          &vmas,
 					ResourceGroup: resourceGroup,
 				})
@@ -1083,12 +997,8 @@
 }
 
 // EnsureBackendPoolDeleted ensures the loadBalancer backendAddressPools deleted from the specified nodes.
-<<<<<<< HEAD
-func (as *availabilitySet) EnsureBackendPoolDeleted(service *v1.Service, backendPoolID, vmSetName string, backendAddressPools *[]network.BackendAddressPool, deleteFromVMSet bool) (bool, error) {
-=======
 // backendPoolIDs are the IDs of the backendpools to be deleted.
 func (as *availabilitySet) EnsureBackendPoolDeleted(service *v1.Service, backendPoolIDs []string, vmSetName string, backendAddressPools *[]network.BackendAddressPool, deleteFromVMSet bool) (bool, error) {
->>>>>>> acfd0dd7
 	// Returns nil if backend address pools already deleted.
 	if backendAddressPools == nil {
 		return false, nil
@@ -1120,12 +1030,8 @@
 	}
 	nicUpdaters := make([]func() error, 0)
 	allErrs := make([]error, 0)
-<<<<<<< HEAD
-	var nicUpdated bool
-=======
 
 	ipconfigPrefixToNicMap := map[string]network.Interface{} // ipconfig prefix -> nic
->>>>>>> acfd0dd7
 	for i := range ipConfigurationIDs {
 		ipConfigurationID := ipConfigurationIDs[i]
 		ipConfigIDPrefix := getResourceIDPrefix(ipConfigurationID)
@@ -1199,22 +1105,6 @@
 				}
 				newIPConfigs[j].LoadBalancerBackendAddressPools = &newLBAddressPools
 			}
-<<<<<<< HEAD
-			nic.IPConfigurations = &newIPConfigs
-			nicUpdaters = append(nicUpdaters, func() error {
-				ctx, cancel := getContextWithCancel()
-				defer cancel()
-				klog.V(2).Infof("EnsureBackendPoolDeleted begins to CreateOrUpdate for NIC(%s, %s) with backendPoolID %s", as.resourceGroup, to.String(nic.Name), backendPoolID)
-				rerr := as.InterfacesClient.CreateOrUpdate(ctx, as.ResourceGroup, to.String(nic.Name), nic)
-				if rerr != nil {
-					klog.Errorf("EnsureBackendPoolDeleted CreateOrUpdate for NIC(%s, %s) failed with error %v", as.resourceGroup, to.String(nic.Name), rerr.Error())
-					return rerr.Error()
-				}
-				nicUpdated = true
-				return nil
-			})
-=======
->>>>>>> acfd0dd7
 		}
 		nic.IPConfigurations = &newIPConfigs
 		nicUpdaters = append(nicUpdaters, func() error {
@@ -1232,17 +1122,6 @@
 	}
 	errs := utilerrors.AggregateGoroutines(nicUpdaters...)
 	if errs != nil {
-<<<<<<< HEAD
-		return nicUpdated, utilerrors.Flatten(errs)
-	}
-	// Fail if there are other errors.
-	if len(allErrs) > 0 {
-		return nicUpdated, utilerrors.Flatten(utilerrors.NewAggregate(allErrs))
-	}
-
-	isOperationSucceeded = true
-	return nicUpdated, nil
-=======
 		return nicUpdated.Load(), utilerrors.Flatten(errs)
 	}
 	// Fail if there are other errors.
@@ -1252,7 +1131,6 @@
 
 	isOperationSucceeded = true
 	return nicUpdated.Load(), nil
->>>>>>> acfd0dd7
 }
 
 func getAvailabilitySetNameByID(asID string) (string, error) {
@@ -1412,11 +1290,7 @@
 }
 
 // EnsureBackendPoolDeletedFromVMSets ensures the loadBalancer backendAddressPools deleted from the specified VMAS
-<<<<<<< HEAD
-func (as *availabilitySet) EnsureBackendPoolDeletedFromVMSets(vmasNamesMap map[string]bool, backendPoolID string) error {
-=======
 func (as *availabilitySet) EnsureBackendPoolDeletedFromVMSets(vmasNamesMap map[string]bool, backendPoolIDs []string) error {
->>>>>>> acfd0dd7
 	return nil
 }
 
