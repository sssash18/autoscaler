--- conflicted
+++ resolved
@@ -19,10 +19,6 @@
 import (
 	"time"
 
-<<<<<<< HEAD
-	"github.com/Azure/azure-sdk-for-go/services/compute/mgmt/2022-03-01/compute"
-=======
->>>>>>> acfd0dd7
 	"github.com/Azure/azure-sdk-for-go/services/storage/mgmt/2021-09-01/storage"
 )
 
@@ -131,15 +127,10 @@
 	TagKeyValueDelimiter = "="
 	// VMSetNamesSharingPrimarySLBDelimiter is the delimiter of vmSet names sharing the primary SLB
 	VMSetNamesSharingPrimarySLBDelimiter = ","
-<<<<<<< HEAD
-	// PremiumV2_LRS type for Azure Disk
-	PremiumV2LRS = compute.DiskStorageAccountTypes("PremiumV2_LRS")
-=======
 	// ProvisioningStateDeleting ...
 	ProvisioningStateDeleting = "Deleting"
 	// ProvisioningStateSucceeded ...
 	ProvisioningStateSucceeded = "Succeeded"
->>>>>>> acfd0dd7
 )
 
 // cache
@@ -203,8 +194,6 @@
 	BackoffJitterDefault = 1.0
 )
 
-<<<<<<< HEAD
-=======
 // IP family variables
 const (
 	IPVersionIPv6            bool   = true
@@ -214,7 +203,6 @@
 	IPVersionDualStackString string = "DualStack"
 )
 
->>>>>>> acfd0dd7
 // LB variables for dual-stack
 var (
 	// Service.Spec.LoadBalancerIP has been deprecated and may be removed in a future release. Those two annotations are introduced as alternatives to set IPv4/IPv6 LoadBalancer IPs.
@@ -223,8 +211,6 @@
 		false: "service.beta.kubernetes.io/azure-load-balancer-ipv4",
 		true:  "service.beta.kubernetes.io/azure-load-balancer-ipv6",
 	}
-<<<<<<< HEAD
-=======
 	// ServiceAnnotationPIPName specifies the pip that will be applied to load balancer
 	ServiceAnnotationPIPNameDualStack = map[bool]string{
 		false: "service.beta.kubernetes.io/azure-pip-name",
@@ -235,7 +221,6 @@
 		false: "service.beta.kubernetes.io/azure-pip-prefix-id",
 		true:  "service.beta.kubernetes.io/azure-pip-prefix-id-ipv6",
 	}
->>>>>>> acfd0dd7
 )
 
 // load balancer
@@ -339,11 +324,7 @@
 	// If omitted, the default value is false
 	ServiceAnnotationDisableLoadBalancerFloatingIP = "service.beta.kubernetes.io/azure-disable-load-balancer-floating-ip"
 
-<<<<<<< HEAD
-	// ServiceAnnotationAzurePIPTags sets the additional Public IPs (split by comma) besides the service's Public IP configured on LoadBalancer.
-=======
 	// ServiceAnnotationAdditionalPublicIPs sets the additional Public IPs (split by comma) besides the service's Public IP configured on LoadBalancer.
->>>>>>> acfd0dd7
 	// These additional Public IPs would be consumed by kube-proxy to configure the iptables rules on each node. Note they would not be configured
 	// automatically on Azure LoadBalancer. Instead, they need to be configured manually (e.g. on Azure cross-region LoadBalancer by another operator).
 	ServiceAnnotationAdditionalPublicIPs = "service.beta.kubernetes.io/azure-additional-public-ips"
@@ -417,11 +398,8 @@
 	CannotUpdateVMBeingDeletedMessagePrefix = "'Put on Virtual Machine Scale Set VM Instance' is not allowed on Virtual Machine Scale Set"
 	// CannotUpdateVMBeingDeletedMessageSuffix is the suffix of the error message that the request failed due to delete a VM that is being deleted
 	CannotUpdateVMBeingDeletedMessageSuffix = "since it is marked for deletion"
-<<<<<<< HEAD
-=======
 	// OperationPreemptedErrorCode is the error code returned for vm operation preempted errors
 	OperationPreemptedErrorCode = "OperationPreempted"
->>>>>>> acfd0dd7
 )
 
 // node ipam controller
@@ -559,8 +537,6 @@
 
 const (
 	VMSSTagForBatchOperation = "aks-managed-coordination"
-<<<<<<< HEAD
-=======
 )
 
 type LoadBalancerBackendPoolUpdateOperation string
@@ -572,5 +548,4 @@
 	DefaultLoadBalancerBackendPoolUpdateIntervalInSeconds = 30
 
 	ServiceNameLabel = "kubernetes.io/service-name"
->>>>>>> acfd0dd7
 )