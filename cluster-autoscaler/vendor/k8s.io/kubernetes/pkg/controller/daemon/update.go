/*
Copyright 2017 The Kubernetes Authors.

Licensed under the Apache License, Version 2.0 (the "License");
you may not use this file except in compliance with the License.
You may obtain a copy of the License at

    http://www.apache.org/licenses/LICENSE-2.0

Unless required by applicable law or agreed to in writing, software
distributed under the License is distributed on an "AS IS" BASIS,
WITHOUT WARRANTIES OR CONDITIONS OF ANY KIND, either express or implied.
See the License for the specific language governing permissions and
limitations under the License.
*/

package daemon

import (
	"bytes"
	"context"
	"fmt"
	"reflect"
	"sort"

	"k8s.io/klog/v2"

	apps "k8s.io/api/apps/v1"
	v1 "k8s.io/api/core/v1"
	"k8s.io/apimachinery/pkg/api/errors"
	metav1 "k8s.io/apimachinery/pkg/apis/meta/v1"
	"k8s.io/apimachinery/pkg/labels"
	"k8s.io/apimachinery/pkg/runtime"
	"k8s.io/apimachinery/pkg/types"
	"k8s.io/apimachinery/pkg/util/json"
	podutil "k8s.io/kubernetes/pkg/api/v1/pod"
	"k8s.io/kubernetes/pkg/controller"
	"k8s.io/kubernetes/pkg/controller/daemon/util"
	labelsutil "k8s.io/kubernetes/pkg/util/labels"
)

// rollingUpdate identifies the set of old pods to delete, or additional pods to create on nodes,
// remaining within the constraints imposed by the update strategy.
func (dsc *DaemonSetsController) rollingUpdate(ctx context.Context, ds *apps.DaemonSet, nodeList []*v1.Node, hash string) error {
	logger := klog.FromContext(ctx)
	nodeToDaemonPods, err := dsc.getNodesToDaemonPods(ctx, ds, false)
	if err != nil {
		return fmt.Errorf("couldn't get node to daemon pod mapping for daemon set %q: %v", ds.Name, err)
	}
<<<<<<< HEAD
	maxSurge, maxUnavailable, err := dsc.updatedDesiredNodeCounts(ctx, ds, nodeList, nodeToDaemonPods)
=======
	maxSurge, maxUnavailable, desiredNumberScheduled, err := dsc.updatedDesiredNodeCounts(ctx, ds, nodeList, nodeToDaemonPods)
>>>>>>> acfd0dd7
	if err != nil {
		return fmt.Errorf("couldn't get unavailable numbers: %v", err)
	}

	now := dsc.failedPodsBackoff.Clock.Now()

	// When not surging, we delete just enough pods to stay under the maxUnavailable limit, if any
	// are necessary, and let the core loop create new instances on those nodes.
	//
	// Assumptions:
	// * Expect manage loop to allow no more than one pod per node
	// * Expect manage loop will create new pods
	// * Expect manage loop will handle failed pods
	// * Deleted pods do not count as unavailable so that updates make progress when nodes are down
	// Invariants:
	// * The number of new pods that are unavailable must be less than maxUnavailable
	// * A node with an available old pod is a candidate for deletion if it does not violate other invariants
	//
	if maxSurge == 0 {
		var numUnavailable int
		var allowedReplacementPods []string
		var candidatePodsToDelete []string
		for nodeName, pods := range nodeToDaemonPods {
			newPod, oldPod, ok := findUpdatedPodsOnNode(ds, pods, hash)
			if !ok {
				// let the manage loop clean up this node, and treat it as an unavailable node
				logger.V(3).Info("DaemonSet has excess pods on node, skipping to allow the core loop to process", "daemonset", klog.KObj(ds), "node", klog.KRef("", nodeName))
				numUnavailable++
				continue
			}
			switch {
			case oldPod == nil && newPod == nil, oldPod != nil && newPod != nil:
				// the manage loop will handle creating or deleting the appropriate pod, consider this unavailable
				numUnavailable++
			case newPod != nil:
				// this pod is up to date, check its availability
				if !podutil.IsPodAvailable(newPod, ds.Spec.MinReadySeconds, metav1.Time{Time: now}) {
					// an unavailable new pod is counted against maxUnavailable
					numUnavailable++
				}
			default:
				// this pod is old, it is an update candidate
				switch {
				case !podutil.IsPodAvailable(oldPod, ds.Spec.MinReadySeconds, metav1.Time{Time: now}):
					// the old pod isn't available, so it needs to be replaced
					logger.V(5).Info("DaemonSet pod on node is out of date and not available, allowing replacement", "daemonset", klog.KObj(ds), "pod", klog.KObj(oldPod), "node", klog.KRef("", nodeName))
					// record the replacement
					if allowedReplacementPods == nil {
						allowedReplacementPods = make([]string, 0, len(nodeToDaemonPods))
					}
					allowedReplacementPods = append(allowedReplacementPods, oldPod.Name)
				case numUnavailable >= maxUnavailable:
					// no point considering any other candidates
					continue
				default:
					logger.V(5).Info("DaemonSet pod on node is out of date, this is a candidate to replace", "daemonset", klog.KObj(ds), "pod", klog.KObj(oldPod), "node", klog.KRef("", nodeName))
					// record the candidate
					if candidatePodsToDelete == nil {
						candidatePodsToDelete = make([]string, 0, maxUnavailable)
					}
					candidatePodsToDelete = append(candidatePodsToDelete, oldPod.Name)
				}
			}
		}

		// use any of the candidates we can, including the allowedReplacemnntPods
		logger.V(5).Info("DaemonSet allowing replacements", "daemonset", klog.KObj(ds), "replacements", len(allowedReplacementPods), "maxUnavailable", maxUnavailable, "numUnavailable", numUnavailable, "candidates", len(candidatePodsToDelete))
		remainingUnavailable := maxUnavailable - numUnavailable
		if remainingUnavailable < 0 {
			remainingUnavailable = 0
		}
		if max := len(candidatePodsToDelete); remainingUnavailable > max {
			remainingUnavailable = max
		}
		oldPodsToDelete := append(allowedReplacementPods, candidatePodsToDelete[:remainingUnavailable]...)

		return dsc.syncNodes(ctx, ds, oldPodsToDelete, nil, hash)
	}

	// When surging, we create new pods whenever an old pod is unavailable, and we can create up
	// to maxSurge extra pods
	//
	// Assumptions:
	// * Expect manage loop to allow no more than two pods per node, one old, one new
	// * Expect manage loop will create new pods if there are no pods on node
	// * Expect manage loop will handle failed pods
	// * Deleted pods do not count as unavailable so that updates make progress when nodes are down
	// Invariants:
	// * A node with an unavailable old pod is a candidate for immediate new pod creation
	// * An old available pod is deleted if a new pod is available
	// * No more than maxSurge new pods are created for old available pods at any one time
	//
	var oldPodsToDelete []string          // these pods are already updated or unavailable on sunsetted node
	var shouldNotRunPodsToDelete []string // candidate pods to be deleted on sunsetted nodes
	var candidateNewNodes []string
	var allowedNewNodes []string
	var numSurge int
	var numAvailable int

	for nodeName, pods := range nodeToDaemonPods {
		newPod, oldPod, ok := findUpdatedPodsOnNode(ds, pods, hash)
		if !ok {
			// let the manage loop clean up this node, and treat it as a surge node
			logger.V(3).Info("DaemonSet has excess pods on node, skipping to allow the core loop to process", "daemonset", klog.KObj(ds), "node", klog.KRef("", nodeName))
			numSurge++
			continue
		}

		// first count availability for all the nodes (even the ones that we are sunsetting due to scheduling constraints)
		if oldPod != nil {
			if podutil.IsPodAvailable(oldPod, ds.Spec.MinReadySeconds, metav1.Time{Time: now}) {
				numAvailable++
			}
		} else if newPod != nil {
			if podutil.IsPodAvailable(newPod, ds.Spec.MinReadySeconds, metav1.Time{Time: now}) {
				numAvailable++
			}
		}

		switch {
		case oldPod == nil:
			// we don't need to do anything to this node, the manage loop will handle it
		case newPod == nil:
			// this is a surge candidate
			switch {
			case !podutil.IsPodAvailable(oldPod, ds.Spec.MinReadySeconds, metav1.Time{Time: now}):
				node, err := dsc.nodeLister.Get(nodeName)
				if err != nil {
					return fmt.Errorf("couldn't get node for nodeName %q: %v", nodeName, err)
				}
				if shouldRun, _ := NodeShouldRunDaemonPod(node, ds); !shouldRun {
					logger.V(5).Info("DaemonSet pod on node is not available and does not match scheduling constraints, remove old pod", "daemonset", klog.KObj(ds), "node", nodeName, "oldPod", klog.KObj(oldPod))
					oldPodsToDelete = append(oldPodsToDelete, oldPod.Name)
					continue
				}
				// the old pod isn't available, allow it to become a replacement
				logger.V(5).Info("Pod on node is out of date and not available, allowing replacement", "daemonset", klog.KObj(ds), "pod", klog.KObj(oldPod), "node", klog.KRef("", nodeName))
				// record the replacement
				if allowedNewNodes == nil {
					allowedNewNodes = make([]string, 0, len(nodeToDaemonPods))
				}
				allowedNewNodes = append(allowedNewNodes, nodeName)
			default:
<<<<<<< HEAD
=======
				node, err := dsc.nodeLister.Get(nodeName)
				if err != nil {
					return fmt.Errorf("couldn't get node for nodeName %q: %v", nodeName, err)
				}
				if shouldRun, _ := NodeShouldRunDaemonPod(node, ds); !shouldRun {
					shouldNotRunPodsToDelete = append(shouldNotRunPodsToDelete, oldPod.Name)
					continue
				}
				if numSurge >= maxSurge {
					// no point considering any other candidates
					continue
				}
>>>>>>> acfd0dd7
				logger.V(5).Info("DaemonSet pod on node is out of date, this is a surge candidate", "daemonset", klog.KObj(ds), "pod", klog.KObj(oldPod), "node", klog.KRef("", nodeName))
				// record the candidate
				if candidateNewNodes == nil {
					candidateNewNodes = make([]string, 0, maxSurge)
				}
				candidateNewNodes = append(candidateNewNodes, nodeName)
			}
		default:
			// we have already surged onto this node, determine our state
			if !podutil.IsPodAvailable(newPod, ds.Spec.MinReadySeconds, metav1.Time{Time: now}) {
				// we're waiting to go available here
				numSurge++
				continue
			}
			// we're available, delete the old pod
			logger.V(5).Info("DaemonSet pod on node is available, remove old pod", "daemonset", klog.KObj(ds), "newPod", klog.KObj(newPod), "node", nodeName, "oldPod", klog.KObj(oldPod))
			oldPodsToDelete = append(oldPodsToDelete, oldPod.Name)
		}
	}

	// use any of the candidates we can, including the allowedNewNodes
	logger.V(5).Info("DaemonSet allowing replacements", "daemonset", klog.KObj(ds), "replacements", len(allowedNewNodes), "maxSurge", maxSurge, "numSurge", numSurge, "candidates", len(candidateNewNodes))
	remainingSurge := maxSurge - numSurge

	// With maxSurge, the application owner expects 100% availability.
	// When the scheduling constraint change from node A to node B, we do not want the application to stay
	// without any available pods. Only delete a pod on node A when a pod on node B becomes available.
	if deletablePodsNumber := numAvailable - desiredNumberScheduled; deletablePodsNumber > 0 {
		if shouldNotRunPodsToDeleteNumber := len(shouldNotRunPodsToDelete); deletablePodsNumber > shouldNotRunPodsToDeleteNumber {
			deletablePodsNumber = shouldNotRunPodsToDeleteNumber
		}
		for _, podToDeleteName := range shouldNotRunPodsToDelete[:deletablePodsNumber] {
			podToDelete, err := dsc.podLister.Pods(ds.Namespace).Get(podToDeleteName)
			if err != nil {
				if errors.IsNotFound(err) {
					continue
				}
				return fmt.Errorf("couldn't get pod which should be deleted due to scheduling constraints %q: %v", podToDeleteName, err)
			}
			logger.V(5).Info("DaemonSet pod on node should be deleted due to scheduling constraints", "daemonset", klog.KObj(ds), "pod", klog.KObj(podToDelete), "node", podToDelete.Spec.NodeName)
			oldPodsToDelete = append(oldPodsToDelete, podToDeleteName)
		}
	}

	if remainingSurge < 0 {
		remainingSurge = 0
	}
	if max := len(candidateNewNodes); remainingSurge > max {
		remainingSurge = max
	}
	newNodesToCreate := append(allowedNewNodes, candidateNewNodes[:remainingSurge]...)

	return dsc.syncNodes(ctx, ds, oldPodsToDelete, newNodesToCreate, hash)
}

// findUpdatedPodsOnNode looks at non-deleted pods on a given node and returns true if there
// is at most one of each old and new pods, or false if there are multiples. We can skip
// processing the particular node in those scenarios and let the manage loop prune the
// excess pods for our next time around.
func findUpdatedPodsOnNode(ds *apps.DaemonSet, podsOnNode []*v1.Pod, hash string) (newPod, oldPod *v1.Pod, ok bool) {
	for _, pod := range podsOnNode {
		if pod.DeletionTimestamp != nil {
			continue
		}
		generation, err := util.GetTemplateGeneration(ds)
		if err != nil {
			generation = nil
		}
		if util.IsPodUpdated(pod, hash, generation) {
			if newPod != nil {
				return nil, nil, false
			}
			newPod = pod
		} else {
			if oldPod != nil {
				return nil, nil, false
			}
			oldPod = pod
		}
	}
	return newPod, oldPod, true
}

// constructHistory finds all histories controlled by the given DaemonSet, and
// update current history revision number, or create current history if need to.
// It also deduplicates current history, and adds missing unique labels to existing histories.
func (dsc *DaemonSetsController) constructHistory(ctx context.Context, ds *apps.DaemonSet) (cur *apps.ControllerRevision, old []*apps.ControllerRevision, err error) {
	var histories []*apps.ControllerRevision
	var currentHistories []*apps.ControllerRevision
	histories, err = dsc.controlledHistories(ctx, ds)
	if err != nil {
		return nil, nil, err
	}
	for _, history := range histories {
		// Add the unique label if it's not already added to the history
		// We use history name instead of computing hash, so that we don't need to worry about hash collision
		if _, ok := history.Labels[apps.DefaultDaemonSetUniqueLabelKey]; !ok {
			toUpdate := history.DeepCopy()
			toUpdate.Labels[apps.DefaultDaemonSetUniqueLabelKey] = toUpdate.Name
			history, err = dsc.kubeClient.AppsV1().ControllerRevisions(ds.Namespace).Update(ctx, toUpdate, metav1.UpdateOptions{})
			if err != nil {
				return nil, nil, err
			}
		}
		// Compare histories with ds to separate cur and old history
		found := false
		found, err = Match(ds, history)
		if err != nil {
			return nil, nil, err
		}
		if found {
			currentHistories = append(currentHistories, history)
		} else {
			old = append(old, history)
		}
	}

	currRevision := maxRevision(old) + 1
	switch len(currentHistories) {
	case 0:
		// Create a new history if the current one isn't found
		cur, err = dsc.snapshot(ctx, ds, currRevision)
		if err != nil {
			return nil, nil, err
		}
	default:
		cur, err = dsc.dedupCurHistories(ctx, ds, currentHistories)
		if err != nil {
			return nil, nil, err
		}
		// Update revision number if necessary
		if cur.Revision < currRevision {
			toUpdate := cur.DeepCopy()
			toUpdate.Revision = currRevision
			_, err = dsc.kubeClient.AppsV1().ControllerRevisions(ds.Namespace).Update(ctx, toUpdate, metav1.UpdateOptions{})
			if err != nil {
				return nil, nil, err
			}
		}
	}
	return cur, old, err
}

func (dsc *DaemonSetsController) cleanupHistory(ctx context.Context, ds *apps.DaemonSet, old []*apps.ControllerRevision) error {
	// Include deleted terminal pods when maintaining history.
	nodesToDaemonPods, err := dsc.getNodesToDaemonPods(ctx, ds, true)
	if err != nil {
		return fmt.Errorf("couldn't get node to daemon pod mapping for daemon set %q: %v", ds.Name, err)
	}

	toKeep := int(*ds.Spec.RevisionHistoryLimit)
	toKill := len(old) - toKeep
	if toKill <= 0 {
		return nil
	}

	// Find all hashes of live pods
	liveHashes := make(map[string]bool)
	for _, pods := range nodesToDaemonPods {
		for _, pod := range pods {
			if hash := pod.Labels[apps.DefaultDaemonSetUniqueLabelKey]; len(hash) > 0 {
				liveHashes[hash] = true
			}
		}
	}

	// Clean up old history from smallest to highest revision (from oldest to newest)
	sort.Sort(historiesByRevision(old))
	for _, history := range old {
		if toKill <= 0 {
			break
		}
		if hash := history.Labels[apps.DefaultDaemonSetUniqueLabelKey]; liveHashes[hash] {
			continue
		}
		// Clean up
		err := dsc.kubeClient.AppsV1().ControllerRevisions(ds.Namespace).Delete(ctx, history.Name, metav1.DeleteOptions{})
		if err != nil {
			return err
		}
		toKill--
	}
	return nil
}

// maxRevision returns the max revision number of the given list of histories
func maxRevision(histories []*apps.ControllerRevision) int64 {
	max := int64(0)
	for _, history := range histories {
		if history.Revision > max {
			max = history.Revision
		}
	}
	return max
}

func (dsc *DaemonSetsController) dedupCurHistories(ctx context.Context, ds *apps.DaemonSet, curHistories []*apps.ControllerRevision) (*apps.ControllerRevision, error) {
	if len(curHistories) == 1 {
		return curHistories[0], nil
	}
	var maxRevision int64
	var keepCur *apps.ControllerRevision
	for _, cur := range curHistories {
		if cur.Revision >= maxRevision {
			keepCur = cur
			maxRevision = cur.Revision
		}
	}
	// Clean up duplicates and relabel pods
	for _, cur := range curHistories {
		if cur.Name == keepCur.Name {
			continue
		}
		// Relabel pods before dedup
		pods, err := dsc.getDaemonPods(ctx, ds)
		if err != nil {
			return nil, err
		}
		for _, pod := range pods {
			if pod.Labels[apps.DefaultDaemonSetUniqueLabelKey] != keepCur.Labels[apps.DefaultDaemonSetUniqueLabelKey] {
				patchRaw := map[string]interface{}{
					"metadata": map[string]interface{}{
						"labels": map[string]interface{}{
							apps.DefaultDaemonSetUniqueLabelKey: keepCur.Labels[apps.DefaultDaemonSetUniqueLabelKey],
						},
					},
				}
				patchJson, err := json.Marshal(patchRaw)
				if err != nil {
					return nil, err
				}
				_, err = dsc.kubeClient.CoreV1().Pods(ds.Namespace).Patch(ctx, pod.Name, types.MergePatchType, patchJson, metav1.PatchOptions{})
				if err != nil {
					return nil, err
				}
			}
		}
		// Remove duplicates
		err = dsc.kubeClient.AppsV1().ControllerRevisions(ds.Namespace).Delete(ctx, cur.Name, metav1.DeleteOptions{})
		if err != nil {
			return nil, err
		}
	}
	return keepCur, nil
}

// controlledHistories returns all ControllerRevisions controlled by the given DaemonSet.
// This also reconciles ControllerRef by adopting/orphaning.
// Note that returned histories are pointers to objects in the cache.
// If you want to modify one, you need to deep-copy it first.
func (dsc *DaemonSetsController) controlledHistories(ctx context.Context, ds *apps.DaemonSet) ([]*apps.ControllerRevision, error) {
	selector, err := metav1.LabelSelectorAsSelector(ds.Spec.Selector)
	if err != nil {
		return nil, err
	}

	// List all histories to include those that don't match the selector anymore
	// but have a ControllerRef pointing to the controller.
	histories, err := dsc.historyLister.ControllerRevisions(ds.Namespace).List(labels.Everything())
	if err != nil {
		return nil, err
	}
	// If any adoptions are attempted, we should first recheck for deletion with
	// an uncached quorum read sometime after listing Pods (see #42639).
	canAdoptFunc := controller.RecheckDeletionTimestamp(func(ctx context.Context) (metav1.Object, error) {
		fresh, err := dsc.kubeClient.AppsV1().DaemonSets(ds.Namespace).Get(ctx, ds.Name, metav1.GetOptions{})
		if err != nil {
			return nil, err
		}
		if fresh.UID != ds.UID {
			return nil, fmt.Errorf("original DaemonSet %v/%v is gone: got uid %v, wanted %v", ds.Namespace, ds.Name, fresh.UID, ds.UID)
		}
		return fresh, nil
	})
	// Use ControllerRefManager to adopt/orphan as needed.
	cm := controller.NewControllerRevisionControllerRefManager(dsc.crControl, ds, selector, controllerKind, canAdoptFunc)
	return cm.ClaimControllerRevisions(ctx, histories)
}

// Match check if the given DaemonSet's template matches the template stored in the given history.
func Match(ds *apps.DaemonSet, history *apps.ControllerRevision) (bool, error) {
	patch, err := getPatch(ds)
	if err != nil {
		return false, err
	}
	return bytes.Equal(patch, history.Data.Raw), nil
}

// getPatch returns a strategic merge patch that can be applied to restore a Daemonset to a
// previous version. If the returned error is nil the patch is valid. The current state that we save is just the
// PodSpecTemplate. We can modify this later to encompass more state (or less) and remain compatible with previously
// recorded patches.
func getPatch(ds *apps.DaemonSet) ([]byte, error) {
	dsBytes, err := json.Marshal(ds)
	if err != nil {
		return nil, err
	}
	var raw map[string]interface{}
	err = json.Unmarshal(dsBytes, &raw)
	if err != nil {
		return nil, err
	}
	objCopy := make(map[string]interface{})
	specCopy := make(map[string]interface{})

	// Create a patch of the DaemonSet that replaces spec.template
	spec := raw["spec"].(map[string]interface{})
	template := spec["template"].(map[string]interface{})
	specCopy["template"] = template
	template["$patch"] = "replace"
	objCopy["spec"] = specCopy
	patch, err := json.Marshal(objCopy)
	return patch, err
}

func (dsc *DaemonSetsController) snapshot(ctx context.Context, ds *apps.DaemonSet, revision int64) (*apps.ControllerRevision, error) {
	patch, err := getPatch(ds)
	if err != nil {
		return nil, err
	}
	hash := controller.ComputeHash(&ds.Spec.Template, ds.Status.CollisionCount)
	name := ds.Name + "-" + hash
	history := &apps.ControllerRevision{
		ObjectMeta: metav1.ObjectMeta{
			Name:            name,
			Namespace:       ds.Namespace,
			Labels:          labelsutil.CloneAndAddLabel(ds.Spec.Template.Labels, apps.DefaultDaemonSetUniqueLabelKey, hash),
			Annotations:     ds.Annotations,
			OwnerReferences: []metav1.OwnerReference{*metav1.NewControllerRef(ds, controllerKind)},
		},
		Data:     runtime.RawExtension{Raw: patch},
		Revision: revision,
	}

	history, err = dsc.kubeClient.AppsV1().ControllerRevisions(ds.Namespace).Create(ctx, history, metav1.CreateOptions{})
	if outerErr := err; errors.IsAlreadyExists(outerErr) {
		logger := klog.FromContext(ctx)
		// TODO: Is it okay to get from historyLister?
		existedHistory, getErr := dsc.kubeClient.AppsV1().ControllerRevisions(ds.Namespace).Get(ctx, name, metav1.GetOptions{})
		if getErr != nil {
			return nil, getErr
		}
		// Check if we already created it
		done, matchErr := Match(ds, existedHistory)
		if matchErr != nil {
			return nil, matchErr
		}
		if done {
			return existedHistory, nil
		}

		// Handle name collisions between different history
		// Get the latest DaemonSet from the API server to make sure collision count is only increased when necessary
		currDS, getErr := dsc.kubeClient.AppsV1().DaemonSets(ds.Namespace).Get(ctx, ds.Name, metav1.GetOptions{})
		if getErr != nil {
			return nil, getErr
		}
		// If the collision count used to compute hash was in fact stale, there's no need to bump collision count; retry again
		if !reflect.DeepEqual(currDS.Status.CollisionCount, ds.Status.CollisionCount) {
			return nil, fmt.Errorf("found a stale collision count (%d, expected %d) of DaemonSet %q while processing; will retry until it is updated", ds.Status.CollisionCount, currDS.Status.CollisionCount, ds.Name)
		}
		if currDS.Status.CollisionCount == nil {
			currDS.Status.CollisionCount = new(int32)
		}
		*currDS.Status.CollisionCount++
		_, updateErr := dsc.kubeClient.AppsV1().DaemonSets(ds.Namespace).UpdateStatus(ctx, currDS, metav1.UpdateOptions{})
		if updateErr != nil {
			return nil, updateErr
		}
		logger.V(2).Info("Found a hash collision for DaemonSet - bumping collisionCount to resolve it", "daemonset", klog.KObj(ds), "collisionCount", *currDS.Status.CollisionCount)
		return nil, outerErr
	}
	return history, err
}

// updatedDesiredNodeCounts calculates the true number of allowed surge, unavailable or desired scheduled pods and
// updates the nodeToDaemonPods array to include an empty array for every node that is not scheduled.
<<<<<<< HEAD
func (dsc *DaemonSetsController) updatedDesiredNodeCounts(ctx context.Context, ds *apps.DaemonSet, nodeList []*v1.Node, nodeToDaemonPods map[string][]*v1.Pod) (int, int, error) {
=======
func (dsc *DaemonSetsController) updatedDesiredNodeCounts(ctx context.Context, ds *apps.DaemonSet, nodeList []*v1.Node, nodeToDaemonPods map[string][]*v1.Pod) (int, int, int, error) {
>>>>>>> acfd0dd7
	var desiredNumberScheduled int
	logger := klog.FromContext(ctx)
	for i := range nodeList {
		node := nodeList[i]
		wantToRun, _ := NodeShouldRunDaemonPod(node, ds)
		if !wantToRun {
			continue
		}
		desiredNumberScheduled++

		if _, exists := nodeToDaemonPods[node.Name]; !exists {
			nodeToDaemonPods[node.Name] = nil
		}
	}

	maxUnavailable, err := util.UnavailableCount(ds, desiredNumberScheduled)
	if err != nil {
		return -1, -1, -1, fmt.Errorf("invalid value for MaxUnavailable: %v", err)
	}

	maxSurge, err := util.SurgeCount(ds, desiredNumberScheduled)
	if err != nil {
		return -1, -1, -1, fmt.Errorf("invalid value for MaxSurge: %v", err)
	}

	// if the daemonset returned with an impossible configuration, obey the default of unavailable=1 (in the
	// event the apiserver returns 0 for both surge and unavailability)
	if desiredNumberScheduled > 0 && maxUnavailable == 0 && maxSurge == 0 {
		logger.Info("DaemonSet is not configured for surge or unavailability, defaulting to accepting unavailability", "daemonset", klog.KObj(ds))
		maxUnavailable = 1
	}
	logger.V(5).Info("DaemonSet with maxSurge and maxUnavailable", "daemonset", klog.KObj(ds), "maxSurge", maxSurge, "maxUnavailable", maxUnavailable)
<<<<<<< HEAD
	return maxSurge, maxUnavailable, nil
=======
	return maxSurge, maxUnavailable, desiredNumberScheduled, nil
>>>>>>> acfd0dd7
}

type historiesByRevision []*apps.ControllerRevision

func (h historiesByRevision) Len() int      { return len(h) }
func (h historiesByRevision) Swap(i, j int) { h[i], h[j] = h[j], h[i] }
func (h historiesByRevision) Less(i, j int) bool {
	return h[i].Revision < h[j].Revision
}<|MERGE_RESOLUTION|>--- conflicted
+++ resolved
@@ -47,11 +47,7 @@
 	if err != nil {
 		return fmt.Errorf("couldn't get node to daemon pod mapping for daemon set %q: %v", ds.Name, err)
 	}
-<<<<<<< HEAD
-	maxSurge, maxUnavailable, err := dsc.updatedDesiredNodeCounts(ctx, ds, nodeList, nodeToDaemonPods)
-=======
 	maxSurge, maxUnavailable, desiredNumberScheduled, err := dsc.updatedDesiredNodeCounts(ctx, ds, nodeList, nodeToDaemonPods)
->>>>>>> acfd0dd7
 	if err != nil {
 		return fmt.Errorf("couldn't get unavailable numbers: %v", err)
 	}
@@ -195,8 +191,6 @@
 				}
 				allowedNewNodes = append(allowedNewNodes, nodeName)
 			default:
-<<<<<<< HEAD
-=======
 				node, err := dsc.nodeLister.Get(nodeName)
 				if err != nil {
 					return fmt.Errorf("couldn't get node for nodeName %q: %v", nodeName, err)
@@ -209,7 +203,6 @@
 					// no point considering any other candidates
 					continue
 				}
->>>>>>> acfd0dd7
 				logger.V(5).Info("DaemonSet pod on node is out of date, this is a surge candidate", "daemonset", klog.KObj(ds), "pod", klog.KObj(oldPod), "node", klog.KRef("", nodeName))
 				// record the candidate
 				if candidateNewNodes == nil {
@@ -587,11 +580,7 @@
 
 // updatedDesiredNodeCounts calculates the true number of allowed surge, unavailable or desired scheduled pods and
 // updates the nodeToDaemonPods array to include an empty array for every node that is not scheduled.
-<<<<<<< HEAD
-func (dsc *DaemonSetsController) updatedDesiredNodeCounts(ctx context.Context, ds *apps.DaemonSet, nodeList []*v1.Node, nodeToDaemonPods map[string][]*v1.Pod) (int, int, error) {
-=======
 func (dsc *DaemonSetsController) updatedDesiredNodeCounts(ctx context.Context, ds *apps.DaemonSet, nodeList []*v1.Node, nodeToDaemonPods map[string][]*v1.Pod) (int, int, int, error) {
->>>>>>> acfd0dd7
 	var desiredNumberScheduled int
 	logger := klog.FromContext(ctx)
 	for i := range nodeList {
@@ -624,11 +613,7 @@
 		maxUnavailable = 1
 	}
 	logger.V(5).Info("DaemonSet with maxSurge and maxUnavailable", "daemonset", klog.KObj(ds), "maxSurge", maxSurge, "maxUnavailable", maxUnavailable)
-<<<<<<< HEAD
-	return maxSurge, maxUnavailable, nil
-=======
 	return maxSurge, maxUnavailable, desiredNumberScheduled, nil
->>>>>>> acfd0dd7
 }
 
 type historiesByRevision []*apps.ControllerRevision
