/*
Copyright 2014 The Kubernetes Authors.

Licensed under the Apache License, Version 2.0 (the "License");
you may not use this file except in compliance with the License.
You may obtain a copy of the License at

    http://www.apache.org/licenses/LICENSE-2.0

Unless required by applicable law or agreed to in writing, software
distributed under the License is distributed on an "AS IS" BASIS,
WITHOUT WARRANTIES OR CONDITIONS OF ANY KIND, either express or implied.
See the License for the specific language governing permissions and
limitations under the License.
*/

package controller

import (
	"context"
	"encoding/binary"
	"encoding/json"
	"fmt"
	"hash/fnv"
	"math"
	"sync"
	"sync/atomic"
	"time"

	apps "k8s.io/api/apps/v1"
	v1 "k8s.io/api/core/v1"
	apierrors "k8s.io/apimachinery/pkg/api/errors"
	"k8s.io/apimachinery/pkg/api/meta"
	metav1 "k8s.io/apimachinery/pkg/apis/meta/v1"
	"k8s.io/apimachinery/pkg/labels"
	"k8s.io/apimachinery/pkg/runtime"
	"k8s.io/apimachinery/pkg/types"
	"k8s.io/apimachinery/pkg/util/rand"
	"k8s.io/apimachinery/pkg/util/sets"
	"k8s.io/apimachinery/pkg/util/strategicpatch"
	"k8s.io/apimachinery/pkg/util/wait"
	utilfeature "k8s.io/apiserver/pkg/util/feature"
	clientset "k8s.io/client-go/kubernetes"
	"k8s.io/client-go/tools/cache"
	"k8s.io/client-go/tools/record"
	clientretry "k8s.io/client-go/util/retry"
	podutil "k8s.io/kubernetes/pkg/api/v1/pod"
	"k8s.io/kubernetes/pkg/apis/core/helper"
	_ "k8s.io/kubernetes/pkg/apis/core/install"
	"k8s.io/kubernetes/pkg/apis/core/validation"
	"k8s.io/kubernetes/pkg/features"
	hashutil "k8s.io/kubernetes/pkg/util/hash"
	taintutils "k8s.io/kubernetes/pkg/util/taints"
	"k8s.io/utils/clock"

	"k8s.io/klog/v2"
)

const (
	// If a watch drops a delete event for a pod, it'll take this long
	// before a dormant controller waiting for those packets is woken up anyway. It is
	// specifically targeted at the case where some problem prevents an update
	// of expectations, without it the controller could stay asleep forever. This should
	// be set based on the expected latency of watch events.
	//
	// Currently a controller can service (create *and* observe the watch events for said
	// creation) about 10 pods a second, so it takes about 1 min to service
	// 500 pods. Just creation is limited to 20qps, and watching happens with ~10-30s
	// latency/pod at the scale of 3000 pods over 100 nodes.
	ExpectationsTimeout = 5 * time.Minute
	// When batching pod creates, SlowStartInitialBatchSize is the size of the
	// initial batch.  The size of each successive batch is twice the size of
	// the previous batch.  For example, for a value of 1, batch sizes would be
	// 1, 2, 4, 8, ...  and for a value of 10, batch sizes would be
	// 10, 20, 40, 80, ...  Setting the value higher means that quota denials
	// will result in more doomed API calls and associated event spam.  Setting
	// the value lower will result in more API call round trip periods for
	// large batches.
	//
	// Given a number of pods to start "N":
	// The number of doomed calls per sync once quota is exceeded is given by:
	//      min(N,SlowStartInitialBatchSize)
	// The number of batches is given by:
	//      1+floor(log_2(ceil(N/SlowStartInitialBatchSize)))
	SlowStartInitialBatchSize = 1
)

var UpdateTaintBackoff = wait.Backoff{
	Steps:    5,
	Duration: 100 * time.Millisecond,
	Jitter:   1.0,
}

var UpdateLabelBackoff = wait.Backoff{
	Steps:    5,
	Duration: 100 * time.Millisecond,
	Jitter:   1.0,
}

var (
	KeyFunc           = cache.DeletionHandlingMetaNamespaceKeyFunc
	podPhaseToOrdinal = map[v1.PodPhase]int{v1.PodPending: 0, v1.PodUnknown: 1, v1.PodRunning: 2}
)

type ResyncPeriodFunc func() time.Duration

// Returns 0 for resyncPeriod in case resyncing is not needed.
func NoResyncPeriodFunc() time.Duration {
	return 0
}

// StaticResyncPeriodFunc returns the resync period specified
func StaticResyncPeriodFunc(resyncPeriod time.Duration) ResyncPeriodFunc {
	return func() time.Duration {
		return resyncPeriod
	}
}

// Expectations are a way for controllers to tell the controller manager what they expect. eg:
//	ControllerExpectations: {
//		controller1: expects  2 adds in 2 minutes
//		controller2: expects  2 dels in 2 minutes
//		controller3: expects -1 adds in 2 minutes => controller3's expectations have already been met
//	}
//
// Implementation:
//	ControlleeExpectation = pair of atomic counters to track controllee's creation/deletion
//	ControllerExpectationsStore = TTLStore + a ControlleeExpectation per controller
//
// * Once set expectations can only be lowered
// * A controller isn't synced till its expectations are either fulfilled, or expire
// * Controllers that don't set expectations will get woken up for every matching controllee

// ExpKeyFunc to parse out the key from a ControlleeExpectation
var ExpKeyFunc = func(obj interface{}) (string, error) {
	if e, ok := obj.(*ControlleeExpectations); ok {
		return e.key, nil
	}
	return "", fmt.Errorf("could not find key for obj %#v", obj)
}

// ControllerExpectationsInterface is an interface that allows users to set and wait on expectations.
// Only abstracted out for testing.
// Warning: if using KeyFunc it is not safe to use a single ControllerExpectationsInterface with different
// types of controllers, because the keys might conflict across types.
type ControllerExpectationsInterface interface {
	GetExpectations(controllerKey string) (*ControlleeExpectations, bool, error)
	SatisfiedExpectations(logger klog.Logger, controllerKey string) bool
	DeleteExpectations(logger klog.Logger, controllerKey string)
	SetExpectations(logger klog.Logger, controllerKey string, add, del int) error
	ExpectCreations(logger klog.Logger, controllerKey string, adds int) error
	ExpectDeletions(logger klog.Logger, controllerKey string, dels int) error
	CreationObserved(logger klog.Logger, controllerKey string)
	DeletionObserved(logger klog.Logger, controllerKey string)
	RaiseExpectations(logger klog.Logger, controllerKey string, add, del int)
	LowerExpectations(logger klog.Logger, controllerKey string, add, del int)
}

// ControllerExpectations is a cache mapping controllers to what they expect to see before being woken up for a sync.
type ControllerExpectations struct {
	cache.Store
}

// GetExpectations returns the ControlleeExpectations of the given controller.
func (r *ControllerExpectations) GetExpectations(controllerKey string) (*ControlleeExpectations, bool, error) {
	exp, exists, err := r.GetByKey(controllerKey)
	if err == nil && exists {
		return exp.(*ControlleeExpectations), true, nil
	}
	return nil, false, err
}

// DeleteExpectations deletes the expectations of the given controller from the TTLStore.
func (r *ControllerExpectations) DeleteExpectations(logger klog.Logger, controllerKey string) {
	if exp, exists, err := r.GetByKey(controllerKey); err == nil && exists {
		if err := r.Delete(exp); err != nil {

			logger.V(2).Info("Error deleting expectations", "controller", controllerKey, "err", err)
		}
	}
}

// SatisfiedExpectations returns true if the required adds/dels for the given controller have been observed.
// Add/del counts are established by the controller at sync time, and updated as controllees are observed by the controller
// manager.
func (r *ControllerExpectations) SatisfiedExpectations(logger klog.Logger, controllerKey string) bool {
	if exp, exists, err := r.GetExpectations(controllerKey); exists {
		if exp.Fulfilled() {
			logger.V(4).Info("Controller expectations fulfilled", "expectations", exp)
			return true
		} else if exp.isExpired() {
			logger.V(4).Info("Controller expectations expired", "expectations", exp)
			return true
		} else {
			logger.V(4).Info("Controller still waiting on expectations", "expectations", exp)
			return false
		}
	} else if err != nil {
		logger.V(2).Info("Error encountered while checking expectations, forcing sync", "err", err)
	} else {
		// When a new controller is created, it doesn't have expectations.
		// When it doesn't see expected watch events for > TTL, the expectations expire.
		//	- In this case it wakes up, creates/deletes controllees, and sets expectations again.
		// When it has satisfied expectations and no controllees need to be created/destroyed > TTL, the expectations expire.
		//	- In this case it continues without setting expectations till it needs to create/delete controllees.
		logger.V(4).Info("Controller either never recorded expectations, or the ttl expired", "controller", controllerKey)
	}
	// Trigger a sync if we either encountered and error (which shouldn't happen since we're
	// getting from local store) or this controller hasn't established expectations.
	return true
}

// TODO: Extend ExpirationCache to support explicit expiration.
// TODO: Make this possible to disable in tests.
// TODO: Support injection of clock.
func (exp *ControlleeExpectations) isExpired() bool {
	return clock.RealClock{}.Since(exp.timestamp) > ExpectationsTimeout
}

// SetExpectations registers new expectations for the given controller. Forgets existing expectations.
func (r *ControllerExpectations) SetExpectations(logger klog.Logger, controllerKey string, add, del int) error {
	exp := &ControlleeExpectations{add: int64(add), del: int64(del), key: controllerKey, timestamp: clock.RealClock{}.Now()}
	logger.V(4).Info("Setting expectations", "expectations", exp)
	return r.Add(exp)
}

func (r *ControllerExpectations) ExpectCreations(logger klog.Logger, controllerKey string, adds int) error {
	return r.SetExpectations(logger, controllerKey, adds, 0)
}

func (r *ControllerExpectations) ExpectDeletions(logger klog.Logger, controllerKey string, dels int) error {
	return r.SetExpectations(logger, controllerKey, 0, dels)
}

// Decrements the expectation counts of the given controller.
func (r *ControllerExpectations) LowerExpectations(logger klog.Logger, controllerKey string, add, del int) {
	if exp, exists, err := r.GetExpectations(controllerKey); err == nil && exists {
		exp.Add(int64(-add), int64(-del))
		// The expectations might've been modified since the update on the previous line.
		logger.V(4).Info("Lowered expectations", "expectations", exp)
	}
}

// Increments the expectation counts of the given controller.
func (r *ControllerExpectations) RaiseExpectations(logger klog.Logger, controllerKey string, add, del int) {
	if exp, exists, err := r.GetExpectations(controllerKey); err == nil && exists {
		exp.Add(int64(add), int64(del))
		// The expectations might've been modified since the update on the previous line.
		logger.V(4).Info("Raised expectations", "expectations", exp)
	}
}

// CreationObserved atomically decrements the `add` expectation count of the given controller.
func (r *ControllerExpectations) CreationObserved(logger klog.Logger, controllerKey string) {
	r.LowerExpectations(logger, controllerKey, 1, 0)
}

// DeletionObserved atomically decrements the `del` expectation count of the given controller.
func (r *ControllerExpectations) DeletionObserved(logger klog.Logger, controllerKey string) {
	r.LowerExpectations(logger, controllerKey, 0, 1)
}

// ControlleeExpectations track controllee creates/deletes.
type ControlleeExpectations struct {
	// Important: Since these two int64 fields are using sync/atomic, they have to be at the top of the struct due to a bug on 32-bit platforms
	// See: https://golang.org/pkg/sync/atomic/ for more information
	add       int64
	del       int64
	key       string
	timestamp time.Time
}

// Add increments the add and del counters.
func (e *ControlleeExpectations) Add(add, del int64) {
	atomic.AddInt64(&e.add, add)
	atomic.AddInt64(&e.del, del)
}

// Fulfilled returns true if this expectation has been fulfilled.
func (e *ControlleeExpectations) Fulfilled() bool {
	// TODO: think about why this line being atomic doesn't matter
	return atomic.LoadInt64(&e.add) <= 0 && atomic.LoadInt64(&e.del) <= 0
}

// GetExpectations returns the add and del expectations of the controllee.
func (e *ControlleeExpectations) GetExpectations() (int64, int64) {
	return atomic.LoadInt64(&e.add), atomic.LoadInt64(&e.del)
}

// MarshalLog makes a thread-safe copy of the values of the expectations that
// can be used for logging.
func (e *ControlleeExpectations) MarshalLog() interface{} {
	return struct {
		add int64
		del int64
		key string
	}{
		add: atomic.LoadInt64(&e.add),
		del: atomic.LoadInt64(&e.del),
		key: e.key,
	}
}

// NewControllerExpectations returns a store for ControllerExpectations.
func NewControllerExpectations() *ControllerExpectations {
	return &ControllerExpectations{cache.NewStore(ExpKeyFunc)}
}

// UIDSetKeyFunc to parse out the key from a UIDSet.
var UIDSetKeyFunc = func(obj interface{}) (string, error) {
	if u, ok := obj.(*UIDSet); ok {
		return u.key, nil
	}
	return "", fmt.Errorf("could not find key for obj %#v", obj)
}

// UIDSet holds a key and a set of UIDs. Used by the
// UIDTrackingControllerExpectations to remember which UID it has seen/still
// waiting for.
type UIDSet struct {
	sets.String
	key string
}

// UIDTrackingControllerExpectations tracks the UID of the pods it deletes.
// This cache is needed over plain old expectations to safely handle graceful
// deletion. The desired behavior is to treat an update that sets the
// DeletionTimestamp on an object as a delete. To do so consistently, one needs
// to remember the expected deletes so they aren't double counted.
// TODO: Track creates as well (#22599)
type UIDTrackingControllerExpectations struct {
	ControllerExpectationsInterface
	// TODO: There is a much nicer way to do this that involves a single store,
	// a lock per entry, and a ControlleeExpectationsInterface type.
	uidStoreLock sync.Mutex
	// Store used for the UIDs associated with any expectation tracked via the
	// ControllerExpectationsInterface.
	uidStore cache.Store
}

// GetUIDs is a convenience method to avoid exposing the set of expected uids.
// The returned set is not thread safe, all modifications must be made holding
// the uidStoreLock.
func (u *UIDTrackingControllerExpectations) GetUIDs(controllerKey string) sets.String {
	if uid, exists, err := u.uidStore.GetByKey(controllerKey); err == nil && exists {
		return uid.(*UIDSet).String
	}
	return nil
}

// ExpectDeletions records expectations for the given deleteKeys, against the given controller.
func (u *UIDTrackingControllerExpectations) ExpectDeletions(logger klog.Logger, rcKey string, deletedKeys []string) error {
	expectedUIDs := sets.NewString()
	for _, k := range deletedKeys {
		expectedUIDs.Insert(k)
	}
	logger.V(4).Info("Controller waiting on deletions", "controller", rcKey, "keys", deletedKeys)
	u.uidStoreLock.Lock()
	defer u.uidStoreLock.Unlock()

	if existing := u.GetUIDs(rcKey); existing != nil && existing.Len() != 0 {
		logger.Error(nil, "Clobbering existing delete keys", "keys", existing)
	}
	if err := u.uidStore.Add(&UIDSet{expectedUIDs, rcKey}); err != nil {
		return err
	}
	return u.ControllerExpectationsInterface.ExpectDeletions(logger, rcKey, expectedUIDs.Len())
}

// DeletionObserved records the given deleteKey as a deletion, for the given rc.
func (u *UIDTrackingControllerExpectations) DeletionObserved(logger klog.Logger, rcKey, deleteKey string) {
	u.uidStoreLock.Lock()
	defer u.uidStoreLock.Unlock()

	uids := u.GetUIDs(rcKey)
	if uids != nil && uids.Has(deleteKey) {
		logger.V(4).Info("Controller received delete for pod", "controller", rcKey, "key", deleteKey)
		u.ControllerExpectationsInterface.DeletionObserved(logger, rcKey)
		uids.Delete(deleteKey)
	}
}

// DeleteExpectations deletes the UID set and invokes DeleteExpectations on the
// underlying ControllerExpectationsInterface.
func (u *UIDTrackingControllerExpectations) DeleteExpectations(logger klog.Logger, rcKey string) {
	u.uidStoreLock.Lock()
	defer u.uidStoreLock.Unlock()

	u.ControllerExpectationsInterface.DeleteExpectations(logger, rcKey)
	if uidExp, exists, err := u.uidStore.GetByKey(rcKey); err == nil && exists {
		if err := u.uidStore.Delete(uidExp); err != nil {
			logger.V(2).Info("Error deleting uid expectations", "controller", rcKey, "err", err)
		}
	}
}

// NewUIDTrackingControllerExpectations returns a wrapper around
// ControllerExpectations that is aware of deleteKeys.
func NewUIDTrackingControllerExpectations(ce ControllerExpectationsInterface) *UIDTrackingControllerExpectations {
	return &UIDTrackingControllerExpectations{ControllerExpectationsInterface: ce, uidStore: cache.NewStore(UIDSetKeyFunc)}
}

// Reasons for pod events
const (
	// FailedCreatePodReason is added in an event and in a replica set condition
	// when a pod for a replica set is failed to be created.
	FailedCreatePodReason = "FailedCreate"
	// SuccessfulCreatePodReason is added in an event when a pod for a replica set
	// is successfully created.
	SuccessfulCreatePodReason = "SuccessfulCreate"
	// FailedDeletePodReason is added in an event and in a replica set condition
	// when a pod for a replica set is failed to be deleted.
	FailedDeletePodReason = "FailedDelete"
	// SuccessfulDeletePodReason is added in an event when a pod for a replica set
	// is successfully deleted.
	SuccessfulDeletePodReason = "SuccessfulDelete"
)

// RSControlInterface is an interface that knows how to add or delete
// ReplicaSets, as well as increment or decrement them. It is used
// by the deployment controller to ease testing of actions that it takes.
type RSControlInterface interface {
	PatchReplicaSet(ctx context.Context, namespace, name string, data []byte) error
}

// RealRSControl is the default implementation of RSControllerInterface.
type RealRSControl struct {
	KubeClient clientset.Interface
	Recorder   record.EventRecorder
}

var _ RSControlInterface = &RealRSControl{}

func (r RealRSControl) PatchReplicaSet(ctx context.Context, namespace, name string, data []byte) error {
	_, err := r.KubeClient.AppsV1().ReplicaSets(namespace).Patch(ctx, name, types.StrategicMergePatchType, data, metav1.PatchOptions{})
	return err
}

// TODO: merge the controller revision interface in controller_history.go with this one
// ControllerRevisionControlInterface is an interface that knows how to patch
// ControllerRevisions, as well as increment or decrement them. It is used
// by the daemonset controller to ease testing of actions that it takes.
type ControllerRevisionControlInterface interface {
	PatchControllerRevision(ctx context.Context, namespace, name string, data []byte) error
}

// RealControllerRevisionControl is the default implementation of ControllerRevisionControlInterface.
type RealControllerRevisionControl struct {
	KubeClient clientset.Interface
}

var _ ControllerRevisionControlInterface = &RealControllerRevisionControl{}

func (r RealControllerRevisionControl) PatchControllerRevision(ctx context.Context, namespace, name string, data []byte) error {
	_, err := r.KubeClient.AppsV1().ControllerRevisions(namespace).Patch(ctx, name, types.StrategicMergePatchType, data, metav1.PatchOptions{})
	return err
}

// PodControlInterface is an interface that knows how to add or delete pods
// created as an interface to allow testing.
type PodControlInterface interface {
	// CreatePods creates new pods according to the spec, and sets object as the pod's controller.
	CreatePods(ctx context.Context, namespace string, template *v1.PodTemplateSpec, object runtime.Object, controllerRef *metav1.OwnerReference) error
	// CreatePodsWithGenerateName creates new pods according to the spec, sets object as the pod's controller and sets pod's generateName.
	CreatePodsWithGenerateName(ctx context.Context, namespace string, template *v1.PodTemplateSpec, object runtime.Object, controllerRef *metav1.OwnerReference, generateName string) error
	// DeletePod deletes the pod identified by podID.
	DeletePod(ctx context.Context, namespace string, podID string, object runtime.Object) error
	// PatchPod patches the pod.
	PatchPod(ctx context.Context, namespace, name string, data []byte) error
}

// RealPodControl is the default implementation of PodControlInterface.
type RealPodControl struct {
	KubeClient clientset.Interface
	Recorder   record.EventRecorder
}

var _ PodControlInterface = &RealPodControl{}

func getPodsLabelSet(template *v1.PodTemplateSpec) labels.Set {
	desiredLabels := make(labels.Set)
	for k, v := range template.Labels {
		desiredLabels[k] = v
	}
	return desiredLabels
}

func getPodsFinalizers(template *v1.PodTemplateSpec) []string {
	desiredFinalizers := make([]string, len(template.Finalizers))
	copy(desiredFinalizers, template.Finalizers)
	return desiredFinalizers
}

func getPodsAnnotationSet(template *v1.PodTemplateSpec) labels.Set {
	desiredAnnotations := make(labels.Set)
	for k, v := range template.Annotations {
		desiredAnnotations[k] = v
	}
	return desiredAnnotations
}

func getPodsPrefix(controllerName string) string {
	// use the dash (if the name isn't too long) to make the pod name a bit prettier
	prefix := fmt.Sprintf("%s-", controllerName)
	if len(validation.ValidatePodName(prefix, true)) != 0 {
		prefix = controllerName
	}
	return prefix
}

func validateControllerRef(controllerRef *metav1.OwnerReference) error {
	if controllerRef == nil {
		return fmt.Errorf("controllerRef is nil")
	}
	if len(controllerRef.APIVersion) == 0 {
		return fmt.Errorf("controllerRef has empty APIVersion")
	}
	if len(controllerRef.Kind) == 0 {
		return fmt.Errorf("controllerRef has empty Kind")
	}
	if controllerRef.Controller == nil || !*controllerRef.Controller {
		return fmt.Errorf("controllerRef.Controller is not set to true")
	}
	if controllerRef.BlockOwnerDeletion == nil || !*controllerRef.BlockOwnerDeletion {
		return fmt.Errorf("controllerRef.BlockOwnerDeletion is not set")
	}
	return nil
}

func (r RealPodControl) CreatePods(ctx context.Context, namespace string, template *v1.PodTemplateSpec, controllerObject runtime.Object, controllerRef *metav1.OwnerReference) error {
	return r.CreatePodsWithGenerateName(ctx, namespace, template, controllerObject, controllerRef, "")
}

func (r RealPodControl) CreatePodsWithGenerateName(ctx context.Context, namespace string, template *v1.PodTemplateSpec, controllerObject runtime.Object, controllerRef *metav1.OwnerReference, generateName string) error {
	if err := validateControllerRef(controllerRef); err != nil {
		return err
	}
	pod, err := GetPodFromTemplate(template, controllerObject, controllerRef)
	if err != nil {
		return err
	}
	if len(generateName) > 0 {
		pod.ObjectMeta.GenerateName = generateName
	}
	return r.createPods(ctx, namespace, pod, controllerObject)
}

func (r RealPodControl) PatchPod(ctx context.Context, namespace, name string, data []byte) error {
	_, err := r.KubeClient.CoreV1().Pods(namespace).Patch(ctx, name, types.StrategicMergePatchType, data, metav1.PatchOptions{})
	return err
}

func GetPodFromTemplate(template *v1.PodTemplateSpec, parentObject runtime.Object, controllerRef *metav1.OwnerReference) (*v1.Pod, error) {
	desiredLabels := getPodsLabelSet(template)
	desiredFinalizers := getPodsFinalizers(template)
	desiredAnnotations := getPodsAnnotationSet(template)
	accessor, err := meta.Accessor(parentObject)
	if err != nil {
		return nil, fmt.Errorf("parentObject does not have ObjectMeta, %v", err)
	}
	prefix := getPodsPrefix(accessor.GetName())

	pod := &v1.Pod{
		ObjectMeta: metav1.ObjectMeta{
			Labels:       desiredLabels,
			Annotations:  desiredAnnotations,
			GenerateName: prefix,
			Finalizers:   desiredFinalizers,
		},
	}
	if controllerRef != nil {
		pod.OwnerReferences = append(pod.OwnerReferences, *controllerRef)
	}
	pod.Spec = *template.Spec.DeepCopy()
	return pod, nil
}

func (r RealPodControl) createPods(ctx context.Context, namespace string, pod *v1.Pod, object runtime.Object) error {
	if len(labels.Set(pod.Labels)) == 0 {
		return fmt.Errorf("unable to create pods, no labels")
	}
	newPod, err := r.KubeClient.CoreV1().Pods(namespace).Create(ctx, pod, metav1.CreateOptions{})
	if err != nil {
		// only send an event if the namespace isn't terminating
		if !apierrors.HasStatusCause(err, v1.NamespaceTerminatingCause) {
			r.Recorder.Eventf(object, v1.EventTypeWarning, FailedCreatePodReason, "Error creating: %v", err)
		}
		return err
	}
	logger := klog.FromContext(ctx)
	accessor, err := meta.Accessor(object)
	if err != nil {
		logger.Error(err, "parentObject does not have ObjectMeta")
		return nil
	}
	logger.V(4).Info("Controller created pod", "controller", accessor.GetName(), "pod", klog.KObj(newPod))
	r.Recorder.Eventf(object, v1.EventTypeNormal, SuccessfulCreatePodReason, "Created pod: %v", newPod.Name)

	return nil
}

func (r RealPodControl) DeletePod(ctx context.Context, namespace string, podID string, object runtime.Object) error {
	accessor, err := meta.Accessor(object)
	if err != nil {
		return fmt.Errorf("object does not have ObjectMeta, %v", err)
	}
	logger := klog.FromContext(ctx)
	logger.V(2).Info("Deleting pod", "controller", accessor.GetName(), "pod", klog.KRef(namespace, podID))
	if err := r.KubeClient.CoreV1().Pods(namespace).Delete(ctx, podID, metav1.DeleteOptions{}); err != nil {
		if apierrors.IsNotFound(err) {
			logger.V(4).Info("Pod has already been deleted.", "pod", klog.KRef(namespace, podID))
			return err
		}
		r.Recorder.Eventf(object, v1.EventTypeWarning, FailedDeletePodReason, "Error deleting: %v", err)
		return fmt.Errorf("unable to delete pods: %v", err)
	}
	r.Recorder.Eventf(object, v1.EventTypeNormal, SuccessfulDeletePodReason, "Deleted pod: %v", podID)

	return nil
}

type FakePodControl struct {
	sync.Mutex
	Templates       []v1.PodTemplateSpec
	ControllerRefs  []metav1.OwnerReference
	DeletePodName   []string
	Patches         [][]byte
	Err             error
	CreateLimit     int
	CreateCallCount int
}

var _ PodControlInterface = &FakePodControl{}

func (f *FakePodControl) PatchPod(ctx context.Context, namespace, name string, data []byte) error {
	f.Lock()
	defer f.Unlock()
	f.Patches = append(f.Patches, data)
	if f.Err != nil {
		return f.Err
	}
	return nil
}

func (f *FakePodControl) CreatePods(ctx context.Context, namespace string, spec *v1.PodTemplateSpec, object runtime.Object, controllerRef *metav1.OwnerReference) error {
	return f.CreatePodsWithGenerateName(ctx, namespace, spec, object, controllerRef, "")
}

func (f *FakePodControl) CreatePodsWithGenerateName(ctx context.Context, namespace string, spec *v1.PodTemplateSpec, object runtime.Object, controllerRef *metav1.OwnerReference, generateNamePrefix string) error {
	f.Lock()
	defer f.Unlock()
	f.CreateCallCount++
	if f.CreateLimit != 0 && f.CreateCallCount > f.CreateLimit {
		return fmt.Errorf("not creating pod, limit %d already reached (create call %d)", f.CreateLimit, f.CreateCallCount)
	}
	spec.GenerateName = generateNamePrefix
	f.Templates = append(f.Templates, *spec)
	f.ControllerRefs = append(f.ControllerRefs, *controllerRef)
	if f.Err != nil {
		return f.Err
	}
	return nil
}

func (f *FakePodControl) DeletePod(ctx context.Context, namespace string, podID string, object runtime.Object) error {
	f.Lock()
	defer f.Unlock()
	f.DeletePodName = append(f.DeletePodName, podID)
	if f.Err != nil {
		return f.Err
	}
	return nil
}

func (f *FakePodControl) Clear() {
	f.Lock()
	defer f.Unlock()
	f.DeletePodName = []string{}
	f.Templates = []v1.PodTemplateSpec{}
	f.ControllerRefs = []metav1.OwnerReference{}
	f.Patches = [][]byte{}
	f.CreateLimit = 0
	f.CreateCallCount = 0
}

// ByLogging allows custom sorting of pods so the best one can be picked for getting its logs.
type ByLogging []*v1.Pod

func (s ByLogging) Len() int      { return len(s) }
func (s ByLogging) Swap(i, j int) { s[i], s[j] = s[j], s[i] }

func (s ByLogging) Less(i, j int) bool {
	// 1. assigned < unassigned
	if s[i].Spec.NodeName != s[j].Spec.NodeName && (len(s[i].Spec.NodeName) == 0 || len(s[j].Spec.NodeName) == 0) {
		return len(s[i].Spec.NodeName) > 0
	}
	// 2. PodRunning < PodUnknown < PodPending
	if s[i].Status.Phase != s[j].Status.Phase {
		return podPhaseToOrdinal[s[i].Status.Phase] > podPhaseToOrdinal[s[j].Status.Phase]
	}
	// 3. ready < not ready
	if podutil.IsPodReady(s[i]) != podutil.IsPodReady(s[j]) {
		return podutil.IsPodReady(s[i])
	}
	// TODO: take availability into account when we push minReadySeconds information from deployment into pods,
	//       see https://github.com/kubernetes/kubernetes/issues/22065
	// 4. Been ready for more time < less time < empty time
	if podutil.IsPodReady(s[i]) && podutil.IsPodReady(s[j]) {
		readyTime1 := podReadyTime(s[i])
		readyTime2 := podReadyTime(s[j])
		if !readyTime1.Equal(readyTime2) {
			return afterOrZero(readyTime2, readyTime1)
		}
	}
	// 5. Pods with containers with higher restart counts < lower restart counts
	if maxContainerRestarts(s[i]) != maxContainerRestarts(s[j]) {
		return maxContainerRestarts(s[i]) > maxContainerRestarts(s[j])
	}
	// 6. older pods < newer pods < empty timestamp pods
	if !s[i].CreationTimestamp.Equal(&s[j].CreationTimestamp) {
		return afterOrZero(&s[j].CreationTimestamp, &s[i].CreationTimestamp)
	}
	return false
}

// ActivePods type allows custom sorting of pods so a controller can pick the best ones to delete.
type ActivePods []*v1.Pod

func (s ActivePods) Len() int      { return len(s) }
func (s ActivePods) Swap(i, j int) { s[i], s[j] = s[j], s[i] }

func (s ActivePods) Less(i, j int) bool {
	// 1. Unassigned < assigned
	// If only one of the pods is unassigned, the unassigned one is smaller
	if s[i].Spec.NodeName != s[j].Spec.NodeName && (len(s[i].Spec.NodeName) == 0 || len(s[j].Spec.NodeName) == 0) {
		return len(s[i].Spec.NodeName) == 0
	}
	// 2. PodPending < PodUnknown < PodRunning
	if podPhaseToOrdinal[s[i].Status.Phase] != podPhaseToOrdinal[s[j].Status.Phase] {
		return podPhaseToOrdinal[s[i].Status.Phase] < podPhaseToOrdinal[s[j].Status.Phase]
	}
	// 3. Not ready < ready
	// If only one of the pods is not ready, the not ready one is smaller
	if podutil.IsPodReady(s[i]) != podutil.IsPodReady(s[j]) {
		return !podutil.IsPodReady(s[i])
	}
	// TODO: take availability into account when we push minReadySeconds information from deployment into pods,
	//       see https://github.com/kubernetes/kubernetes/issues/22065
	// 4. Been ready for empty time < less time < more time
	// If both pods are ready, the latest ready one is smaller
	if podutil.IsPodReady(s[i]) && podutil.IsPodReady(s[j]) {
		readyTime1 := podReadyTime(s[i])
		readyTime2 := podReadyTime(s[j])
		if !readyTime1.Equal(readyTime2) {
			return afterOrZero(readyTime1, readyTime2)
		}
	}
	// 5. Pods with containers with higher restart counts < lower restart counts
	if maxContainerRestarts(s[i]) != maxContainerRestarts(s[j]) {
		return maxContainerRestarts(s[i]) > maxContainerRestarts(s[j])
	}
	// 6. Empty creation time pods < newer pods < older pods
	if !s[i].CreationTimestamp.Equal(&s[j].CreationTimestamp) {
		return afterOrZero(&s[i].CreationTimestamp, &s[j].CreationTimestamp)
	}
	return false
}

// ActivePodsWithRanks is a sortable list of pods and a list of corresponding
// ranks which will be considered during sorting.  The two lists must have equal
// length.  After sorting, the pods will be ordered as follows, applying each
// rule in turn until one matches:
//
//  1. If only one of the pods is assigned to a node, the pod that is not
//     assigned comes before the pod that is.
//  2. If the pods' phases differ, a pending pod comes before a pod whose phase
//     is unknown, and a pod whose phase is unknown comes before a running pod.
//  3. If exactly one of the pods is ready, the pod that is not ready comes
//     before the ready pod.
//  4. If controller.kubernetes.io/pod-deletion-cost annotation is set, then
//     the pod with the lower value will come first.
//  5. If the pods' ranks differ, the pod with greater rank comes before the pod
//     with lower rank.
//  6. If both pods are ready but have not been ready for the same amount of
//     time, the pod that has been ready for a shorter amount of time comes
//     before the pod that has been ready for longer.
//  7. If one pod has a container that has restarted more than any container in
//     the other pod, the pod with the container with more restarts comes
//     before the other pod.
//  8. If the pods' creation times differ, the pod that was created more recently
//     comes before the older pod.
//
// In 6 and 8, times are compared in a logarithmic scale. This allows a level
// of randomness among equivalent Pods when sorting. If two pods have the same
// logarithmic rank, they are sorted by UUID to provide a pseudorandom order.
//
// If none of these rules matches, the second pod comes before the first pod.
//
// The intention of this ordering is to put pods that should be preferred for
// deletion first in the list.
type ActivePodsWithRanks struct {
	// Pods is a list of pods.
	Pods []*v1.Pod

	// Rank is a ranking of pods.  This ranking is used during sorting when
	// comparing two pods that are both scheduled, in the same phase, and
	// having the same ready status.
	Rank []int

	// Now is a reference timestamp for doing logarithmic timestamp comparisons.
	// If zero, comparison happens without scaling.
	Now metav1.Time
}

func (s ActivePodsWithRanks) Len() int {
	return len(s.Pods)
}

func (s ActivePodsWithRanks) Swap(i, j int) {
	s.Pods[i], s.Pods[j] = s.Pods[j], s.Pods[i]
	s.Rank[i], s.Rank[j] = s.Rank[j], s.Rank[i]
}

// Less compares two pods with corresponding ranks and returns true if the first
// one should be preferred for deletion.
func (s ActivePodsWithRanks) Less(i, j int) bool {
	// 1. Unassigned < assigned
	// If only one of the pods is unassigned, the unassigned one is smaller
	if s.Pods[i].Spec.NodeName != s.Pods[j].Spec.NodeName && (len(s.Pods[i].Spec.NodeName) == 0 || len(s.Pods[j].Spec.NodeName) == 0) {
		return len(s.Pods[i].Spec.NodeName) == 0
	}
	// 2. PodPending < PodUnknown < PodRunning
	if podPhaseToOrdinal[s.Pods[i].Status.Phase] != podPhaseToOrdinal[s.Pods[j].Status.Phase] {
		return podPhaseToOrdinal[s.Pods[i].Status.Phase] < podPhaseToOrdinal[s.Pods[j].Status.Phase]
	}
	// 3. Not ready < ready
	// If only one of the pods is not ready, the not ready one is smaller
	if podutil.IsPodReady(s.Pods[i]) != podutil.IsPodReady(s.Pods[j]) {
		return !podutil.IsPodReady(s.Pods[i])
	}

	// 4. lower pod-deletion-cost < higher pod-deletion cost
	if utilfeature.DefaultFeatureGate.Enabled(features.PodDeletionCost) {
		pi, _ := helper.GetDeletionCostFromPodAnnotations(s.Pods[i].Annotations)
		pj, _ := helper.GetDeletionCostFromPodAnnotations(s.Pods[j].Annotations)
		if pi != pj {
			return pi < pj
		}
	}

	// 5. Doubled up < not doubled up
	// If one of the two pods is on the same node as one or more additional
	// ready pods that belong to the same replicaset, whichever pod has more
	// colocated ready pods is less
	if s.Rank[i] != s.Rank[j] {
		return s.Rank[i] > s.Rank[j]
	}
	// TODO: take availability into account when we push minReadySeconds information from deployment into pods,
	//       see https://github.com/kubernetes/kubernetes/issues/22065
	// 6. Been ready for empty time < less time < more time
	// If both pods are ready, the latest ready one is smaller
	if podutil.IsPodReady(s.Pods[i]) && podutil.IsPodReady(s.Pods[j]) {
		readyTime1 := podReadyTime(s.Pods[i])
		readyTime2 := podReadyTime(s.Pods[j])
		if !readyTime1.Equal(readyTime2) {
			if !utilfeature.DefaultFeatureGate.Enabled(features.LogarithmicScaleDown) {
				return afterOrZero(readyTime1, readyTime2)
			} else {
				if s.Now.IsZero() || readyTime1.IsZero() || readyTime2.IsZero() {
					return afterOrZero(readyTime1, readyTime2)
				}
				rankDiff := logarithmicRankDiff(*readyTime1, *readyTime2, s.Now)
				if rankDiff == 0 {
					return s.Pods[i].UID < s.Pods[j].UID
				}
				return rankDiff < 0
			}
		}
	}
	// 7. Pods with containers with higher restart counts < lower restart counts
	if maxContainerRestarts(s.Pods[i]) != maxContainerRestarts(s.Pods[j]) {
		return maxContainerRestarts(s.Pods[i]) > maxContainerRestarts(s.Pods[j])
	}
	// 8. Empty creation time pods < newer pods < older pods
	if !s.Pods[i].CreationTimestamp.Equal(&s.Pods[j].CreationTimestamp) {
		if !utilfeature.DefaultFeatureGate.Enabled(features.LogarithmicScaleDown) {
			return afterOrZero(&s.Pods[i].CreationTimestamp, &s.Pods[j].CreationTimestamp)
		} else {
			if s.Now.IsZero() || s.Pods[i].CreationTimestamp.IsZero() || s.Pods[j].CreationTimestamp.IsZero() {
				return afterOrZero(&s.Pods[i].CreationTimestamp, &s.Pods[j].CreationTimestamp)
			}
			rankDiff := logarithmicRankDiff(s.Pods[i].CreationTimestamp, s.Pods[j].CreationTimestamp, s.Now)
			if rankDiff == 0 {
				return s.Pods[i].UID < s.Pods[j].UID
			}
			return rankDiff < 0
		}
	}
	return false
}

// afterOrZero checks if time t1 is after time t2; if one of them
// is zero, the zero time is seen as after non-zero time.
func afterOrZero(t1, t2 *metav1.Time) bool {
	if t1.Time.IsZero() || t2.Time.IsZero() {
		return t1.Time.IsZero()
	}
	return t1.After(t2.Time)
}

// logarithmicRankDiff calculates the base-2 logarithmic ranks of 2 timestamps,
// compared to the current timestamp
func logarithmicRankDiff(t1, t2, now metav1.Time) int64 {
	d1 := now.Sub(t1.Time)
	d2 := now.Sub(t2.Time)
	r1 := int64(-1)
	r2 := int64(-1)
	if d1 > 0 {
		r1 = int64(math.Log2(float64(d1)))
	}
	if d2 > 0 {
		r2 = int64(math.Log2(float64(d2)))
	}
	return r1 - r2
}

func podReadyTime(pod *v1.Pod) *metav1.Time {
	if podutil.IsPodReady(pod) {
		for _, c := range pod.Status.Conditions {
			// we only care about pod ready conditions
			if c.Type == v1.PodReady && c.Status == v1.ConditionTrue {
				return &c.LastTransitionTime
			}
		}
	}
	return &metav1.Time{}
}

func maxContainerRestarts(pod *v1.Pod) int {
	maxRestarts := 0
	for _, c := range pod.Status.ContainerStatuses {
		maxRestarts = max(maxRestarts, int(c.RestartCount))
	}
	return maxRestarts
}

// FilterActivePods returns pods that have not terminated.
func FilterActivePods(logger klog.Logger, pods []*v1.Pod) []*v1.Pod {
	var result []*v1.Pod
	for _, p := range pods {
		if IsPodActive(p) {
			result = append(result, p)
		} else {
<<<<<<< HEAD
			logger.V(4).Info("Ignoring inactive pod", "pod", klog.KObj(p), "phase", p.Status.Phase, "deletionTime", p.DeletionTimestamp)
=======
			logger.V(4).Info("Ignoring inactive pod", "pod", klog.KObj(p), "phase", p.Status.Phase, "deletionTime", klog.SafePtr(p.DeletionTimestamp))
>>>>>>> 7d1f87fc
		}
	}
	return result
}

func FilterTerminatingPods(pods []*v1.Pod) []*v1.Pod {
	var result []*v1.Pod
	for _, p := range pods {
		if IsPodTerminating(p) {
			result = append(result, p)
		}
	}
	return result
}

func CountTerminatingPods(pods []*v1.Pod) int32 {
	numberOfTerminatingPods := 0
	for _, p := range pods {
		if IsPodTerminating(p) {
			numberOfTerminatingPods += 1
		}
	}
	return int32(numberOfTerminatingPods)
}

func IsPodActive(p *v1.Pod) bool {
	return v1.PodSucceeded != p.Status.Phase &&
		v1.PodFailed != p.Status.Phase &&
		p.DeletionTimestamp == nil
}

func IsPodTerminating(p *v1.Pod) bool {
	return !podutil.IsPodTerminal(p) &&
		p.DeletionTimestamp != nil
}

// FilterActiveReplicaSets returns replica sets that have (or at least ought to have) pods.
func FilterActiveReplicaSets(replicaSets []*apps.ReplicaSet) []*apps.ReplicaSet {
	activeFilter := func(rs *apps.ReplicaSet) bool {
		return rs != nil && *(rs.Spec.Replicas) > 0
	}
	return FilterReplicaSets(replicaSets, activeFilter)
}

type filterRS func(rs *apps.ReplicaSet) bool

// FilterReplicaSets returns replica sets that are filtered by filterFn (all returned ones should match filterFn).
func FilterReplicaSets(RSes []*apps.ReplicaSet, filterFn filterRS) []*apps.ReplicaSet {
	var filtered []*apps.ReplicaSet
	for i := range RSes {
		if filterFn(RSes[i]) {
			filtered = append(filtered, RSes[i])
		}
	}
	return filtered
}

// PodKey returns a key unique to the given pod within a cluster.
// It's used so we consistently use the same key scheme in this module.
// It does exactly what cache.MetaNamespaceKeyFunc would have done
// except there's not possibility for error since we know the exact type.
func PodKey(pod *v1.Pod) string {
	return fmt.Sprintf("%v/%v", pod.Namespace, pod.Name)
}

// ControllersByCreationTimestamp sorts a list of ReplicationControllers by creation timestamp, using their names as a tie breaker.
type ControllersByCreationTimestamp []*v1.ReplicationController

func (o ControllersByCreationTimestamp) Len() int      { return len(o) }
func (o ControllersByCreationTimestamp) Swap(i, j int) { o[i], o[j] = o[j], o[i] }
func (o ControllersByCreationTimestamp) Less(i, j int) bool {
	if o[i].CreationTimestamp.Equal(&o[j].CreationTimestamp) {
		return o[i].Name < o[j].Name
	}
	return o[i].CreationTimestamp.Before(&o[j].CreationTimestamp)
}

// ReplicaSetsByCreationTimestamp sorts a list of ReplicaSet by creation timestamp, using their names as a tie breaker.
type ReplicaSetsByCreationTimestamp []*apps.ReplicaSet

func (o ReplicaSetsByCreationTimestamp) Len() int      { return len(o) }
func (o ReplicaSetsByCreationTimestamp) Swap(i, j int) { o[i], o[j] = o[j], o[i] }
func (o ReplicaSetsByCreationTimestamp) Less(i, j int) bool {
	if o[i].CreationTimestamp.Equal(&o[j].CreationTimestamp) {
		return o[i].Name < o[j].Name
	}
	return o[i].CreationTimestamp.Before(&o[j].CreationTimestamp)
}

// ReplicaSetsBySizeOlder sorts a list of ReplicaSet by size in descending order, using their creation timestamp or name as a tie breaker.
// By using the creation timestamp, this sorts from old to new replica sets.
type ReplicaSetsBySizeOlder []*apps.ReplicaSet

func (o ReplicaSetsBySizeOlder) Len() int      { return len(o) }
func (o ReplicaSetsBySizeOlder) Swap(i, j int) { o[i], o[j] = o[j], o[i] }
func (o ReplicaSetsBySizeOlder) Less(i, j int) bool {
	if *(o[i].Spec.Replicas) == *(o[j].Spec.Replicas) {
		return ReplicaSetsByCreationTimestamp(o).Less(i, j)
	}
	return *(o[i].Spec.Replicas) > *(o[j].Spec.Replicas)
}

// ReplicaSetsBySizeNewer sorts a list of ReplicaSet by size in descending order, using their creation timestamp or name as a tie breaker.
// By using the creation timestamp, this sorts from new to old replica sets.
type ReplicaSetsBySizeNewer []*apps.ReplicaSet

func (o ReplicaSetsBySizeNewer) Len() int      { return len(o) }
func (o ReplicaSetsBySizeNewer) Swap(i, j int) { o[i], o[j] = o[j], o[i] }
func (o ReplicaSetsBySizeNewer) Less(i, j int) bool {
	if *(o[i].Spec.Replicas) == *(o[j].Spec.Replicas) {
		return ReplicaSetsByCreationTimestamp(o).Less(j, i)
	}
	return *(o[i].Spec.Replicas) > *(o[j].Spec.Replicas)
}

// AddOrUpdateTaintOnNode add taints to the node. If taint was added into node, it'll issue API calls
// to update nodes; otherwise, no API calls. Return error if any.
func AddOrUpdateTaintOnNode(ctx context.Context, c clientset.Interface, nodeName string, taints ...*v1.Taint) error {
	if len(taints) == 0 {
		return nil
	}
	firstTry := true
	return clientretry.RetryOnConflict(UpdateTaintBackoff, func() error {
		var err error
		var oldNode *v1.Node
		// First we try getting node from the API server cache, as it's cheaper. If it fails
		// we get it from etcd to be sure to have fresh data.
		option := metav1.GetOptions{}
		if firstTry {
			option.ResourceVersion = "0"
			firstTry = false
		}
		oldNode, err = c.CoreV1().Nodes().Get(ctx, nodeName, option)
		if err != nil {
			return err
		}

		var newNode *v1.Node
		oldNodeCopy := oldNode
		updated := false
		for _, taint := range taints {
			curNewNode, ok, err := taintutils.AddOrUpdateTaint(oldNodeCopy, taint)
			if err != nil {
				return fmt.Errorf("failed to update taint of node")
			}
			updated = updated || ok
			newNode = curNewNode
			oldNodeCopy = curNewNode
		}
		if !updated {
			return nil
		}
		return PatchNodeTaints(ctx, c, nodeName, oldNode, newNode)
	})
}

// RemoveTaintOffNode is for cleaning up taints temporarily added to node,
// won't fail if target taint doesn't exist or has been removed.
// If passed a node it'll check if there's anything to be done, if taint is not present it won't issue
// any API calls.
func RemoveTaintOffNode(ctx context.Context, c clientset.Interface, nodeName string, node *v1.Node, taints ...*v1.Taint) error {
	if len(taints) == 0 {
		return nil
	}
	// Short circuit for limiting amount of API calls.
	if node != nil {
		match := false
		for _, taint := range taints {
			if taintutils.TaintExists(node.Spec.Taints, taint) {
				match = true
				break
			}
		}
		if !match {
			return nil
		}
	}

	firstTry := true
	return clientretry.RetryOnConflict(UpdateTaintBackoff, func() error {
		var err error
		var oldNode *v1.Node
		// First we try getting node from the API server cache, as it's cheaper. If it fails
		// we get it from etcd to be sure to have fresh data.
		option := metav1.GetOptions{}
		if firstTry {
			option.ResourceVersion = "0"
			firstTry = false
		}
		oldNode, err = c.CoreV1().Nodes().Get(ctx, nodeName, option)
		if err != nil {
			return err
		}

		var newNode *v1.Node
		oldNodeCopy := oldNode
		updated := false
		for _, taint := range taints {
			curNewNode, ok, err := taintutils.RemoveTaint(oldNodeCopy, taint)
			if err != nil {
				return fmt.Errorf("failed to remove taint of node")
			}
			updated = updated || ok
			newNode = curNewNode
			oldNodeCopy = curNewNode
		}
		if !updated {
			return nil
		}
		return PatchNodeTaints(ctx, c, nodeName, oldNode, newNode)
	})
}

// PatchNodeTaints patches node's taints.
func PatchNodeTaints(ctx context.Context, c clientset.Interface, nodeName string, oldNode *v1.Node, newNode *v1.Node) error {
	// Strip base diff node from RV to ensure that our Patch request will set RV to check for conflicts over .spec.taints.
	// This is needed because .spec.taints does not specify patchMergeKey and patchStrategy and adding them is no longer an option for compatibility reasons.
	// Using other Patch strategy works for adding new taints, however will not resolve problem with taint removal.
	oldNodeNoRV := oldNode.DeepCopy()
	oldNodeNoRV.ResourceVersion = ""
	oldDataNoRV, err := json.Marshal(&oldNodeNoRV)
	if err != nil {
		return fmt.Errorf("failed to marshal old node %#v for node %q: %v", oldNodeNoRV, nodeName, err)
	}

	newTaints := newNode.Spec.Taints
	newNodeClone := oldNode.DeepCopy()
	newNodeClone.Spec.Taints = newTaints
	newData, err := json.Marshal(newNodeClone)
	if err != nil {
		return fmt.Errorf("failed to marshal new node %#v for node %q: %v", newNodeClone, nodeName, err)
	}

	patchBytes, err := strategicpatch.CreateTwoWayMergePatch(oldDataNoRV, newData, v1.Node{})
	if err != nil {
		return fmt.Errorf("failed to create patch for node %q: %v", nodeName, err)
	}

	_, err = c.CoreV1().Nodes().Patch(ctx, nodeName, types.StrategicMergePatchType, patchBytes, metav1.PatchOptions{})
	return err
}

// ComputeHash returns a hash value calculated from pod template and
// a collisionCount to avoid hash collision. The hash will be safe encoded to
// avoid bad words.
func ComputeHash(template *v1.PodTemplateSpec, collisionCount *int32) string {
	podTemplateSpecHasher := fnv.New32a()
	hashutil.DeepHashObject(podTemplateSpecHasher, *template)

	// Add collisionCount in the hash if it exists.
	if collisionCount != nil {
		collisionCountBytes := make([]byte, 8)
		binary.LittleEndian.PutUint32(collisionCountBytes, uint32(*collisionCount))
		podTemplateSpecHasher.Write(collisionCountBytes)
	}

	return rand.SafeEncodeString(fmt.Sprint(podTemplateSpecHasher.Sum32()))
}

func AddOrUpdateLabelsOnNode(kubeClient clientset.Interface, nodeName string, labelsToUpdate map[string]string) error {
	firstTry := true
	return clientretry.RetryOnConflict(UpdateLabelBackoff, func() error {
		var err error
		var node *v1.Node
		// First we try getting node from the API server cache, as it's cheaper. If it fails
		// we get it from etcd to be sure to have fresh data.
		option := metav1.GetOptions{}
		if firstTry {
			option.ResourceVersion = "0"
			firstTry = false
		}
		node, err = kubeClient.CoreV1().Nodes().Get(context.TODO(), nodeName, option)
		if err != nil {
			return err
		}

		// Make a copy of the node and update the labels.
		newNode := node.DeepCopy()
		if newNode.Labels == nil {
			newNode.Labels = make(map[string]string)
		}
		for key, value := range labelsToUpdate {
			newNode.Labels[key] = value
		}

		oldData, err := json.Marshal(node)
		if err != nil {
			return fmt.Errorf("failed to marshal the existing node %#v: %v", node, err)
		}
		newData, err := json.Marshal(newNode)
		if err != nil {
			return fmt.Errorf("failed to marshal the new node %#v: %v", newNode, err)
		}
		patchBytes, err := strategicpatch.CreateTwoWayMergePatch(oldData, newData, &v1.Node{})
		if err != nil {
			return fmt.Errorf("failed to create a two-way merge patch: %v", err)
		}
		if _, err := kubeClient.CoreV1().Nodes().Patch(context.TODO(), node.Name, types.StrategicMergePatchType, patchBytes, metav1.PatchOptions{}); err != nil {
			return fmt.Errorf("failed to patch the node: %v", err)
		}
		return nil
	})
}<|MERGE_RESOLUTION|>--- conflicted
+++ resolved
@@ -951,11 +951,7 @@
 		if IsPodActive(p) {
 			result = append(result, p)
 		} else {
-<<<<<<< HEAD
-			logger.V(4).Info("Ignoring inactive pod", "pod", klog.KObj(p), "phase", p.Status.Phase, "deletionTime", p.DeletionTimestamp)
-=======
 			logger.V(4).Info("Ignoring inactive pod", "pod", klog.KObj(p), "phase", p.Status.Phase, "deletionTime", klog.SafePtr(p.DeletionTimestamp))
->>>>>>> 7d1f87fc
 		}
 	}
 	return result
