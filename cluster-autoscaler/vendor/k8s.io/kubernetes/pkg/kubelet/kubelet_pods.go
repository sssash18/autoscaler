/*
Copyright 2016 The Kubernetes Authors.

Licensed under the Apache License, Version 2.0 (the "License");
you may not use this file except in compliance with the License.
You may obtain a copy of the License at

    http://www.apache.org/licenses/LICENSE-2.0

Unless required by applicable law or agreed to in writing, software
distributed under the License is distributed on an "AS IS" BASIS,
WITHOUT WARRANTIES OR CONDITIONS OF ANY KIND, either express or implied.
See the License for the specific language governing permissions and
limitations under the License.
*/

package kubelet

import (
	"bytes"
	"context"
	goerrors "errors"
	"fmt"
	"io"
	"net/http"
	"net/url"
	"os"
	"os/exec"
	"os/user"
	"path/filepath"
	"runtime"
	"sort"
	"strconv"
	"strings"

	"github.com/google/go-cmp/cmp"
	v1 "k8s.io/api/core/v1"
	"k8s.io/apimachinery/pkg/api/errors"
	metav1 "k8s.io/apimachinery/pkg/apis/meta/v1"
	"k8s.io/apimachinery/pkg/labels"
	"k8s.io/apimachinery/pkg/types"
	"k8s.io/apimachinery/pkg/util/sets"
	utilvalidation "k8s.io/apimachinery/pkg/util/validation"
	utilfeature "k8s.io/apiserver/pkg/util/feature"
	runtimeapi "k8s.io/cri-api/pkg/apis/runtime/v1"
	"k8s.io/klog/v2"
	"k8s.io/kubelet/pkg/cri/streaming/portforward"
	remotecommandserver "k8s.io/kubelet/pkg/cri/streaming/remotecommand"
	podutil "k8s.io/kubernetes/pkg/api/v1/pod"
	"k8s.io/kubernetes/pkg/api/v1/resource"
	podshelper "k8s.io/kubernetes/pkg/apis/core/pods"
	v1helper "k8s.io/kubernetes/pkg/apis/core/v1/helper"
	v1qos "k8s.io/kubernetes/pkg/apis/core/v1/helper/qos"
	"k8s.io/kubernetes/pkg/features"
	"k8s.io/kubernetes/pkg/fieldpath"
	"k8s.io/kubernetes/pkg/kubelet/cm"
	kubecontainer "k8s.io/kubernetes/pkg/kubelet/container"
	"k8s.io/kubernetes/pkg/kubelet/envvars"
	"k8s.io/kubernetes/pkg/kubelet/images"
	"k8s.io/kubernetes/pkg/kubelet/metrics"
	"k8s.io/kubernetes/pkg/kubelet/status"
	kubetypes "k8s.io/kubernetes/pkg/kubelet/types"
	"k8s.io/kubernetes/pkg/kubelet/util"
	utilfs "k8s.io/kubernetes/pkg/util/filesystem"
	utilpod "k8s.io/kubernetes/pkg/util/pod"
	volumeutil "k8s.io/kubernetes/pkg/volume/util"
	"k8s.io/kubernetes/pkg/volume/util/hostutil"
	"k8s.io/kubernetes/pkg/volume/util/subpath"
	"k8s.io/kubernetes/pkg/volume/util/volumepathhandler"
	volumevalidation "k8s.io/kubernetes/pkg/volume/validation"
	"k8s.io/kubernetes/third_party/forked/golang/expansion"
	utilnet "k8s.io/utils/net"
)

const (
	managedHostsHeader                = "# Kubernetes-managed hosts file.\n"
	managedHostsHeaderWithHostNetwork = "# Kubernetes-managed hosts file (host network).\n"
)

// Container state reason list
const (
	PodInitializing   = "PodInitializing"
	ContainerCreating = "ContainerCreating"

	kubeletUser = "kubelet"
)

// parseGetSubIdsOutput parses the output from the `getsubids` tool, which is used to query subordinate user or group ID ranges for
// a given user or group. getsubids produces a line for each mapping configured.
// Here we expect that there is a single mapping, and the same values are used for the subordinate user and group ID ranges.
// The output is something like:
// $ getsubids kubelet
// 0: kubelet 65536 2147483648
// $ getsubids -g kubelet
// 0: kubelet 65536 2147483648
func parseGetSubIdsOutput(input string) (uint32, uint32, error) {
	lines := strings.Split(strings.Trim(input, "\n"), "\n")
	if len(lines) != 1 {
		return 0, 0, fmt.Errorf("error parsing line %q: it must contain only one line", input)
	}

	parts := strings.Fields(lines[0])
	if len(parts) != 4 {
		return 0, 0, fmt.Errorf("invalid line %q", input)
	}

	// Parsing the numbers
	num1, err := strconv.ParseUint(parts[2], 10, 32)
	if err != nil {
		return 0, 0, fmt.Errorf("error parsing line %q: %w", input, err)
	}

	num2, err := strconv.ParseUint(parts[3], 10, 32)
	if err != nil {
		return 0, 0, fmt.Errorf("error parsing line %q: %w", input, err)
	}

	return uint32(num1), uint32(num2), nil
}

// getKubeletMappings returns the range of IDs that can be used to configure user namespaces.
// If subordinate user or group ID ranges are specified for the kubelet user and the getsubids tool
// is installed, then the single mapping specified both for user and group IDs will be used.
// If the tool is not installed, or there are no IDs configured, the default mapping is returned.
// The default mapping includes the entire IDs range except IDs below 65536.
func (kl *Kubelet) getKubeletMappings() (uint32, uint32, error) {
	// default mappings to return if there is no specific configuration
	const defaultFirstID = 1 << 16
	const defaultLen = 1<<32 - defaultFirstID

	if !utilfeature.DefaultFeatureGate.Enabled(features.UserNamespacesSupport) {
		return defaultFirstID, defaultLen, nil
	}

	_, err := user.Lookup(kubeletUser)
	if err != nil {
		var unknownUserErr user.UnknownUserError
		if goerrors.As(err, &unknownUserErr) {
			// if the user is not found, we assume that the user is not configured
			return defaultFirstID, defaultLen, nil
		}
		return 0, 0, err
	}

	execName := "getsubids"
	cmd, err := exec.LookPath(execName)
	if err != nil {
		if os.IsNotExist(err) {
			klog.V(2).InfoS("Could not find executable, default mappings will be used for the user namespaces", "executable", execName, "err", err)
			return defaultFirstID, defaultLen, nil
		}
		return 0, 0, err
	}
	outUids, err := exec.Command(cmd, kubeletUser).Output()
	if err != nil {
		return 0, 0, fmt.Errorf("error retrieving additional ids for user %q", kubeletUser)
	}
	outGids, err := exec.Command(cmd, "-g", kubeletUser).Output()
	if err != nil {
		return 0, 0, fmt.Errorf("error retrieving additional gids for user %q", kubeletUser)
	}
	if string(outUids) != string(outGids) {
		return 0, 0, fmt.Errorf("mismatched subuids and subgids for user %q", kubeletUser)
	}
	return parseGetSubIdsOutput(string(outUids))
}

// Get a list of pods that have data directories.
func (kl *Kubelet) listPodsFromDisk() ([]types.UID, error) {
	podInfos, err := os.ReadDir(kl.getPodsDir())
	if err != nil {
		return nil, err
	}
	pods := []types.UID{}
	for i := range podInfos {
		if podInfos[i].IsDir() {
			pods = append(pods, types.UID(podInfos[i].Name()))
		}
	}
	return pods, nil
}

// GetActivePods returns pods that have been admitted to the kubelet that
// are not fully terminated. This is mapped to the "desired state" of the
// kubelet - what pods should be running.
//
// WARNING: Currently this list does not include pods that have been force
// deleted but may still be terminating, which means resources assigned to
// those pods during admission may still be in use. See
// https://github.com/kubernetes/kubernetes/issues/104824
func (kl *Kubelet) GetActivePods() []*v1.Pod {
	allPods := kl.podManager.GetPods()
	activePods := kl.filterOutInactivePods(allPods)
	return activePods
}

// makeBlockVolumes maps the raw block devices specified in the path of the container
// Experimental
func (kl *Kubelet) makeBlockVolumes(pod *v1.Pod, container *v1.Container, podVolumes kubecontainer.VolumeMap, blkutil volumepathhandler.BlockVolumePathHandler) ([]kubecontainer.DeviceInfo, error) {
	var devices []kubecontainer.DeviceInfo
	for _, device := range container.VolumeDevices {
		// check path is absolute
		if !utilfs.IsAbs(device.DevicePath) {
			return nil, fmt.Errorf("error DevicePath `%s` must be an absolute path", device.DevicePath)
		}
		vol, ok := podVolumes[device.Name]
		if !ok || vol.BlockVolumeMapper == nil {
			klog.ErrorS(nil, "Block volume cannot be satisfied for container, because the volume is missing or the volume mapper is nil", "containerName", container.Name, "device", device)
			return nil, fmt.Errorf("cannot find volume %q to pass into container %q", device.Name, container.Name)
		}
		// Get a symbolic link associated to a block device under pod device path
		dirPath, volName := vol.BlockVolumeMapper.GetPodDeviceMapPath()
		symlinkPath := filepath.Join(dirPath, volName)
		if islinkExist, checkErr := blkutil.IsSymlinkExist(symlinkPath); checkErr != nil {
			return nil, checkErr
		} else if islinkExist {
			// Check readOnly in PVCVolumeSource and set read only permission if it's true.
			permission := "mrw"
			if vol.ReadOnly {
				permission = "r"
			}
			klog.V(4).InfoS("Device will be attached to container in the corresponding path on host", "containerName", container.Name, "path", symlinkPath)
			devices = append(devices, kubecontainer.DeviceInfo{PathOnHost: symlinkPath, PathInContainer: device.DevicePath, Permissions: permission})
		}
	}

	return devices, nil
}

// shouldMountHostsFile checks if the nodes /etc/hosts should be mounted
// Kubernetes only mounts on /etc/hosts if:
// - container is not an infrastructure (pause) container
// - container is not already mounting on /etc/hosts
// Kubernetes will not mount /etc/hosts if:
// - when the Pod sandbox is being created, its IP is still unknown. Hence, PodIP will not have been set.
// - Windows pod contains a hostProcess container
func shouldMountHostsFile(pod *v1.Pod, podIPs []string) bool {
	shouldMount := len(podIPs) > 0
	if runtime.GOOS == "windows" {
		return shouldMount && !kubecontainer.HasWindowsHostProcessContainer(pod)
	}
	return shouldMount
}

// makeMounts determines the mount points for the given container.
func makeMounts(pod *v1.Pod, podDir string, container *v1.Container, hostName, hostDomain string, podIPs []string, podVolumes kubecontainer.VolumeMap, hu hostutil.HostUtils, subpather subpath.Interface, expandEnvs []kubecontainer.EnvVar, supportsRRO bool) ([]kubecontainer.Mount, func(), error) {
	mountEtcHostsFile := shouldMountHostsFile(pod, podIPs)
	klog.V(3).InfoS("Creating hosts mount for container", "pod", klog.KObj(pod), "containerName", container.Name, "podIPs", podIPs, "path", mountEtcHostsFile)
	mounts := []kubecontainer.Mount{}
	var cleanupAction func()
	for i, mount := range container.VolumeMounts {
		// do not mount /etc/hosts if container is already mounting on the path
		mountEtcHostsFile = mountEtcHostsFile && (mount.MountPath != etcHostsPath)
		vol, ok := podVolumes[mount.Name]
		if !ok || vol.Mounter == nil {
			klog.ErrorS(nil, "Mount cannot be satisfied for the container, because the volume is missing or the volume mounter (vol.Mounter) is nil",
				"containerName", container.Name, "ok", ok, "volumeMounter", mount)
			return nil, cleanupAction, fmt.Errorf("cannot find volume %q to mount into container %q", mount.Name, container.Name)
		}

		relabelVolume := false
		// If the volume supports SELinux and it has not been
		// relabeled already and it is not a read-only volume,
		// relabel it and mark it as labeled
		if vol.Mounter.GetAttributes().Managed && vol.Mounter.GetAttributes().SELinuxRelabel && !vol.SELinuxLabeled {
			vol.SELinuxLabeled = true
			relabelVolume = true
		}
		hostPath, err := volumeutil.GetPath(vol.Mounter)
		if err != nil {
			return nil, cleanupAction, err
		}

		subPath := mount.SubPath
		if mount.SubPathExpr != "" {
			subPath, err = kubecontainer.ExpandContainerVolumeMounts(mount, expandEnvs)

			if err != nil {
				return nil, cleanupAction, err
			}
		}

		if subPath != "" {
			if utilfs.IsAbs(subPath) {
				return nil, cleanupAction, fmt.Errorf("error SubPath `%s` must not be an absolute path", subPath)
			}

			err = volumevalidation.ValidatePathNoBacksteps(subPath)
			if err != nil {
				return nil, cleanupAction, fmt.Errorf("unable to provision SubPath `%s`: %v", subPath, err)
			}

			volumePath := hostPath
			hostPath = filepath.Join(volumePath, subPath)

			if subPathExists, err := hu.PathExists(hostPath); err != nil {
				klog.ErrorS(nil, "Could not determine if subPath exists, will not attempt to change its permissions", "path", hostPath)
			} else if !subPathExists {
				// Create the sub path now because if it's auto-created later when referenced, it may have an
				// incorrect ownership and mode. For example, the sub path directory must have at least g+rwx
				// when the pod specifies an fsGroup, and if the directory is not created here, Docker will
				// later auto-create it with the incorrect mode 0750
				// Make extra care not to escape the volume!
				perm, err := hu.GetMode(volumePath)
				if err != nil {
					return nil, cleanupAction, err
				}
				if err := subpather.SafeMakeDir(subPath, volumePath, perm); err != nil {
					// Don't pass detailed error back to the user because it could give information about host filesystem
					klog.ErrorS(err, "Failed to create subPath directory for volumeMount of the container", "containerName", container.Name, "volumeMountName", mount.Name)
					return nil, cleanupAction, fmt.Errorf("failed to create subPath directory for volumeMount %q of container %q", mount.Name, container.Name)
				}
			}
			hostPath, cleanupAction, err = subpather.PrepareSafeSubpath(subpath.Subpath{
				VolumeMountIndex: i,
				Path:             hostPath,
				VolumeName:       vol.InnerVolumeSpecName,
				VolumePath:       volumePath,
				PodDir:           podDir,
				ContainerName:    container.Name,
			})
			if err != nil {
				// Don't pass detailed error back to the user because it could give information about host filesystem
				klog.ErrorS(err, "Failed to prepare subPath for volumeMount of the container", "containerName", container.Name, "volumeMountName", mount.Name)
				return nil, cleanupAction, fmt.Errorf("failed to prepare subPath for volumeMount %q of container %q", mount.Name, container.Name)
			}
		}

		// Docker Volume Mounts fail on Windows if it is not of the form C:/
		if volumeutil.IsWindowsLocalPath(runtime.GOOS, hostPath) {
			hostPath = volumeutil.MakeAbsolutePath(runtime.GOOS, hostPath)
		}

		containerPath := mount.MountPath
		// IsAbs returns false for UNC path/SMB shares/named pipes in Windows. So check for those specifically and skip MakeAbsolutePath
		if !volumeutil.IsWindowsUNCPath(runtime.GOOS, containerPath) && !utilfs.IsAbs(containerPath) {
			containerPath = volumeutil.MakeAbsolutePath(runtime.GOOS, containerPath)
		}

		propagation, err := translateMountPropagation(mount.MountPropagation)
		if err != nil {
			return nil, cleanupAction, err
		}
		klog.V(5).InfoS("Mount has propagation", "pod", klog.KObj(pod), "containerName", container.Name, "volumeMountName", mount.Name, "propagation", propagation)
		mustMountRO := vol.Mounter.GetAttributes().ReadOnly

		rro, err := resolveRecursiveReadOnly(mount, supportsRRO)
		if err != nil {
			return nil, cleanupAction, fmt.Errorf("failed to resolve recursive read-only mode: %w", err)
		}
		if rro && !utilfeature.DefaultFeatureGate.Enabled(features.RecursiveReadOnlyMounts) {
			return nil, cleanupAction, fmt.Errorf("recursive read-only mount needs feature gate %q to be enabled", features.RecursiveReadOnlyMounts)
		}

		mounts = append(mounts, kubecontainer.Mount{
			Name:              mount.Name,
			ContainerPath:     containerPath,
			HostPath:          hostPath,
			ReadOnly:          mount.ReadOnly || mustMountRO,
			RecursiveReadOnly: rro,
			SELinuxRelabel:    relabelVolume,
			Propagation:       propagation,
		})
	}
	if mountEtcHostsFile {
		hostAliases := pod.Spec.HostAliases
		hostsMount, err := makeHostsMount(podDir, podIPs, hostName, hostDomain, hostAliases, pod.Spec.HostNetwork)
		if err != nil {
			return nil, cleanupAction, err
		}
		mounts = append(mounts, *hostsMount)
	}
	return mounts, cleanupAction, nil
}

// translateMountPropagation transforms v1.MountPropagationMode to
// runtimeapi.MountPropagation.
func translateMountPropagation(mountMode *v1.MountPropagationMode) (runtimeapi.MountPropagation, error) {
	if runtime.GOOS == "windows" {
		// Windows containers doesn't support mount propagation, use private for it.
		// Refer https://docs.docker.com/storage/bind-mounts/#configure-bind-propagation.
		return runtimeapi.MountPropagation_PROPAGATION_PRIVATE, nil
	}

	switch {
	case mountMode == nil:
		// PRIVATE is the default
		return runtimeapi.MountPropagation_PROPAGATION_PRIVATE, nil
	case *mountMode == v1.MountPropagationHostToContainer:
		return runtimeapi.MountPropagation_PROPAGATION_HOST_TO_CONTAINER, nil
	case *mountMode == v1.MountPropagationBidirectional:
		return runtimeapi.MountPropagation_PROPAGATION_BIDIRECTIONAL, nil
	case *mountMode == v1.MountPropagationNone:
		return runtimeapi.MountPropagation_PROPAGATION_PRIVATE, nil
	default:
		return 0, fmt.Errorf("invalid MountPropagation mode: %q", *mountMode)
	}
}

// getEtcHostsPath returns the full host-side path to a pod's generated /etc/hosts file
func getEtcHostsPath(podDir string) string {
	hostsFilePath := filepath.Join(podDir, "etc-hosts")
	// Volume Mounts fail on Windows if it is not of the form C:/
	return volumeutil.MakeAbsolutePath(runtime.GOOS, hostsFilePath)
}

// makeHostsMount makes the mountpoint for the hosts file that the containers
// in a pod are injected with. podIPs is provided instead of podIP as podIPs
// are present even if dual-stack feature flag is not enabled.
func makeHostsMount(podDir string, podIPs []string, hostName, hostDomainName string, hostAliases []v1.HostAlias, useHostNetwork bool) (*kubecontainer.Mount, error) {
	hostsFilePath := getEtcHostsPath(podDir)
	if err := ensureHostsFile(hostsFilePath, podIPs, hostName, hostDomainName, hostAliases, useHostNetwork); err != nil {
		return nil, err
	}
	return &kubecontainer.Mount{
		Name:           "k8s-managed-etc-hosts",
		ContainerPath:  etcHostsPath,
		HostPath:       hostsFilePath,
		ReadOnly:       false,
		SELinuxRelabel: true,
	}, nil
}

// ensureHostsFile ensures that the given host file has an up-to-date ip, host
// name, and domain name.
func ensureHostsFile(fileName string, hostIPs []string, hostName, hostDomainName string, hostAliases []v1.HostAlias, useHostNetwork bool) error {
	var hostsFileContent []byte
	var err error

	if useHostNetwork {
		// if Pod is using host network, read hosts file from the node's filesystem.
		// `etcHostsPath` references the location of the hosts file on the node.
		// `/etc/hosts` for *nix systems.
		hostsFileContent, err = nodeHostsFileContent(etcHostsPath, hostAliases)
		if err != nil {
			return err
		}
	} else {
		// if Pod is not using host network, create a managed hosts file with Pod IP and other information.
		hostsFileContent = managedHostsFileContent(hostIPs, hostName, hostDomainName, hostAliases)
	}

	hostsFilePerm := os.FileMode(0644)
	if err := os.WriteFile(fileName, hostsFileContent, hostsFilePerm); err != nil {
		return err
	}
	return os.Chmod(fileName, hostsFilePerm)
}

// nodeHostsFileContent reads the content of node's hosts file.
func nodeHostsFileContent(hostsFilePath string, hostAliases []v1.HostAlias) ([]byte, error) {
	hostsFileContent, err := os.ReadFile(hostsFilePath)
	if err != nil {
		return nil, err
	}
	var buffer bytes.Buffer
	buffer.WriteString(managedHostsHeaderWithHostNetwork)
	buffer.Write(hostsFileContent)
	buffer.Write(hostsEntriesFromHostAliases(hostAliases))
	return buffer.Bytes(), nil
}

// managedHostsFileContent generates the content of the managed etc hosts based on Pod IPs and other
// information.
func managedHostsFileContent(hostIPs []string, hostName, hostDomainName string, hostAliases []v1.HostAlias) []byte {
	var buffer bytes.Buffer
	buffer.WriteString(managedHostsHeader)
	buffer.WriteString("127.0.0.1\tlocalhost\n")                      // ipv4 localhost
	buffer.WriteString("::1\tlocalhost ip6-localhost ip6-loopback\n") // ipv6 localhost
	buffer.WriteString("fe00::0\tip6-localnet\n")
	buffer.WriteString("fe00::0\tip6-mcastprefix\n")
	buffer.WriteString("fe00::1\tip6-allnodes\n")
	buffer.WriteString("fe00::2\tip6-allrouters\n")
	if len(hostDomainName) > 0 {
		// host entry generated for all IPs in podIPs
		// podIPs field is populated for clusters even
		// dual-stack feature flag is not enabled.
		for _, hostIP := range hostIPs {
			buffer.WriteString(fmt.Sprintf("%s\t%s.%s\t%s\n", hostIP, hostName, hostDomainName, hostName))
		}
	} else {
		for _, hostIP := range hostIPs {
			buffer.WriteString(fmt.Sprintf("%s\t%s\n", hostIP, hostName))
		}
	}
	buffer.Write(hostsEntriesFromHostAliases(hostAliases))
	return buffer.Bytes()
}

func hostsEntriesFromHostAliases(hostAliases []v1.HostAlias) []byte {
	if len(hostAliases) == 0 {
		return []byte{}
	}

	var buffer bytes.Buffer
	buffer.WriteString("\n")
	buffer.WriteString("# Entries added by HostAliases.\n")
	// for each IP, write all aliases onto single line in hosts file
	for _, hostAlias := range hostAliases {
		buffer.WriteString(fmt.Sprintf("%s\t%s\n", hostAlias.IP, strings.Join(hostAlias.Hostnames, "\t")))
	}
	return buffer.Bytes()
}

// truncatePodHostnameIfNeeded truncates the pod hostname if it's longer than 63 chars.
func truncatePodHostnameIfNeeded(podName, hostname string) (string, error) {
	// Cap hostname at 63 chars (specification is 64bytes which is 63 chars and the null terminating char).
	const hostnameMaxLen = 63
	if len(hostname) <= hostnameMaxLen {
		return hostname, nil
	}
	truncated := hostname[:hostnameMaxLen]
	klog.ErrorS(nil, "Hostname for pod was too long, truncated it", "podName", podName, "hostnameMaxLen", hostnameMaxLen, "truncatedHostname", truncated)
	// hostname should not end with '-' or '.'
	truncated = strings.TrimRight(truncated, "-.")
	if len(truncated) == 0 {
		// This should never happen.
		return "", fmt.Errorf("hostname for pod %q was invalid: %q", podName, hostname)
	}
	return truncated, nil
}

// GetOrCreateUserNamespaceMappings returns the configuration for the sandbox user namespace
<<<<<<< HEAD
func (kl *Kubelet) GetOrCreateUserNamespaceMappings(pod *v1.Pod) (*runtimeapi.UserNamespace, error) {
	return kl.usernsManager.GetOrCreateUserNamespaceMappings(pod)
=======
func (kl *Kubelet) GetOrCreateUserNamespaceMappings(pod *v1.Pod, runtimeHandler string) (*runtimeapi.UserNamespace, error) {
	return kl.usernsManager.GetOrCreateUserNamespaceMappings(pod, runtimeHandler)
>>>>>>> 7d1f87fc
}

// GeneratePodHostNameAndDomain creates a hostname and domain name for a pod,
// given that pod's spec and annotations or returns an error.
func (kl *Kubelet) GeneratePodHostNameAndDomain(pod *v1.Pod) (string, string, error) {
	clusterDomain := kl.dnsConfigurer.ClusterDomain

	hostname := pod.Name
	if len(pod.Spec.Hostname) > 0 {
		if msgs := utilvalidation.IsDNS1123Label(pod.Spec.Hostname); len(msgs) != 0 {
			return "", "", fmt.Errorf("pod Hostname %q is not a valid DNS label: %s", pod.Spec.Hostname, strings.Join(msgs, ";"))
		}
		hostname = pod.Spec.Hostname
	}

	hostname, err := truncatePodHostnameIfNeeded(pod.Name, hostname)
	if err != nil {
		return "", "", err
	}

	hostDomain := ""
	if len(pod.Spec.Subdomain) > 0 {
		if msgs := utilvalidation.IsDNS1123Label(pod.Spec.Subdomain); len(msgs) != 0 {
			return "", "", fmt.Errorf("pod Subdomain %q is not a valid DNS label: %s", pod.Spec.Subdomain, strings.Join(msgs, ";"))
		}
		hostDomain = fmt.Sprintf("%s.%s.svc.%s", pod.Spec.Subdomain, pod.Namespace, clusterDomain)
	}

	return hostname, hostDomain, nil
}

// GetPodCgroupParent gets pod cgroup parent from container manager.
func (kl *Kubelet) GetPodCgroupParent(pod *v1.Pod) string {
	pcm := kl.containerManager.NewPodContainerManager()
	_, cgroupParent := pcm.GetPodContainerName(pod)
	return cgroupParent
}

// GenerateRunContainerOptions generates the RunContainerOptions, which can be used by
// the container runtime to set parameters for launching a container.
func (kl *Kubelet) GenerateRunContainerOptions(ctx context.Context, pod *v1.Pod, container *v1.Container, podIP string, podIPs []string) (*kubecontainer.RunContainerOptions, func(), error) {
	supportsRRO := kl.runtimeClassSupportsRecursiveReadOnlyMounts(pod)

	opts, err := kl.containerManager.GetResources(pod, container)
	if err != nil {
		return nil, nil, err
	}
	// The value of hostname is the short host name and it is sent to makeMounts to create /etc/hosts file.
	hostname, hostDomainName, err := kl.GeneratePodHostNameAndDomain(pod)
	if err != nil {
		return nil, nil, err
	}
	// nodename will be equal to hostname if SetHostnameAsFQDN is nil or false. If SetHostnameFQDN
	// is true and hostDomainName is defined, nodename will be the FQDN (hostname.hostDomainName)
	nodename, err := util.GetNodenameForKernel(hostname, hostDomainName, pod.Spec.SetHostnameAsFQDN)
	if err != nil {
		return nil, nil, err
	}
	opts.Hostname = nodename
	podName := volumeutil.GetUniquePodName(pod)
	volumes := kl.volumeManager.GetMountedVolumesForPod(podName)

	blkutil := volumepathhandler.NewBlockVolumePathHandler()
	blkVolumes, err := kl.makeBlockVolumes(pod, container, volumes, blkutil)
	if err != nil {
		return nil, nil, err
	}
	opts.Devices = append(opts.Devices, blkVolumes...)

	envs, err := kl.makeEnvironmentVariables(pod, container, podIP, podIPs)
	if err != nil {
		return nil, nil, err
	}
	opts.Envs = append(opts.Envs, envs...)

	// only podIPs is sent to makeMounts, as podIPs is populated even if dual-stack feature flag is not enabled.
	mounts, cleanupAction, err := makeMounts(pod, kl.getPodDir(pod.UID), container, hostname, hostDomainName, podIPs, volumes, kl.hostutil, kl.subpather, opts.Envs, supportsRRO)
	if err != nil {
		return nil, cleanupAction, err
	}
	opts.Mounts = append(opts.Mounts, mounts...)

	// adding TerminationMessagePath on Windows is only allowed if ContainerD is used. Individual files cannot
	// be mounted as volumes using Docker for Windows.
	if len(container.TerminationMessagePath) != 0 {
		p := kl.getPodContainerDir(pod.UID, container.Name)
		if err := os.MkdirAll(p, 0750); err != nil {
			klog.ErrorS(err, "Error on creating dir", "path", p)
		} else {
			opts.PodContainerDir = p
		}
	}

	return opts, cleanupAction, nil
}

var masterServices = sets.NewString("kubernetes")

// getServiceEnvVarMap makes a map[string]string of env vars for services a
// pod in namespace ns should see.
func (kl *Kubelet) getServiceEnvVarMap(ns string, enableServiceLinks bool) (map[string]string, error) {
	var (
		serviceMap = make(map[string]*v1.Service)
		m          = make(map[string]string)
	)

	// Get all service resources from the master (via a cache),
	// and populate them into service environment variables.
	if kl.serviceLister == nil {
		// Kubelets without masters (e.g. plain GCE ContainerVM) don't set env vars.
		return m, nil
	}
	services, err := kl.serviceLister.List(labels.Everything())
	if err != nil {
		return m, fmt.Errorf("failed to list services when setting up env vars")
	}

	// project the services in namespace ns onto the master services
	for i := range services {
		service := services[i]
		// ignore services where ClusterIP is "None" or empty
		if !v1helper.IsServiceIPSet(service) {
			continue
		}
		serviceName := service.Name

		// We always want to add environment variabled for master services
		// from the default namespace, even if enableServiceLinks is false.
		// We also add environment variables for other services in the same
		// namespace, if enableServiceLinks is true.
		if service.Namespace == metav1.NamespaceDefault && masterServices.Has(serviceName) {
			if _, exists := serviceMap[serviceName]; !exists {
				serviceMap[serviceName] = service
			}
		} else if service.Namespace == ns && enableServiceLinks {
			serviceMap[serviceName] = service
		}
	}

	mappedServices := []*v1.Service{}
	for key := range serviceMap {
		mappedServices = append(mappedServices, serviceMap[key])
	}

	for _, e := range envvars.FromServices(mappedServices) {
		m[e.Name] = e.Value
	}
	return m, nil
}

// Make the environment variables for a pod in the given namespace.
func (kl *Kubelet) makeEnvironmentVariables(pod *v1.Pod, container *v1.Container, podIP string, podIPs []string) ([]kubecontainer.EnvVar, error) {
	if pod.Spec.EnableServiceLinks == nil {
		return nil, fmt.Errorf("nil pod.spec.enableServiceLinks encountered, cannot construct envvars")
	}

	// If the pod originates from the kube-api, when we know that the kube-apiserver is responding and the kubelet's credentials are valid.
	// Knowing this, it is reasonable to wait until the service lister has synchronized at least once before attempting to build
	// a service env var map.  This doesn't present the race below from happening entirely, but it does prevent the "obvious"
	// failure case of services simply not having completed a list operation that can reasonably be expected to succeed.
	// One common case this prevents is a kubelet restart reading pods before services and some pod not having the
	// KUBERNETES_SERVICE_HOST injected because we didn't wait a short time for services to sync before proceeding.
	// The KUBERNETES_SERVICE_HOST link is special because it is unconditionally injected into pods and is read by the
	// in-cluster-config for pod clients
	if !kubetypes.IsStaticPod(pod) && !kl.serviceHasSynced() {
		return nil, fmt.Errorf("services have not yet been read at least once, cannot construct envvars")
	}

	var result []kubecontainer.EnvVar
	// Note:  These are added to the docker Config, but are not included in the checksum computed
	// by kubecontainer.HashContainer(...).  That way, we can still determine whether an
	// v1.Container is already running by its hash. (We don't want to restart a container just
	// because some service changed.)
	//
	// Note that there is a race between Kubelet seeing the pod and kubelet seeing the service.
	// To avoid this users can: (1) wait between starting a service and starting; or (2) detect
	// missing service env var and exit and be restarted; or (3) use DNS instead of env vars
	// and keep trying to resolve the DNS name of the service (recommended).
	serviceEnv, err := kl.getServiceEnvVarMap(pod.Namespace, *pod.Spec.EnableServiceLinks)
	if err != nil {
		return result, err
	}

	var (
		configMaps = make(map[string]*v1.ConfigMap)
		secrets    = make(map[string]*v1.Secret)
		tmpEnv     = make(map[string]string)
	)

	// Env will override EnvFrom variables.
	// Process EnvFrom first then allow Env to replace existing values.
	for _, envFrom := range container.EnvFrom {
		switch {
		case envFrom.ConfigMapRef != nil:
			cm := envFrom.ConfigMapRef
			name := cm.Name
			configMap, ok := configMaps[name]
			if !ok {
				if kl.kubeClient == nil {
					return result, fmt.Errorf("couldn't get configMap %v/%v, no kubeClient defined", pod.Namespace, name)
				}
				optional := cm.Optional != nil && *cm.Optional
				configMap, err = kl.configMapManager.GetConfigMap(pod.Namespace, name)
				if err != nil {
					if errors.IsNotFound(err) && optional {
						// ignore error when marked optional
						continue
					}
					return result, err
				}
				configMaps[name] = configMap
			}

			for k, v := range configMap.Data {
				if len(envFrom.Prefix) > 0 {
					k = envFrom.Prefix + k
				}

				tmpEnv[k] = v
			}
		case envFrom.SecretRef != nil:
			s := envFrom.SecretRef
			name := s.Name
			secret, ok := secrets[name]
			if !ok {
				if kl.kubeClient == nil {
					return result, fmt.Errorf("couldn't get secret %v/%v, no kubeClient defined", pod.Namespace, name)
				}
				optional := s.Optional != nil && *s.Optional
				secret, err = kl.secretManager.GetSecret(pod.Namespace, name)
				if err != nil {
					if errors.IsNotFound(err) && optional {
						// ignore error when marked optional
						continue
					}
					return result, err
				}
				secrets[name] = secret
			}

			for k, v := range secret.Data {
				if len(envFrom.Prefix) > 0 {
					k = envFrom.Prefix + k
				}

				tmpEnv[k] = string(v)
			}
		}
	}

	// Determine the final values of variables:
	//
	// 1.  Determine the final value of each variable:
	//     a.  If the variable's Value is set, expand the `$(var)` references to other
	//         variables in the .Value field; the sources of variables are the declared
	//         variables of the container and the service environment variables
	//     b.  If a source is defined for an environment variable, resolve the source
	// 2.  Create the container's environment in the order variables are declared
	// 3.  Add remaining service environment vars
	var (
		mappingFunc = expansion.MappingFuncFor(tmpEnv, serviceEnv)
	)
	for _, envVar := range container.Env {
		runtimeVal := envVar.Value
		if runtimeVal != "" {
			// Step 1a: expand variable references
			runtimeVal = expansion.Expand(runtimeVal, mappingFunc)
		} else if envVar.ValueFrom != nil {
			// Step 1b: resolve alternate env var sources
			switch {
			case envVar.ValueFrom.FieldRef != nil:
				runtimeVal, err = kl.podFieldSelectorRuntimeValue(envVar.ValueFrom.FieldRef, pod, podIP, podIPs)
				if err != nil {
					return result, err
				}
			case envVar.ValueFrom.ResourceFieldRef != nil:
				defaultedPod, defaultedContainer, err := kl.defaultPodLimitsForDownwardAPI(pod, container)
				if err != nil {
					return result, err
				}
				runtimeVal, err = containerResourceRuntimeValue(envVar.ValueFrom.ResourceFieldRef, defaultedPod, defaultedContainer)
				if err != nil {
					return result, err
				}
			case envVar.ValueFrom.ConfigMapKeyRef != nil:
				cm := envVar.ValueFrom.ConfigMapKeyRef
				name := cm.Name
				key := cm.Key
				optional := cm.Optional != nil && *cm.Optional
				configMap, ok := configMaps[name]
				if !ok {
					if kl.kubeClient == nil {
						return result, fmt.Errorf("couldn't get configMap %v/%v, no kubeClient defined", pod.Namespace, name)
					}
					configMap, err = kl.configMapManager.GetConfigMap(pod.Namespace, name)
					if err != nil {
						if errors.IsNotFound(err) && optional {
							// ignore error when marked optional
							continue
						}
						return result, err
					}
					configMaps[name] = configMap
				}
				runtimeVal, ok = configMap.Data[key]
				if !ok {
					if optional {
						continue
					}
					return result, fmt.Errorf("couldn't find key %v in ConfigMap %v/%v", key, pod.Namespace, name)
				}
			case envVar.ValueFrom.SecretKeyRef != nil:
				s := envVar.ValueFrom.SecretKeyRef
				name := s.Name
				key := s.Key
				optional := s.Optional != nil && *s.Optional
				secret, ok := secrets[name]
				if !ok {
					if kl.kubeClient == nil {
						return result, fmt.Errorf("couldn't get secret %v/%v, no kubeClient defined", pod.Namespace, name)
					}
					secret, err = kl.secretManager.GetSecret(pod.Namespace, name)
					if err != nil {
						if errors.IsNotFound(err) && optional {
							// ignore error when marked optional
							continue
						}
						return result, err
					}
					secrets[name] = secret
				}
				runtimeValBytes, ok := secret.Data[key]
				if !ok {
					if optional {
						continue
					}
					return result, fmt.Errorf("couldn't find key %v in Secret %v/%v", key, pod.Namespace, name)
				}
				runtimeVal = string(runtimeValBytes)
			}
		}

		tmpEnv[envVar.Name] = runtimeVal
	}

	// Append the env vars
	for k, v := range tmpEnv {
		result = append(result, kubecontainer.EnvVar{Name: k, Value: v})
	}

	// Append remaining service env vars.
	for k, v := range serviceEnv {
		// Accesses apiserver+Pods.
		// So, the master may set service env vars, or kubelet may.  In case both are doing
		// it, we skip the key from the kubelet-generated ones so we don't have duplicate
		// env vars.
		// TODO: remove this next line once all platforms use apiserver+Pods.
		if _, present := tmpEnv[k]; !present {
			result = append(result, kubecontainer.EnvVar{Name: k, Value: v})
		}
	}
	return result, nil
}

// podFieldSelectorRuntimeValue returns the runtime value of the given
// selector for a pod.
func (kl *Kubelet) podFieldSelectorRuntimeValue(fs *v1.ObjectFieldSelector, pod *v1.Pod, podIP string, podIPs []string) (string, error) {
	internalFieldPath, _, err := podshelper.ConvertDownwardAPIFieldLabel(fs.APIVersion, fs.FieldPath, "")
	if err != nil {
		return "", err
	}

	// make podIPs order match node IP family preference #97979
	podIPs = kl.sortPodIPs(podIPs)
	if len(podIPs) > 0 {
		podIP = podIPs[0]
	}

	switch internalFieldPath {
	case "spec.nodeName":
		return pod.Spec.NodeName, nil
	case "spec.serviceAccountName":
		return pod.Spec.ServiceAccountName, nil
	case "status.hostIP":
		hostIPs, err := kl.getHostIPsAnyWay()
		if err != nil {
			return "", err
		}
		return hostIPs[0].String(), nil
	case "status.hostIPs":
		if !utilfeature.DefaultFeatureGate.Enabled(features.PodHostIPs) {
			return "", nil
		}
		hostIPs, err := kl.getHostIPsAnyWay()
		if err != nil {
			return "", err
		}
		ips := make([]string, 0, len(hostIPs))
		for _, ip := range hostIPs {
			ips = append(ips, ip.String())
		}
		return strings.Join(ips, ","), nil
	case "status.podIP":
		return podIP, nil
	case "status.podIPs":
		return strings.Join(podIPs, ","), nil
	}
	return fieldpath.ExtractFieldPathAsString(pod, internalFieldPath)
}

// containerResourceRuntimeValue returns the value of the provided container resource
func containerResourceRuntimeValue(fs *v1.ResourceFieldSelector, pod *v1.Pod, container *v1.Container) (string, error) {
	containerName := fs.ContainerName
	if len(containerName) == 0 {
		return resource.ExtractContainerResourceValue(fs, container)
	}
	return resource.ExtractResourceValueByContainerName(fs, pod, containerName)
}

// killPod instructs the container runtime to kill the pod. This method requires that
// the pod status contains the result of the last syncPod, otherwise it may fail to
// terminate newly created containers and sandboxes.
func (kl *Kubelet) killPod(ctx context.Context, pod *v1.Pod, p kubecontainer.Pod, gracePeriodOverride *int64) error {
	// Call the container runtime KillPod method which stops all known running containers of the pod
	if err := kl.containerRuntime.KillPod(ctx, pod, p, gracePeriodOverride); err != nil {
		return err
	}
	if err := kl.containerManager.UpdateQOSCgroups(); err != nil {
		klog.V(2).InfoS("Failed to update QoS cgroups while killing pod", "err", err)
	}
	return nil
}

// makePodDataDirs creates the dirs for the pod datas.
func (kl *Kubelet) makePodDataDirs(pod *v1.Pod) error {
	uid := pod.UID
	if err := os.MkdirAll(kl.getPodDir(uid), 0750); err != nil && !os.IsExist(err) {
		return err
	}
	if err := os.MkdirAll(kl.getPodVolumesDir(uid), 0750); err != nil && !os.IsExist(err) {
		return err
	}
	if err := os.MkdirAll(kl.getPodPluginsDir(uid), 0750); err != nil && !os.IsExist(err) {
		return err
	}
	return nil
}

// getPullSecretsForPod inspects the Pod and retrieves the referenced pull
// secrets.
func (kl *Kubelet) getPullSecretsForPod(pod *v1.Pod) []v1.Secret {
	pullSecrets := []v1.Secret{}
	failedPullSecrets := []string{}

	for _, secretRef := range pod.Spec.ImagePullSecrets {
		if len(secretRef.Name) == 0 {
			// API validation permitted entries with empty names (https://issue.k8s.io/99454#issuecomment-787838112).
			// Ignore to avoid unnecessary warnings.
			continue
		}
		secret, err := kl.secretManager.GetSecret(pod.Namespace, secretRef.Name)
		if err != nil {
			klog.InfoS("Unable to retrieve pull secret, the image pull may not succeed.", "pod", klog.KObj(pod), "secret", klog.KObj(secret), "err", err)
			failedPullSecrets = append(failedPullSecrets, secretRef.Name)
			continue
		}

		pullSecrets = append(pullSecrets, *secret)
	}

	if len(failedPullSecrets) > 0 {
		kl.recorder.Eventf(pod, v1.EventTypeWarning, "FailedToRetrieveImagePullSecret", "Unable to retrieve some image pull secrets (%s); attempting to pull the image may not succeed.", strings.Join(failedPullSecrets, ", "))
	}

	return pullSecrets
}

// PodCouldHaveRunningContainers returns true if the pod with the given UID could still have running
// containers. This returns false if the pod has not yet been started or the pod is unknown.
func (kl *Kubelet) PodCouldHaveRunningContainers(pod *v1.Pod) bool {
	if kl.podWorkers.CouldHaveRunningContainers(pod.UID) {
		return true
	}

	// Check if pod might need to unprepare resources before termination
	// NOTE: This is a temporary solution. This call is here to avoid changing
	// status manager and its tests.
	// TODO: extend PodDeletionSafetyProvider interface and implement it
	// in a separate Kubelet method.
	if utilfeature.DefaultFeatureGate.Enabled(features.DynamicResourceAllocation) {
		if kl.containerManager.PodMightNeedToUnprepareResources(pod.UID) {
			return true
		}
	}
	return false
}

// PodIsFinished returns true if SyncTerminatedPod is finished, ie.
// all required node-level resources that a pod was consuming have
// been reclaimed by the kubelet.
func (kl *Kubelet) PodIsFinished(pod *v1.Pod) bool {
	return kl.podWorkers.ShouldPodBeFinished(pod.UID)
}

// filterOutInactivePods returns pods that are not in a terminal phase
// or are known to be fully terminated. This method should only be used
// when the set of pods being filtered is upstream of the pod worker, i.e.
// the pods the pod manager is aware of.
func (kl *Kubelet) filterOutInactivePods(pods []*v1.Pod) []*v1.Pod {
	filteredPods := make([]*v1.Pod, 0, len(pods))
	for _, p := range pods {
		// if a pod is fully terminated by UID, it should be excluded from the
		// list of pods
		if kl.podWorkers.IsPodKnownTerminated(p.UID) {
			continue
		}

		// terminal pods are considered inactive UNLESS they are actively terminating
		if kl.isAdmittedPodTerminal(p) && !kl.podWorkers.IsPodTerminationRequested(p.UID) {
			continue
		}

		filteredPods = append(filteredPods, p)
	}
	return filteredPods
}

// isAdmittedPodTerminal returns true if the provided config source pod is in
// a terminal phase, or if the Kubelet has already indicated the pod has reached
// a terminal phase but the config source has not accepted it yet. This method
// should only be used within the pod configuration loops that notify the pod
// worker, other components should treat the pod worker as authoritative.
func (kl *Kubelet) isAdmittedPodTerminal(pod *v1.Pod) bool {
	// pods are considered inactive if the config source has observed a
	// terminal phase (if the Kubelet recorded that the pod reached a terminal
	// phase the pod should never be restarted)
	if pod.Status.Phase == v1.PodSucceeded || pod.Status.Phase == v1.PodFailed {
		return true
	}
	// a pod that has been marked terminal within the Kubelet is considered
	// inactive (may have been rejected by Kubelet admission)
	if status, ok := kl.statusManager.GetPodStatus(pod.UID); ok {
		if status.Phase == v1.PodSucceeded || status.Phase == v1.PodFailed {
			return true
		}
	}
	return false
}

// removeOrphanedPodStatuses removes obsolete entries in podStatus where
// the pod is no longer considered bound to this node.
func (kl *Kubelet) removeOrphanedPodStatuses(pods []*v1.Pod, mirrorPods []*v1.Pod) {
	podUIDs := make(map[types.UID]bool)
	for _, pod := range pods {
		podUIDs[pod.UID] = true
	}
	for _, pod := range mirrorPods {
		podUIDs[pod.UID] = true
	}
	kl.statusManager.RemoveOrphanedStatuses(podUIDs)
}

// HandlePodCleanups performs a series of cleanup work, including terminating
// pod workers, killing unwanted pods, and removing orphaned volumes/pod
// directories. No config changes are sent to pod workers while this method
// is executing which means no new pods can appear. After this method completes
// the desired state of the kubelet should be reconciled with the actual state
// in the pod worker and other pod-related components.
//
// This function is executed by the main sync loop, so it must execute quickly
// and all nested calls should be asynchronous. Any slow reconciliation actions
// should be performed by other components (like the volume manager). The duration
// of this call is the minimum latency for static pods to be restarted if they
// are updated with a fixed UID (most should use a dynamic UID), and no config
// updates are delivered to the pod workers while this method is running.
func (kl *Kubelet) HandlePodCleanups(ctx context.Context) error {
	// The kubelet lacks checkpointing, so we need to introspect the set of pods
	// in the cgroup tree prior to inspecting the set of pods in our pod manager.
	// this ensures our view of the cgroup tree does not mistakenly observe pods
	// that are added after the fact...
	var (
		cgroupPods map[types.UID]cm.CgroupName
		err        error
	)
	if kl.cgroupsPerQOS {
		pcm := kl.containerManager.NewPodContainerManager()
		cgroupPods, err = pcm.GetAllPodsFromCgroups()
		if err != nil {
			return fmt.Errorf("failed to get list of pods that still exist on cgroup mounts: %v", err)
		}
	}

	allPods, mirrorPods, orphanedMirrorPodFullnames := kl.podManager.GetPodsAndMirrorPods()

	// Pod phase progresses monotonically. Once a pod has reached a final state,
	// it should never leave regardless of the restart policy. The statuses
	// of such pods should not be changed, and there is no need to sync them.
	// TODO: the logic here does not handle two cases:
	//   1. If the containers were removed immediately after they died, kubelet
	//      may fail to generate correct statuses, let alone filtering correctly.
	//   2. If kubelet restarted before writing the terminated status for a pod
	//      to the apiserver, it could still restart the terminated pod (even
	//      though the pod was not considered terminated by the apiserver).
	// These two conditions could be alleviated by checkpointing kubelet.

	// Stop the workers for terminated pods not in the config source
	klog.V(3).InfoS("Clean up pod workers for terminated pods")
	workingPods := kl.podWorkers.SyncKnownPods(allPods)

	// Reconcile: At this point the pod workers have been pruned to the set of
	// desired pods. Pods that must be restarted due to UID reuse, or leftover
	// pods from previous runs, are not known to the pod worker.

	allPodsByUID := make(map[types.UID]*v1.Pod)
	for _, pod := range allPods {
		allPodsByUID[pod.UID] = pod
	}

	// Identify the set of pods that have workers, which should be all pods
	// from config that are not terminated, as well as any terminating pods
	// that have already been removed from config. Pods that are terminating
	// will be added to possiblyRunningPods, to prevent overly aggressive
	// cleanup of pod cgroups.
	stringIfTrue := func(t bool) string {
		if t {
			return "true"
		}
		return ""
	}
	runningPods := make(map[types.UID]sets.Empty)
	possiblyRunningPods := make(map[types.UID]sets.Empty)
	for uid, sync := range workingPods {
		switch sync.State {
		case SyncPod:
			runningPods[uid] = struct{}{}
			possiblyRunningPods[uid] = struct{}{}
		case TerminatingPod:
			possiblyRunningPods[uid] = struct{}{}
		default:
		}
	}

	// Retrieve the list of running containers from the runtime to perform cleanup.
	// We need the latest state to avoid delaying restarts of static pods that reuse
	// a UID.
	if err := kl.runtimeCache.ForceUpdateIfOlder(ctx, kl.clock.Now()); err != nil {
		klog.ErrorS(err, "Error listing containers")
		return err
	}
	runningRuntimePods, err := kl.runtimeCache.GetPods(ctx)
	if err != nil {
		klog.ErrorS(err, "Error listing containers")
		return err
	}

	// Stop probing pods that are not running
	klog.V(3).InfoS("Clean up probes for terminated pods")
	kl.probeManager.CleanupPods(possiblyRunningPods)

	// Remove orphaned pod statuses not in the total list of known config pods
	klog.V(3).InfoS("Clean up orphaned pod statuses")
	kl.removeOrphanedPodStatuses(allPods, mirrorPods)

	// Remove orphaned pod user namespace allocations (if any).
	klog.V(3).InfoS("Clean up orphaned pod user namespace allocations")
	if err = kl.usernsManager.CleanupOrphanedPodUsernsAllocations(allPods, runningRuntimePods); err != nil {
		klog.ErrorS(err, "Failed cleaning up orphaned pod user namespaces allocations")
	}

	// Remove orphaned volumes from pods that are known not to have any
	// containers. Note that we pass all pods (including terminated pods) to
	// the function, so that we don't remove volumes associated with terminated
	// but not yet deleted pods.
	// TODO: this method could more aggressively cleanup terminated pods
	// in the future (volumes, mount dirs, logs, and containers could all be
	// better separated)
	klog.V(3).InfoS("Clean up orphaned pod directories")
	err = kl.cleanupOrphanedPodDirs(allPods, runningRuntimePods)
	if err != nil {
		// We want all cleanup tasks to be run even if one of them failed. So
		// we just log an error here and continue other cleanup tasks.
		// This also applies to the other clean up tasks.
		klog.ErrorS(err, "Failed cleaning up orphaned pod directories")
	}

	// Remove any orphaned mirror pods (mirror pods are tracked by name via the
	// pod worker)
	klog.V(3).InfoS("Clean up orphaned mirror pods")
	for _, podFullname := range orphanedMirrorPodFullnames {
		if !kl.podWorkers.IsPodForMirrorPodTerminatingByFullName(podFullname) {
			_, err := kl.mirrorPodClient.DeleteMirrorPod(podFullname, nil)
			if err != nil {
				klog.ErrorS(err, "Encountered error when deleting mirror pod", "podName", podFullname)
			} else {
				klog.V(3).InfoS("Deleted mirror pod", "podName", podFullname)
			}
		}
	}

	// After pruning pod workers for terminated pods get the list of active pods for
	// metrics and to determine restarts.
	activePods := kl.filterOutInactivePods(allPods)
	allRegularPods, allStaticPods := splitPodsByStatic(allPods)
	activeRegularPods, activeStaticPods := splitPodsByStatic(activePods)
	metrics.DesiredPodCount.WithLabelValues("").Set(float64(len(allRegularPods)))
	metrics.DesiredPodCount.WithLabelValues("true").Set(float64(len(allStaticPods)))
	metrics.ActivePodCount.WithLabelValues("").Set(float64(len(activeRegularPods)))
	metrics.ActivePodCount.WithLabelValues("true").Set(float64(len(activeStaticPods)))
	metrics.MirrorPodCount.Set(float64(len(mirrorPods)))

	// At this point, the pod worker is aware of which pods are not desired (SyncKnownPods).
	// We now look through the set of active pods for those that the pod worker is not aware of
	// and deliver an update. The most common reason a pod is not known is because the pod was
	// deleted and recreated with the same UID while the pod worker was driving its lifecycle (very
	// very rare for API pods, common for static pods with fixed UIDs). Containers that may still
	// be running from a previous execution must be reconciled by the pod worker's sync method.
	// We must use active pods because that is the set of admitted pods (podManager includes pods
	// that will never be run, and statusManager tracks already rejected pods).
	var restartCount, restartCountStatic int
	for _, desiredPod := range activePods {
		if _, knownPod := workingPods[desiredPod.UID]; knownPod {
			continue
		}

		klog.V(3).InfoS("Pod will be restarted because it is in the desired set and not known to the pod workers (likely due to UID reuse)", "podUID", desiredPod.UID)
		isStatic := kubetypes.IsStaticPod(desiredPod)
		pod, mirrorPod, wasMirror := kl.podManager.GetPodAndMirrorPod(desiredPod)
		if pod == nil || wasMirror {
			klog.V(2).InfoS("Programmer error, restartable pod was a mirror pod but activePods should never contain a mirror pod", "podUID", desiredPod.UID)
			continue
		}
		kl.podWorkers.UpdatePod(UpdatePodOptions{
			UpdateType: kubetypes.SyncPodCreate,
			Pod:        pod,
			MirrorPod:  mirrorPod,
		})

		// the desired pod is now known as well
		workingPods[desiredPod.UID] = PodWorkerSync{State: SyncPod, HasConfig: true, Static: isStatic}
		if isStatic {
			// restartable static pods are the normal case
			restartCountStatic++
		} else {
			// almost certainly means shenanigans, as API pods should never have the same UID after being deleted and recreated
			// unless there is a major API violation
			restartCount++
		}
	}
	metrics.RestartedPodTotal.WithLabelValues("true").Add(float64(restartCountStatic))
	metrics.RestartedPodTotal.WithLabelValues("").Add(float64(restartCount))

	// Complete termination of deleted pods that are not runtime pods (don't have
	// running containers), are terminal, and are not known to pod workers.
	// An example is pods rejected during kubelet admission that have never
	// started before (i.e. does not have an orphaned pod).
	// Adding the pods with SyncPodKill to pod workers allows to proceed with
	// force-deletion of such pods, yet preventing re-entry of the routine in the
	// next invocation of HandlePodCleanups.
	for _, pod := range kl.filterTerminalPodsToDelete(allPods, runningRuntimePods, workingPods) {
		klog.V(3).InfoS("Handling termination and deletion of the pod to pod workers", "pod", klog.KObj(pod), "podUID", pod.UID)
		kl.podWorkers.UpdatePod(UpdatePodOptions{
			UpdateType: kubetypes.SyncPodKill,
			Pod:        pod,
		})
	}

	// Finally, terminate any pods that are observed in the runtime but not present in the list of
	// known running pods from config. If we do terminate running runtime pods that will happen
	// asynchronously in the background and those will be processed in the next invocation of
	// HandlePodCleanups.
	var orphanCount int
	for _, runningPod := range runningRuntimePods {
		// If there are orphaned pod resources in CRI that are unknown to the pod worker, terminate them
		// now. Since housekeeping is exclusive to other pod worker updates, we know that no pods have
		// been added to the pod worker in the meantime. Note that pods that are not visible in the runtime
		// but which were previously known are terminated by SyncKnownPods().
		_, knownPod := workingPods[runningPod.ID]
		if !knownPod {
			one := int64(1)
			killPodOptions := &KillPodOptions{
				PodTerminationGracePeriodSecondsOverride: &one,
			}
			klog.V(2).InfoS("Clean up containers for orphaned pod we had not seen before", "podUID", runningPod.ID, "killPodOptions", killPodOptions)
			kl.podWorkers.UpdatePod(UpdatePodOptions{
				UpdateType:     kubetypes.SyncPodKill,
				RunningPod:     runningPod,
				KillPodOptions: killPodOptions,
			})

			// the running pod is now known as well
			workingPods[runningPod.ID] = PodWorkerSync{State: TerminatingPod, Orphan: true}
			orphanCount++
		}
	}
	metrics.OrphanedRuntimePodTotal.Add(float64(orphanCount))

	// Now that we have recorded any terminating pods, and added new pods that should be running,
	// record a summary here. Not all possible combinations of PodWorkerSync values are valid.
	counts := make(map[PodWorkerSync]int)
	for _, sync := range workingPods {
		counts[sync]++
	}
	for validSync, configState := range map[PodWorkerSync]string{
		{HasConfig: true, Static: true}:                "desired",
		{HasConfig: true, Static: false}:               "desired",
		{Orphan: true, HasConfig: true, Static: true}:  "orphan",
		{Orphan: true, HasConfig: true, Static: false}: "orphan",
		{Orphan: true, HasConfig: false}:               "runtime_only",
	} {
		for _, state := range []PodWorkerState{SyncPod, TerminatingPod, TerminatedPod} {
			validSync.State = state
			count := counts[validSync]
			delete(counts, validSync)
			staticString := stringIfTrue(validSync.Static)
			if !validSync.HasConfig {
				staticString = "unknown"
			}
			metrics.WorkingPodCount.WithLabelValues(state.String(), configState, staticString).Set(float64(count))
		}
	}
	if len(counts) > 0 {
		// in case a combination is lost
		klog.V(3).InfoS("Programmer error, did not report a kubelet_working_pods metric for a value returned by SyncKnownPods", "counts", counts)
	}

	// Remove any cgroups in the hierarchy for pods that are definitely no longer
	// running (not in the container runtime).
	if kl.cgroupsPerQOS {
		pcm := kl.containerManager.NewPodContainerManager()
		klog.V(3).InfoS("Clean up orphaned pod cgroups")
		kl.cleanupOrphanedPodCgroups(pcm, cgroupPods, possiblyRunningPods)
	}

	// Cleanup any backoff entries.
	kl.backOff.GC()
	return nil
}

// filterTerminalPodsToDelete returns terminal pods which are ready to be
// deleted by the status manager, but are not in pod workers.
// First, the check for deletionTimestamp is a performance optimization as we
// don't need to do anything with terminal pods without deletionTimestamp.
// Second, the check for terminal pods is to avoid race conditions of triggering
// deletion on Pending pods which are not yet added to pod workers.
// Third, the check to skip pods known to pod workers is that the lifecycle of
// such pods is already handled by pod workers.
// Finally, we skip runtime pods as their termination is handled separately in
// the HandlePodCleanups routine.
func (kl *Kubelet) filterTerminalPodsToDelete(allPods []*v1.Pod, runningRuntimePods []*kubecontainer.Pod, workingPods map[types.UID]PodWorkerSync) map[types.UID]*v1.Pod {
	terminalPodsToDelete := make(map[types.UID]*v1.Pod)
	for _, pod := range allPods {
		if pod.DeletionTimestamp == nil {
			// skip pods which don't have a deletion timestamp
<<<<<<< HEAD
			continue
		}
		if !podutil.IsPodPhaseTerminal(pod.Status.Phase) {
			// skip the non-terminal pods
			continue
		}
		if _, knownPod := workingPods[pod.UID]; knownPod {
			// skip pods known to pod workers
			continue
		}
		terminalPodsToDelete[pod.UID] = pod
	}
	for _, runningRuntimePod := range runningRuntimePods {
		// skip running runtime pods - they are handled by a dedicated routine
		// which terminates the containers
		delete(terminalPodsToDelete, runningRuntimePod.ID)
	}
=======
			continue
		}
		if !podutil.IsPodPhaseTerminal(pod.Status.Phase) {
			// skip the non-terminal pods
			continue
		}
		if _, knownPod := workingPods[pod.UID]; knownPod {
			// skip pods known to pod workers
			continue
		}
		terminalPodsToDelete[pod.UID] = pod
	}
	for _, runningRuntimePod := range runningRuntimePods {
		// skip running runtime pods - they are handled by a dedicated routine
		// which terminates the containers
		delete(terminalPodsToDelete, runningRuntimePod.ID)
	}
>>>>>>> 7d1f87fc
	return terminalPodsToDelete
}

// splitPodsByStatic separates a list of desired pods from the pod manager into
// regular or static pods. Mirror pods are not valid config sources (a mirror pod
// being created cannot cause the Kubelet to start running a static pod) and are
// excluded.
func splitPodsByStatic(pods []*v1.Pod) (regular, static []*v1.Pod) {
	regular, static = make([]*v1.Pod, 0, len(pods)), make([]*v1.Pod, 0, len(pods))
	for _, pod := range pods {
		if kubetypes.IsMirrorPod(pod) {
			continue
		}
		if kubetypes.IsStaticPod(pod) {
			static = append(static, pod)
		} else {
			regular = append(regular, pod)
		}
	}
	return regular, static
}

// validateContainerLogStatus returns the container ID for the desired container to retrieve logs for, based on the state
// of the container. The previous flag will only return the logs for the last terminated container, otherwise, the current
// running container is preferred over a previous termination. If info about the container is not available then a specific
// error is returned to the end user.
func (kl *Kubelet) validateContainerLogStatus(podName string, podStatus *v1.PodStatus, containerName string, previous bool) (containerID kubecontainer.ContainerID, err error) {
	var cID string

	cStatus, found := podutil.GetContainerStatus(podStatus.ContainerStatuses, containerName)
	if !found {
		cStatus, found = podutil.GetContainerStatus(podStatus.InitContainerStatuses, containerName)
	}
	if !found {
		cStatus, found = podutil.GetContainerStatus(podStatus.EphemeralContainerStatuses, containerName)
	}
	if !found {
		return kubecontainer.ContainerID{}, fmt.Errorf("container %q in pod %q is not available", containerName, podName)
	}
	lastState := cStatus.LastTerminationState
	waiting, running, terminated := cStatus.State.Waiting, cStatus.State.Running, cStatus.State.Terminated

	switch {
	case previous:
		if lastState.Terminated == nil || lastState.Terminated.ContainerID == "" {
			return kubecontainer.ContainerID{}, fmt.Errorf("previous terminated container %q in pod %q not found", containerName, podName)
		}
		cID = lastState.Terminated.ContainerID

	case running != nil:
		cID = cStatus.ContainerID

	case terminated != nil:
		// in cases where the next container didn't start, terminated.ContainerID will be empty, so get logs from the lastState.Terminated.
		if terminated.ContainerID == "" {
			if lastState.Terminated != nil && lastState.Terminated.ContainerID != "" {
				cID = lastState.Terminated.ContainerID
			} else {
				return kubecontainer.ContainerID{}, fmt.Errorf("container %q in pod %q is terminated", containerName, podName)
			}
		} else {
			cID = terminated.ContainerID
		}

	case lastState.Terminated != nil:
		if lastState.Terminated.ContainerID == "" {
			return kubecontainer.ContainerID{}, fmt.Errorf("container %q in pod %q is terminated", containerName, podName)
		}
		cID = lastState.Terminated.ContainerID

	case waiting != nil:
		// output some info for the most common pending failures
		switch reason := waiting.Reason; reason {
		case images.ErrImagePull.Error():
			return kubecontainer.ContainerID{}, fmt.Errorf("container %q in pod %q is waiting to start: image can't be pulled", containerName, podName)
		case images.ErrImagePullBackOff.Error():
			return kubecontainer.ContainerID{}, fmt.Errorf("container %q in pod %q is waiting to start: trying and failing to pull image", containerName, podName)
		default:
			return kubecontainer.ContainerID{}, fmt.Errorf("container %q in pod %q is waiting to start: %v", containerName, podName, reason)
		}
	default:
		// unrecognized state
		return kubecontainer.ContainerID{}, fmt.Errorf("container %q in pod %q is waiting to start - no logs yet", containerName, podName)
	}

	return kubecontainer.ParseContainerID(cID), nil
}

// GetKubeletContainerLogs returns logs from the container
// TODO: this method is returning logs of random container attempts, when it should be returning the most recent attempt
// or all of them.
func (kl *Kubelet) GetKubeletContainerLogs(ctx context.Context, podFullName, containerName string, logOptions *v1.PodLogOptions, stdout, stderr io.Writer) error {
	// Pod workers periodically write status to statusManager. If status is not
	// cached there, something is wrong (or kubelet just restarted and hasn't
	// caught up yet). Just assume the pod is not ready yet.
	name, namespace, err := kubecontainer.ParsePodFullName(podFullName)
	if err != nil {
		return fmt.Errorf("unable to parse pod full name %q: %v", podFullName, err)
	}

	pod, ok := kl.GetPodByName(namespace, name)
	if !ok {
		return fmt.Errorf("pod %q cannot be found - no logs available", name)
	}

	// TODO: this should be using the podWorker's pod store as authoritative, since
	// the mirrorPod might still exist, the pod may have been force deleted but
	// is still terminating (users should be able to view logs of force deleted static pods
	// based on full name).
	var podUID types.UID
	pod, mirrorPod, wasMirror := kl.podManager.GetPodAndMirrorPod(pod)
	if wasMirror {
		if pod == nil {
			return fmt.Errorf("mirror pod %q does not have a corresponding pod", name)
		}
		podUID = mirrorPod.UID
	} else {
		podUID = pod.UID
	}

	podStatus, found := kl.statusManager.GetPodStatus(podUID)
	if !found {
		// If there is no cached status, use the status from the
		// config source (apiserver). This is useful if kubelet
		// has recently been restarted.
		podStatus = pod.Status
	}

	// TODO: Consolidate the logic here with kuberuntime.GetContainerLogs, here we convert container name to containerID,
	// but inside kuberuntime we convert container id back to container name and restart count.
	// TODO: After separate container log lifecycle management, we should get log based on the existing log files
	// instead of container status.
	containerID, err := kl.validateContainerLogStatus(pod.Name, &podStatus, containerName, logOptions.Previous)
	if err != nil {
		return err
	}

	// Do a zero-byte write to stdout before handing off to the container runtime.
	// This ensures at least one Write call is made to the writer when copying starts,
	// even if we then block waiting for log output from the container.
	if _, err := stdout.Write([]byte{}); err != nil {
		return err
	}

	return kl.containerRuntime.GetContainerLogs(ctx, pod, containerID, logOptions, stdout, stderr)
}

// getPhase returns the phase of a pod given its container info.
func getPhase(pod *v1.Pod, info []v1.ContainerStatus, podIsTerminal bool) v1.PodPhase {
	spec := pod.Spec
	pendingInitialization := 0
	failedInitialization := 0

	// regular init containers
	for _, container := range spec.InitContainers {
		if kubetypes.IsRestartableInitContainer(&container) {
			// Skip the restartable init containers here to handle them separately as
			// they are slightly different from the init containers in terms of the
			// pod phase.
			continue
		}

		containerStatus, ok := podutil.GetContainerStatus(info, container.Name)
		if !ok {
			pendingInitialization++
			continue
		}

		switch {
		case containerStatus.State.Running != nil:
			pendingInitialization++
		case containerStatus.State.Terminated != nil:
			if containerStatus.State.Terminated.ExitCode != 0 {
				failedInitialization++
			}
		case containerStatus.State.Waiting != nil:
			if containerStatus.LastTerminationState.Terminated != nil {
				if containerStatus.LastTerminationState.Terminated.ExitCode != 0 {
					failedInitialization++
				}
			} else {
				pendingInitialization++
			}
		default:
			pendingInitialization++
		}
	}

	// counters for restartable init and regular containers
	unknown := 0
	running := 0
	waiting := 0
	stopped := 0
	succeeded := 0

	// restartable init containers
	for _, container := range spec.InitContainers {
		if !kubetypes.IsRestartableInitContainer(&container) {
			// Skip the regular init containers, as they have been handled above.
			continue
		}
		containerStatus, ok := podutil.GetContainerStatus(info, container.Name)
		if !ok {
			unknown++
			continue
		}

		switch {
		case containerStatus.State.Running != nil:
			if containerStatus.Started == nil || !*containerStatus.Started {
				pendingInitialization++
			}
			running++
		case containerStatus.State.Terminated != nil:
			// Do nothing here, as terminated restartable init containers are not
			// taken into account for the pod phase.
		case containerStatus.State.Waiting != nil:
			if containerStatus.LastTerminationState.Terminated != nil {
				// Do nothing here, as terminated restartable init containers are not
				// taken into account for the pod phase.
			} else {
				pendingInitialization++
				waiting++
			}
		default:
			pendingInitialization++
			unknown++
		}
	}

	for _, container := range spec.Containers {
		containerStatus, ok := podutil.GetContainerStatus(info, container.Name)
		if !ok {
			unknown++
			continue
		}

		switch {
		case containerStatus.State.Running != nil:
			running++
		case containerStatus.State.Terminated != nil:
			stopped++
			if containerStatus.State.Terminated.ExitCode == 0 {
				succeeded++
			}
		case containerStatus.State.Waiting != nil:
			if containerStatus.LastTerminationState.Terminated != nil {
				stopped++
			} else {
				waiting++
			}
		default:
			unknown++
		}
	}

	if failedInitialization > 0 && spec.RestartPolicy == v1.RestartPolicyNever {
		return v1.PodFailed
	}

	switch {
	case pendingInitialization > 0 &&
		// This is needed to handle the case where the pod has been initialized but
		// the restartable init containers are restarting and the pod should not be
		// placed back into v1.PodPending since the regular containers have run.
		!kubecontainer.HasAnyRegularContainerStarted(&spec, info):
		fallthrough
	case waiting > 0:
		klog.V(5).InfoS("Pod waiting > 0, pending")
		// One or more containers has not been started
		return v1.PodPending
	case running > 0 && unknown == 0:
		// All containers have been started, and at least
		// one container is running
		return v1.PodRunning
	case running == 0 && stopped > 0 && unknown == 0:
		// The pod is terminal so its containers won't be restarted regardless
		// of the restart policy.
		if podIsTerminal {
			// TODO(#116484): Also assign terminal phase to static pods.
			if !kubetypes.IsStaticPod(pod) {
				// All regular containers are terminated in success and all restartable
				// init containers are stopped.
				if stopped == succeeded {
					return v1.PodSucceeded
				}
				// There is at least one failure
				return v1.PodFailed
			}
		}
		// All containers are terminated
		if spec.RestartPolicy == v1.RestartPolicyAlways {
			// All containers are in the process of restarting
			return v1.PodRunning
		}
		if stopped == succeeded {
			// RestartPolicy is not Always, all containers are terminated in success
			// and all restartable init containers are stopped.
			return v1.PodSucceeded
		}
		if spec.RestartPolicy == v1.RestartPolicyNever {
			// RestartPolicy is Never, and all containers are
			// terminated with at least one in failure
			return v1.PodFailed
		}
		// RestartPolicy is OnFailure, and at least one in failure
		// and in the process of restarting
		return v1.PodRunning
	default:
		klog.V(5).InfoS("Pod default case, pending")
		return v1.PodPending
	}
}

func deleteCustomResourceFromResourceRequirements(target *v1.ResourceRequirements) {
	for resource := range target.Limits {
		if resource != v1.ResourceCPU && resource != v1.ResourceMemory && resource != v1.ResourceEphemeralStorage {
			delete(target.Limits, resource)
		}
	}
	for resource := range target.Requests {
		if resource != v1.ResourceCPU && resource != v1.ResourceMemory && resource != v1.ResourceEphemeralStorage {
			delete(target.Requests, resource)
		}
	}
}

func (kl *Kubelet) determinePodResizeStatus(pod *v1.Pod, podStatus *v1.PodStatus) v1.PodResizeStatus {
	var podResizeStatus v1.PodResizeStatus
	specStatusDiffer := false
	for _, c := range pod.Spec.Containers {
		if cs, ok := podutil.GetContainerStatus(podStatus.ContainerStatuses, c.Name); ok {
			cResourceCopy := c.Resources.DeepCopy()
			// for both requests and limits, we only compare the cpu, memory and ephemeralstorage
			// which are included in convertToAPIContainerStatuses
			deleteCustomResourceFromResourceRequirements(cResourceCopy)
			csResourceCopy := cs.Resources.DeepCopy()
			if csResourceCopy != nil && !cmp.Equal(*cResourceCopy, *csResourceCopy) {
				specStatusDiffer = true
				break
			}
		}
	}
	if !specStatusDiffer {
		// Clear last resize state from checkpoint
		if err := kl.statusManager.SetPodResizeStatus(pod.UID, ""); err != nil {
			klog.ErrorS(err, "SetPodResizeStatus failed", "pod", pod.Name)
		}
	} else {
		if resizeStatus, found := kl.statusManager.GetPodResizeStatus(string(pod.UID)); found {
			podResizeStatus = resizeStatus
		}
	}
	return podResizeStatus
}

// generateAPIPodStatus creates the final API pod status for a pod, given the
// internal pod status. This method should only be called from within sync*Pod methods.
func (kl *Kubelet) generateAPIPodStatus(pod *v1.Pod, podStatus *kubecontainer.PodStatus, podIsTerminal bool) v1.PodStatus {
	klog.V(3).InfoS("Generating pod status", "podIsTerminal", podIsTerminal, "pod", klog.KObj(pod))
	// use the previous pod status, or the api status, as the basis for this pod
	oldPodStatus, found := kl.statusManager.GetPodStatus(pod.UID)
	if !found {
		oldPodStatus = pod.Status
	}
	s := kl.convertStatusToAPIStatus(pod, podStatus, oldPodStatus)
	if utilfeature.DefaultFeatureGate.Enabled(features.InPlacePodVerticalScaling) {
		s.Resize = kl.determinePodResizeStatus(pod, s)
	}
	// calculate the next phase and preserve reason
	allStatus := append(append([]v1.ContainerStatus{}, s.ContainerStatuses...), s.InitContainerStatuses...)
	s.Phase = getPhase(pod, allStatus, podIsTerminal)
	klog.V(4).InfoS("Got phase for pod", "pod", klog.KObj(pod), "oldPhase", oldPodStatus.Phase, "phase", s.Phase)

	// Perform a three-way merge between the statuses from the status manager,
	// runtime, and generated status to ensure terminal status is correctly set.
	if s.Phase != v1.PodFailed && s.Phase != v1.PodSucceeded {
		switch {
		case oldPodStatus.Phase == v1.PodFailed || oldPodStatus.Phase == v1.PodSucceeded:
			klog.V(4).InfoS("Status manager phase was terminal, updating phase to match", "pod", klog.KObj(pod), "phase", oldPodStatus.Phase)
			s.Phase = oldPodStatus.Phase
		case pod.Status.Phase == v1.PodFailed || pod.Status.Phase == v1.PodSucceeded:
			klog.V(4).InfoS("API phase was terminal, updating phase to match", "pod", klog.KObj(pod), "phase", pod.Status.Phase)
			s.Phase = pod.Status.Phase
		}
	}

	if s.Phase == oldPodStatus.Phase {
		// preserve the reason and message which is associated with the phase
		s.Reason = oldPodStatus.Reason
		s.Message = oldPodStatus.Message
		if len(s.Reason) == 0 {
			s.Reason = pod.Status.Reason
		}
		if len(s.Message) == 0 {
			s.Message = pod.Status.Message
		}
	}

	// check if an internal module has requested the pod is evicted and override the reason and message
	for _, podSyncHandler := range kl.PodSyncHandlers {
		if result := podSyncHandler.ShouldEvict(pod); result.Evict {
			s.Phase = v1.PodFailed
			s.Reason = result.Reason
			s.Message = result.Message
			break
		}
	}

	// pods are not allowed to transition out of terminal phases
	if pod.Status.Phase == v1.PodFailed || pod.Status.Phase == v1.PodSucceeded {
		// API server shows terminal phase; transitions are not allowed
		if s.Phase != pod.Status.Phase {
			klog.ErrorS(nil, "Pod attempted illegal phase transition", "pod", klog.KObj(pod), "originalStatusPhase", pod.Status.Phase, "apiStatusPhase", s.Phase, "apiStatus", s)
			// Force back to phase from the API server
			s.Phase = pod.Status.Phase
		}
	}

	// ensure the probe managers have up to date status for containers
	kl.probeManager.UpdatePodStatus(pod, s)

	// preserve all conditions not owned by the kubelet
	s.Conditions = make([]v1.PodCondition, 0, len(pod.Status.Conditions)+1)
	for _, c := range pod.Status.Conditions {
		if !kubetypes.PodConditionByKubelet(c.Type) {
			s.Conditions = append(s.Conditions, c)
		}
	}

	if utilfeature.DefaultFeatureGate.Enabled(features.PodDisruptionConditions) {
		// copy over the pod disruption conditions from state which is already
		// updated during the eviciton (due to either node resource pressure or
		// node graceful shutdown). We do not re-generate the conditions based
		// on the container statuses as they are added based on one-time events.
		cType := v1.DisruptionTarget
		if _, condition := podutil.GetPodConditionFromList(oldPodStatus.Conditions, cType); condition != nil {
			s.Conditions = utilpod.ReplaceOrAppendPodCondition(s.Conditions, condition)
		}
	}

	// set all Kubelet-owned conditions
	if utilfeature.DefaultFeatureGate.Enabled(features.PodReadyToStartContainersCondition) {
		s.Conditions = append(s.Conditions, status.GeneratePodReadyToStartContainersCondition(pod, podStatus))
	}
	allContainerStatuses := append(s.InitContainerStatuses, s.ContainerStatuses...)
	s.Conditions = append(s.Conditions, status.GeneratePodInitializedCondition(&pod.Spec, allContainerStatuses, s.Phase))
	s.Conditions = append(s.Conditions, status.GeneratePodReadyCondition(&pod.Spec, s.Conditions, allContainerStatuses, s.Phase))
	s.Conditions = append(s.Conditions, status.GenerateContainersReadyCondition(&pod.Spec, allContainerStatuses, s.Phase))
	s.Conditions = append(s.Conditions, v1.PodCondition{
		Type:   v1.PodScheduled,
		Status: v1.ConditionTrue,
	})
	// set HostIP/HostIPs and initialize PodIP/PodIPs for host network pods
	if kl.kubeClient != nil {
		hostIPs, err := kl.getHostIPsAnyWay()
		if err != nil {
			klog.V(4).InfoS("Cannot get host IPs", "err", err)
		} else {
			if s.HostIP != "" {
				if utilnet.IPFamilyOfString(s.HostIP) != utilnet.IPFamilyOf(hostIPs[0]) {
					kl.recorder.Eventf(pod, v1.EventTypeWarning, "HostIPsIPFamilyMismatch",
						"Kubelet detected an IPv%s node IP (%s), but the cloud provider selected an IPv%s node IP (%s); pass an explicit `--node-ip` to kubelet to fix this.",
						utilnet.IPFamilyOfString(s.HostIP), s.HostIP, utilnet.IPFamilyOf(hostIPs[0]), hostIPs[0].String())
				}
			}
			s.HostIP = hostIPs[0].String()
			if utilfeature.DefaultFeatureGate.Enabled(features.PodHostIPs) {
				s.HostIPs = []v1.HostIP{{IP: s.HostIP}}
				if len(hostIPs) == 2 {
					s.HostIPs = append(s.HostIPs, v1.HostIP{IP: hostIPs[1].String()})
				}
			}

			// HostNetwork Pods inherit the node IPs as PodIPs. They are immutable once set,
			// other than that if the node becomes dual-stack, we add the secondary IP.
			if kubecontainer.IsHostNetworkPod(pod) {
				// Primary IP is not set
				if s.PodIP == "" {
					s.PodIP = hostIPs[0].String()
					s.PodIPs = []v1.PodIP{{IP: s.PodIP}}
				}
				// Secondary IP is not set #105320
				if len(hostIPs) == 2 && len(s.PodIPs) == 1 {
					if utilnet.IPFamilyOfString(s.PodIPs[0].IP) != utilnet.IPFamilyOf(hostIPs[1]) {
						s.PodIPs = append(s.PodIPs, v1.PodIP{IP: hostIPs[1].String()})
					}
				}
			}
		}
	}

	return *s
}

// sortPodIPs return the PodIPs sorted and truncated by the cluster IP family preference.
// The runtime pod status may have an arbitrary number of IPs, in an arbitrary order.
// PodIPs are obtained by: func (m *kubeGenericRuntimeManager) determinePodSandboxIPs()
// Pick out the first returned IP of the same IP family as the node IP
// first, followed by the first IP of the opposite IP family (if any)
// and use them for the Pod.Status.PodIPs and the Downward API environment variables
func (kl *Kubelet) sortPodIPs(podIPs []string) []string {
	ips := make([]string, 0, 2)
	var validPrimaryIP, validSecondaryIP func(ip string) bool
	if len(kl.nodeIPs) == 0 || utilnet.IsIPv4(kl.nodeIPs[0]) {
		validPrimaryIP = utilnet.IsIPv4String
		validSecondaryIP = utilnet.IsIPv6String
	} else {
		validPrimaryIP = utilnet.IsIPv6String
		validSecondaryIP = utilnet.IsIPv4String
	}
	for _, ip := range podIPs {
		if validPrimaryIP(ip) {
			ips = append(ips, ip)
			break
		}
	}
	for _, ip := range podIPs {
		if validSecondaryIP(ip) {
			ips = append(ips, ip)
			break
		}
	}
	return ips
}

// convertStatusToAPIStatus initialize an api PodStatus for the given pod from
// the given internal pod status and the previous state of the pod from the API.
// It is purely transformative and does not alter the kubelet state at all.
func (kl *Kubelet) convertStatusToAPIStatus(pod *v1.Pod, podStatus *kubecontainer.PodStatus, oldPodStatus v1.PodStatus) *v1.PodStatus {
	var apiPodStatus v1.PodStatus

	// copy pod status IPs to avoid race conditions with PodStatus #102806
	podIPs := make([]string, len(podStatus.IPs))
	copy(podIPs, podStatus.IPs)

	// make podIPs order match node IP family preference #97979
	podIPs = kl.sortPodIPs(podIPs)
	for _, ip := range podIPs {
		apiPodStatus.PodIPs = append(apiPodStatus.PodIPs, v1.PodIP{IP: ip})
	}
	if len(apiPodStatus.PodIPs) > 0 {
		apiPodStatus.PodIP = apiPodStatus.PodIPs[0].IP
	}

	// set status for Pods created on versions of kube older than 1.6
	apiPodStatus.QOSClass = v1qos.GetPodQOS(pod)

	apiPodStatus.ContainerStatuses = kl.convertToAPIContainerStatuses(
		pod, podStatus,
		oldPodStatus.ContainerStatuses,
		pod.Spec.Containers,
		len(pod.Spec.InitContainers) > 0,
		false,
	)
	apiPodStatus.InitContainerStatuses = kl.convertToAPIContainerStatuses(
		pod, podStatus,
		oldPodStatus.InitContainerStatuses,
		pod.Spec.InitContainers,
		len(pod.Spec.InitContainers) > 0,
		true,
	)
	var ecSpecs []v1.Container
	for i := range pod.Spec.EphemeralContainers {
		ecSpecs = append(ecSpecs, v1.Container(pod.Spec.EphemeralContainers[i].EphemeralContainerCommon))
	}

	// #80875: By now we've iterated podStatus 3 times. We could refactor this to make a single
	// pass through podStatus.ContainerStatuses
	apiPodStatus.EphemeralContainerStatuses = kl.convertToAPIContainerStatuses(
		pod, podStatus,
		oldPodStatus.EphemeralContainerStatuses,
		ecSpecs,
		len(pod.Spec.InitContainers) > 0,
		false,
	)

	return &apiPodStatus
}

// convertToAPIContainerStatuses converts the given internal container
// statuses into API container statuses.
func (kl *Kubelet) convertToAPIContainerStatuses(pod *v1.Pod, podStatus *kubecontainer.PodStatus, previousStatus []v1.ContainerStatus, containers []v1.Container, hasInitContainers, isInitContainer bool) []v1.ContainerStatus {
	convertContainerStatus := func(cs *kubecontainer.Status, oldStatus *v1.ContainerStatus) *v1.ContainerStatus {
		cid := cs.ID.String()
		status := &v1.ContainerStatus{
			Name:         cs.Name,
			RestartCount: int32(cs.RestartCount),
			Image:        cs.Image,
			// Converting the digested image ref to the Kubernetes public
			// ContainerStatus.ImageID is historically intentional and should
			// not change.
			ImageID:     cs.ImageRef,
			ContainerID: cid,
		}
		if oldStatus != nil {
			status.VolumeMounts = oldStatus.VolumeMounts // immutable
		}
		switch {
		case cs.State == kubecontainer.ContainerStateRunning:
			status.State.Running = &v1.ContainerStateRunning{StartedAt: metav1.NewTime(cs.StartedAt)}
		case cs.State == kubecontainer.ContainerStateCreated:
			// containers that are created but not running are "waiting to be running"
			status.State.Waiting = &v1.ContainerStateWaiting{}
		case cs.State == kubecontainer.ContainerStateExited:
			status.State.Terminated = &v1.ContainerStateTerminated{
				ExitCode:    int32(cs.ExitCode),
				Reason:      cs.Reason,
				Message:     cs.Message,
				StartedAt:   metav1.NewTime(cs.StartedAt),
				FinishedAt:  metav1.NewTime(cs.FinishedAt),
				ContainerID: cid,
			}

		case cs.State == kubecontainer.ContainerStateUnknown &&
			oldStatus != nil && // we have an old status
			oldStatus.State.Running != nil: // our previous status was running
			// if this happens, then we know that this container was previously running and isn't anymore (assuming the CRI isn't failing to return running containers).
			// you can imagine this happening in cases where a container failed and the kubelet didn't ask about it in time to see the result.
			// in this case, the container should not to into waiting state immediately because that can make cases like runonce pods actually run
			// twice. "container never ran" is different than "container ran and failed".  This is handled differently in the kubelet
			// and it is handled differently in higher order logic like crashloop detection and handling
			status.State.Terminated = &v1.ContainerStateTerminated{
				Reason:   "ContainerStatusUnknown",
				Message:  "The container could not be located when the pod was terminated",
				ExitCode: 137, // this code indicates an error
			}
			// the restart count normally comes from the CRI (see near the top of this method), but since this is being added explicitly
			// for the case where the CRI did not return a status, we need to manually increment the restart count to be accurate.
			status.RestartCount = oldStatus.RestartCount + 1

		default:
			// this collapses any unknown state to container waiting.  If any container is waiting, then the pod status moves to pending even if it is running.
			// if I'm reading this correctly, then any failure to read status on any container results in the entire pod going pending even if the containers
			// are actually running.
			// see https://github.com/kubernetes/kubernetes/blob/5d1b3e26af73dde33ecb6a3e69fb5876ceab192f/pkg/kubelet/kuberuntime/kuberuntime_container.go#L497 to
			// https://github.com/kubernetes/kubernetes/blob/8976e3620f8963e72084971d9d4decbd026bf49f/pkg/kubelet/kuberuntime/helpers.go#L58-L71
			// and interpreted here https://github.com/kubernetes/kubernetes/blob/b27e78f590a0d43e4a23ca3b2bf1739ca4c6e109/pkg/kubelet/kubelet_pods.go#L1434-L1439
			status.State.Waiting = &v1.ContainerStateWaiting{}
		}
		return status
	}

	convertContainerStatusResources := func(cName string, status *v1.ContainerStatus, cStatus *kubecontainer.Status, oldStatuses map[string]v1.ContainerStatus) *v1.ResourceRequirements {
		var requests, limits v1.ResourceList
		// oldStatus should always exist if container is running
		oldStatus, oldStatusFound := oldStatuses[cName]
		// Initialize limits/requests from container's spec upon transition to Running state
		// For cpu & memory, values queried from runtime via CRI always supercedes spec values
		// For ephemeral-storage, a running container's status.limit/request equals spec.limit/request
		determineResource := func(rName v1.ResourceName, v1ContainerResource, oldStatusResource, resource v1.ResourceList) {
			if oldStatusFound {
				if oldStatus.State.Running == nil || status.ContainerID != oldStatus.ContainerID {
					if r, exists := v1ContainerResource[rName]; exists {
						resource[rName] = r.DeepCopy()
					}
				} else {
					if oldStatusResource != nil {
						if r, exists := oldStatusResource[rName]; exists {
							resource[rName] = r.DeepCopy()
						}
					}
				}
			}
		}
		container := kubecontainer.GetContainerSpec(pod, cName)
		// AllocatedResources values come from checkpoint. It is the source-of-truth.
		found := false
		status.AllocatedResources, found = kl.statusManager.GetContainerResourceAllocation(string(pod.UID), cName)
		if !(container.Resources.Requests == nil && container.Resources.Limits == nil) && !found {
			// Log error and fallback to AllocatedResources in oldStatus if it exists
			klog.ErrorS(nil, "resource allocation not found in checkpoint store", "pod", pod.Name, "container", cName)
			if oldStatusFound {
				status.AllocatedResources = oldStatus.AllocatedResources
			}
		}
		if oldStatus.Resources == nil {
			oldStatus.Resources = &v1.ResourceRequirements{}
		}
		// Convert Limits
		if container.Resources.Limits != nil {
			limits = make(v1.ResourceList)
			if cStatus.Resources != nil && cStatus.Resources.CPULimit != nil {
				limits[v1.ResourceCPU] = cStatus.Resources.CPULimit.DeepCopy()
			} else {
				determineResource(v1.ResourceCPU, container.Resources.Limits, oldStatus.Resources.Limits, limits)
			}
			if cStatus.Resources != nil && cStatus.Resources.MemoryLimit != nil {
				limits[v1.ResourceMemory] = cStatus.Resources.MemoryLimit.DeepCopy()
			} else {
				determineResource(v1.ResourceMemory, container.Resources.Limits, oldStatus.Resources.Limits, limits)
			}
			if ephemeralStorage, found := container.Resources.Limits[v1.ResourceEphemeralStorage]; found {
				limits[v1.ResourceEphemeralStorage] = ephemeralStorage.DeepCopy()
			}
		}
		// Convert Requests
		if status.AllocatedResources != nil {
			requests = make(v1.ResourceList)
			if cStatus.Resources != nil && cStatus.Resources.CPURequest != nil {
				requests[v1.ResourceCPU] = cStatus.Resources.CPURequest.DeepCopy()
			} else {
				determineResource(v1.ResourceCPU, status.AllocatedResources, oldStatus.Resources.Requests, requests)
			}
			if memory, found := status.AllocatedResources[v1.ResourceMemory]; found {
				requests[v1.ResourceMemory] = memory.DeepCopy()
			}
			if ephemeralStorage, found := status.AllocatedResources[v1.ResourceEphemeralStorage]; found {
				requests[v1.ResourceEphemeralStorage] = ephemeralStorage.DeepCopy()
			}
		}
		//TODO(vinaykul,derekwaynecarr,InPlacePodVerticalScaling): Update this to include extended resources in
		// addition to CPU, memory, ephemeral storage. Add test case for extended resources.
		resources := &v1.ResourceRequirements{
			Limits:   limits,
			Requests: requests,
		}
		return resources
	}

	// Fetch old containers statuses from old pod status.
	oldStatuses := make(map[string]v1.ContainerStatus, len(containers))
	for _, status := range previousStatus {
		oldStatuses[status.Name] = status
	}

	// Set all container statuses to default waiting state
	statuses := make(map[string]*v1.ContainerStatus, len(containers))
	defaultWaitingState := v1.ContainerState{Waiting: &v1.ContainerStateWaiting{Reason: ContainerCreating}}
	if hasInitContainers {
		defaultWaitingState = v1.ContainerState{Waiting: &v1.ContainerStateWaiting{Reason: PodInitializing}}
	}

	supportsRRO := kl.runtimeClassSupportsRecursiveReadOnlyMounts(pod)

	for _, container := range containers {
		status := &v1.ContainerStatus{
			Name:  container.Name,
			Image: container.Image,
			State: defaultWaitingState,
		}
		// status.VolumeMounts cannot be propagated from kubecontainer.Status
		// because the CRI API is unaware of the volume names.
		if utilfeature.DefaultFeatureGate.Enabled(features.RecursiveReadOnlyMounts) {
			for _, vol := range container.VolumeMounts {
				volStatus := v1.VolumeMountStatus{
					Name:      vol.Name,
					MountPath: vol.MountPath,
					ReadOnly:  vol.ReadOnly,
				}
				if vol.ReadOnly {
					rroMode := v1.RecursiveReadOnlyDisabled
					if b, err := resolveRecursiveReadOnly(vol, supportsRRO); err != nil {
						klog.ErrorS(err, "failed to resolve recursive read-only mode", "mode", *vol.RecursiveReadOnly)
					} else if b {
						if utilfeature.DefaultFeatureGate.Enabled(features.RecursiveReadOnlyMounts) {
							rroMode = v1.RecursiveReadOnlyEnabled
						} else {
							klog.ErrorS(nil, "recursive read-only mount needs feature gate to be enabled",
								"featureGate", features.RecursiveReadOnlyMounts)
						}
					}
					volStatus.RecursiveReadOnly = &rroMode // Disabled or Enabled
				}
				status.VolumeMounts = append(status.VolumeMounts, volStatus)
			}
		}
		oldStatus, found := oldStatuses[container.Name]
		if found {
			if oldStatus.State.Terminated != nil {
				status = &oldStatus
			} else {
				// Apply some values from the old statuses as the default values.
				status.RestartCount = oldStatus.RestartCount
				status.LastTerminationState = oldStatus.LastTerminationState
			}
		}
		statuses[container.Name] = status
	}

	for _, container := range containers {
		found := false
		for _, cStatus := range podStatus.ContainerStatuses {
			if container.Name == cStatus.Name {
				found = true
				break
			}
		}
		if found {
			continue
		}
		// if no container is found, then assuming it should be waiting seems plausible, but the status code requires
		// that a previous termination be present.  If we're offline long enough or something removed the container, then
		// the previous termination may not be present.  This next code block ensures that if the container was previously running
		// then when that container status disappears, we can infer that it terminated even if we don't know the status code.
		// By setting the lasttermination state we are able to leave the container status waiting and present more accurate
		// data via the API.

		oldStatus, ok := oldStatuses[container.Name]
		if !ok {
			continue
		}
		if oldStatus.State.Terminated != nil {
			// if the old container status was terminated, the lasttermination status is correct
			continue
		}
		if oldStatus.State.Running == nil {
			// if the old container status isn't running, then waiting is an appropriate status and we have nothing to do
			continue
		}

		// If we're here, we know the pod was previously running, but doesn't have a terminated status. We will check now to
		// see if it's in a pending state.
		status := statuses[container.Name]
		// If the status we're about to write indicates the default, the Waiting status will force this pod back into Pending.
		// That isn't true, we know the pod was previously running.
		isDefaultWaitingStatus := status.State.Waiting != nil && status.State.Waiting.Reason == ContainerCreating
		if hasInitContainers {
			isDefaultWaitingStatus = status.State.Waiting != nil && status.State.Waiting.Reason == PodInitializing
		}
		if !isDefaultWaitingStatus {
			// the status was written, don't override
			continue
		}
		if status.LastTerminationState.Terminated != nil {
			// if we already have a termination state, nothing to do
			continue
		}

		// setting this value ensures that we show as stopped here, not as waiting:
		// https://github.com/kubernetes/kubernetes/blob/90c9f7b3e198e82a756a68ffeac978a00d606e55/pkg/kubelet/kubelet_pods.go#L1440-L1445
		// This prevents the pod from becoming pending
		status.LastTerminationState.Terminated = &v1.ContainerStateTerminated{
			Reason:   "ContainerStatusUnknown",
			Message:  "The container could not be located when the pod was deleted.  The container used to be Running",
			ExitCode: 137,
		}

		// If the pod was not deleted, then it's been restarted. Increment restart count.
		if pod.DeletionTimestamp == nil {
			status.RestartCount += 1
		}

		statuses[container.Name] = status
	}

	// Copy the slice before sorting it
	containerStatusesCopy := make([]*kubecontainer.Status, len(podStatus.ContainerStatuses))
	copy(containerStatusesCopy, podStatus.ContainerStatuses)

	// Make the latest container status comes first.
	sort.Sort(sort.Reverse(kubecontainer.SortContainerStatusesByCreationTime(containerStatusesCopy)))
	// Set container statuses according to the statuses seen in pod status
	containerSeen := map[string]int{}
	for _, cStatus := range containerStatusesCopy {
		cName := cStatus.Name
		if _, ok := statuses[cName]; !ok {
			// This would also ignore the infra container.
			continue
		}
		if containerSeen[cName] >= 2 {
			continue
		}
		var oldStatusPtr *v1.ContainerStatus
		if oldStatus, ok := oldStatuses[cName]; ok {
			oldStatusPtr = &oldStatus
		}
		status := convertContainerStatus(cStatus, oldStatusPtr)
		if utilfeature.DefaultFeatureGate.Enabled(features.InPlacePodVerticalScaling) {
			if status.State.Running != nil {
				status.Resources = convertContainerStatusResources(cName, status, cStatus, oldStatuses)
			}
		}
		if containerSeen[cName] == 0 {
			statuses[cName] = status
		} else {
			statuses[cName].LastTerminationState = status.State
		}
		containerSeen[cName] = containerSeen[cName] + 1
	}

	// Handle the containers failed to be started, which should be in Waiting state.
	for _, container := range containers {
		if isInitContainer {
			// If the init container is terminated with exit code 0, it won't be restarted.
			// TODO(random-liu): Handle this in a cleaner way.
			s := podStatus.FindContainerStatusByName(container.Name)
			if s != nil && s.State == kubecontainer.ContainerStateExited && s.ExitCode == 0 {
				continue
			}
		}
		// If a container should be restarted in next syncpod, it is *Waiting*.
		if !kubecontainer.ShouldContainerBeRestarted(&container, pod, podStatus) {
			continue
		}
		status := statuses[container.Name]
		reason, ok := kl.reasonCache.Get(pod.UID, container.Name)
		if !ok {
			// In fact, we could also apply Waiting state here, but it is less informative,
			// and the container will be restarted soon, so we prefer the original state here.
			// Note that with the current implementation of ShouldContainerBeRestarted the original state here
			// could be:
			//   * Waiting: There is no associated historical container and start failure reason record.
			//   * Terminated: The container is terminated.
			continue
		}
		if status.State.Terminated != nil {
			status.LastTerminationState = status.State
		}
		status.State = v1.ContainerState{
			Waiting: &v1.ContainerStateWaiting{
				Reason:  reason.Err.Error(),
				Message: reason.Message,
			},
		}
		statuses[container.Name] = status
	}

	// Sort the container statuses since clients of this interface expect the list
	// of containers in a pod has a deterministic order.
	if isInitContainer {
		return kubetypes.SortStatusesOfInitContainers(pod, statuses)
	}
	containerStatuses := make([]v1.ContainerStatus, 0, len(statuses))
	for _, status := range statuses {
		containerStatuses = append(containerStatuses, *status)
	}

	sort.Sort(kubetypes.SortedContainerStatuses(containerStatuses))
	return containerStatuses
}

// ServeLogs returns logs of current machine.
func (kl *Kubelet) ServeLogs(w http.ResponseWriter, req *http.Request) {
	// TODO: allowlist logs we are willing to serve
	kl.logServer.ServeHTTP(w, req)
}

// findContainer finds and returns the container with the given pod ID, full name, and container name.
// It returns nil if not found.
func (kl *Kubelet) findContainer(ctx context.Context, podFullName string, podUID types.UID, containerName string) (*kubecontainer.Container, error) {
	pods, err := kl.containerRuntime.GetPods(ctx, false)
	if err != nil {
		return nil, err
	}
	// Resolve and type convert back again.
	// We need the static pod UID but the kubecontainer API works with types.UID.
	podUID = types.UID(kl.podManager.TranslatePodUID(podUID))
	pod := kubecontainer.Pods(pods).FindPod(podFullName, podUID)
	return pod.FindContainerByName(containerName), nil
}

// RunInContainer runs a command in a container, returns the combined stdout, stderr as an array of bytes
func (kl *Kubelet) RunInContainer(ctx context.Context, podFullName string, podUID types.UID, containerName string, cmd []string) ([]byte, error) {
	container, err := kl.findContainer(ctx, podFullName, podUID, containerName)
	if err != nil {
		return nil, err
	}
	if container == nil {
		return nil, fmt.Errorf("container not found (%q)", containerName)
	}
	// TODO(tallclair): Pass a proper timeout value.
	return kl.runner.RunInContainer(ctx, container.ID, cmd, 0)
}

// GetExec gets the URL the exec will be served from, or nil if the Kubelet will serve it.
func (kl *Kubelet) GetExec(ctx context.Context, podFullName string, podUID types.UID, containerName string, cmd []string, streamOpts remotecommandserver.Options) (*url.URL, error) {
	container, err := kl.findContainer(ctx, podFullName, podUID, containerName)
	if err != nil {
		return nil, err
	}
	if container == nil {
		return nil, fmt.Errorf("container not found (%q)", containerName)
	}
	return kl.streamingRuntime.GetExec(ctx, container.ID, cmd, streamOpts.Stdin, streamOpts.Stdout, streamOpts.Stderr, streamOpts.TTY)
}

// GetAttach gets the URL the attach will be served from, or nil if the Kubelet will serve it.
func (kl *Kubelet) GetAttach(ctx context.Context, podFullName string, podUID types.UID, containerName string, streamOpts remotecommandserver.Options) (*url.URL, error) {
	container, err := kl.findContainer(ctx, podFullName, podUID, containerName)
	if err != nil {
		return nil, err
	}
	if container == nil {
		return nil, fmt.Errorf("container %s not found in pod %s", containerName, podFullName)
	}

	// The TTY setting for attach must match the TTY setting in the initial container configuration,
	// since whether the process is running in a TTY cannot be changed after it has started.  We
	// need the api.Pod to get the TTY status.
	pod, found := kl.GetPodByFullName(podFullName)
	if !found || (string(podUID) != "" && pod.UID != podUID) {
		return nil, fmt.Errorf("pod %s not found", podFullName)
	}
	containerSpec := kubecontainer.GetContainerSpec(pod, containerName)
	if containerSpec == nil {
		return nil, fmt.Errorf("container %s not found in pod %s", containerName, podFullName)
	}
	tty := containerSpec.TTY

	return kl.streamingRuntime.GetAttach(ctx, container.ID, streamOpts.Stdin, streamOpts.Stdout, streamOpts.Stderr, tty)
}

// GetPortForward gets the URL the port-forward will be served from, or nil if the Kubelet will serve it.
func (kl *Kubelet) GetPortForward(ctx context.Context, podName, podNamespace string, podUID types.UID, portForwardOpts portforward.V4Options) (*url.URL, error) {
	pods, err := kl.containerRuntime.GetPods(ctx, false)
	if err != nil {
		return nil, err
	}
	// Resolve and type convert back again.
	// We need the static pod UID but the kubecontainer API works with types.UID.
	podUID = types.UID(kl.podManager.TranslatePodUID(podUID))
	podFullName := kubecontainer.BuildPodFullName(podName, podNamespace)
	pod := kubecontainer.Pods(pods).FindPod(podFullName, podUID)
	if pod.IsEmpty() {
		return nil, fmt.Errorf("pod not found (%q)", podFullName)
	}

	return kl.streamingRuntime.GetPortForward(ctx, podName, podNamespace, podUID, portForwardOpts.Ports)
}

// cleanupOrphanedPodCgroups removes cgroups that should no longer exist.
// it reconciles the cached state of cgroupPods with the specified list of runningPods
func (kl *Kubelet) cleanupOrphanedPodCgroups(pcm cm.PodContainerManager, cgroupPods map[types.UID]cm.CgroupName, possiblyRunningPods map[types.UID]sets.Empty) {
	// Iterate over all the found pods to verify if they should be running
	for uid, val := range cgroupPods {
		// if the pod is in the running set, its not a candidate for cleanup
		if _, ok := possiblyRunningPods[uid]; ok {
			continue
		}

		// If volumes have not been unmounted/detached, do not delete the cgroup
		// so any memory backed volumes don't have their charges propagated to the
		// parent croup.  If the volumes still exist, reduce the cpu shares for any
		// process in the cgroup to the minimum value while we wait.  if the kubelet
		// is configured to keep terminated volumes, we will delete the cgroup and not block.
		if podVolumesExist := kl.podVolumesExist(uid); podVolumesExist && !kl.keepTerminatedPodVolumes {
			klog.V(3).InfoS("Orphaned pod found, but volumes not yet removed.  Reducing cpu to minimum", "podUID", uid)
			if err := pcm.ReduceCPULimits(val); err != nil {
				klog.InfoS("Failed to reduce cpu time for pod pending volume cleanup", "podUID", uid, "err", err)
			}
			continue
		}
		klog.V(3).InfoS("Orphaned pod found, removing pod cgroups", "podUID", uid)
		// Destroy all cgroups of pod that should not be running,
		// by first killing all the attached processes to these cgroups.
		// We ignore errors thrown by the method, as the housekeeping loop would
		// again try to delete these unwanted pod cgroups
		go pcm.Destroy(val)
	}
<<<<<<< HEAD
=======
}

func (kl *Kubelet) runtimeClassSupportsRecursiveReadOnlyMounts(pod *v1.Pod) bool {
	if kl.runtimeClassManager == nil {
		return false
	}
	runtimeHandlerName, err := kl.runtimeClassManager.LookupRuntimeHandler(pod.Spec.RuntimeClassName)
	if err != nil {
		klog.ErrorS(err, "failed to look up the runtime handler", "runtimeClassName", pod.Spec.RuntimeClassName)
		return false
	}
	runtimeHandlers := kl.runtimeState.runtimeHandlers()
	return runtimeHandlerSupportsRecursiveReadOnlyMounts(runtimeHandlerName, runtimeHandlers)
}

// runtimeHandlerSupportsRecursiveReadOnlyMounts checks whether the runtime handler supports recursive read-only mounts.
// The kubelet feature gate is not checked here.
func runtimeHandlerSupportsRecursiveReadOnlyMounts(runtimeHandlerName string, runtimeHandlers []kubecontainer.RuntimeHandler) bool {
	if len(runtimeHandlers) == 0 {
		// The runtime does not support returning the handler list.
		// No need to print a warning here.
		return false
	}
	for _, h := range runtimeHandlers {
		if h.Name == runtimeHandlerName {
			return h.SupportsRecursiveReadOnlyMounts
		}
	}
	klog.ErrorS(nil, "Unknown runtime handler", "runtimeHandlerName", runtimeHandlerName)
	return false
}

// resolveRecursiveReadOnly resolves the recursive read-only mount mode.
func resolveRecursiveReadOnly(m v1.VolumeMount, runtimeSupportsRRO bool) (bool, error) {
	if m.RecursiveReadOnly == nil || *m.RecursiveReadOnly == v1.RecursiveReadOnlyDisabled {
		return false, nil
	}
	if !m.ReadOnly {
		return false, fmt.Errorf("volume %q requested recursive read-only mode, but it is not read-only", m.Name)
	}
	if m.MountPropagation != nil && *m.MountPropagation != v1.MountPropagationNone {
		return false, fmt.Errorf("volume %q requested recursive read-only mode, but it is not compatible with propagation %q",
			m.Name, *m.MountPropagation)
	}
	switch rroMode := *m.RecursiveReadOnly; rroMode {
	case v1.RecursiveReadOnlyIfPossible:
		return runtimeSupportsRRO, nil
	case v1.RecursiveReadOnlyEnabled:
		if !runtimeSupportsRRO {
			return false, fmt.Errorf("volume %q requested recursive read-only mode, but it is not supported by the runtime", m.Name)
		}
		return true, nil
	default:
		return false, fmt.Errorf("unknown recursive read-only mode %q", rroMode)
	}
>>>>>>> 7d1f87fc
}<|MERGE_RESOLUTION|>--- conflicted
+++ resolved
@@ -521,13 +521,8 @@
 }
 
 // GetOrCreateUserNamespaceMappings returns the configuration for the sandbox user namespace
-<<<<<<< HEAD
-func (kl *Kubelet) GetOrCreateUserNamespaceMappings(pod *v1.Pod) (*runtimeapi.UserNamespace, error) {
-	return kl.usernsManager.GetOrCreateUserNamespaceMappings(pod)
-=======
 func (kl *Kubelet) GetOrCreateUserNamespaceMappings(pod *v1.Pod, runtimeHandler string) (*runtimeapi.UserNamespace, error) {
 	return kl.usernsManager.GetOrCreateUserNamespaceMappings(pod, runtimeHandler)
->>>>>>> 7d1f87fc
 }
 
 // GeneratePodHostNameAndDomain creates a hostname and domain name for a pod,
@@ -1381,7 +1376,6 @@
 	for _, pod := range allPods {
 		if pod.DeletionTimestamp == nil {
 			// skip pods which don't have a deletion timestamp
-<<<<<<< HEAD
 			continue
 		}
 		if !podutil.IsPodPhaseTerminal(pod.Status.Phase) {
@@ -1399,25 +1393,6 @@
 		// which terminates the containers
 		delete(terminalPodsToDelete, runningRuntimePod.ID)
 	}
-=======
-			continue
-		}
-		if !podutil.IsPodPhaseTerminal(pod.Status.Phase) {
-			// skip the non-terminal pods
-			continue
-		}
-		if _, knownPod := workingPods[pod.UID]; knownPod {
-			// skip pods known to pod workers
-			continue
-		}
-		terminalPodsToDelete[pod.UID] = pod
-	}
-	for _, runningRuntimePod := range runningRuntimePods {
-		// skip running runtime pods - they are handled by a dedicated routine
-		// which terminates the containers
-		delete(terminalPodsToDelete, runningRuntimePod.ID)
-	}
->>>>>>> 7d1f87fc
 	return terminalPodsToDelete
 }
 
@@ -2468,8 +2443,6 @@
 		// again try to delete these unwanted pod cgroups
 		go pcm.Destroy(val)
 	}
-<<<<<<< HEAD
-=======
 }
 
 func (kl *Kubelet) runtimeClassSupportsRecursiveReadOnlyMounts(pod *v1.Pod) bool {
@@ -2525,5 +2498,4 @@
 	default:
 		return false, fmt.Errorf("unknown recursive read-only mode %q", rroMode)
 	}
->>>>>>> 7d1f87fc
 }