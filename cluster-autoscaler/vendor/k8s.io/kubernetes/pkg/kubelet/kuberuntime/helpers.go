/*
Copyright 2016 The Kubernetes Authors.

Licensed under the Apache License, Version 2.0 (the "License");
you may not use this file except in compliance with the License.
You may obtain a copy of the License at

    http://www.apache.org/licenses/LICENSE-2.0

Unless required by applicable law or agreed to in writing, software
distributed under the License is distributed on an "AS IS" BASIS,
WITHOUT WARRANTIES OR CONDITIONS OF ANY KIND, either express or implied.
See the License for the specific language governing permissions and
limitations under the License.
*/

package kuberuntime

import (
	"context"
	"fmt"
	"path/filepath"
	"strconv"
	"strings"

	v1 "k8s.io/api/core/v1"
	"k8s.io/apimachinery/pkg/types"
	runtimeapi "k8s.io/cri-api/pkg/apis/runtime/v1"
	"k8s.io/klog/v2"
	kubecontainer "k8s.io/kubernetes/pkg/kubelet/container"
)

type podsByID []*kubecontainer.Pod

func (b podsByID) Len() int           { return len(b) }
func (b podsByID) Swap(i, j int)      { b[i], b[j] = b[j], b[i] }
func (b podsByID) Less(i, j int) bool { return b[i].ID < b[j].ID }

type containersByID []*kubecontainer.Container

func (b containersByID) Len() int           { return len(b) }
func (b containersByID) Swap(i, j int)      { b[i], b[j] = b[j], b[i] }
func (b containersByID) Less(i, j int) bool { return b[i].ID.ID < b[j].ID.ID }

// Newest first.
type podSandboxByCreated []*runtimeapi.PodSandbox

func (p podSandboxByCreated) Len() int           { return len(p) }
func (p podSandboxByCreated) Swap(i, j int)      { p[i], p[j] = p[j], p[i] }
func (p podSandboxByCreated) Less(i, j int) bool { return p[i].CreatedAt > p[j].CreatedAt }

type containerStatusByCreated []*kubecontainer.Status

func (c containerStatusByCreated) Len() int           { return len(c) }
func (c containerStatusByCreated) Swap(i, j int)      { c[i], c[j] = c[j], c[i] }
func (c containerStatusByCreated) Less(i, j int) bool { return c[i].CreatedAt.After(c[j].CreatedAt) }

// toKubeContainerState converts runtimeapi.ContainerState to kubecontainer.State.
func toKubeContainerState(state runtimeapi.ContainerState) kubecontainer.State {
	switch state {
	case runtimeapi.ContainerState_CONTAINER_CREATED:
		return kubecontainer.ContainerStateCreated
	case runtimeapi.ContainerState_CONTAINER_RUNNING:
		return kubecontainer.ContainerStateRunning
	case runtimeapi.ContainerState_CONTAINER_EXITED:
		return kubecontainer.ContainerStateExited
	case runtimeapi.ContainerState_CONTAINER_UNKNOWN:
		return kubecontainer.ContainerStateUnknown
	}

	return kubecontainer.ContainerStateUnknown
}

// toRuntimeProtocol converts v1.Protocol to runtimeapi.Protocol.
func toRuntimeProtocol(protocol v1.Protocol) runtimeapi.Protocol {
	switch protocol {
	case v1.ProtocolTCP:
		return runtimeapi.Protocol_TCP
	case v1.ProtocolUDP:
		return runtimeapi.Protocol_UDP
	case v1.ProtocolSCTP:
		return runtimeapi.Protocol_SCTP
	}

	klog.InfoS("Unknown protocol, defaulting to TCP", "protocol", protocol)
	return runtimeapi.Protocol_TCP
}

// toKubeContainer converts runtimeapi.Container to kubecontainer.Container.
func (m *kubeGenericRuntimeManager) toKubeContainer(c *runtimeapi.Container) (*kubecontainer.Container, error) {
	if c == nil || c.Id == "" || c.Image == nil {
		return nil, fmt.Errorf("unable to convert a nil pointer to a runtime container")
	}

	annotatedInfo := getContainerInfoFromAnnotations(c.Annotations)
	return &kubecontainer.Container{
		ID:                   kubecontainer.ContainerID{Type: m.runtimeName, ID: c.Id},
		Name:                 c.GetMetadata().GetName(),
		ImageID:              c.ImageRef,
<<<<<<< HEAD
=======
		ImageRuntimeHandler:  c.Image.RuntimeHandler,
>>>>>>> acfd0dd7
		Image:                c.Image.Image,
		Hash:                 annotatedInfo.Hash,
		HashWithoutResources: annotatedInfo.HashWithoutResources,
		State:                toKubeContainerState(c.State),
	}, nil
}

// sandboxToKubeContainer converts runtimeapi.PodSandbox to kubecontainer.Container.
// This is only needed because we need to return sandboxes as if they were
// kubecontainer.Containers to avoid substantial changes to PLEG.
// TODO: Remove this once it becomes obsolete.
func (m *kubeGenericRuntimeManager) sandboxToKubeContainer(s *runtimeapi.PodSandbox) (*kubecontainer.Container, error) {
	if s == nil || s.Id == "" {
		return nil, fmt.Errorf("unable to convert a nil pointer to a runtime container")
	}

	return &kubecontainer.Container{
		ID:    kubecontainer.ContainerID{Type: m.runtimeName, ID: s.Id},
		State: kubecontainer.SandboxToContainerState(s.State),
	}, nil
}

// getImageUser gets uid or user name that will run the command(s) from image. The function
// guarantees that only one of them is set.
func (m *kubeGenericRuntimeManager) getImageUser(ctx context.Context, image string) (*int64, string, error) {
	resp, err := m.imageService.ImageStatus(ctx, &runtimeapi.ImageSpec{Image: image}, false)
	if err != nil {
		return nil, "", err
	}
	imageStatus := resp.GetImage()

	if imageStatus != nil {
		if imageStatus.Uid != nil {
			return &imageStatus.GetUid().Value, "", nil
		}

		if imageStatus.Username != "" {
			return nil, imageStatus.Username, nil
		}
	}

	// If non of them is set, treat it as root.
	return new(int64), "", nil
}

// isInitContainerFailed returns true under the following conditions:
// 1. container has exited and exitcode is not zero.
// 2. container is in unknown state.
// 3. container gets OOMKilled.
func isInitContainerFailed(status *kubecontainer.Status) bool {
	// When oomkilled occurs, init container should be considered as a failure.
	if status.Reason == "OOMKilled" {
		return true
	}

	if status.State == kubecontainer.ContainerStateExited && status.ExitCode != 0 {
		return true
	}

	if status.State == kubecontainer.ContainerStateUnknown {
		return true
	}

	return false
}

// getStableKey generates a key (string) to uniquely identify a
// (pod, container) tuple. The key should include the content of the
// container, so that any change to the container generates a new key.
func getStableKey(pod *v1.Pod, container *v1.Container) string {
	hash := strconv.FormatUint(kubecontainer.HashContainer(container), 16)
	return fmt.Sprintf("%s_%s_%s_%s_%s", pod.Name, pod.Namespace, string(pod.UID), container.Name, hash)
}

// logPathDelimiter is the delimiter used in the log path.
const logPathDelimiter = "_"

// buildContainerLogsPath builds log path for container relative to pod logs directory.
func buildContainerLogsPath(containerName string, restartCount int) string {
	return filepath.Join(containerName, fmt.Sprintf("%d.log", restartCount))
}

// BuildContainerLogsDirectory builds absolute log directory path for a container in pod.
func BuildContainerLogsDirectory(podNamespace, podName string, podUID types.UID, containerName string) string {
	return filepath.Join(BuildPodLogsDirectory(podNamespace, podName, podUID), containerName)
}

// BuildPodLogsDirectory builds absolute log directory path for a pod sandbox.
func BuildPodLogsDirectory(podNamespace, podName string, podUID types.UID) string {
	return filepath.Join(podLogsRootDirectory, strings.Join([]string{podNamespace, podName,
		string(podUID)}, logPathDelimiter))
}

// parsePodUIDFromLogsDirectory parses pod logs directory name and returns the pod UID.
// It supports both the old pod log directory /var/log/pods/UID, and the new pod log
// directory /var/log/pods/NAMESPACE_NAME_UID.
func parsePodUIDFromLogsDirectory(name string) types.UID {
	parts := strings.Split(name, logPathDelimiter)
	return types.UID(parts[len(parts)-1])
}

// toKubeRuntimeStatus converts the runtimeapi.RuntimeStatus to kubecontainer.RuntimeStatus.
func toKubeRuntimeStatus(status *runtimeapi.RuntimeStatus) *kubecontainer.RuntimeStatus {
	conditions := []kubecontainer.RuntimeCondition{}
	for _, c := range status.GetConditions() {
		conditions = append(conditions, kubecontainer.RuntimeCondition{
			Type:    kubecontainer.RuntimeConditionType(c.Type),
			Status:  c.Status,
			Reason:  c.Reason,
			Message: c.Message,
		})
	}
	return &kubecontainer.RuntimeStatus{Conditions: conditions}
}

func fieldSeccompProfile(scmp *v1.SeccompProfile, profileRootPath string, fallbackToRuntimeDefault bool) (*runtimeapi.SecurityProfile, error) {
	if scmp == nil {
		if fallbackToRuntimeDefault {
			return &runtimeapi.SecurityProfile{
				ProfileType: runtimeapi.SecurityProfile_RuntimeDefault,
			}, nil
		}
		return &runtimeapi.SecurityProfile{
			ProfileType: runtimeapi.SecurityProfile_Unconfined,
		}, nil
	}
	if scmp.Type == v1.SeccompProfileTypeRuntimeDefault {
		return &runtimeapi.SecurityProfile{
			ProfileType: runtimeapi.SecurityProfile_RuntimeDefault,
		}, nil
	}
	if scmp.Type == v1.SeccompProfileTypeLocalhost {
		if scmp.LocalhostProfile != nil && len(*scmp.LocalhostProfile) > 0 {
			fname := filepath.Join(profileRootPath, *scmp.LocalhostProfile)
			return &runtimeapi.SecurityProfile{
				ProfileType:  runtimeapi.SecurityProfile_Localhost,
				LocalhostRef: fname,
			}, nil
		} else {
			return nil, fmt.Errorf("localhostProfile must be set if seccompProfile type is Localhost.")
		}
	}
	return &runtimeapi.SecurityProfile{
		ProfileType: runtimeapi.SecurityProfile_Unconfined,
	}, nil
}

func (m *kubeGenericRuntimeManager) getSeccompProfile(annotations map[string]string, containerName string,
	podSecContext *v1.PodSecurityContext, containerSecContext *v1.SecurityContext, fallbackToRuntimeDefault bool) (*runtimeapi.SecurityProfile, error) {
	// container fields are applied first
	if containerSecContext != nil && containerSecContext.SeccompProfile != nil {
		return fieldSeccompProfile(containerSecContext.SeccompProfile, m.seccompProfileRoot, fallbackToRuntimeDefault)
	}

	// when container seccomp is not defined, try to apply from pod field
	if podSecContext != nil && podSecContext.SeccompProfile != nil {
		return fieldSeccompProfile(podSecContext.SeccompProfile, m.seccompProfileRoot, fallbackToRuntimeDefault)
	}

	if fallbackToRuntimeDefault {
		return &runtimeapi.SecurityProfile{
			ProfileType: runtimeapi.SecurityProfile_RuntimeDefault,
		}, nil
	}

	return &runtimeapi.SecurityProfile{
		ProfileType: runtimeapi.SecurityProfile_Unconfined,
	}, nil
}<|MERGE_RESOLUTION|>--- conflicted
+++ resolved
@@ -97,10 +97,7 @@
 		ID:                   kubecontainer.ContainerID{Type: m.runtimeName, ID: c.Id},
 		Name:                 c.GetMetadata().GetName(),
 		ImageID:              c.ImageRef,
-<<<<<<< HEAD
-=======
 		ImageRuntimeHandler:  c.Image.RuntimeHandler,
->>>>>>> acfd0dd7
 		Image:                c.Image.Image,
 		Hash:                 annotatedInfo.Hash,
 		HashWithoutResources: annotatedInfo.HashWithoutResources,
