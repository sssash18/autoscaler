--- conflicted
+++ resolved
@@ -493,11 +493,6 @@
 	// The attempt number of creating sandboxes for the pod.
 	Attempt uint32
 
-<<<<<<< HEAD
-	// InitContainersToStart keeps a list of indexes for the init containers to
-	// start, where the index is the index of the specific init container in the
-	// pod spec (pod.Spec.InitContainers).
-=======
 	// The next init container to start.
 	NextInitContainerToStart *v1.Container
 	// InitContainersToStart keeps a list of indexes for the init containers to
@@ -505,7 +500,6 @@
 	// pod spec (pod.Spec.InitContainers).
 	// NOTE: This is a field for SidecarContainers feature. Either this or
 	// NextInitContainerToStart will be set.
->>>>>>> acfd0dd7
 	InitContainersToStart []int
 	// ContainersToStart keeps a list of indexes for the containers to start,
 	// where the index is the index of the specific container in the pod spec (
@@ -523,14 +517,11 @@
 	ContainersToUpdate map[v1.ResourceName][]containerToUpdateInfo
 	// UpdatePodResources is true if container(s) need resource update with restart
 	UpdatePodResources bool
-<<<<<<< HEAD
-=======
 }
 
 func (p podActions) String() string {
 	return fmt.Sprintf("KillPod: %t, CreateSandbox: %t, UpdatePodResources: %t, Attempt: %d, InitContainersToStart: %v, ContainersToStart: %v, EphemeralContainersToStart: %v,ContainersToUpdate: %v, ContainersToKill: %v",
 		p.KillPod, p.CreateSandbox, p.UpdatePodResources, p.Attempt, p.InitContainersToStart, p.ContainersToStart, p.EphemeralContainersToStart, p.ContainersToUpdate, p.ContainersToKill)
->>>>>>> acfd0dd7
 }
 
 func containerChanged(container *v1.Container, containerStatus *kubecontainer.Status) (uint64, uint64, bool) {
@@ -686,11 +677,7 @@
 		switch rName {
 		case v1.ResourceCPU:
 			podCpuResources := &cm.ResourceConfig{CPUPeriod: podResources.CPUPeriod}
-<<<<<<< HEAD
-			if setLimitValue == true {
-=======
 			if setLimitValue {
->>>>>>> acfd0dd7
 				podCpuResources.CPUQuota = podResources.CPUQuota
 			} else {
 				podCpuResources.CPUShares = podResources.CPUShares
@@ -872,16 +859,6 @@
 			containersToStart = append(containersToStart, idx)
 		}
 
-<<<<<<< HEAD
-		// If there is any regular container, it means all init containers have
-		// been initialized.
-		hasInitialized := hasAnyRegularContainerCreated(pod, podStatus)
-		// We should not create a sandbox, and just kill the pod if initialization
-		// is done and there is no container to start.
-		if hasInitialized && len(containersToStart) == 0 {
-			changes.CreateSandbox = false
-			return changes
-=======
 		// We should not create a sandbox, and just kill the pod if initialization
 		// is done and there is no container to start.
 		if len(containersToStart) == 0 {
@@ -898,23 +875,18 @@
 				changes.CreateSandbox = false
 				return changes
 			}
->>>>>>> acfd0dd7
 		}
 
 		// If we are creating a pod sandbox, we should restart from the initial
 		// state.
 		if len(pod.Spec.InitContainers) != 0 {
 			// Pod has init containers, return the first one.
-<<<<<<< HEAD
-			changes.InitContainersToStart = []int{0}
-=======
 			if !utilfeature.DefaultFeatureGate.Enabled(features.SidecarContainers) {
 				changes.NextInitContainerToStart = &pod.Spec.InitContainers[0]
 			} else {
 				changes.InitContainersToStart = []int{0}
 			}
 
->>>>>>> acfd0dd7
 			return changes
 		}
 		changes.ContainersToStart = containersToStart
@@ -931,13 +903,6 @@
 		}
 	}
 
-<<<<<<< HEAD
-	hasInitialized := m.computeInitContainerActions(pod, podStatus, &changes)
-	if changes.KillPod || !hasInitialized {
-		// Initialization failed or still in progress. Skip inspecting non-init
-		// containers.
-		return changes
-=======
 	// Check initialization progress.
 	if !utilfeature.DefaultFeatureGate.Enabled(features.SidecarContainers) {
 		initLastStatus, next, done := findNextInitContainerToRun(pod, podStatus)
@@ -971,15 +936,6 @@
 			// containers.
 			return changes
 		}
-	}
-
-	if isInPlacePodVerticalScalingAllowed(pod) {
-		changes.ContainersToUpdate = make(map[v1.ResourceName][]containerToUpdateInfo)
-		latestPodStatus, err := m.GetPodStatus(ctx, podStatus.ID, pod.Name, pod.Namespace)
-		if err == nil {
-			podStatus = latestPodStatus
-		}
->>>>>>> acfd0dd7
 	}
 
 	if isInPlacePodVerticalScalingAllowed(pod) {
@@ -1075,17 +1031,11 @@
 
 	if keepCount == 0 && len(changes.ContainersToStart) == 0 {
 		changes.KillPod = true
-<<<<<<< HEAD
-		// To prevent the restartable init containers to keep pod alive, we should
-		// not restart them.
-		changes.InitContainersToStart = nil
-=======
 		if utilfeature.DefaultFeatureGate.Enabled(features.SidecarContainers) {
 			// To prevent the restartable init containers to keep pod alive, we should
 			// not restart them.
 			changes.InitContainersToStart = nil
 		}
->>>>>>> acfd0dd7
 	}
 
 	return changes
@@ -1325,19 +1275,6 @@
 		start(ctx, "ephemeral container", metrics.EphemeralContainer, ephemeralContainerStartSpec(&pod.Spec.EphemeralContainers[idx]))
 	}
 
-<<<<<<< HEAD
-	// Step 6: start init containers.
-	for _, idx := range podContainerChanges.InitContainersToStart {
-		container := &pod.Spec.InitContainers[idx]
-		// Start the next init container.
-		if err := start(ctx, "init container", metrics.InitContainer, containerStartSpec(container)); err != nil {
-			if types.IsRestartableInitContainer(container) {
-				klog.V(4).InfoS("Failed to start the restartable init container for the pod, skipping", "initContainerName", container.Name, "pod", klog.KObj(pod))
-				continue
-			}
-			klog.V(4).InfoS("Failed to initialize the pod, as the init container failed to start, aborting", "initContainerName", container.Name, "pod", klog.KObj(pod))
-			return
-=======
 	if !utilfeature.DefaultFeatureGate.Enabled(features.SidecarContainers) {
 		// Step 6: start the init container.
 		if container := podContainerChanges.NextInitContainerToStart; container != nil {
@@ -1348,7 +1285,6 @@
 
 			// Successfully started the container; clear the entry in the failure
 			klog.V(4).InfoS("Completed init container for pod", "containerName", container.Name, "pod", klog.KObj(pod))
->>>>>>> acfd0dd7
 		}
 	} else {
 		// Step 6: start init containers.
@@ -1376,16 +1312,6 @@
 		}
 	}
 
-<<<<<<< HEAD
-	// Step 7: For containers in podContainerChanges.ContainersToUpdate[CPU,Memory] list, invoke UpdateContainerResources
-	if isInPlacePodVerticalScalingAllowed(pod) {
-		if len(podContainerChanges.ContainersToUpdate) > 0 || podContainerChanges.UpdatePodResources {
-			m.doPodResizeAction(pod, podStatus, podContainerChanges, result)
-		}
-	}
-
-=======
->>>>>>> acfd0dd7
 	// Step 8: start containers in podContainerChanges.ContainersToStart.
 	for _, idx := range podContainerChanges.ContainersToStart {
 		start(ctx, "container", metrics.Container, containerStartSpec(&pod.Spec.Containers[idx]))
