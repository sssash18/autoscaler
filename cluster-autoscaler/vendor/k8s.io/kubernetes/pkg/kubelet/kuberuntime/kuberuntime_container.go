--- conflicted
+++ resolved
@@ -48,10 +48,7 @@
 	"k8s.io/apimachinery/pkg/util/sets"
 	utilfeature "k8s.io/apiserver/pkg/util/feature"
 	runtimeapi "k8s.io/cri-api/pkg/apis/runtime/v1"
-<<<<<<< HEAD
-=======
 	kubelettypes "k8s.io/kubelet/pkg/types"
->>>>>>> acfd0dd7
 	"k8s.io/kubernetes/pkg/features"
 	kubecontainer "k8s.io/kubernetes/pkg/kubelet/container"
 	"k8s.io/kubernetes/pkg/kubelet/cri/remote"
@@ -620,10 +617,7 @@
 		Name:                 labeledInfo.ContainerName,
 		Image:                status.Image.Image,
 		ImageID:              status.ImageRef,
-<<<<<<< HEAD
-=======
 		ImageRuntimeHandler:  status.Image.RuntimeHandler,
->>>>>>> acfd0dd7
 		Hash:                 annotatedInfo.Hash,
 		HashWithoutResources: annotatedInfo.HashWithoutResources,
 		RestartCount:         annotatedInfo.RestartCount,
@@ -761,8 +755,6 @@
 		gracePeriod = gracePeriod - m.executePreStopHook(ctx, pod, containerID, containerSpec, gracePeriod)
 	}
 
-<<<<<<< HEAD
-=======
 	// if we care about termination ordering, then wait for this container's turn to exit if there is
 	// time remaining
 	if ordering != nil && gracePeriod > 0 {
@@ -770,7 +762,6 @@
 		gracePeriod -= int64(ordering.waitForTurn(containerName, gracePeriod))
 	}
 
->>>>>>> acfd0dd7
 	// always give containers a minimal shutdown window to avoid unnecessary SIGKILLs
 	if gracePeriod < minimumGracePeriodInSeconds {
 		gracePeriod = minimumGracePeriodInSeconds
@@ -896,6 +887,63 @@
 	}
 }
 
+// findNextInitContainerToRun returns the status of the last failed container, the
+// index of next init container to start, or done if there are no further init containers.
+// Status is only returned if an init container is failed, in which case next will
+// point to the current container.
+func findNextInitContainerToRun(pod *v1.Pod, podStatus *kubecontainer.PodStatus) (status *kubecontainer.Status, next *v1.Container, done bool) {
+	if len(pod.Spec.InitContainers) == 0 {
+		return nil, nil, true
+	}
+
+	// If any of the main containers have status and are Running, then all init containers must
+	// have been executed at some point in the past.  However, they could have been removed
+	// from the container runtime now, and if we proceed, it would appear as if they
+	// never ran and will re-execute improperly.
+	for i := range pod.Spec.Containers {
+		container := &pod.Spec.Containers[i]
+		status := podStatus.FindContainerStatusByName(container.Name)
+		if status != nil && status.State == kubecontainer.ContainerStateRunning {
+			return nil, nil, true
+		}
+	}
+
+	// If there are failed containers, return the status of the last failed one.
+	for i := len(pod.Spec.InitContainers) - 1; i >= 0; i-- {
+		container := &pod.Spec.InitContainers[i]
+		status := podStatus.FindContainerStatusByName(container.Name)
+		if status != nil && isInitContainerFailed(status) {
+			return status, container, false
+		}
+	}
+
+	// There are no failed containers now.
+	for i := len(pod.Spec.InitContainers) - 1; i >= 0; i-- {
+		container := &pod.Spec.InitContainers[i]
+		status := podStatus.FindContainerStatusByName(container.Name)
+		if status == nil {
+			continue
+		}
+
+		// container is still running, return not done.
+		if status.State == kubecontainer.ContainerStateRunning {
+			return nil, nil, false
+		}
+
+		if status.State == kubecontainer.ContainerStateExited {
+			// all init containers successful
+			if i == (len(pod.Spec.InitContainers) - 1) {
+				return nil, nil, true
+			}
+
+			// all containers up to i successful, go to i+1
+			return nil, &pod.Spec.InitContainers[i+1], false
+		}
+	}
+
+	return nil, &pod.Spec.InitContainers[0], false
+}
+
 // hasAnyRegularContainerCreated returns true if any regular container has been
 // created, which indicates all init containers have been initialized.
 func hasAnyRegularContainerCreated(pod *v1.Pod, podStatus *kubecontainer.PodStatus) bool {
@@ -925,6 +973,10 @@
 // - Start the first init container that has not been started.
 // - Restart all restartable init containers that have started but are not running.
 // - Kill the restartable init containers that are not alive or started.
+//
+// Note that this is a function for the SidecarContainers feature.
+// Please sync with the findNextInitContainerToRun function if any changes are
+// made, as either this or that function will be called.
 func (m *kubeGenericRuntimeManager) computeInitContainerActions(pod *v1.Pod, podStatus *kubecontainer.PodStatus, changes *podActions) bool {
 	if len(pod.Spec.InitContainers) == 0 {
 		return true
@@ -934,7 +986,31 @@
 	// have been executed at some point in the past.  However, they could have been removed
 	// from the container runtime now, and if we proceed, it would appear as if they
 	// never ran and will re-execute improperly except for the restartable init containers.
-	podHasInitialized := hasAnyRegularContainerCreated(pod, podStatus)
+	podHasInitialized := false
+	for _, container := range pod.Spec.Containers {
+		status := podStatus.FindContainerStatusByName(container.Name)
+		if status == nil {
+			continue
+		}
+		switch status.State {
+		case kubecontainer.ContainerStateCreated,
+			kubecontainer.ContainerStateRunning:
+			podHasInitialized = true
+		case kubecontainer.ContainerStateExited:
+			// This is a workaround for the issue that the kubelet cannot
+			// differentiate the container statuses of the previous podSandbox
+			// from the current one.
+			// If the node is rebooted, all containers will be in the exited
+			// state and the kubelet will try to recreate a new podSandbox.
+			// In this case, the kubelet should not mistakenly think that
+			// the newly created podSandbox has been initialized.
+		default:
+			// Ignore other states
+		}
+		if podHasInitialized {
+			break
+		}
+	}
 
 	// isPreviouslyInitialized indicates if the current init container is
 	// previously initialized.
@@ -1116,254 +1192,6 @@
 	return podHasInitialized
 }
 
-// hasAnyRegularContainerCreated returns true if any regular container has been
-// created, which indicates all init containers have been initialized.
-func hasAnyRegularContainerCreated(pod *v1.Pod, podStatus *kubecontainer.PodStatus) bool {
-	for _, container := range pod.Spec.Containers {
-		status := podStatus.FindContainerStatusByName(container.Name)
-		if status == nil {
-			continue
-		}
-		switch status.State {
-		case kubecontainer.ContainerStateCreated,
-			kubecontainer.ContainerStateRunning,
-			kubecontainer.ContainerStateExited:
-			return true
-		default:
-			// Ignore other states
-		}
-	}
-	return false
-}
-
-// computeInitContainerActions sets the actions on the given changes that need
-// to be taken for the init containers. This includes actions to initialize the
-// init containers and actions to keep restartable init containers running.
-// computeInitContainerActions returns true if pod has been initialized.
-//
-// The actions include:
-// - Start the first init container that has not been started.
-// - Restart all restartable init containers that have started but are not running.
-// - Kill the restartable init containers that are not alive or started.
-//
-// Note that this is a function for the SidecarContainers feature.
-// Please sync with the findNextInitContainerToRun function if any changes are
-// made, as either this or that function will be called.
-func (m *kubeGenericRuntimeManager) computeInitContainerActions(pod *v1.Pod, podStatus *kubecontainer.PodStatus, changes *podActions) bool {
-	if len(pod.Spec.InitContainers) == 0 {
-		return true
-	}
-
-	// If any of the main containers have status and are Running, then all init containers must
-	// have been executed at some point in the past.  However, they could have been removed
-	// from the container runtime now, and if we proceed, it would appear as if they
-	// never ran and will re-execute improperly except for the restartable init containers.
-	podHasInitialized := false
-	for _, container := range pod.Spec.Containers {
-		status := podStatus.FindContainerStatusByName(container.Name)
-		if status == nil {
-			continue
-		}
-		switch status.State {
-		case kubecontainer.ContainerStateCreated,
-			kubecontainer.ContainerStateRunning:
-			podHasInitialized = true
-		case kubecontainer.ContainerStateExited:
-			// This is a workaround for the issue that the kubelet cannot
-			// differentiate the container statuses of the previous podSandbox
-			// from the current one.
-			// If the node is rebooted, all containers will be in the exited
-			// state and the kubelet will try to recreate a new podSandbox.
-			// In this case, the kubelet should not mistakenly think that
-			// the newly created podSandbox has been initialized.
-		default:
-			// Ignore other states
-		}
-		if podHasInitialized {
-			break
-		}
-	}
-
-	// isPreviouslyInitialized indicates if the current init container is
-	// previously initialized.
-	isPreviouslyInitialized := podHasInitialized
-	restartOnFailure := shouldRestartOnFailure(pod)
-
-	// Note that we iterate through the init containers in reverse order to find
-	// the next init container to run, as the completed init containers may get
-	// removed from container runtime for various reasons. Therefore the kubelet
-	// should rely on the minimal number of init containers - the last one.
-	//
-	// Once we find the next init container to run, iterate through the rest to
-	// find the restartable init containers to restart.
-	for i := len(pod.Spec.InitContainers) - 1; i >= 0; i-- {
-		container := &pod.Spec.InitContainers[i]
-		status := podStatus.FindContainerStatusByName(container.Name)
-		klog.V(4).InfoS("Computing init container action", "pod", klog.KObj(pod), "container", container.Name, "status", status)
-		if status == nil {
-			// If the container is previously initialized but its status is not
-			// found, it means its last status is removed for some reason.
-			// Restart it if it is a restartable init container.
-			if isPreviouslyInitialized && types.IsRestartableInitContainer(container) {
-				changes.InitContainersToStart = append(changes.InitContainersToStart, i)
-			}
-			continue
-		}
-
-		if isPreviouslyInitialized && !types.IsRestartableInitContainer(container) {
-			// after initialization, only restartable init containers need to be kept
-			// running
-			continue
-		}
-
-		switch status.State {
-		case kubecontainer.ContainerStateCreated:
-			// nothing to do but wait for it to start
-
-		case kubecontainer.ContainerStateRunning:
-			if !types.IsRestartableInitContainer(container) {
-				break
-			}
-
-			if types.IsRestartableInitContainer(container) {
-				if container.StartupProbe != nil {
-					startup, found := m.startupManager.Get(status.ID)
-					if !found {
-						// If the startup probe has not been run, wait for it.
-						break
-					}
-					if startup != proberesults.Success {
-						if startup == proberesults.Failure {
-							// If the restartable init container failed the startup probe,
-							// restart it.
-							changes.ContainersToKill[status.ID] = containerToKillInfo{
-								name:      container.Name,
-								container: container,
-								message:   fmt.Sprintf("Init container %s failed startup probe", container.Name),
-								reason:    reasonStartupProbe,
-							}
-							changes.InitContainersToStart = append(changes.InitContainersToStart, i)
-						}
-						break
-					}
-				}
-
-				klog.V(4).InfoS("Init container has been initialized", "pod", klog.KObj(pod), "container", container.Name)
-				if i == (len(pod.Spec.InitContainers) - 1) {
-					podHasInitialized = true
-				} else if !isPreviouslyInitialized {
-					// this init container is initialized for the first time, start the next one
-					changes.InitContainersToStart = append(changes.InitContainersToStart, i+1)
-				}
-
-				// A restartable init container does not have to take into account its
-				// liveness probe when it determines to start the next init container.
-				if container.LivenessProbe != nil {
-					liveness, found := m.livenessManager.Get(status.ID)
-					if !found {
-						// If the liveness probe has not been run, wait for it.
-						break
-					}
-					if liveness == proberesults.Failure {
-						// If the restartable init container failed the liveness probe,
-						// restart it.
-						changes.ContainersToKill[status.ID] = containerToKillInfo{
-							name:      container.Name,
-							container: container,
-							message:   fmt.Sprintf("Init container %s failed liveness probe", container.Name),
-							reason:    reasonLivenessProbe,
-						}
-						changes.InitContainersToStart = append(changes.InitContainersToStart, i)
-					}
-				}
-			} else { // init container
-				// nothing do to but wait for it to finish
-				break
-			}
-
-		// If the init container failed and the restart policy is Never, the pod is terminal.
-		// Otherwise, restart the init container.
-		case kubecontainer.ContainerStateExited:
-			if types.IsRestartableInitContainer(container) {
-				changes.InitContainersToStart = append(changes.InitContainersToStart, i)
-			} else { // init container
-				if isInitContainerFailed(status) {
-					if !restartOnFailure {
-						changes.KillPod = true
-						changes.InitContainersToStart = nil
-						return false
-					}
-					changes.InitContainersToStart = append(changes.InitContainersToStart, i)
-					break
-				}
-
-				klog.V(4).InfoS("Init container has been initialized", "pod", klog.KObj(pod), "container", container.Name)
-				if i == (len(pod.Spec.InitContainers) - 1) {
-					podHasInitialized = true
-				} else {
-					// this init container is initialized for the first time, start the next one
-					changes.InitContainersToStart = append(changes.InitContainersToStart, i+1)
-				}
-			}
-
-		default: // kubecontainer.ContainerStatusUnknown or other unknown states
-			if types.IsRestartableInitContainer(container) {
-				// If the restartable init container is in unknown state, restart it.
-				changes.ContainersToKill[status.ID] = containerToKillInfo{
-					name:      container.Name,
-					container: container,
-					message: fmt.Sprintf("Init container is in %q state, try killing it before restart",
-						status.State),
-					reason: reasonUnknown,
-				}
-				changes.InitContainersToStart = append(changes.InitContainersToStart, i)
-			} else { // init container
-				if !isInitContainerFailed(status) {
-					klog.V(4).InfoS("This should not happen, init container is in unknown state but not failed", "pod", klog.KObj(pod), "containerStatus", status)
-				}
-
-				if !restartOnFailure {
-					changes.KillPod = true
-					changes.InitContainersToStart = nil
-					return false
-				}
-
-				// If the init container is in unknown state, restart it.
-				changes.ContainersToKill[status.ID] = containerToKillInfo{
-					name:      container.Name,
-					container: container,
-					message: fmt.Sprintf("Init container is in %q state, try killing it before restart",
-						status.State),
-					reason: reasonUnknown,
-				}
-				changes.InitContainersToStart = append(changes.InitContainersToStart, i)
-			}
-		}
-
-		if !isPreviouslyInitialized {
-			// the one before this init container has been initialized
-			isPreviouslyInitialized = true
-		}
-	}
-
-	// this means no init containers have been started,
-	// start the first one
-	if !isPreviouslyInitialized {
-		changes.InitContainersToStart = append(changes.InitContainersToStart, 0)
-	}
-
-	// reverse the InitContainersToStart, as the above loop iterated through the
-	// init containers backwards, but we want to start them as per the order in
-	// the pod spec.
-	l := len(changes.InitContainersToStart)
-	for i := 0; i < l/2; i++ {
-		changes.InitContainersToStart[i], changes.InitContainersToStart[l-1-i] =
-			changes.InitContainersToStart[l-1-i], changes.InitContainersToStart[i]
-	}
-
-	return podHasInitialized
-}
-
 // GetContainerLogs returns logs of a specific container.
 func (m *kubeGenericRuntimeManager) GetContainerLogs(ctx context.Context, pod *v1.Pod, containerID kubecontainer.ContainerID, logOptions *v1.PodLogOptions, stdout, stderr io.Writer) (err error) {
 	resp, err := m.runtimeService.ContainerStatus(ctx, containerID.ID, false)
