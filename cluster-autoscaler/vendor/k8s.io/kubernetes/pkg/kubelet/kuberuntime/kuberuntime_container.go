/*
Copyright 2016 The Kubernetes Authors.

Licensed under the Apache License, Version 2.0 (the "License");
you may not use this file except in compliance with the License.
You may obtain a copy of the License at

    http://www.apache.org/licenses/LICENSE-2.0

Unless required by applicable law or agreed to in writing, software
distributed under the License is distributed on an "AS IS" BASIS,
WITHOUT WARRANTIES OR CONDITIONS OF ANY KIND, either express or implied.
See the License for the specific language governing permissions and
limitations under the License.
*/

package kuberuntime

import (
	"context"
	"errors"
	"fmt"
	"io"
	"math/rand"
	"net/url"
	"os"
	"path/filepath"
	"regexp"
	goruntime "runtime"
	"sort"
	"strconv"
	"strings"
	"sync"
	"time"

	crierror "k8s.io/cri-api/pkg/errors"

	"github.com/opencontainers/selinux/go-selinux"
	grpcstatus "google.golang.org/grpc/status"

	"github.com/armon/circbuf"
	"k8s.io/klog/v2"

	v1 "k8s.io/api/core/v1"
	metav1 "k8s.io/apimachinery/pkg/apis/meta/v1"
	kubetypes "k8s.io/apimachinery/pkg/types"
	utilruntime "k8s.io/apimachinery/pkg/util/runtime"
	"k8s.io/apimachinery/pkg/util/sets"
	utilfeature "k8s.io/apiserver/pkg/util/feature"
	runtimeapi "k8s.io/cri-api/pkg/apis/runtime/v1"
	kubelettypes "k8s.io/kubelet/pkg/types"
	"k8s.io/kubernetes/pkg/features"
	kubecontainer "k8s.io/kubernetes/pkg/kubelet/container"
	"k8s.io/kubernetes/pkg/kubelet/cri/remote"
	"k8s.io/kubernetes/pkg/kubelet/events"
	proberesults "k8s.io/kubernetes/pkg/kubelet/prober/results"
	"k8s.io/kubernetes/pkg/kubelet/types"
	"k8s.io/kubernetes/pkg/kubelet/util/format"
	"k8s.io/kubernetes/pkg/util/tail"
	volumeutil "k8s.io/kubernetes/pkg/volume/util"
)

var (
	// ErrCreateContainerConfig - failed to create container config
	ErrCreateContainerConfig = errors.New("CreateContainerConfigError")
	// ErrPreCreateHook - failed to execute PreCreateHook
	ErrPreCreateHook = errors.New("PreCreateHookError")
	// ErrCreateContainer - failed to create container
	ErrCreateContainer = errors.New("CreateContainerError")
	// ErrPreStartHook - failed to execute PreStartHook
	ErrPreStartHook = errors.New("PreStartHookError")
	// ErrPostStartHook - failed to execute PostStartHook
	ErrPostStartHook = errors.New("PostStartHookError")
)

// recordContainerEvent should be used by the runtime manager for all container related events.
// it has sanity checks to ensure that we do not write events that can abuse our masters.
// in particular, it ensures that a containerID never appears in an event message as that
// is prone to causing a lot of distinct events that do not count well.
// it replaces any reference to a containerID with the containerName which is stable, and is what users know.
func (m *kubeGenericRuntimeManager) recordContainerEvent(pod *v1.Pod, container *v1.Container, containerID, eventType, reason, message string, args ...interface{}) {
	ref, err := kubecontainer.GenerateContainerRef(pod, container)
	if err != nil {
		klog.ErrorS(err, "Can't make a container ref", "pod", klog.KObj(pod), "podUID", pod.UID, "containerName", container.Name)
		return
	}
	eventMessage := message
	if len(args) > 0 {
		eventMessage = fmt.Sprintf(message, args...)
	}
	// this is a hack, but often the error from the runtime includes the containerID
	// which kills our ability to deduplicate events.  this protection makes a huge
	// difference in the number of unique events
	if containerID != "" {
		eventMessage = strings.Replace(eventMessage, containerID, container.Name, -1)
	}
	m.recorder.Event(ref, eventType, reason, eventMessage)
}

// startSpec wraps the spec required to start a container, either a regular/init container
// or an ephemeral container. Ephemeral containers contain all the fields of regular/init
// containers, plus some additional fields. In both cases startSpec.container will be set.
type startSpec struct {
	container          *v1.Container
	ephemeralContainer *v1.EphemeralContainer
}

func containerStartSpec(c *v1.Container) *startSpec {
	return &startSpec{container: c}
}

func ephemeralContainerStartSpec(ec *v1.EphemeralContainer) *startSpec {
	return &startSpec{
		container:          (*v1.Container)(&ec.EphemeralContainerCommon),
		ephemeralContainer: ec,
	}
}

// getTargetID returns the kubecontainer.ContainerID for ephemeral container namespace
// targeting. The target is stored as EphemeralContainer.TargetContainerName, which must be
// resolved to a ContainerID using podStatus. The target container must already exist, which
// usually isn't a problem since ephemeral containers aren't allowed at pod creation time.
func (s *startSpec) getTargetID(podStatus *kubecontainer.PodStatus) (*kubecontainer.ContainerID, error) {
	if s.ephemeralContainer == nil || s.ephemeralContainer.TargetContainerName == "" {
		return nil, nil
	}

	targetStatus := podStatus.FindContainerStatusByName(s.ephemeralContainer.TargetContainerName)
	if targetStatus == nil {
		return nil, fmt.Errorf("unable to find target container %v", s.ephemeralContainer.TargetContainerName)
	}

	return &targetStatus.ID, nil
}

func calcRestartCountByLogDir(path string) (int, error) {
	// if the path doesn't exist then it's not an error
	if _, err := os.Stat(path); err != nil {
		return 0, nil
	}
	files, err := os.ReadDir(path)
	if err != nil {
		return 0, err
	}
	if len(files) == 0 {
		return 0, nil
	}
	restartCount := 0
	restartCountLogFileRegex := regexp.MustCompile(`^(\d+)\.log(\..*)?`)
	for _, file := range files {
		if file.IsDir() {
			continue
		}
		matches := restartCountLogFileRegex.FindStringSubmatch(file.Name())
		if len(matches) == 0 {
			continue
		}
		count, err := strconv.Atoi(matches[1])
		if err != nil {
			// unlikely kubelet created this file,
			// likely custom file with random numbers as a name
			continue
		}
		count++
		if count > restartCount {
			restartCount = count
		}
	}
	return restartCount, nil
}

// startContainer starts a container and returns a message indicates why it is failed on error.
// It starts the container through the following steps:
// * pull the image
// * create the container
// * start the container
// * run the post start lifecycle hooks (if applicable)
func (m *kubeGenericRuntimeManager) startContainer(ctx context.Context, podSandboxID string, podSandboxConfig *runtimeapi.PodSandboxConfig, spec *startSpec, pod *v1.Pod, podStatus *kubecontainer.PodStatus, pullSecrets []v1.Secret, podIP string, podIPs []string) (string, error) {
	container := spec.container

	// Step 1: pull the image.

	// If RuntimeClassInImageCriAPI feature gate is enabled, pass runtimehandler
	// information for the runtime class specified. If not runtime class is
	// specified, then pass ""
	podRuntimeHandler := ""
	var err error
	if utilfeature.DefaultFeatureGate.Enabled(features.RuntimeClassInImageCriAPI) {
		if pod.Spec.RuntimeClassName != nil && *pod.Spec.RuntimeClassName != "" {
			podRuntimeHandler, err = m.runtimeClassManager.LookupRuntimeHandler(pod.Spec.RuntimeClassName)
			if err != nil {
				msg := fmt.Sprintf("Failed to lookup runtimeHandler for runtimeClassName %v", pod.Spec.RuntimeClassName)
				return msg, err
			}
		}
	}

	imageRef, msg, err := m.imagePuller.EnsureImageExists(ctx, pod, container, pullSecrets, podSandboxConfig, podRuntimeHandler)
	if err != nil {
		s, _ := grpcstatus.FromError(err)
		m.recordContainerEvent(pod, container, "", v1.EventTypeWarning, events.FailedToCreateContainer, "Error: %v", s.Message())
		return msg, err
	}

	// Step 2: create the container.
	// For a new container, the RestartCount should be 0
	restartCount := 0
	containerStatus := podStatus.FindContainerStatusByName(container.Name)
	if containerStatus != nil {
		restartCount = containerStatus.RestartCount + 1
	} else {
		// The container runtime keeps state on container statuses and
		// what the container restart count is. When nodes are rebooted
		// some container runtimes clear their state which causes the
		// restartCount to be reset to 0. This causes the logfile to
		// start at 0.log, which either overwrites or appends to the
		// already existing log.
		//
		// We are checking to see if the log directory exists, and find
		// the latest restartCount by checking the log name -
		// {restartCount}.log - and adding 1 to it.
		logDir := BuildContainerLogsDirectory(m.podLogsDirectory, pod.Namespace, pod.Name, pod.UID, container.Name)
		restartCount, err = calcRestartCountByLogDir(logDir)
		if err != nil {
			klog.InfoS("Cannot calculate restartCount from the log directory", "logDir", logDir, "err", err)
			restartCount = 0
		}
	}

	target, err := spec.getTargetID(podStatus)
	if err != nil {
		s, _ := grpcstatus.FromError(err)
		m.recordContainerEvent(pod, container, "", v1.EventTypeWarning, events.FailedToCreateContainer, "Error: %v", s.Message())
		return s.Message(), ErrCreateContainerConfig
	}

	containerConfig, cleanupAction, err := m.generateContainerConfig(ctx, container, pod, restartCount, podIP, imageRef, podIPs, target)
	if cleanupAction != nil {
		defer cleanupAction()
	}
	if err != nil {
		s, _ := grpcstatus.FromError(err)
		m.recordContainerEvent(pod, container, "", v1.EventTypeWarning, events.FailedToCreateContainer, "Error: %v", s.Message())
		return s.Message(), ErrCreateContainerConfig
	}

	err = m.internalLifecycle.PreCreateContainer(pod, container, containerConfig)
	if err != nil {
		s, _ := grpcstatus.FromError(err)
		m.recordContainerEvent(pod, container, "", v1.EventTypeWarning, events.FailedToCreateContainer, "Internal PreCreateContainer hook failed: %v", s.Message())
		return s.Message(), ErrPreCreateHook
	}

	containerID, err := m.runtimeService.CreateContainer(ctx, podSandboxID, containerConfig, podSandboxConfig)
	if err != nil {
		s, _ := grpcstatus.FromError(err)
		m.recordContainerEvent(pod, container, containerID, v1.EventTypeWarning, events.FailedToCreateContainer, "Error: %v", s.Message())
		return s.Message(), ErrCreateContainer
	}
	err = m.internalLifecycle.PreStartContainer(pod, container, containerID)
	if err != nil {
		s, _ := grpcstatus.FromError(err)
		m.recordContainerEvent(pod, container, containerID, v1.EventTypeWarning, events.FailedToStartContainer, "Internal PreStartContainer hook failed: %v", s.Message())
		return s.Message(), ErrPreStartHook
	}
	m.recordContainerEvent(pod, container, containerID, v1.EventTypeNormal, events.CreatedContainer, fmt.Sprintf("Created container %s", container.Name))

	// Step 3: start the container.
	err = m.runtimeService.StartContainer(ctx, containerID)
	if err != nil {
		s, _ := grpcstatus.FromError(err)
		m.recordContainerEvent(pod, container, containerID, v1.EventTypeWarning, events.FailedToStartContainer, "Error: %v", s.Message())
		return s.Message(), kubecontainer.ErrRunContainer
	}
	m.recordContainerEvent(pod, container, containerID, v1.EventTypeNormal, events.StartedContainer, fmt.Sprintf("Started container %s", container.Name))

	// Symlink container logs to the legacy container log location for cluster logging
	// support.
	// TODO(random-liu): Remove this after cluster logging supports CRI container log path.
	containerMeta := containerConfig.GetMetadata()
	sandboxMeta := podSandboxConfig.GetMetadata()
	legacySymlink := legacyLogSymlink(containerID, containerMeta.Name, sandboxMeta.Name,
		sandboxMeta.Namespace)
	containerLog := filepath.Join(podSandboxConfig.LogDirectory, containerConfig.LogPath)
	// only create legacy symlink if containerLog path exists (or the error is not IsNotExist).
	// Because if containerLog path does not exist, only dangling legacySymlink is created.
	// This dangling legacySymlink is later removed by container gc, so it does not make sense
	// to create it in the first place. it happens when journald logging driver is used with docker.
	if _, err := m.osInterface.Stat(containerLog); !os.IsNotExist(err) {
		if err := m.osInterface.Symlink(containerLog, legacySymlink); err != nil {
			klog.ErrorS(err, "Failed to create legacy symbolic link", "path", legacySymlink,
				"containerID", containerID, "containerLogPath", containerLog)
		}
	}

	// Step 4: execute the post start hook.
	if container.Lifecycle != nil && container.Lifecycle.PostStart != nil {
		kubeContainerID := kubecontainer.ContainerID{
			Type: m.runtimeName,
			ID:   containerID,
		}
		msg, handlerErr := m.runner.Run(ctx, kubeContainerID, pod, container, container.Lifecycle.PostStart)
		if handlerErr != nil {
			klog.ErrorS(handlerErr, "Failed to execute PostStartHook", "pod", klog.KObj(pod),
				"podUID", pod.UID, "containerName", container.Name, "containerID", kubeContainerID.String())
			// do not record the message in the event so that secrets won't leak from the server.
			m.recordContainerEvent(pod, container, kubeContainerID.ID, v1.EventTypeWarning, events.FailedPostStartHook, "PostStartHook failed")
			if err := m.killContainer(ctx, pod, kubeContainerID, container.Name, "FailedPostStartHook", reasonFailedPostStartHook, nil, nil); err != nil {
				klog.ErrorS(err, "Failed to kill container", "pod", klog.KObj(pod),
					"podUID", pod.UID, "containerName", container.Name, "containerID", kubeContainerID.String())
			}
			return msg, ErrPostStartHook
		}
	}

	return "", nil
}

// generateContainerConfig generates container config for kubelet runtime v1.
func (m *kubeGenericRuntimeManager) generateContainerConfig(ctx context.Context, container *v1.Container, pod *v1.Pod, restartCount int, podIP, imageRef string, podIPs []string, nsTarget *kubecontainer.ContainerID) (*runtimeapi.ContainerConfig, func(), error) {
	opts, cleanupAction, err := m.runtimeHelper.GenerateRunContainerOptions(ctx, pod, container, podIP, podIPs)
	if err != nil {
		return nil, nil, err
	}

	uid, username, err := m.getImageUser(ctx, container.Image)
	if err != nil {
		return nil, cleanupAction, err
	}

	// Verify RunAsNonRoot. Non-root verification only supports numeric user.
	if err := verifyRunAsNonRoot(pod, container, uid, username); err != nil {
		return nil, cleanupAction, err
	}

	command, args := kubecontainer.ExpandContainerCommandAndArgs(container, opts.Envs)
	logDir := BuildContainerLogsDirectory(m.podLogsDirectory, pod.Namespace, pod.Name, pod.UID, container.Name)
	err = m.osInterface.MkdirAll(logDir, 0755)
	if err != nil {
		return nil, cleanupAction, fmt.Errorf("create container log directory for container %s failed: %v", container.Name, err)
	}
	containerLogsPath := buildContainerLogsPath(container.Name, restartCount)
	restartCountUint32 := uint32(restartCount)
	config := &runtimeapi.ContainerConfig{
		Metadata: &runtimeapi.ContainerMetadata{
			Name:    container.Name,
			Attempt: restartCountUint32,
		},
		Image:       &runtimeapi.ImageSpec{Image: imageRef, UserSpecifiedImage: container.Image},
		Command:     command,
		Args:        args,
		WorkingDir:  container.WorkingDir,
		Labels:      newContainerLabels(container, pod),
		Annotations: newContainerAnnotations(container, pod, restartCount, opts),
		Devices:     makeDevices(opts),
		CDIDevices:  makeCDIDevices(opts),
		Mounts:      m.makeMounts(opts, container),
		LogPath:     containerLogsPath,
		Stdin:       container.Stdin,
		StdinOnce:   container.StdinOnce,
		Tty:         container.TTY,
	}

	// set platform specific configurations.
	if err := m.applyPlatformSpecificContainerConfig(config, container, pod, uid, username, nsTarget); err != nil {
		return nil, cleanupAction, err
	}

	// set environment variables
	envs := make([]*runtimeapi.KeyValue, len(opts.Envs))
	for idx := range opts.Envs {
		e := opts.Envs[idx]
		envs[idx] = &runtimeapi.KeyValue{
			Key:   e.Name,
			Value: e.Value,
		}
	}
	config.Envs = envs

	return config, cleanupAction, nil
}

func (m *kubeGenericRuntimeManager) updateContainerResources(pod *v1.Pod, container *v1.Container, containerID kubecontainer.ContainerID) error {
	containerResources := m.generateContainerResources(pod, container)
	if containerResources == nil {
		return fmt.Errorf("container %q updateContainerResources failed: cannot generate resources config", containerID.String())
	}
	ctx := context.Background()
	err := m.runtimeService.UpdateContainerResources(ctx, containerID.ID, containerResources)
	if err != nil {
		klog.ErrorS(err, "UpdateContainerResources failed", "container", containerID.String())
	}
	return err
}

// makeDevices generates container devices for kubelet runtime v1.
func makeDevices(opts *kubecontainer.RunContainerOptions) []*runtimeapi.Device {
	devices := make([]*runtimeapi.Device, len(opts.Devices))

	for idx := range opts.Devices {
		device := opts.Devices[idx]
		devices[idx] = &runtimeapi.Device{
			HostPath:      device.PathOnHost,
			ContainerPath: device.PathInContainer,
			Permissions:   device.Permissions,
		}
	}

	return devices
}

// makeCDIDevices generates container CDIDevices for kubelet runtime v1.
func makeCDIDevices(opts *kubecontainer.RunContainerOptions) []*runtimeapi.CDIDevice {
	devices := make([]*runtimeapi.CDIDevice, len(opts.CDIDevices))

	for i, device := range opts.CDIDevices {
		devices[i] = &runtimeapi.CDIDevice{
			Name: device.Name,
		}
	}

	return devices
}

// makeMounts generates container volume mounts for kubelet runtime v1.
func (m *kubeGenericRuntimeManager) makeMounts(opts *kubecontainer.RunContainerOptions, container *v1.Container) []*runtimeapi.Mount {
	volumeMounts := []*runtimeapi.Mount{}

	for idx := range opts.Mounts {
		v := opts.Mounts[idx]
		selinuxRelabel := v.SELinuxRelabel && selinux.GetEnabled()
		mount := &runtimeapi.Mount{
			HostPath:          v.HostPath,
			ContainerPath:     v.ContainerPath,
			Readonly:          v.ReadOnly,
			SelinuxRelabel:    selinuxRelabel,
			Propagation:       v.Propagation,
			RecursiveReadOnly: v.RecursiveReadOnly,
		}

		volumeMounts = append(volumeMounts, mount)
	}

	// The reason we create and mount the log file in here (not in kubelet) is because
	// the file's location depends on the ID of the container, and we need to create and
	// mount the file before actually starting the container.
	if opts.PodContainerDir != "" && len(container.TerminationMessagePath) != 0 {
		// Because the PodContainerDir contains pod uid and container name which is unique enough,
		// here we just add a random id to make the path unique for different instances
		// of the same container.
		cid := makeUID()
		containerLogPath := filepath.Join(opts.PodContainerDir, cid)
		fs, err := m.osInterface.Create(containerLogPath)
		if err != nil {
			utilruntime.HandleError(fmt.Errorf("error on creating termination-log file %q: %v", containerLogPath, err))
		} else {
			fs.Close()

			// Chmod is needed because os.Create() ends up calling
			// open(2) to create the file, so the final mode used is "mode &
			// ~umask". But we want to make sure the specified mode is used
			// in the file no matter what the umask is.
			if err := m.osInterface.Chmod(containerLogPath, 0666); err != nil {
				utilruntime.HandleError(fmt.Errorf("unable to set termination-log file permissions %q: %v", containerLogPath, err))
			}

			// Volume Mounts fail on Windows if it is not of the form C:/
			containerLogPath = volumeutil.MakeAbsolutePath(goruntime.GOOS, containerLogPath)
			terminationMessagePath := volumeutil.MakeAbsolutePath(goruntime.GOOS, container.TerminationMessagePath)
			selinuxRelabel := selinux.GetEnabled()
			volumeMounts = append(volumeMounts, &runtimeapi.Mount{
				HostPath:       containerLogPath,
				ContainerPath:  terminationMessagePath,
				SelinuxRelabel: selinuxRelabel,
			})
		}
	}

	return volumeMounts
}

// getKubeletContainers lists containers managed by kubelet.
// The boolean parameter specifies whether returns all containers including
// those already exited and dead containers (used for garbage collection).
func (m *kubeGenericRuntimeManager) getKubeletContainers(ctx context.Context, allContainers bool) ([]*runtimeapi.Container, error) {
	filter := &runtimeapi.ContainerFilter{}
	if !allContainers {
		filter.State = &runtimeapi.ContainerStateValue{
			State: runtimeapi.ContainerState_CONTAINER_RUNNING,
		}
	}

	containers, err := m.runtimeService.ListContainers(ctx, filter)
	if err != nil {
		klog.ErrorS(err, "ListContainers failed")
		return nil, err
	}

	return containers, nil
}

// makeUID returns a randomly generated string.
func makeUID() string {
	return fmt.Sprintf("%08x", rand.Uint32())
}

// getTerminationMessage looks on the filesystem for the provided termination message path, returning a limited
// amount of those bytes, or returns true if the logs should be checked.
func getTerminationMessage(status *runtimeapi.ContainerStatus, terminationMessagePath string, fallbackToLogs bool) (string, bool) {
	if len(terminationMessagePath) == 0 {
		return "", fallbackToLogs
	}
	// Volume Mounts fail on Windows if it is not of the form C:/
	terminationMessagePath = volumeutil.MakeAbsolutePath(goruntime.GOOS, terminationMessagePath)
	for _, mount := range status.Mounts {
		if mount.ContainerPath != terminationMessagePath {
			continue
		}
		path := mount.HostPath
		data, _, err := tail.ReadAtMost(path, kubecontainer.MaxContainerTerminationMessageLength)
		if err != nil {
			if os.IsNotExist(err) {
				return "", fallbackToLogs
			}
			return fmt.Sprintf("Error on reading termination log %s: %v", path, err), false
		}
		return string(data), (fallbackToLogs && len(data) == 0)
	}
	return "", fallbackToLogs
}

// readLastStringFromContainerLogs attempts to read up to the max log length from the end of the CRI log represented
// by path. It reads up to max log lines.
func (m *kubeGenericRuntimeManager) readLastStringFromContainerLogs(path string) string {
	value := int64(kubecontainer.MaxContainerTerminationMessageLogLines)
	buf, _ := circbuf.NewBuffer(kubecontainer.MaxContainerTerminationMessageLogLength)
	if err := m.ReadLogs(context.Background(), path, "", &v1.PodLogOptions{TailLines: &value}, buf, buf); err != nil {
		return fmt.Sprintf("Error on reading termination message from logs: %v", err)
	}
	return buf.String()
}

func (m *kubeGenericRuntimeManager) convertToKubeContainerStatus(status *runtimeapi.ContainerStatus) (cStatus *kubecontainer.Status) {
	cStatus = toKubeContainerStatus(status, m.runtimeName)
	if status.State == runtimeapi.ContainerState_CONTAINER_EXITED {
		// Populate the termination message if needed.
		annotatedInfo := getContainerInfoFromAnnotations(status.Annotations)
		// If a container cannot even be started, it certainly does not have logs, so no need to fallbackToLogs.
		fallbackToLogs := annotatedInfo.TerminationMessagePolicy == v1.TerminationMessageFallbackToLogsOnError &&
			cStatus.ExitCode != 0 && cStatus.Reason != "ContainerCannotRun"
		tMessage, checkLogs := getTerminationMessage(status, annotatedInfo.TerminationMessagePath, fallbackToLogs)
		if checkLogs {
			tMessage = m.readLastStringFromContainerLogs(status.GetLogPath())
		}
		// Enrich the termination message written by the application is not empty
		if len(tMessage) != 0 {
			if len(cStatus.Message) != 0 {
				cStatus.Message += ": "
			}
			cStatus.Message += tMessage
		}
	}
	return cStatus
}

// getPodContainerStatuses gets all containers' statuses for the pod.
func (m *kubeGenericRuntimeManager) getPodContainerStatuses(ctx context.Context, uid kubetypes.UID, name, namespace string) ([]*kubecontainer.Status, error) {
	// Select all containers of the given pod.
	containers, err := m.runtimeService.ListContainers(ctx, &runtimeapi.ContainerFilter{
		LabelSelector: map[string]string{kubelettypes.KubernetesPodUIDLabel: string(uid)},
	})
	if err != nil {
		klog.ErrorS(err, "ListContainers error")
		return nil, err
	}

	statuses := []*kubecontainer.Status{}
	// TODO: optimization: set maximum number of containers per container name to examine.
	for _, c := range containers {
		resp, err := m.runtimeService.ContainerStatus(ctx, c.Id, false)
		// Between List (ListContainers) and check (ContainerStatus) another thread might remove a container, and that is normal.
		// The previous call (ListContainers) never fails due to a pod container not existing.
		// Therefore, this method should not either, but instead act as if the previous call failed,
		// which means the error should be ignored.
		if crierror.IsNotFound(err) {
			continue
		}
		if err != nil {
			// Merely log this here; GetPodStatus will actually report the error out.
			klog.V(4).InfoS("ContainerStatus return error", "containerID", c.Id, "err", err)
			return nil, err
		}
		status := resp.GetStatus()
		if status == nil {
			return nil, remote.ErrContainerStatusNil
		}
		cStatus := m.convertToKubeContainerStatus(status)
		statuses = append(statuses, cStatus)
	}

	sort.Sort(containerStatusByCreated(statuses))
	return statuses, nil
}

func toKubeContainerStatus(status *runtimeapi.ContainerStatus, runtimeName string) *kubecontainer.Status {
	annotatedInfo := getContainerInfoFromAnnotations(status.Annotations)
	labeledInfo := getContainerInfoFromLabels(status.Labels)
	var cStatusResources *kubecontainer.ContainerResources
	if utilfeature.DefaultFeatureGate.Enabled(features.InPlacePodVerticalScaling) {
		// If runtime reports cpu & memory resources info, add it to container status
		cStatusResources = toKubeContainerResources(status.Resources)
	}
<<<<<<< HEAD
=======

	// Keep backwards compatibility to older runtimes, status.ImageId has been added in v1.30
	imageID := status.ImageRef
	if status.ImageId != "" {
		imageID = status.ImageId
	}

>>>>>>> 7d1f87fc
	cStatus := &kubecontainer.Status{
		ID: kubecontainer.ContainerID{
			Type: runtimeName,
			ID:   status.Id,
		},
		Name:                 labeledInfo.ContainerName,
		Image:                status.Image.Image,
<<<<<<< HEAD
		ImageID:              status.ImageRef,
=======
		ImageID:              imageID,
		ImageRef:             status.ImageRef,
>>>>>>> 7d1f87fc
		ImageRuntimeHandler:  status.Image.RuntimeHandler,
		Hash:                 annotatedInfo.Hash,
		HashWithoutResources: annotatedInfo.HashWithoutResources,
		RestartCount:         annotatedInfo.RestartCount,
		State:                toKubeContainerState(status.State),
		CreatedAt:            time.Unix(0, status.CreatedAt),
		Resources:            cStatusResources,
	}

	if status.State != runtimeapi.ContainerState_CONTAINER_CREATED {
		// If container is not in the created state, we have tried and
		// started the container. Set the StartedAt time.
		cStatus.StartedAt = time.Unix(0, status.StartedAt)
	}
	if status.State == runtimeapi.ContainerState_CONTAINER_EXITED {
		cStatus.Reason = status.Reason
		cStatus.Message = status.Message
		cStatus.ExitCode = int(status.ExitCode)
		cStatus.FinishedAt = time.Unix(0, status.FinishedAt)
	}
	return cStatus
}

// executePreStopHook runs the pre-stop lifecycle hooks if applicable and returns the duration it takes.
func (m *kubeGenericRuntimeManager) executePreStopHook(ctx context.Context, pod *v1.Pod, containerID kubecontainer.ContainerID, containerSpec *v1.Container, gracePeriod int64) int64 {
	klog.V(3).InfoS("Running preStop hook", "pod", klog.KObj(pod), "podUID", pod.UID, "containerName", containerSpec.Name, "containerID", containerID.String())

	start := metav1.Now()
	done := make(chan struct{})
	go func() {
		defer close(done)
		defer utilruntime.HandleCrash()
		if _, err := m.runner.Run(ctx, containerID, pod, containerSpec, containerSpec.Lifecycle.PreStop); err != nil {
			klog.ErrorS(err, "PreStop hook failed", "pod", klog.KObj(pod), "podUID", pod.UID,
				"containerName", containerSpec.Name, "containerID", containerID.String())
			// do not record the message in the event so that secrets won't leak from the server.
			m.recordContainerEvent(pod, containerSpec, containerID.ID, v1.EventTypeWarning, events.FailedPreStopHook, "PreStopHook failed")
		}
	}()

	select {
	case <-time.After(time.Duration(gracePeriod) * time.Second):
		klog.V(2).InfoS("PreStop hook not completed in grace period", "pod", klog.KObj(pod), "podUID", pod.UID,
			"containerName", containerSpec.Name, "containerID", containerID.String(), "gracePeriod", gracePeriod)
	case <-done:
		klog.V(3).InfoS("PreStop hook completed", "pod", klog.KObj(pod), "podUID", pod.UID,
			"containerName", containerSpec.Name, "containerID", containerID.String())
	}

	return int64(metav1.Now().Sub(start.Time).Seconds())
}

// restoreSpecsFromContainerLabels restores all information needed for killing a container. In some
// case we may not have pod and container spec when killing a container, e.g. pod is deleted during
// kubelet restart.
// To solve this problem, we've already written necessary information into container labels. Here we
// just need to retrieve them from container labels and restore the specs.
// TODO(random-liu): Add a node e2e test to test this behaviour.
// TODO(random-liu): Change the lifecycle handler to just accept information needed, so that we can
// just pass the needed function not create the fake object.
func (m *kubeGenericRuntimeManager) restoreSpecsFromContainerLabels(ctx context.Context, containerID kubecontainer.ContainerID) (*v1.Pod, *v1.Container, error) {
	var pod *v1.Pod
	var container *v1.Container
	resp, err := m.runtimeService.ContainerStatus(ctx, containerID.ID, false)
	if err != nil {
		return nil, nil, err
	}
	s := resp.GetStatus()
	if s == nil {
		return nil, nil, remote.ErrContainerStatusNil
	}

	l := getContainerInfoFromLabels(s.Labels)
	a := getContainerInfoFromAnnotations(s.Annotations)
	// Notice that the followings are not full spec. The container killing code should not use
	// un-restored fields.
	pod = &v1.Pod{
		ObjectMeta: metav1.ObjectMeta{
			UID:                        l.PodUID,
			Name:                       l.PodName,
			Namespace:                  l.PodNamespace,
			DeletionGracePeriodSeconds: a.PodDeletionGracePeriod,
		},
		Spec: v1.PodSpec{
			TerminationGracePeriodSeconds: a.PodTerminationGracePeriod,
		},
	}
	container = &v1.Container{
		Name:                   l.ContainerName,
		Ports:                  a.ContainerPorts,
		TerminationMessagePath: a.TerminationMessagePath,
	}
	if a.PreStopHandler != nil {
		container.Lifecycle = &v1.Lifecycle{
			PreStop: a.PreStopHandler,
		}
	}
	return pod, container, nil
}

// killContainer kills a container through the following steps:
// * Run the pre-stop lifecycle hooks (if applicable).
// * Stop the container.
func (m *kubeGenericRuntimeManager) killContainer(ctx context.Context, pod *v1.Pod, containerID kubecontainer.ContainerID, containerName string, message string, reason containerKillReason, gracePeriodOverride *int64, ordering *terminationOrdering) error {
	var containerSpec *v1.Container
	if pod != nil {
		if containerSpec = kubecontainer.GetContainerSpec(pod, containerName); containerSpec == nil {
			return fmt.Errorf("failed to get containerSpec %q (id=%q) in pod %q when killing container for reason %q",
				containerName, containerID.String(), format.Pod(pod), message)
		}
	} else {
		// Restore necessary information if one of the specs is nil.
		restoredPod, restoredContainer, err := m.restoreSpecsFromContainerLabels(ctx, containerID)
		if err != nil {
			return err
		}
		pod, containerSpec = restoredPod, restoredContainer
	}

	// From this point, pod and container must be non-nil.
	gracePeriod := setTerminationGracePeriod(pod, containerSpec, containerName, containerID, reason)

	if len(message) == 0 {
		message = fmt.Sprintf("Stopping container %s", containerSpec.Name)
	}
	m.recordContainerEvent(pod, containerSpec, containerID.ID, v1.EventTypeNormal, events.KillingContainer, message)

	if gracePeriodOverride != nil {
		gracePeriod = *gracePeriodOverride
		klog.V(3).InfoS("Killing container with a grace period override", "pod", klog.KObj(pod), "podUID", pod.UID,
			"containerName", containerName, "containerID", containerID.String(), "gracePeriod", gracePeriod)
	}

	// Run the pre-stop lifecycle hooks if applicable and if there is enough time to run it
	if containerSpec.Lifecycle != nil && containerSpec.Lifecycle.PreStop != nil && gracePeriod > 0 {
		gracePeriod = gracePeriod - m.executePreStopHook(ctx, pod, containerID, containerSpec, gracePeriod)
	}

	// if we care about termination ordering, then wait for this container's turn to exit if there is
	// time remaining
	if ordering != nil && gracePeriod > 0 {
		// grace period is only in seconds, so the time we've waited gets truncated downward
		gracePeriod -= int64(ordering.waitForTurn(containerName, gracePeriod))
	}

	// always give containers a minimal shutdown window to avoid unnecessary SIGKILLs
	if gracePeriod < minimumGracePeriodInSeconds {
		gracePeriod = minimumGracePeriodInSeconds
	}

	klog.V(2).InfoS("Killing container with a grace period", "pod", klog.KObj(pod), "podUID", pod.UID,
		"containerName", containerName, "containerID", containerID.String(), "gracePeriod", gracePeriod)

	err := m.runtimeService.StopContainer(ctx, containerID.ID, gracePeriod)
	if err != nil && !crierror.IsNotFound(err) {
		klog.ErrorS(err, "Container termination failed with gracePeriod", "pod", klog.KObj(pod), "podUID", pod.UID,
			"containerName", containerName, "containerID", containerID.String(), "gracePeriod", gracePeriod)
		return err
	}
	klog.V(3).InfoS("Container exited normally", "pod", klog.KObj(pod), "podUID", pod.UID,
		"containerName", containerName, "containerID", containerID.String())

	if ordering != nil {
		ordering.containerTerminated(containerName)
	}

	return nil
}

// killContainersWithSyncResult kills all pod's containers with sync results.
func (m *kubeGenericRuntimeManager) killContainersWithSyncResult(ctx context.Context, pod *v1.Pod, runningPod kubecontainer.Pod, gracePeriodOverride *int64) (syncResults []*kubecontainer.SyncResult) {
	containerResults := make(chan *kubecontainer.SyncResult, len(runningPod.Containers))
	wg := sync.WaitGroup{}

	wg.Add(len(runningPod.Containers))
	var termOrdering *terminationOrdering
	// we only care about container termination ordering if the sidecars feature is enabled
	if utilfeature.DefaultFeatureGate.Enabled(features.SidecarContainers) {
		var runningContainerNames []string
		for _, container := range runningPod.Containers {
			runningContainerNames = append(runningContainerNames, container.Name)
		}
		termOrdering = newTerminationOrdering(pod, runningContainerNames)
	}
	for _, container := range runningPod.Containers {
		go func(container *kubecontainer.Container) {
			defer utilruntime.HandleCrash()
			defer wg.Done()

			killContainerResult := kubecontainer.NewSyncResult(kubecontainer.KillContainer, container.Name)
			if err := m.killContainer(ctx, pod, container.ID, container.Name, "", reasonUnknown, gracePeriodOverride, termOrdering); err != nil {
				killContainerResult.Fail(kubecontainer.ErrKillContainer, err.Error())
				// Use runningPod for logging as the pod passed in could be *nil*.
				klog.ErrorS(err, "Kill container failed", "pod", klog.KRef(runningPod.Namespace, runningPod.Name), "podUID", runningPod.ID,
					"containerName", container.Name, "containerID", container.ID)
			}
			containerResults <- killContainerResult
		}(container)
	}
	wg.Wait()
	close(containerResults)

	for containerResult := range containerResults {
		syncResults = append(syncResults, containerResult)
	}
	return
}

// pruneInitContainersBeforeStart ensures that before we begin creating init
// containers, we have reduced the number of outstanding init containers still
// present. This reduces load on the container garbage collector by only
// preserving the most recent terminated init container.
func (m *kubeGenericRuntimeManager) pruneInitContainersBeforeStart(ctx context.Context, pod *v1.Pod, podStatus *kubecontainer.PodStatus) {
	// only the last execution of each init container should be preserved, and only preserve it if it is in the
	// list of init containers to keep.
	initContainerNames := sets.NewString()
	for _, container := range pod.Spec.InitContainers {
		initContainerNames.Insert(container.Name)
	}
	for name := range initContainerNames {
		count := 0
		for _, status := range podStatus.ContainerStatuses {
			if status.Name != name ||
				(status.State != kubecontainer.ContainerStateExited &&
					status.State != kubecontainer.ContainerStateUnknown) {
				continue
			}
			// Remove init containers in unknown state. It should have
			// been stopped before pruneInitContainersBeforeStart is
			// called.
			count++
			// keep the first init container for this name
			if count == 1 {
				continue
			}
			// prune all other init containers that match this container name
			klog.V(4).InfoS("Removing init container", "containerName", status.Name, "containerID", status.ID.ID, "count", count)
			if err := m.removeContainer(ctx, status.ID.ID); err != nil {
				utilruntime.HandleError(fmt.Errorf("failed to remove pod init container %q: %v; Skipping pod %q", status.Name, err, format.Pod(pod)))
				continue
			}
		}
	}
}

// Remove all init containers. Note that this function does not check the state
// of the container because it assumes all init containers have been stopped
// before the call happens.
func (m *kubeGenericRuntimeManager) purgeInitContainers(ctx context.Context, pod *v1.Pod, podStatus *kubecontainer.PodStatus) {
	initContainerNames := sets.NewString()
	for _, container := range pod.Spec.InitContainers {
		initContainerNames.Insert(container.Name)
	}
	for name := range initContainerNames {
		count := 0
		for _, status := range podStatus.ContainerStatuses {
			if status.Name != name {
				continue
			}
			count++
			// Purge all init containers that match this container name
			klog.V(4).InfoS("Removing init container", "containerName", status.Name, "containerID", status.ID.ID, "count", count)
			if err := m.removeContainer(ctx, status.ID.ID); err != nil {
				utilruntime.HandleError(fmt.Errorf("failed to remove pod init container %q: %v; Skipping pod %q", status.Name, err, format.Pod(pod)))
				continue
			}
		}
	}
}

// findNextInitContainerToRun returns the status of the last failed container, the
// index of next init container to start, or done if there are no further init containers.
// Status is only returned if an init container is failed, in which case next will
// point to the current container.
func findNextInitContainerToRun(pod *v1.Pod, podStatus *kubecontainer.PodStatus) (status *kubecontainer.Status, next *v1.Container, done bool) {
	if len(pod.Spec.InitContainers) == 0 {
		return nil, nil, true
	}

	// If any of the main containers have status and are Running, then all init containers must
	// have been executed at some point in the past.  However, they could have been removed
	// from the container runtime now, and if we proceed, it would appear as if they
	// never ran and will re-execute improperly.
	for i := range pod.Spec.Containers {
		container := &pod.Spec.Containers[i]
		status := podStatus.FindContainerStatusByName(container.Name)
		if status != nil && status.State == kubecontainer.ContainerStateRunning {
			return nil, nil, true
		}
	}

	// If there are failed containers, return the status of the last failed one.
	for i := len(pod.Spec.InitContainers) - 1; i >= 0; i-- {
		container := &pod.Spec.InitContainers[i]
		status := podStatus.FindContainerStatusByName(container.Name)
		if status != nil && isInitContainerFailed(status) {
			return status, container, false
		}
	}

	// There are no failed containers now.
	for i := len(pod.Spec.InitContainers) - 1; i >= 0; i-- {
		container := &pod.Spec.InitContainers[i]
		status := podStatus.FindContainerStatusByName(container.Name)
		if status == nil {
			continue
		}

		// container is still running, return not done.
		if status.State == kubecontainer.ContainerStateRunning {
			return nil, nil, false
		}

		if status.State == kubecontainer.ContainerStateExited {
			// all init containers successful
			if i == (len(pod.Spec.InitContainers) - 1) {
				return nil, nil, true
			}

			// all containers up to i successful, go to i+1
			return nil, &pod.Spec.InitContainers[i+1], false
		}
	}

	return nil, &pod.Spec.InitContainers[0], false
}

// hasAnyRegularContainerCreated returns true if any regular container has been
// created, which indicates all init containers have been initialized.
func hasAnyRegularContainerCreated(pod *v1.Pod, podStatus *kubecontainer.PodStatus) bool {
	for _, container := range pod.Spec.Containers {
		status := podStatus.FindContainerStatusByName(container.Name)
		if status == nil {
			continue
		}
		switch status.State {
		case kubecontainer.ContainerStateCreated,
			kubecontainer.ContainerStateRunning,
			kubecontainer.ContainerStateExited:
			return true
		default:
			// Ignore other states
		}
	}
	return false
}

// computeInitContainerActions sets the actions on the given changes that need
// to be taken for the init containers. This includes actions to initialize the
// init containers and actions to keep restartable init containers running.
// computeInitContainerActions returns true if pod has been initialized.
//
// The actions include:
// - Start the first init container that has not been started.
// - Restart all restartable init containers that have started but are not running.
// - Kill the restartable init containers that are not alive or started.
//
// Note that this is a function for the SidecarContainers feature.
// Please sync with the findNextInitContainerToRun function if any changes are
// made, as either this or that function will be called.
func (m *kubeGenericRuntimeManager) computeInitContainerActions(pod *v1.Pod, podStatus *kubecontainer.PodStatus, changes *podActions) bool {
	if len(pod.Spec.InitContainers) == 0 {
		return true
	}

	// If any of the main containers have status and are Running, then all init containers must
	// have been executed at some point in the past.  However, they could have been removed
	// from the container runtime now, and if we proceed, it would appear as if they
	// never ran and will re-execute improperly except for the restartable init containers.
	podHasInitialized := false
	for _, container := range pod.Spec.Containers {
		status := podStatus.FindContainerStatusByName(container.Name)
		if status == nil {
			continue
		}
		switch status.State {
		case kubecontainer.ContainerStateCreated,
			kubecontainer.ContainerStateRunning:
			podHasInitialized = true
		case kubecontainer.ContainerStateExited:
			// This is a workaround for the issue that the kubelet cannot
			// differentiate the container statuses of the previous podSandbox
			// from the current one.
			// If the node is rebooted, all containers will be in the exited
			// state and the kubelet will try to recreate a new podSandbox.
			// In this case, the kubelet should not mistakenly think that
			// the newly created podSandbox has been initialized.
		default:
			// Ignore other states
		}
		if podHasInitialized {
			break
		}
	}

	// isPreviouslyInitialized indicates if the current init container is
	// previously initialized.
	isPreviouslyInitialized := podHasInitialized
	restartOnFailure := shouldRestartOnFailure(pod)

	// Note that we iterate through the init containers in reverse order to find
	// the next init container to run, as the completed init containers may get
	// removed from container runtime for various reasons. Therefore the kubelet
	// should rely on the minimal number of init containers - the last one.
	//
	// Once we find the next init container to run, iterate through the rest to
	// find the restartable init containers to restart.
	for i := len(pod.Spec.InitContainers) - 1; i >= 0; i-- {
		container := &pod.Spec.InitContainers[i]
		status := podStatus.FindContainerStatusByName(container.Name)
		klog.V(4).InfoS("Computing init container action", "pod", klog.KObj(pod), "container", container.Name, "status", status)
		if status == nil {
			// If the container is previously initialized but its status is not
			// found, it means its last status is removed for some reason.
			// Restart it if it is a restartable init container.
			if isPreviouslyInitialized && types.IsRestartableInitContainer(container) {
				changes.InitContainersToStart = append(changes.InitContainersToStart, i)
			}
			continue
		}

		if isPreviouslyInitialized && !types.IsRestartableInitContainer(container) {
			// after initialization, only restartable init containers need to be kept
			// running
			continue
		}

		switch status.State {
		case kubecontainer.ContainerStateCreated:
			// nothing to do but wait for it to start

		case kubecontainer.ContainerStateRunning:
			if !types.IsRestartableInitContainer(container) {
				break
			}

			if types.IsRestartableInitContainer(container) {
				if container.StartupProbe != nil {
					startup, found := m.startupManager.Get(status.ID)
					if !found {
						// If the startup probe has not been run, wait for it.
						break
					}
					if startup != proberesults.Success {
						if startup == proberesults.Failure {
							// If the restartable init container failed the startup probe,
							// restart it.
							changes.ContainersToKill[status.ID] = containerToKillInfo{
								name:      container.Name,
								container: container,
								message:   fmt.Sprintf("Init container %s failed startup probe", container.Name),
								reason:    reasonStartupProbe,
							}
							changes.InitContainersToStart = append(changes.InitContainersToStart, i)
						}
						break
					}
				}

				klog.V(4).InfoS("Init container has been initialized", "pod", klog.KObj(pod), "container", container.Name)
				if i == (len(pod.Spec.InitContainers) - 1) {
					podHasInitialized = true
				} else if !isPreviouslyInitialized {
					// this init container is initialized for the first time, start the next one
					changes.InitContainersToStart = append(changes.InitContainersToStart, i+1)
				}

				// A restartable init container does not have to take into account its
				// liveness probe when it determines to start the next init container.
				if container.LivenessProbe != nil {
					liveness, found := m.livenessManager.Get(status.ID)
					if !found {
						// If the liveness probe has not been run, wait for it.
						break
					}
					if liveness == proberesults.Failure {
						// If the restartable init container failed the liveness probe,
						// restart it.
						changes.ContainersToKill[status.ID] = containerToKillInfo{
							name:      container.Name,
							container: container,
							message:   fmt.Sprintf("Init container %s failed liveness probe", container.Name),
							reason:    reasonLivenessProbe,
						}
						changes.InitContainersToStart = append(changes.InitContainersToStart, i)
					}
				}
			} else { // init container
				// nothing do to but wait for it to finish
				break
			}

		// If the init container failed and the restart policy is Never, the pod is terminal.
		// Otherwise, restart the init container.
		case kubecontainer.ContainerStateExited:
			if types.IsRestartableInitContainer(container) {
				changes.InitContainersToStart = append(changes.InitContainersToStart, i)
			} else { // init container
				if isInitContainerFailed(status) {
					if !restartOnFailure {
						changes.KillPod = true
						changes.InitContainersToStart = nil
						return false
					}
					changes.InitContainersToStart = append(changes.InitContainersToStart, i)
					break
				}

				klog.V(4).InfoS("Init container has been initialized", "pod", klog.KObj(pod), "container", container.Name)
				if i == (len(pod.Spec.InitContainers) - 1) {
					podHasInitialized = true
				} else {
					// this init container is initialized for the first time, start the next one
					changes.InitContainersToStart = append(changes.InitContainersToStart, i+1)
				}
			}

		default: // kubecontainer.ContainerStatusUnknown or other unknown states
			if types.IsRestartableInitContainer(container) {
				// If the restartable init container is in unknown state, restart it.
				changes.ContainersToKill[status.ID] = containerToKillInfo{
					name:      container.Name,
					container: container,
					message: fmt.Sprintf("Init container is in %q state, try killing it before restart",
						status.State),
					reason: reasonUnknown,
				}
				changes.InitContainersToStart = append(changes.InitContainersToStart, i)
			} else { // init container
				if !isInitContainerFailed(status) {
					klog.V(4).InfoS("This should not happen, init container is in unknown state but not failed", "pod", klog.KObj(pod), "containerStatus", status)
				}

				if !restartOnFailure {
					changes.KillPod = true
					changes.InitContainersToStart = nil
					return false
				}

				// If the init container is in unknown state, restart it.
				changes.ContainersToKill[status.ID] = containerToKillInfo{
					name:      container.Name,
					container: container,
					message: fmt.Sprintf("Init container is in %q state, try killing it before restart",
						status.State),
					reason: reasonUnknown,
				}
				changes.InitContainersToStart = append(changes.InitContainersToStart, i)
			}
		}

		if !isPreviouslyInitialized {
			// the one before this init container has been initialized
			isPreviouslyInitialized = true
		}
	}

	// this means no init containers have been started,
	// start the first one
	if !isPreviouslyInitialized {
		changes.InitContainersToStart = append(changes.InitContainersToStart, 0)
	}

	// reverse the InitContainersToStart, as the above loop iterated through the
	// init containers backwards, but we want to start them as per the order in
	// the pod spec.
	l := len(changes.InitContainersToStart)
	for i := 0; i < l/2; i++ {
		changes.InitContainersToStart[i], changes.InitContainersToStart[l-1-i] =
			changes.InitContainersToStart[l-1-i], changes.InitContainersToStart[i]
	}

	return podHasInitialized
}

// GetContainerLogs returns logs of a specific container.
func (m *kubeGenericRuntimeManager) GetContainerLogs(ctx context.Context, pod *v1.Pod, containerID kubecontainer.ContainerID, logOptions *v1.PodLogOptions, stdout, stderr io.Writer) (err error) {
	resp, err := m.runtimeService.ContainerStatus(ctx, containerID.ID, false)
	if err != nil {
		klog.V(4).InfoS("Failed to get container status", "containerID", containerID.String(), "err", err)
		return fmt.Errorf("unable to retrieve container logs for %v", containerID.String())
	}
	status := resp.GetStatus()
	if status == nil {
		return remote.ErrContainerStatusNil
	}
	return m.ReadLogs(ctx, status.GetLogPath(), containerID.ID, logOptions, stdout, stderr)
}

// GetExec gets the endpoint the runtime will serve the exec request from.
func (m *kubeGenericRuntimeManager) GetExec(ctx context.Context, id kubecontainer.ContainerID, cmd []string, stdin, stdout, stderr, tty bool) (*url.URL, error) {
	req := &runtimeapi.ExecRequest{
		ContainerId: id.ID,
		Cmd:         cmd,
		Tty:         tty,
		Stdin:       stdin,
		Stdout:      stdout,
		Stderr:      stderr,
	}
	resp, err := m.runtimeService.Exec(ctx, req)
	if err != nil {
		return nil, err
	}

	return url.Parse(resp.Url)
}

// GetAttach gets the endpoint the runtime will serve the attach request from.
func (m *kubeGenericRuntimeManager) GetAttach(ctx context.Context, id kubecontainer.ContainerID, stdin, stdout, stderr, tty bool) (*url.URL, error) {
	req := &runtimeapi.AttachRequest{
		ContainerId: id.ID,
		Stdin:       stdin,
		Stdout:      stdout,
		Stderr:      stderr,
		Tty:         tty,
	}
	resp, err := m.runtimeService.Attach(ctx, req)
	if err != nil {
		return nil, err
	}
	return url.Parse(resp.Url)
}

// RunInContainer synchronously executes the command in the container, and returns the output.
func (m *kubeGenericRuntimeManager) RunInContainer(ctx context.Context, id kubecontainer.ContainerID, cmd []string, timeout time.Duration) ([]byte, error) {
	stdout, stderr, err := m.runtimeService.ExecSync(ctx, id.ID, cmd, timeout)
	// NOTE(tallclair): This does not correctly interleave stdout & stderr, but should be sufficient
	// for logging purposes. A combined output option will need to be added to the ExecSyncRequest
	// if more precise output ordering is ever required.
	return append(stdout, stderr...), err
}

// removeContainer removes the container and the container logs.
// Notice that we remove the container logs first, so that container will not be removed if
// container logs are failed to be removed, and kubelet will retry this later. This guarantees
// that container logs to be removed with the container.
// Notice that we assume that the container should only be removed in non-running state, and
// it will not write container logs anymore in that state.
func (m *kubeGenericRuntimeManager) removeContainer(ctx context.Context, containerID string) error {
	klog.V(4).InfoS("Removing container", "containerID", containerID)
	// Call internal container post-stop lifecycle hook.
	if err := m.internalLifecycle.PostStopContainer(containerID); err != nil {
		return err
	}

	// Remove the container log.
	// TODO: Separate log and container lifecycle management.
	if err := m.removeContainerLog(ctx, containerID); err != nil {
		return err
	}
	// Remove the container.
	return m.runtimeService.RemoveContainer(ctx, containerID)
}

// removeContainerLog removes the container log.
func (m *kubeGenericRuntimeManager) removeContainerLog(ctx context.Context, containerID string) error {
	// Use log manager to remove rotated logs.
	err := m.logManager.Clean(ctx, containerID)
	if err != nil {
		return err
	}

	resp, err := m.runtimeService.ContainerStatus(ctx, containerID, false)
	if err != nil {
		return fmt.Errorf("failed to get container status %q: %v", containerID, err)
	}
	status := resp.GetStatus()
	if status == nil {
		return remote.ErrContainerStatusNil
	}
	// Remove the legacy container log symlink.
	// TODO(random-liu): Remove this after cluster logging supports CRI container log path.
	labeledInfo := getContainerInfoFromLabels(status.Labels)
	legacySymlink := legacyLogSymlink(containerID, labeledInfo.ContainerName, labeledInfo.PodName,
		labeledInfo.PodNamespace)
	if err := m.osInterface.Remove(legacySymlink); err != nil && !os.IsNotExist(err) {
		return fmt.Errorf("failed to remove container %q log legacy symbolic link %q: %v",
			containerID, legacySymlink, err)
	}
	return nil
}

// DeleteContainer removes a container.
func (m *kubeGenericRuntimeManager) DeleteContainer(ctx context.Context, containerID kubecontainer.ContainerID) error {
	return m.removeContainer(ctx, containerID.ID)
}

// setTerminationGracePeriod determines the grace period to use when killing a container
func setTerminationGracePeriod(pod *v1.Pod, containerSpec *v1.Container, containerName string, containerID kubecontainer.ContainerID, reason containerKillReason) int64 {
	gracePeriod := int64(minimumGracePeriodInSeconds)
	switch {
	case pod.DeletionGracePeriodSeconds != nil:
		return *pod.DeletionGracePeriodSeconds
	case pod.Spec.TerminationGracePeriodSeconds != nil:
		switch reason {
		case reasonStartupProbe:
			if isProbeTerminationGracePeriodSecondsSet(pod, containerSpec, containerSpec.StartupProbe, containerName, containerID, "StartupProbe") {
				return *containerSpec.StartupProbe.TerminationGracePeriodSeconds
			}
		case reasonLivenessProbe:
			if isProbeTerminationGracePeriodSecondsSet(pod, containerSpec, containerSpec.LivenessProbe, containerName, containerID, "LivenessProbe") {
				return *containerSpec.LivenessProbe.TerminationGracePeriodSeconds
			}
		}
		return *pod.Spec.TerminationGracePeriodSeconds
	}
	return gracePeriod
}

func isProbeTerminationGracePeriodSecondsSet(pod *v1.Pod, containerSpec *v1.Container, probe *v1.Probe, containerName string, containerID kubecontainer.ContainerID, probeType string) bool {
	if probe != nil && probe.TerminationGracePeriodSeconds != nil {
		if *probe.TerminationGracePeriodSeconds > *pod.Spec.TerminationGracePeriodSeconds {
			klog.V(4).InfoS("Using probe-level grace period that is greater than the pod-level grace period", "pod", klog.KObj(pod), "podUID", pod.UID, "containerName", containerName, "containerID", containerID.String(), "probeType", probeType, "probeGracePeriod", *probe.TerminationGracePeriodSeconds, "podGracePeriod", *pod.Spec.TerminationGracePeriodSeconds)
		}
		return true
	}
	return false
}<|MERGE_RESOLUTION|>--- conflicted
+++ resolved
@@ -610,8 +610,6 @@
 		// If runtime reports cpu & memory resources info, add it to container status
 		cStatusResources = toKubeContainerResources(status.Resources)
 	}
-<<<<<<< HEAD
-=======
 
 	// Keep backwards compatibility to older runtimes, status.ImageId has been added in v1.30
 	imageID := status.ImageRef
@@ -619,7 +617,6 @@
 		imageID = status.ImageId
 	}
 
->>>>>>> 7d1f87fc
 	cStatus := &kubecontainer.Status{
 		ID: kubecontainer.ContainerID{
 			Type: runtimeName,
@@ -627,12 +624,8 @@
 		},
 		Name:                 labeledInfo.ContainerName,
 		Image:                status.Image.Image,
-<<<<<<< HEAD
-		ImageID:              status.ImageRef,
-=======
 		ImageID:              imageID,
 		ImageRef:             status.ImageRef,
->>>>>>> 7d1f87fc
 		ImageRuntimeHandler:  status.Image.RuntimeHandler,
 		Hash:                 annotatedInfo.Hash,
 		HashWithoutResources: annotatedInfo.HashWithoutResources,
