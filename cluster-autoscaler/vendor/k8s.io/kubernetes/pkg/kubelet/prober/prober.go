/*
Copyright 2014 The Kubernetes Authors.

Licensed under the Apache License, Version 2.0 (the "License");
you may not use this file except in compliance with the License.
You may obtain a copy of the License at

    http://www.apache.org/licenses/LICENSE-2.0

Unless required by applicable law or agreed to in writing, software
distributed under the License is distributed on an "AS IS" BASIS,
WITHOUT WARRANTIES OR CONDITIONS OF ANY KIND, either express or implied.
See the License for the specific language governing permissions and
limitations under the License.
*/

package prober

import (
	"context"
	"fmt"
	"io"
	"time"

	v1 "k8s.io/api/core/v1"
	"k8s.io/client-go/tools/record"
	kubecontainer "k8s.io/kubernetes/pkg/kubelet/container"
	"k8s.io/kubernetes/pkg/kubelet/events"
	"k8s.io/kubernetes/pkg/kubelet/prober/results"
	"k8s.io/kubernetes/pkg/kubelet/util/format"
	"k8s.io/kubernetes/pkg/probe"
	execprobe "k8s.io/kubernetes/pkg/probe/exec"
	grpcprobe "k8s.io/kubernetes/pkg/probe/grpc"
	httpprobe "k8s.io/kubernetes/pkg/probe/http"
	tcpprobe "k8s.io/kubernetes/pkg/probe/tcp"
	"k8s.io/utils/exec"

	"k8s.io/klog/v2"
)

const maxProbeRetries = 3

// Prober helps to check the liveness/readiness/startup of a container.
type prober struct {
	exec   execprobe.Prober
	http   httpprobe.Prober
	tcp    tcpprobe.Prober
	grpc   grpcprobe.Prober
	runner kubecontainer.CommandRunner

	recorder record.EventRecorder
}

// NewProber creates a Prober, it takes a command runner and
// several container info managers.
func newProber(
	runner kubecontainer.CommandRunner,
	recorder record.EventRecorder) *prober {

	const followNonLocalRedirects = false
	return &prober{
		exec:     execprobe.New(),
		http:     httpprobe.New(followNonLocalRedirects),
		tcp:      tcpprobe.New(),
		grpc:     grpcprobe.New(),
		runner:   runner,
		recorder: recorder,
	}
}

// recordContainerEvent should be used by the prober for all container related events.
func (pb *prober) recordContainerEvent(pod *v1.Pod, container *v1.Container, eventType, reason, message string, args ...interface{}) {
	ref, err := kubecontainer.GenerateContainerRef(pod, container)
	if err != nil {
		klog.ErrorS(err, "Can't make a ref to pod and container", "pod", klog.KObj(pod), "containerName", container.Name)
		return
	}
	pb.recorder.Eventf(ref, eventType, reason, message, args...)
}

// probe probes the container.
func (pb *prober) probe(ctx context.Context, probeType probeType, pod *v1.Pod, status v1.PodStatus, container v1.Container, containerID kubecontainer.ContainerID) (results.Result, error) {
	var probeSpec *v1.Probe
	switch probeType {
	case readiness:
		probeSpec = container.ReadinessProbe
	case liveness:
		probeSpec = container.LivenessProbe
	case startup:
		probeSpec = container.StartupProbe
	default:
		return results.Failure, fmt.Errorf("unknown probe type: %q", probeType)
	}

	if probeSpec == nil {
		klog.InfoS("Probe is nil", "probeType", probeType, "pod", klog.KObj(pod), "podUID", pod.UID, "containerName", container.Name)
		return results.Success, nil
	}

	result, output, err := pb.runProbeWithRetries(ctx, probeType, probeSpec, pod, status, container, containerID, maxProbeRetries)
	if err != nil || (result != probe.Success && result != probe.Warning) {
		// Probe failed in one way or another.
		if err != nil {
			klog.V(1).ErrorS(err, "Probe errored", "probeType", probeType, "pod", klog.KObj(pod), "podUID", pod.UID, "containerName", container.Name)
			pb.recordContainerEvent(pod, &container, v1.EventTypeWarning, events.ContainerUnhealthy, "%s probe errored: %v", probeType, err)
		} else { // result != probe.Success
			klog.V(1).InfoS("Probe failed", "probeType", probeType, "pod", klog.KObj(pod), "podUID", pod.UID, "containerName", container.Name, "probeResult", result, "output", output)
			pb.recordContainerEvent(pod, &container, v1.EventTypeWarning, events.ContainerUnhealthy, "%s probe failed: %s", probeType, output)
		}
		return results.Failure, err
	}
	if result == probe.Warning {
		pb.recordContainerEvent(pod, &container, v1.EventTypeWarning, events.ContainerProbeWarning, "%s probe warning: %s", probeType, output)
		klog.V(3).InfoS("Probe succeeded with a warning", "probeType", probeType, "pod", klog.KObj(pod), "podUID", pod.UID, "containerName", container.Name, "output", output)
	} else {
		klog.V(3).InfoS("Probe succeeded", "probeType", probeType, "pod", klog.KObj(pod), "podUID", pod.UID, "containerName", container.Name)
	}
	return results.Success, nil
}

// runProbeWithRetries tries to probe the container in a finite loop, it returns the last result
// if it never succeeds.
func (pb *prober) runProbeWithRetries(ctx context.Context, probeType probeType, p *v1.Probe, pod *v1.Pod, status v1.PodStatus, container v1.Container, containerID kubecontainer.ContainerID, retries int) (probe.Result, string, error) {
	var err error
	var result probe.Result
	var output string
	for i := 0; i < retries; i++ {
		result, output, err = pb.runProbe(ctx, probeType, p, pod, status, container, containerID)
		if err == nil {
			return result, output, nil
		}
	}
	return result, output, err
}

func (pb *prober) runProbe(ctx context.Context, probeType probeType, p *v1.Probe, pod *v1.Pod, status v1.PodStatus, container v1.Container, containerID kubecontainer.ContainerID) (probe.Result, string, error) {
	timeout := time.Duration(p.TimeoutSeconds) * time.Second
	switch {
	case p.Exec != nil:
		klog.V(4).InfoS("Exec-Probe runProbe", "pod", klog.KObj(pod), "containerName", container.Name, "execCommand", p.Exec.Command)
		command := kubecontainer.ExpandContainerCommandOnlyStatic(p.Exec.Command, container.Env)
		return pb.exec.Probe(pb.newExecInContainer(ctx, container, containerID, command, timeout))

	case p.HTTPGet != nil:
		req, err := httpprobe.NewRequestForHTTPGetAction(p.HTTPGet, &container, status.PodIP, "probe")
		if err != nil {
			return probe.Unknown, "", err
		}
		if klogV4 := klog.V(4); klogV4.Enabled() {
			port := req.URL.Port()
			host := req.URL.Hostname()
			path := req.URL.Path
			scheme := req.URL.Scheme
			headers := p.HTTPGet.HTTPHeaders
			klogV4.InfoS("HTTP-Probe", "scheme", scheme, "host", host, "port", port, "path", path, "timeout", timeout, "headers", headers)
		}
		return pb.http.Probe(req, timeout)

	case p.TCPSocket != nil:
		port, err := probe.ResolveContainerPort(p.TCPSocket.Port, &container)
		if err != nil {
			return probe.Unknown, "", err
		}
		host := p.TCPSocket.Host
		if host == "" {
			host = status.PodIP
		}
		klog.V(4).InfoS("TCP-Probe", "host", host, "port", port, "timeout", timeout)
		return pb.tcp.Probe(host, port, timeout)

<<<<<<< HEAD
	if p.GRPC != nil {
=======
	case p.GRPC != nil:
>>>>>>> 7d1f87fc
		host := status.PodIP
		service := ""
		if p.GRPC.Service != nil {
			service = *p.GRPC.Service
		}
		klog.V(4).InfoS("GRPC-Probe", "host", host, "service", service, "port", p.GRPC.Port, "timeout", timeout)
		return pb.grpc.Probe(host, service, int(p.GRPC.Port), timeout)

	default:
		klog.InfoS("Failed to find probe builder for container", "containerName", container.Name)
		return probe.Unknown, "", fmt.Errorf("missing probe handler for %s:%s", format.Pod(pod), container.Name)
	}
}

type execInContainer struct {
	// run executes a command in a container. Combined stdout and stderr output is always returned. An
	// error is returned if one occurred.
	run    func() ([]byte, error)
	writer io.Writer
}

func (pb *prober) newExecInContainer(ctx context.Context, container v1.Container, containerID kubecontainer.ContainerID, cmd []string, timeout time.Duration) exec.Cmd {
	return &execInContainer{run: func() ([]byte, error) {
		return pb.runner.RunInContainer(ctx, containerID, cmd, timeout)
	}}
}

func (eic *execInContainer) Run() error {
	return nil
}

func (eic *execInContainer) CombinedOutput() ([]byte, error) {
	return eic.run()
}

func (eic *execInContainer) Output() ([]byte, error) {
	return nil, fmt.Errorf("unimplemented")
}

func (eic *execInContainer) SetDir(dir string) {
	// unimplemented
}

func (eic *execInContainer) SetStdin(in io.Reader) {
	// unimplemented
}

func (eic *execInContainer) SetStdout(out io.Writer) {
	eic.writer = out
}

func (eic *execInContainer) SetStderr(out io.Writer) {
	eic.writer = out
}

func (eic *execInContainer) SetEnv(env []string) {
	// unimplemented
}

func (eic *execInContainer) Stop() {
	// unimplemented
}

func (eic *execInContainer) Start() error {
	data, err := eic.run()
	if eic.writer != nil {
		// only record the write error, do not cover the command run error
		if p, err := eic.writer.Write(data); err != nil {
			klog.ErrorS(err, "Unable to write all bytes from execInContainer", "expectedBytes", len(data), "actualBytes", p)
		}
	}
	return err
}

func (eic *execInContainer) Wait() error {
	return nil
}

func (eic *execInContainer) StdoutPipe() (io.ReadCloser, error) {
	return nil, fmt.Errorf("unimplemented")
}

func (eic *execInContainer) StderrPipe() (io.ReadCloser, error) {
	return nil, fmt.Errorf("unimplemented")
}<|MERGE_RESOLUTION|>--- conflicted
+++ resolved
@@ -168,11 +168,7 @@
 		klog.V(4).InfoS("TCP-Probe", "host", host, "port", port, "timeout", timeout)
 		return pb.tcp.Probe(host, port, timeout)
 
-<<<<<<< HEAD
-	if p.GRPC != nil {
-=======
 	case p.GRPC != nil:
->>>>>>> 7d1f87fc
 		host := status.PodIP
 		service := ""
 		if p.GRPC.Service != nil {
