/*
Copyright 2014 The Kubernetes Authors.

Licensed under the Apache License, Version 2.0 (the "License");
you may not use this file except in compliance with the License.
You may obtain a copy of the License at

    http://www.apache.org/licenses/LICENSE-2.0

Unless required by applicable law or agreed to in writing, software
distributed under the License is distributed on an "AS IS" BASIS,
WITHOUT WARRANTIES OR CONDITIONS OF ANY KIND, either express or implied.
See the License for the specific language governing permissions and
limitations under the License.
*/

package lifecycle

import (
	"context"
	"errors"
	"fmt"
	"io"
	"net/http"
	"net/url"
	"strconv"
	"strings"
	"time"

	v1 "k8s.io/api/core/v1"
	"k8s.io/apimachinery/pkg/types"
	"k8s.io/apimachinery/pkg/util/intstr"
	utilfeature "k8s.io/apiserver/pkg/util/feature"
	"k8s.io/client-go/tools/record"
	"k8s.io/klog/v2"
	"k8s.io/kubernetes/pkg/features"
	kubecontainer "k8s.io/kubernetes/pkg/kubelet/container"
	"k8s.io/kubernetes/pkg/kubelet/metrics"
	kubetypes "k8s.io/kubernetes/pkg/kubelet/types"
	"k8s.io/kubernetes/pkg/kubelet/util/format"
	httpprobe "k8s.io/kubernetes/pkg/probe/http"
	"k8s.io/kubernetes/pkg/security/apparmor"
)

const (
	maxRespBodyLength = 10 * 1 << 10 // 10KB
)

type handlerRunner struct {
	httpDoer         kubetypes.HTTPDoer
	commandRunner    kubecontainer.CommandRunner
	containerManager podStatusProvider
	eventRecorder    record.EventRecorder
}

type podStatusProvider interface {
	GetPodStatus(ctx context.Context, uid types.UID, name, namespace string) (*kubecontainer.PodStatus, error)
}

// NewHandlerRunner returns a configured lifecycle handler for a container.
func NewHandlerRunner(httpDoer kubetypes.HTTPDoer, commandRunner kubecontainer.CommandRunner, containerManager podStatusProvider, eventRecorder record.EventRecorder) kubecontainer.HandlerRunner {
	return &handlerRunner{
		httpDoer:         httpDoer,
		commandRunner:    commandRunner,
		containerManager: containerManager,
		eventRecorder:    eventRecorder,
	}
}

func (hr *handlerRunner) Run(ctx context.Context, containerID kubecontainer.ContainerID, pod *v1.Pod, container *v1.Container, handler *v1.LifecycleHandler) (string, error) {
	switch {
	case handler.Exec != nil:
		var msg string
		// TODO(tallclair): Pass a proper timeout value.
		output, err := hr.commandRunner.RunInContainer(ctx, containerID, handler.Exec.Command, 0)
		if err != nil {
			msg = fmt.Sprintf("Exec lifecycle hook (%v) for Container %q in Pod %q failed - error: %v, message: %q", handler.Exec.Command, container.Name, format.Pod(pod), err, string(output))
			klog.V(1).ErrorS(err, "Exec lifecycle hook for Container in Pod failed", "execCommand", handler.Exec.Command, "containerName", container.Name, "pod", klog.KObj(pod), "message", string(output))
		}
		return msg, err
	case handler.HTTPGet != nil:
		err := hr.runHTTPHandler(ctx, pod, container, handler, hr.eventRecorder)
		var msg string
		if err != nil {
			msg = fmt.Sprintf("HTTP lifecycle hook (%s) for Container %q in Pod %q failed - error: %v", handler.HTTPGet.Path, container.Name, format.Pod(pod), err)
			klog.V(1).ErrorS(err, "HTTP lifecycle hook for Container in Pod failed", "path", handler.HTTPGet.Path, "containerName", container.Name, "pod", klog.KObj(pod))
		}
		return msg, err
	case handler.Sleep != nil:
		err := hr.runSleepHandler(ctx, handler.Sleep.Seconds)
		var msg string
		if err != nil {
			msg = fmt.Sprintf("Sleep lifecycle hook (%d) for Container %q in Pod %q failed - error: %v", handler.Sleep.Seconds, container.Name, format.Pod(pod), err)
			klog.V(1).ErrorS(err, "Sleep lifecycle hook for Container in Pod failed", "sleepSeconds", handler.Sleep.Seconds, "containerName", container.Name, "pod", klog.KObj(pod))
		}
		return msg, err
	default:
		err := fmt.Errorf("invalid handler: %v", handler)
		msg := fmt.Sprintf("Cannot run handler: %v", err)
		klog.ErrorS(err, "Cannot run handler")
		return msg, err
	}
}

// resolvePort attempts to turn an IntOrString port reference into a concrete port number.
// If portReference has an int value, it is treated as a literal, and simply returns that value.
// If portReference is a string, an attempt is first made to parse it as an integer.  If that fails,
// an attempt is made to find a port with the same name in the container spec.
// If a port with the same name is found, it's ContainerPort value is returned.  If no matching
// port is found, an error is returned.
func resolvePort(portReference intstr.IntOrString, container *v1.Container) (int, error) {
	if portReference.Type == intstr.Int {
		return portReference.IntValue(), nil
	}
	portName := portReference.StrVal
	port, err := strconv.Atoi(portName)
	if err == nil {
		return port, nil
	}
	for _, portSpec := range container.Ports {
		if portSpec.Name == portName {
			return int(portSpec.ContainerPort), nil
		}
	}
	return -1, fmt.Errorf("couldn't find port: %v in %v", portReference, container)
}

func (hr *handlerRunner) runSleepHandler(ctx context.Context, seconds int64) error {
	if !utilfeature.DefaultFeatureGate.Enabled(features.PodLifecycleSleepAction) {
		return nil
	}
	c := time.After(time.Duration(seconds) * time.Second)
	select {
	case <-ctx.Done():
		// unexpected termination
<<<<<<< HEAD
=======
		metrics.LifecycleHandlerSleepTerminated.Inc()
>>>>>>> 7d1f87fc
		return fmt.Errorf("container terminated before sleep hook finished")
	case <-c:
		return nil
	}
}

func (hr *handlerRunner) runHTTPHandler(ctx context.Context, pod *v1.Pod, container *v1.Container, handler *v1.LifecycleHandler, eventRecorder record.EventRecorder) error {
	host := handler.HTTPGet.Host
	podIP := host
	if len(host) == 0 {
		status, err := hr.containerManager.GetPodStatus(ctx, pod.UID, pod.Name, pod.Namespace)
		if err != nil {
			klog.ErrorS(err, "Unable to get pod info, event handlers may be invalid.", "pod", klog.KObj(pod))
			return err
		}
		if len(status.IPs) == 0 {
			return fmt.Errorf("failed to find networking container: %v", status)
		}
		host = status.IPs[0]
		podIP = host
	}

	req, err := httpprobe.NewRequestForHTTPGetAction(handler.HTTPGet, container, podIP, "lifecycle")
	if err != nil {
		return err
	}
	resp, err := hr.httpDoer.Do(req)
	discardHTTPRespBody(resp)

	if isHTTPResponseError(err) {
		klog.V(1).ErrorS(err, "HTTPS request to lifecycle hook got HTTP response, retrying with HTTP.", "pod", klog.KObj(pod), "host", req.URL.Host)

		req := req.Clone(context.Background())
		req.URL.Scheme = "http"
		req.Header.Del("Authorization")
		resp, httpErr := hr.httpDoer.Do(req)

		// clear err since the fallback succeeded
		if httpErr == nil {
			metrics.LifecycleHandlerHTTPFallbacks.Inc()
			if eventRecorder != nil {
				// report the fallback with an event
				eventRecorder.Event(pod, v1.EventTypeWarning, "LifecycleHTTPFallback", fmt.Sprintf("request to HTTPS lifecycle hook %s got HTTP response, retry with HTTP succeeded", req.URL.Host))
			}
			err = nil
		}
		discardHTTPRespBody(resp)
	}
	return err
}

func discardHTTPRespBody(resp *http.Response) {
	if resp == nil {
		return
	}

	// Ensure the response body is fully read and closed
	// before we reconnect, so that we reuse the same TCP
	// connection.
	defer resp.Body.Close()

	if resp.ContentLength <= maxRespBodyLength {
		io.Copy(io.Discard, &io.LimitedReader{R: resp.Body, N: maxRespBodyLength})
	}
}

// NewAppArmorAdmitHandler returns a PodAdmitHandler which is used to evaluate
// if a pod can be admitted from the perspective of AppArmor.
func NewAppArmorAdmitHandler(validator apparmor.Validator) PodAdmitHandler {
	return &appArmorAdmitHandler{
		Validator: validator,
	}
}

type appArmorAdmitHandler struct {
	apparmor.Validator
}

func (a *appArmorAdmitHandler) Admit(attrs *PodAdmitAttributes) PodAdmitResult {
	// If the pod is already running or terminated, no need to recheck AppArmor.
	if attrs.Pod.Status.Phase != v1.PodPending {
		return PodAdmitResult{Admit: true}
	}

	err := a.Validate(attrs.Pod)
	if err == nil {
		return PodAdmitResult{Admit: true}
	}
	return PodAdmitResult{
		Admit:   false,
		Reason:  "AppArmor",
		Message: fmt.Sprintf("Cannot enforce AppArmor: %v", err),
	}
}

func isHTTPResponseError(err error) bool {
	if err == nil {
		return false
	}
	urlErr := &url.Error{}
	if !errors.As(err, &urlErr) {
		return false
	}
	return strings.Contains(urlErr.Err.Error(), "server gave HTTP response to HTTPS client")
}<|MERGE_RESOLUTION|>--- conflicted
+++ resolved
@@ -133,10 +133,7 @@
 	select {
 	case <-ctx.Done():
 		// unexpected termination
-<<<<<<< HEAD
-=======
 		metrics.LifecycleHandlerSleepTerminated.Inc()
->>>>>>> 7d1f87fc
 		return fmt.Errorf("container terminated before sleep hook finished")
 	case <-c:
 		return nil
