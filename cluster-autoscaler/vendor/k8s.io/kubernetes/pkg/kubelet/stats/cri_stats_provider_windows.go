//go:build windows
// +build windows

/*
Copyright 2019 The Kubernetes Authors.

Licensed under the Apache License, Version 2.0 (the "License");
you may not use this file except in compliance with the License.
You may obtain a copy of the License at

    http://www.apache.org/licenses/LICENSE-2.0

Unless required by applicable law or agreed to in writing, software
distributed under the License is distributed on an "AS IS" BASIS,
WITHOUT WARRANTIES OR CONDITIONS OF ANY KIND, either express or implied.
See the License for the specific language governing permissions and
limitations under the License.
*/

package stats

import (
	"fmt"
	"time"

	"github.com/Microsoft/hcsshim"
	cadvisorapiv2 "github.com/google/cadvisor/info/v2"
	metav1 "k8s.io/apimachinery/pkg/apis/meta/v1"
	"k8s.io/apimachinery/pkg/types"
	runtimeapi "k8s.io/cri-api/pkg/apis/runtime/v1"
	"k8s.io/klog/v2"
	statsapi "k8s.io/kubelet/pkg/apis/stats/v1alpha1"
)

// windowsNetworkStatsProvider creates an interface that allows for testing the logic without needing to create a container
type windowsNetworkStatsProvider interface {
	HNSListEndpointRequest() ([]hcsshim.HNSEndpoint, error)
	GetHNSEndpointStats(endpointName string) (*hcsshim.HNSEndpointStats, error)
}

// networkStats exposes the required functionality for hcsshim in this scenario
type networkStats struct{}

func (s networkStats) HNSListEndpointRequest() ([]hcsshim.HNSEndpoint, error) {
	return hcsshim.HNSListEndpointRequest()
}

func (s networkStats) GetHNSEndpointStats(endpointName string) (*hcsshim.HNSEndpointStats, error) {
	return hcsshim.GetHNSEndpointStats(endpointName)
}

// listContainerNetworkStats returns the network stats of all the running containers.
func (p *criStatsProvider) listContainerNetworkStats() (map[string]*statsapi.NetworkStats, error) {
	networkStatsProvider := newNetworkStatsProvider(p)

	endpoints, err := networkStatsProvider.HNSListEndpointRequest()
	if err != nil {
		klog.ErrorS(err, "Failed to fetch current HNS endpoints")
		return nil, err
	}

	networkStats := make(map[string]*statsapi.NetworkStats)
	for _, endpoint := range endpoints {
		endpointStats, err := networkStatsProvider.GetHNSEndpointStats(endpoint.Id)
		if err != nil {
			klog.V(2).InfoS("Failed to fetch statistics for endpoint, continue to get stats for other endpoints", "endpointId", endpoint.Id, "containers", endpoint.SharedContainers)
			continue
		}

		// only add the interface for each container if not already in the list
		for _, cId := range endpoint.SharedContainers {
			networkStat, found := networkStats[cId]
			if found && networkStat.Name != endpoint.Name {
				iStat := hcsStatToInterfaceStat(endpointStats, endpoint.Name)
				networkStat.Interfaces = append(networkStat.Interfaces, iStat)
				continue
			}
			networkStats[cId] = hcsStatsToNetworkStats(p.clock.Now(), endpointStats, endpoint.Name)
		}
	}

	return networkStats, nil
}

func (p *criStatsProvider) addCRIPodContainerStats(criSandboxStat *runtimeapi.PodSandboxStats,
	ps *statsapi.PodStats, fsIDtoInfo map[runtimeapi.FilesystemIdentifier]*cadvisorapiv2.FsInfo,
	containerMap map[string]*runtimeapi.Container,
	podSandbox *runtimeapi.PodSandbox,
	rootFsInfo *cadvisorapiv2.FsInfo,
	updateCPUNanoCoreUsage bool) error {
<<<<<<< HEAD
	for _, criContainerStat := range criSandboxStat.Windows.Containers {
=======
	for _, criContainerStat := range criSandboxStat.GetWindows().GetContainers() {
>>>>>>> 7d1f87fc
		container, found := containerMap[criContainerStat.Attributes.Id]
		if !found {
			continue
		}
		// Fill available stats for full set of required pod stats
		cs, err := p.makeWinContainerStats(criContainerStat, container, rootFsInfo, fsIDtoInfo, podSandbox.GetMetadata())
		if err != nil {
			return fmt.Errorf("make container stats: %w", err)

		}
		ps.Containers = append(ps.Containers, *cs)
	}

	return nil
}

func (p *criStatsProvider) makeWinContainerStats(
	stats *runtimeapi.WindowsContainerStats,
	container *runtimeapi.Container,
	rootFsInfo *cadvisorapiv2.FsInfo,
	fsIDtoInfo map[runtimeapi.FilesystemIdentifier]*cadvisorapiv2.FsInfo,
	meta *runtimeapi.PodSandboxMetadata) (*statsapi.ContainerStats, error) {
	result := &statsapi.ContainerStats{
		Name: stats.Attributes.Metadata.Name,
		// The StartTime in the summary API is the container creation time.
		StartTime: metav1.NewTime(time.Unix(0, container.CreatedAt)),
		CPU:       &statsapi.CPUStats{},
		Memory:    &statsapi.MemoryStats{},
		Rootfs:    &statsapi.FsStats{},
		// UserDefinedMetrics is not supported by CRI.
	}
	if stats.Cpu != nil {
		result.CPU.Time = metav1.NewTime(time.Unix(0, stats.Cpu.Timestamp))
		if stats.Cpu.UsageCoreNanoSeconds != nil {
			result.CPU.UsageCoreNanoSeconds = &stats.Cpu.UsageCoreNanoSeconds.Value
		}
		if stats.Cpu.UsageNanoCores != nil {
			result.CPU.UsageNanoCores = &stats.Cpu.UsageNanoCores.Value
		}
	} else {
		result.CPU.Time = metav1.NewTime(time.Unix(0, time.Now().UnixNano()))
		result.CPU.UsageCoreNanoSeconds = uint64Ptr(0)
		result.CPU.UsageNanoCores = uint64Ptr(0)
	}
	if stats.Memory != nil {
		result.Memory.Time = metav1.NewTime(time.Unix(0, stats.Memory.Timestamp))
		if stats.Memory.WorkingSetBytes != nil {
			result.Memory.WorkingSetBytes = &stats.Memory.WorkingSetBytes.Value
		}
		if stats.Memory.AvailableBytes != nil {
			result.Memory.AvailableBytes = &stats.Memory.AvailableBytes.Value
		}
		if stats.Memory.PageFaults != nil {
<<<<<<< HEAD
			result.Memory.AvailableBytes = &stats.Memory.PageFaults.Value
=======
			result.Memory.PageFaults = &stats.Memory.PageFaults.Value
>>>>>>> 7d1f87fc
		}
	} else {
		result.Memory.Time = metav1.NewTime(time.Unix(0, time.Now().UnixNano()))
		result.Memory.WorkingSetBytes = uint64Ptr(0)
		result.Memory.AvailableBytes = uint64Ptr(0)
		result.Memory.PageFaults = uint64Ptr(0)
	}
	if stats.WritableLayer != nil {
		result.Rootfs.Time = metav1.NewTime(time.Unix(0, stats.WritableLayer.Timestamp))
		if stats.WritableLayer.UsedBytes != nil {
			result.Rootfs.UsedBytes = &stats.WritableLayer.UsedBytes.Value
		}
	}
	var err error
	fsID := stats.GetWritableLayer().GetFsId()
	if fsID != nil {
		imageFsInfo, found := fsIDtoInfo[*fsID]
		if !found {
			imageFsInfo, err = p.getFsInfo(fsID)
			if err != nil {
				return nil, fmt.Errorf("get filesystem info: %w", err)
			}
			fsIDtoInfo[*fsID] = imageFsInfo
		}
		if imageFsInfo != nil {
			// The image filesystem id is unknown to the local node or there's
			// an error on retrieving the stats. In these cases, we omit those stats
			// and return the best-effort partial result. See
			// https://github.com/kubernetes/heapster/issues/1793.
			result.Rootfs.AvailableBytes = &imageFsInfo.Available
			result.Rootfs.CapacityBytes = &imageFsInfo.Capacity
		}
	}
	// NOTE: This doesn't support the old pod log path, `/var/log/pods/UID`. For containers
	// using old log path, empty log stats are returned. This is fine, because we don't
	// officially support in-place upgrade anyway.
	result.Logs, err = p.hostStatsProvider.getPodContainerLogStats(meta.GetNamespace(), meta.GetName(), types.UID(meta.GetUid()), container.GetMetadata().GetName(), rootFsInfo)
	if err != nil {
		klog.ErrorS(err, "Unable to fetch container log stats", "containerName", container.GetMetadata().GetName())
	}
	return result, nil
}

// hcsStatsToNetworkStats converts hcsshim.Statistics.Network to statsapi.NetworkStats
func hcsStatsToNetworkStats(timestamp time.Time, hcsStats *hcsshim.HNSEndpointStats, endpointName string) *statsapi.NetworkStats {
	result := &statsapi.NetworkStats{
		Time:       metav1.NewTime(timestamp),
		Interfaces: make([]statsapi.InterfaceStats, 0),
	}

	iStat := hcsStatToInterfaceStat(hcsStats, endpointName)

	// TODO: add support of multiple interfaces for getting default interface.
	result.Interfaces = append(result.Interfaces, iStat)
	result.InterfaceStats = iStat

	return result
}

func hcsStatToInterfaceStat(hcsStats *hcsshim.HNSEndpointStats, endpointName string) statsapi.InterfaceStats {
	iStat := statsapi.InterfaceStats{
		Name:    endpointName,
		RxBytes: &hcsStats.BytesReceived,
		TxBytes: &hcsStats.BytesSent,
	}
	return iStat
}

func addCRIPodCPUStats(ps *statsapi.PodStats, criPodStat *runtimeapi.PodSandboxStats) {
	if criPodStat == nil || criPodStat.Windows == nil || criPodStat.Windows.Cpu == nil {
		return
	}
	criCPU := criPodStat.Windows.Cpu
	ps.CPU = &statsapi.CPUStats{
		Time:                 metav1.NewTime(time.Unix(0, criCPU.Timestamp)),
		UsageNanoCores:       valueOfUInt64Value(criCPU.UsageNanoCores),
		UsageCoreNanoSeconds: valueOfUInt64Value(criCPU.UsageCoreNanoSeconds),
	}
}

func addCRIPodMemoryStats(ps *statsapi.PodStats, criPodStat *runtimeapi.PodSandboxStats) {
	if criPodStat == nil || criPodStat.Windows == nil || criPodStat.Windows.Memory == nil {
		return
	}
	criMemory := criPodStat.Windows.Memory
	ps.Memory = &statsapi.MemoryStats{
		Time:            metav1.NewTime(time.Unix(0, criMemory.Timestamp)),
		AvailableBytes:  valueOfUInt64Value(criMemory.AvailableBytes),
		WorkingSetBytes: valueOfUInt64Value(criMemory.WorkingSetBytes),
		PageFaults:      valueOfUInt64Value(criMemory.PageFaults),
	}
}

func addCRIPodProcessStats(ps *statsapi.PodStats, criPodStat *runtimeapi.PodSandboxStats) {
	if criPodStat == nil || criPodStat.Windows == nil || criPodStat.Windows.Process == nil {
		return
	}
	ps.ProcessStats = &statsapi.ProcessStats{
		ProcessCount: valueOfUInt64Value(criPodStat.Windows.Process.ProcessCount),
	}
}

func addCRIPodNetworkStats(ps *statsapi.PodStats, criPodStat *runtimeapi.PodSandboxStats) {
	if criPodStat == nil || criPodStat.Windows == nil || criPodStat.Windows.Network == nil {
		return
	}
	criNetwork := criPodStat.Windows.Network
	iStats := statsapi.NetworkStats{
		Time:           metav1.NewTime(time.Unix(0, criNetwork.Timestamp)),
		InterfaceStats: criInterfaceToWinSummary(criNetwork.DefaultInterface),
		Interfaces:     make([]statsapi.InterfaceStats, 0, len(criNetwork.Interfaces)),
	}
	for _, iface := range criNetwork.Interfaces {
		iStats.Interfaces = append(iStats.Interfaces, criInterfaceToWinSummary(iface))
	}
	ps.Network = &iStats
}

func criInterfaceToWinSummary(criIface *runtimeapi.WindowsNetworkInterfaceUsage) statsapi.InterfaceStats {
	return statsapi.InterfaceStats{
		Name:    criIface.Name,
		RxBytes: valueOfUInt64Value(criIface.RxBytes),
		TxBytes: valueOfUInt64Value(criIface.TxBytes),
	}
}

// newNetworkStatsProvider uses the real windows hcsshim if not provided otherwise if the interface is provided
// by the cristatsprovider in testing scenarios it uses that one
func newNetworkStatsProvider(p *criStatsProvider) windowsNetworkStatsProvider {
	var statsProvider windowsNetworkStatsProvider
	if p.windowsNetworkStatsProvider == nil {
		statsProvider = networkStats{}
	} else {
		statsProvider = p.windowsNetworkStatsProvider.(windowsNetworkStatsProvider)
	}
	return statsProvider
}<|MERGE_RESOLUTION|>--- conflicted
+++ resolved
@@ -88,11 +88,7 @@
 	podSandbox *runtimeapi.PodSandbox,
 	rootFsInfo *cadvisorapiv2.FsInfo,
 	updateCPUNanoCoreUsage bool) error {
-<<<<<<< HEAD
-	for _, criContainerStat := range criSandboxStat.Windows.Containers {
-=======
 	for _, criContainerStat := range criSandboxStat.GetWindows().GetContainers() {
->>>>>>> 7d1f87fc
 		container, found := containerMap[criContainerStat.Attributes.Id]
 		if !found {
 			continue
@@ -146,11 +142,7 @@
 			result.Memory.AvailableBytes = &stats.Memory.AvailableBytes.Value
 		}
 		if stats.Memory.PageFaults != nil {
-<<<<<<< HEAD
-			result.Memory.AvailableBytes = &stats.Memory.PageFaults.Value
-=======
 			result.Memory.PageFaults = &stats.Memory.PageFaults.Value
->>>>>>> 7d1f87fc
 		}
 	} else {
 		result.Memory.Time = metav1.NewTime(time.Unix(0, time.Now().UnixNano()))
