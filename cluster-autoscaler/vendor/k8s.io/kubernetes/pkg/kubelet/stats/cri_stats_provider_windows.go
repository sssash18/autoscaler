--- conflicted
+++ resolved
@@ -87,22 +87,13 @@
 	containerMap map[string]*runtimeapi.Container,
 	podSandbox *runtimeapi.PodSandbox,
 	rootFsInfo *cadvisorapiv2.FsInfo,
-<<<<<<< HEAD
-	updateCPUNanoCoreUsage bool) {
-=======
 	updateCPUNanoCoreUsage bool) error {
->>>>>>> acfd0dd7
 	for _, criContainerStat := range criSandboxStat.Windows.Containers {
 		container, found := containerMap[criContainerStat.Attributes.Id]
 		if !found {
 			continue
 		}
 		// Fill available stats for full set of required pod stats
-<<<<<<< HEAD
-		cs := p.makeWinContainerStats(criContainerStat, container, rootFsInfo, fsIDtoInfo, podSandbox.GetMetadata())
-		ps.Containers = append(ps.Containers, *cs)
-	}
-=======
 		cs, err := p.makeWinContainerStats(criContainerStat, container, rootFsInfo, fsIDtoInfo, podSandbox.GetMetadata())
 		if err != nil {
 			return fmt.Errorf("make container stats: %w", err)
@@ -112,7 +103,6 @@
 	}
 
 	return nil
->>>>>>> acfd0dd7
 }
 
 func (p *criStatsProvider) makeWinContainerStats(
@@ -120,11 +110,7 @@
 	container *runtimeapi.Container,
 	rootFsInfo *cadvisorapiv2.FsInfo,
 	fsIDtoInfo map[runtimeapi.FilesystemIdentifier]*cadvisorapiv2.FsInfo,
-<<<<<<< HEAD
-	meta *runtimeapi.PodSandboxMetadata) *statsapi.ContainerStats {
-=======
 	meta *runtimeapi.PodSandboxMetadata) (*statsapi.ContainerStats, error) {
->>>>>>> acfd0dd7
 	result := &statsapi.ContainerStats{
 		Name: stats.Attributes.Metadata.Name,
 		// The StartTime in the summary API is the container creation time.
@@ -170,22 +156,15 @@
 			result.Rootfs.UsedBytes = &stats.WritableLayer.UsedBytes.Value
 		}
 	}
-<<<<<<< HEAD
-=======
 	var err error
->>>>>>> acfd0dd7
 	fsID := stats.GetWritableLayer().GetFsId()
 	if fsID != nil {
 		imageFsInfo, found := fsIDtoInfo[*fsID]
 		if !found {
-<<<<<<< HEAD
-			imageFsInfo = p.getFsInfo(fsID)
-=======
 			imageFsInfo, err = p.getFsInfo(fsID)
 			if err != nil {
 				return nil, fmt.Errorf("get filesystem info: %w", err)
 			}
->>>>>>> acfd0dd7
 			fsIDtoInfo[*fsID] = imageFsInfo
 		}
 		if imageFsInfo != nil {
@@ -200,19 +179,11 @@
 	// NOTE: This doesn't support the old pod log path, `/var/log/pods/UID`. For containers
 	// using old log path, empty log stats are returned. This is fine, because we don't
 	// officially support in-place upgrade anyway.
-<<<<<<< HEAD
-	var err error
-=======
->>>>>>> acfd0dd7
 	result.Logs, err = p.hostStatsProvider.getPodContainerLogStats(meta.GetNamespace(), meta.GetName(), types.UID(meta.GetUid()), container.GetMetadata().GetName(), rootFsInfo)
 	if err != nil {
 		klog.ErrorS(err, "Unable to fetch container log stats", "containerName", container.GetMetadata().GetName())
 	}
-<<<<<<< HEAD
-	return result
-=======
 	return result, nil
->>>>>>> acfd0dd7
 }
 
 // hcsStatsToNetworkStats converts hcsshim.Statistics.Network to statsapi.NetworkStats
