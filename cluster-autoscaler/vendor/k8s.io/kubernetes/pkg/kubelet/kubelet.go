--- conflicted
+++ resolved
@@ -34,10 +34,6 @@
 
 	cadvisorapi "github.com/google/cadvisor/info/v1"
 	"github.com/google/go-cmp/cmp"
-<<<<<<< HEAD
-	libcontaineruserns "github.com/opencontainers/runc/libcontainer/userns"
-=======
->>>>>>> 7d1f87fc
 	"github.com/opencontainers/selinux/go-selinux"
 	"go.opentelemetry.io/otel/attribute"
 	semconv "go.opentelemetry.io/otel/semconv/v1.12.0"
@@ -114,10 +110,7 @@
 	"k8s.io/kubernetes/pkg/kubelet/token"
 	kubetypes "k8s.io/kubernetes/pkg/kubelet/types"
 	"k8s.io/kubernetes/pkg/kubelet/userns"
-<<<<<<< HEAD
-=======
 	"k8s.io/kubernetes/pkg/kubelet/userns/inuserns"
->>>>>>> 7d1f87fc
 	"k8s.io/kubernetes/pkg/kubelet/util"
 	"k8s.io/kubernetes/pkg/kubelet/util/manager"
 	"k8s.io/kubernetes/pkg/kubelet/util/queue"
@@ -530,10 +523,7 @@
 		heartbeatClient:                kubeDeps.HeartbeatClient,
 		onRepeatedHeartbeatFailure:     kubeDeps.OnHeartbeatFailure,
 		rootDirectory:                  filepath.Clean(rootDirectory),
-<<<<<<< HEAD
-=======
 		podLogsDirectory:               podLogsDirectory,
->>>>>>> 7d1f87fc
 		resyncInterval:                 kubeCfg.SyncFrequency.Duration,
 		sourcesReady:                   config.NewSourcesReady(kubeDeps.PodConfig.SeenAllSources),
 		registerNode:                   registerNode,
@@ -969,12 +959,8 @@
 	// pods.
 	mirrorPodClient kubepod.MirrorClient
 
-<<<<<<< HEAD
-	rootDirectory string
-=======
 	rootDirectory    string
 	podLogsDirectory string
->>>>>>> 7d1f87fc
 
 	lastObservedNodeAddressesMux sync.RWMutex
 	lastObservedNodeAddresses    []v1.NodeAddress
@@ -1977,15 +1963,6 @@
 		}
 	}
 
-<<<<<<< HEAD
-	// TODO(#113606): connect this with the incoming context parameter, which comes from the pod worker.
-	// Currently, using that context causes test failures. To remove this todoCtx, any wait.Interrupted
-	// errors need to be filtered from result and bypass the reasonCache - cancelling the context for
-	// SyncPod is a known and deliberate error, not a generic error.
-	todoCtx := context.TODO()
-	// Call the container runtime's SyncPod callback
-	result := kl.containerRuntime.SyncPod(todoCtx, pod, podStatus, pullSecrets, kl.backOff)
-=======
 	// TODO(#113606): use cancellation from the incoming context parameter, which comes from the pod worker.
 	// Currently, using cancellation from that context causes test failures. To remove this WithoutCancel,
 	// any wait.Interrupted errors need to be filtered from result and bypass the reasonCache - cancelling
@@ -1994,7 +1971,6 @@
 	// Call the container runtime's SyncPod callback
 	sctx := context.WithoutCancel(ctx)
 	result := kl.containerRuntime.SyncPod(sctx, pod, podStatus, pullSecrets, kl.backOff)
->>>>>>> 7d1f87fc
 	kl.reasonCache.Update(pod.UID, result)
 	if err := result.Error(); err != nil {
 		// Do not return error if the only failures were pods in backoff
