--- conflicted
+++ resolved
@@ -71,10 +71,7 @@
 	WorkingPodCountKey                 = "working_pods"
 	OrphanedRuntimePodTotalKey         = "orphaned_runtime_pods_total"
 	RestartedPodTotalKey               = "restarted_pods_total"
-<<<<<<< HEAD
-=======
 	ImagePullDurationKey               = "image_pull_duration_seconds"
->>>>>>> 7d1f87fc
 
 	// Metrics keys of remote runtime operations
 	RuntimeOperationsKey         = "runtime_operations_total"
@@ -113,13 +110,10 @@
 	CPUManagerPinningRequestsTotalKey = "cpu_manager_pinning_requests_total"
 	CPUManagerPinningErrorsTotalKey   = "cpu_manager_pinning_errors_total"
 
-<<<<<<< HEAD
-=======
 	// Metrics to track the Memory manager behavior
 	MemoryManagerPinningRequestsTotalKey = "memory_manager_pinning_requests_total"
 	MemoryManagerPinningErrorsTotalKey   = "memory_manager_pinning_errors_total"
 
->>>>>>> 7d1f87fc
 	// Metrics to track the Topology manager behavior
 	TopologyManagerAdmissionRequestsTotalKey = "topology_manager_admission_requests_total"
 	TopologyManagerAdmissionErrorsTotalKey   = "topology_manager_admission_errors_total"
@@ -165,10 +159,6 @@
 )
 
 var (
-	podStartupDurationBuckets = []float64{0.5, 1, 2, 3, 4, 5, 6, 8, 10, 20, 30, 45, 60, 120, 180, 240, 300, 360, 480, 600, 900, 1200, 1800, 2700, 3600}
-)
-
-var (
 	// NodeName is a Gauge that tracks the ode's name. The count is always 1.
 	NodeName = metrics.NewGaugeVec(
 		&metrics.GaugeOpts{
@@ -249,8 +239,6 @@
 		[]string{},
 	)
 
-<<<<<<< HEAD
-=======
 	// FirstNetworkPodStartSLIDuration is a gauge that tracks the duration (in seconds) it takes for the first network pod to run,
 	// excluding the time for image pulling. This is an internal and temporary metric required because of the existing limitations of the
 	// existing networking subsystem and CRI/CNI implementations that will be solved by https://github.com/containernetworking/cni/issues/859
@@ -265,7 +253,6 @@
 		},
 	)
 
->>>>>>> 7d1f87fc
 	// CgroupManagerDuration is a Histogram that tracks the duration (in seconds) it takes for cgroup manager operations to complete.
 	// Broken down by method.
 	CgroupManagerDuration = metrics.NewHistogramVec(
@@ -774,8 +761,6 @@
 		},
 	)
 
-<<<<<<< HEAD
-=======
 	// MemoryManagerPinningRequestTotal tracks the number of times the pod spec required the memory manager to pin memory pages
 	MemoryManagerPinningRequestTotal = metrics.NewCounter(
 		&metrics.CounterOpts{
@@ -795,7 +780,6 @@
 		},
 	)
 
->>>>>>> 7d1f87fc
 	// TopologyManagerAdmissionRequestsTotal tracks the number of times the pod spec will cause the topology manager to admit a pod
 	TopologyManagerAdmissionRequestsTotal = metrics.NewCounter(
 		&metrics.CounterOpts{
@@ -891,19 +875,13 @@
 		},
 	)
 
-<<<<<<< HEAD
-	ImageGarbageCollectedTotal = metrics.NewCounter(
-=======
 	ImageGarbageCollectedTotal = metrics.NewCounterVec(
->>>>>>> 7d1f87fc
 		&metrics.CounterOpts{
 			Subsystem:      KubeletSubsystem,
 			Name:           ImageGarbageCollectedTotalKey,
 			Help:           "Total number of images garbage collected by the kubelet, whether through disk usage or image age.",
 			StabilityLevel: metrics.ALPHA,
 		},
-<<<<<<< HEAD
-=======
 		[]string{"reason"},
 	)
 
@@ -928,7 +906,6 @@
 			Help:           "The number of times lifecycle sleep handler got terminated before it finishes",
 			StabilityLevel: metrics.ALPHA,
 		},
->>>>>>> 7d1f87fc
 	)
 )
 
@@ -944,10 +921,7 @@
 		legacyregistry.MustRegister(PodStartDuration)
 		legacyregistry.MustRegister(PodStartSLIDuration)
 		legacyregistry.MustRegister(PodStartTotalDuration)
-<<<<<<< HEAD
-=======
 		legacyregistry.MustRegister(ImagePullDuration)
->>>>>>> 7d1f87fc
 		legacyregistry.MustRegister(NodeStartupPreKubeletDuration)
 		legacyregistry.MustRegister(NodeStartupPreRegistrationDuration)
 		legacyregistry.MustRegister(NodeStartupRegistrationDuration)
@@ -1000,13 +974,10 @@
 		legacyregistry.MustRegister(RunPodSandboxErrors)
 		legacyregistry.MustRegister(CPUManagerPinningRequestsTotal)
 		legacyregistry.MustRegister(CPUManagerPinningErrorsTotal)
-<<<<<<< HEAD
-=======
 		if utilfeature.DefaultFeatureGate.Enabled(features.MemoryManager) {
 			legacyregistry.MustRegister(MemoryManagerPinningRequestTotal)
 			legacyregistry.MustRegister(MemoryManagerPinningErrorsTotal)
 		}
->>>>>>> 7d1f87fc
 		legacyregistry.MustRegister(TopologyManagerAdmissionRequestsTotal)
 		legacyregistry.MustRegister(TopologyManagerAdmissionErrorsTotal)
 		legacyregistry.MustRegister(TopologyManagerAdmissionDuration)
