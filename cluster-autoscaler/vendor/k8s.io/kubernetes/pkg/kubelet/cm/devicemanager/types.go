/*
Copyright 2017 The Kubernetes Authors.

Licensed under the Apache License, Version 2.0 (the "License");
you may not use this file except in compliance with the License.
You may obtain a copy of the License at

    http://www.apache.org/licenses/LICENSE-2.0

Unless required by applicable law or agreed to in writing, software
distributed under the License is distributed on an "AS IS" BASIS,
WITHOUT WARRANTIES OR CONDITIONS OF ANY KIND, either express or implied.
See the License for the specific language governing permissions and
limitations under the License.
*/

package devicemanager

import (
	"time"

	v1 "k8s.io/api/core/v1"
	"k8s.io/apimachinery/pkg/util/sets"
	"k8s.io/kubernetes/pkg/kubelet/cm/containermap"
	"k8s.io/kubernetes/pkg/kubelet/cm/topologymanager"
	"k8s.io/kubernetes/pkg/kubelet/config"
	kubecontainer "k8s.io/kubernetes/pkg/kubelet/container"
	"k8s.io/kubernetes/pkg/kubelet/lifecycle"
	"k8s.io/kubernetes/pkg/kubelet/pluginmanager/cache"
	schedulerframework "k8s.io/kubernetes/pkg/scheduler/framework"
)

// Manager manages all the Device Plugins running on a node.
type Manager interface {
	// Start starts device plugin registration service.
<<<<<<< HEAD
	Start(activePods ActivePodsFunc, sourcesReady config.SourcesReady, initialContainers containermap.ContainerMap, initialContainerRunningSet sets.String) error
=======
	Start(activePods ActivePodsFunc, sourcesReady config.SourcesReady, initialContainers containermap.ContainerMap, initialContainerRunningSet sets.Set[string]) error
>>>>>>> acfd0dd7

	// Allocate configures and assigns devices to a container in a pod. From
	// the requested device resources, Allocate will communicate with the
	// owning device plugin to allow setup procedures to take place, and for
	// the device plugin to provide runtime settings to use the device
	// (environment variables, mount points and device files).
	Allocate(pod *v1.Pod, container *v1.Container) error

	// UpdatePluginResources updates node resources based on devices already
	// allocated to pods. The node object is provided for the device manager to
	// update the node capacity to reflect the currently available devices.
	UpdatePluginResources(node *schedulerframework.NodeInfo, attrs *lifecycle.PodAdmitAttributes) error

	// Stop stops the manager.
	Stop() error

	// GetDeviceRunContainerOptions checks whether we have cached containerDevices
	// for the passed-in <pod, container> and returns its DeviceRunContainerOptions
	// for the found one. An empty struct is returned in case no cached state is found.
	GetDeviceRunContainerOptions(pod *v1.Pod, container *v1.Container) (*DeviceRunContainerOptions, error)

	// GetCapacity returns the amount of available device plugin resource capacity, resource allocatable
	// and inactive device plugin resources previously registered on the node.
	GetCapacity() (v1.ResourceList, v1.ResourceList, []string)
	GetWatcherHandler() cache.PluginHandler

	// GetDevices returns information about the devices assigned to pods and containers
	GetDevices(podUID, containerName string) ResourceDeviceInstances

	// GetAllocatableDevices returns information about all the devices known to the manager
	GetAllocatableDevices() ResourceDeviceInstances

	// ShouldResetExtendedResourceCapacity returns whether the extended resources should be reset or not,
	// depending on the checkpoint file availability. Absence of the checkpoint file strongly indicates
	// the node has been recreated.
	ShouldResetExtendedResourceCapacity() bool

	// TopologyManager HintProvider provider indicates the Device Manager implements the Topology Manager Interface
	// and is consulted to make Topology aware resource alignments
	GetTopologyHints(pod *v1.Pod, container *v1.Container) map[string][]topologymanager.TopologyHint

	// TopologyManager HintProvider provider indicates the Device Manager implements the Topology Manager Interface
	// and is consulted to make Topology aware resource alignments per Pod
	GetPodTopologyHints(pod *v1.Pod) map[string][]topologymanager.TopologyHint

	// UpdateAllocatedDevices frees any Devices that are bound to terminated pods.
	UpdateAllocatedDevices()
}

// DeviceRunContainerOptions contains the combined container runtime settings to consume its allocated devices.
type DeviceRunContainerOptions struct {
	// The environment variables list.
	Envs []kubecontainer.EnvVar
	// The mounts for the container.
	Mounts []kubecontainer.Mount
	// The host devices mapped into the container.
	Devices []kubecontainer.DeviceInfo
	// The Annotations for the container
	Annotations []kubecontainer.Annotation
	// CDI Devices for the container
	CDIDevices []kubecontainer.CDIDevice
}

// TODO: evaluate whether we need this error definition.
const (
	errEndpointStopped = "endpoint %v has been stopped"
)

// endpointStopGracePeriod indicates the grace period after an endpoint is stopped
// because its device plugin fails. DeviceManager keeps the stopped endpoint in its
// cache during this grace period to cover the time gap for the capacity change to
// take effect.
const endpointStopGracePeriod = time.Duration(5) * time.Minute

// kubeletDeviceManagerCheckpoint is the file name of device plugin checkpoint
const kubeletDeviceManagerCheckpoint = "kubelet_internal_checkpoint"<|MERGE_RESOLUTION|>--- conflicted
+++ resolved
@@ -33,11 +33,7 @@
 // Manager manages all the Device Plugins running on a node.
 type Manager interface {
 	// Start starts device plugin registration service.
-<<<<<<< HEAD
-	Start(activePods ActivePodsFunc, sourcesReady config.SourcesReady, initialContainers containermap.ContainerMap, initialContainerRunningSet sets.String) error
-=======
 	Start(activePods ActivePodsFunc, sourcesReady config.SourcesReady, initialContainers containermap.ContainerMap, initialContainerRunningSet sets.Set[string]) error
->>>>>>> acfd0dd7
 
 	// Allocate configures and assigns devices to a container in a pod. From
 	// the requested device resources, Allocate will communicate with the
