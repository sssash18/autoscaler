/*
Copyright 2019 The Kubernetes Authors.

Licensed under the Apache License, Version 2.0 (the "License");
you may not use this file except in compliance with the License.
You may obtain a copy of the License at

    http://www.apache.org/licenses/LICENSE-2.0

Unless required by applicable law or agreed to in writing, software
distributed under the License is distributed on an "AS IS" BASIS,
WITHOUT WARRANTIES OR CONDITIONS OF ANY KIND, either express or implied.
See the License for the specific language governing permissions and
limitations under the License.
*/

package devicemanager

import (
	"k8s.io/api/core/v1"
	"k8s.io/apimachinery/pkg/util/sets"
	"k8s.io/klog/v2"
	pluginapi "k8s.io/kubelet/pkg/apis/deviceplugin/v1beta1"

	"k8s.io/kubernetes/pkg/api/v1/resource"
	"k8s.io/kubernetes/pkg/kubelet/cm/topologymanager"
	"k8s.io/kubernetes/pkg/kubelet/cm/topologymanager/bitmask"
)

// GetTopologyHints implements the TopologyManager HintProvider Interface which
// ensures the Device Manager is consulted when Topology Aware Hints for each
// container are created.
func (m *ManagerImpl) GetTopologyHints(pod *v1.Pod, container *v1.Container) map[string][]topologymanager.TopologyHint {
	// The pod is during the admission phase. We need to save the pod to avoid it
	// being cleaned before the admission ended
	m.setPodPendingAdmission(pod)

	// Garbage collect any stranded device resources before providing TopologyHints
	m.UpdateAllocatedDevices()

	// Loop through all device resources and generate TopologyHints for them..
	deviceHints := make(map[string][]topologymanager.TopologyHint)
	accumulatedResourceRequests := m.getContainerDeviceRequest(container)

	m.mutex.Lock()
	defer m.mutex.Unlock()
	for resource, requested := range accumulatedResourceRequests {
		// Only consider devices that actually contain topology information.
		if aligned := m.deviceHasTopologyAlignment(resource); !aligned {
			klog.InfoS("Resource does not have a topology preference", "resource", resource)
			deviceHints[resource] = nil
			continue
		}

		// Short circuit to regenerate the same hints if there are already
		// devices allocated to the Container. This might happen after a
		// kubelet restart, for example.
		allocated := m.podDevices.containerDevices(string(pod.UID), container.Name, resource)
		if allocated.Len() > 0 {
			if allocated.Len() != requested {
				klog.ErrorS(nil, "Resource already allocated to pod with different number than request", "resource", resource, "pod", klog.KObj(pod), "containerName", container.Name, "request", requested, "allocated", allocated.Len())
				deviceHints[resource] = []topologymanager.TopologyHint{}
				continue
			}
			klog.InfoS("Regenerating TopologyHints for resource already allocated to pod", "resource", resource, "pod", klog.KObj(pod), "containerName", container.Name)
<<<<<<< HEAD
			deviceHints[resource] = m.generateDeviceTopologyHints(resource, allocated, sets.String{}, requested)
=======
			deviceHints[resource] = m.generateDeviceTopologyHints(resource, allocated, sets.Set[string]{}, requested)
>>>>>>> acfd0dd7
			continue
		}

		// Get the list of available devices, for which TopologyHints should be generated.
		available := m.getAvailableDevices(resource)
		reusable := m.devicesToReuse[string(pod.UID)][resource]
		if available.Union(reusable).Len() < requested {
			klog.ErrorS(nil, "Unable to generate topology hints: requested number of devices unavailable", "resource", resource, "request", requested, "available", available.Union(reusable).Len())
			deviceHints[resource] = []topologymanager.TopologyHint{}
			continue
		}

		// Generate TopologyHints for this resource given the current
		// request size and the list of available devices.
		deviceHints[resource] = m.generateDeviceTopologyHints(resource, available, reusable, requested)
	}

	return deviceHints
}

// GetPodTopologyHints implements the topologymanager.HintProvider Interface which
// ensures the Device Manager is consulted when Topology Aware Hints for Pod are created.
func (m *ManagerImpl) GetPodTopologyHints(pod *v1.Pod) map[string][]topologymanager.TopologyHint {
	// The pod is during the admission phase. We need to save the pod to avoid it
	// being cleaned before the admission ended
	m.setPodPendingAdmission(pod)

	// Garbage collect any stranded device resources before providing TopologyHints
	m.UpdateAllocatedDevices()

	deviceHints := make(map[string][]topologymanager.TopologyHint)
	accumulatedResourceRequests := m.getPodDeviceRequest(pod)

	m.mutex.Lock()
	defer m.mutex.Unlock()
	for resource, requested := range accumulatedResourceRequests {
		// Only consider devices that actually contain topology information.
		if aligned := m.deviceHasTopologyAlignment(resource); !aligned {
			klog.InfoS("Resource does not have a topology preference", "resource", resource)
			deviceHints[resource] = nil
			continue
		}

		// Short circuit to regenerate the same hints if there are already
		// devices allocated to the Pod. This might happen after a
		// kubelet restart, for example.
		allocated := m.podDevices.podDevices(string(pod.UID), resource)
		if allocated.Len() > 0 {
			if allocated.Len() != requested {
				klog.ErrorS(nil, "Resource already allocated to pod with different number than request", "resource", resource, "pod", klog.KObj(pod), "request", requested, "allocated", allocated.Len())
				deviceHints[resource] = []topologymanager.TopologyHint{}
				continue
			}
			klog.InfoS("Regenerating TopologyHints for resource already allocated to pod", "resource", resource, "pod", klog.KObj(pod))
			deviceHints[resource] = m.generateDeviceTopologyHints(resource, allocated, sets.Set[string]{}, requested)
			continue
		}

		// Get the list of available devices, for which TopologyHints should be generated.
		available := m.getAvailableDevices(resource)
		if available.Len() < requested {
			klog.ErrorS(nil, "Unable to generate topology hints: requested number of devices unavailable", "resource", resource, "request", requested, "available", available.Len())
			deviceHints[resource] = []topologymanager.TopologyHint{}
			continue
		}

		// Generate TopologyHints for this resource given the current
		// request size and the list of available devices.
		deviceHints[resource] = m.generateDeviceTopologyHints(resource, available, sets.Set[string]{}, requested)
	}

	return deviceHints
}

func (m *ManagerImpl) deviceHasTopologyAlignment(resource string) bool {
	// If any device has Topology NUMANodes available, we assume they care about alignment.
	for _, device := range m.allDevices[resource] {
		if device.Topology != nil && len(device.Topology.Nodes) > 0 {
			return true
		}
	}
	return false
}

func (m *ManagerImpl) getAvailableDevices(resource string) sets.Set[string] {
	// Strip all devices in use from the list of healthy ones.
	return m.healthyDevices[resource].Difference(m.allocatedDevices[resource])
}

func (m *ManagerImpl) generateDeviceTopologyHints(resource string, available sets.Set[string], reusable sets.Set[string], request int) []topologymanager.TopologyHint {
	// Initialize minAffinitySize to include all NUMA Nodes
	minAffinitySize := len(m.numaNodes)

	// Iterate through all combinations of NUMA Nodes and build hints from them.
	hints := []topologymanager.TopologyHint{}
	bitmask.IterateBitMasks(m.numaNodes, func(mask bitmask.BitMask) {
		// First, update minAffinitySize for the current request size.
		devicesInMask := 0
		for _, device := range m.allDevices[resource] {
			if mask.AnySet(m.getNUMANodeIds(device.Topology)) {
				devicesInMask++
			}
		}
		if devicesInMask >= request && mask.Count() < minAffinitySize {
			minAffinitySize = mask.Count()
		}

		// Then check to see if all of the reusable devices are part of the bitmask.
		numMatching := 0
		for d := range reusable {
			// Skip the device if it doesn't specify any topology info.
			if m.allDevices[resource][d].Topology == nil {
				continue
			}
			// Otherwise disregard this mask if its NUMANode isn't part of it.
			if !mask.AnySet(m.getNUMANodeIds(m.allDevices[resource][d].Topology)) {
				return
			}
			numMatching++
		}

		// Finally, check to see if enough available devices remain on the
		// current NUMA node combination to satisfy the device request.
		for d := range available {
			if mask.AnySet(m.getNUMANodeIds(m.allDevices[resource][d].Topology)) {
				numMatching++
			}
		}

		// If they don't, then move onto the next combination.
		if numMatching < request {
			return
		}

		// Otherwise, create a new hint from the NUMA mask and add it to the
		// list of hints.  We set all hint preferences to 'false' on the first
		// pass through.
		hints = append(hints, topologymanager.TopologyHint{
			NUMANodeAffinity: mask,
			Preferred:        false,
		})
	})

	// Loop back through all hints and update the 'Preferred' field based on
	// counting the number of bits sets in the affinity mask and comparing it
	// to the minAffinity. Only those with an equal number of bits set will be
	// considered preferred.
	for i := range hints {
		if hints[i].NUMANodeAffinity.Count() == minAffinitySize {
			hints[i].Preferred = true
		}
	}

	return hints
}

func (m *ManagerImpl) getNUMANodeIds(topology *pluginapi.TopologyInfo) []int {
	if topology == nil {
		return nil
	}
	var ids []int
	for _, n := range topology.Nodes {
		ids = append(ids, int(n.ID))
	}
	return ids
}

func (m *ManagerImpl) getPodDeviceRequest(pod *v1.Pod) map[string]int {
	// for these device plugin resources, requests == limits
	limits := resource.PodLimits(pod, resource.PodResourcesOptions{
		ExcludeOverhead: true,
	})
	podRequests := make(map[string]int)
	for resourceName, quantity := range limits {
		if !m.isDevicePluginResource(string(resourceName)) {
			continue
		}
		podRequests[string(resourceName)] = int(quantity.Value())
	}
	return podRequests
}

func (m *ManagerImpl) getContainerDeviceRequest(container *v1.Container) map[string]int {
	containerRequests := make(map[string]int)
	for resourceObj, requestedObj := range container.Resources.Limits {
		resource := string(resourceObj)
		requested := int(requestedObj.Value())
		if !m.isDevicePluginResource(resource) {
			continue
		}
		containerRequests[resource] = requested
	}
	return containerRequests
}<|MERGE_RESOLUTION|>--- conflicted
+++ resolved
@@ -63,11 +63,7 @@
 				continue
 			}
 			klog.InfoS("Regenerating TopologyHints for resource already allocated to pod", "resource", resource, "pod", klog.KObj(pod), "containerName", container.Name)
-<<<<<<< HEAD
-			deviceHints[resource] = m.generateDeviceTopologyHints(resource, allocated, sets.String{}, requested)
-=======
 			deviceHints[resource] = m.generateDeviceTopologyHints(resource, allocated, sets.Set[string]{}, requested)
->>>>>>> acfd0dd7
 			continue
 		}
 
