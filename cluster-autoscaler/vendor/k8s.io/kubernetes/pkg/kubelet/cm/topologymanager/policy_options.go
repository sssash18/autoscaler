/*
Copyright 2022 The Kubernetes Authors.

Licensed under the Apache License, Version 2.0 (the "License");
you may not use this file except in compliance with the License.
You may obtain a copy of the License at

    http://www.apache.org/licenses/LICENSE-2.0

Unless required by applicable law or agreed to in writing, software
distributed under the License is distributed on an "AS IS" BASIS,
WITHOUT WARRANTIES OR CONDITIONS OF ANY KIND, either express or implied.
See the License for the specific language governing permissions and
limitations under the License.
*/

package topologymanager

import (
	"fmt"
	"strconv"

	"k8s.io/apimachinery/pkg/util/sets"
	utilfeature "k8s.io/apiserver/pkg/util/feature"
	kubefeatures "k8s.io/kubernetes/pkg/features"
)

const (
	PreferClosestNUMANodes string = "prefer-closest-numa-nodes"
)

var (
<<<<<<< HEAD
	alphaOptions = sets.NewString()
	betaOptions  = sets.NewString(
		PreferClosestNUMANodes,
	)
	stableOptions = sets.NewString()
=======
	alphaOptions = sets.New[string]()
	betaOptions  = sets.New[string](
		PreferClosestNUMANodes,
	)
	stableOptions = sets.New[string]()
>>>>>>> acfd0dd7
)

func CheckPolicyOptionAvailable(option string) error {
	if !alphaOptions.Has(option) && !betaOptions.Has(option) && !stableOptions.Has(option) {
		return fmt.Errorf("unknown Topology Manager Policy option: %q", option)
	}

	if alphaOptions.Has(option) && !utilfeature.DefaultFeatureGate.Enabled(kubefeatures.TopologyManagerPolicyAlphaOptions) {
		return fmt.Errorf("Topology Manager Policy Alpha-level Options not enabled, but option %q provided", option)
	}

	if betaOptions.Has(option) && !utilfeature.DefaultFeatureGate.Enabled(kubefeatures.TopologyManagerPolicyBetaOptions) {
		return fmt.Errorf("Topology Manager Policy Beta-level Options not enabled, but option %q provided", option)
	}

	return nil
}

type PolicyOptions struct {
	PreferClosestNUMA bool
}

func NewPolicyOptions(policyOptions map[string]string) (PolicyOptions, error) {
	opts := PolicyOptions{}
	for name, value := range policyOptions {
		if err := CheckPolicyOptionAvailable(name); err != nil {
			return opts, err
		}

		switch name {
		case PreferClosestNUMANodes:
			optValue, err := strconv.ParseBool(value)
			if err != nil {
				return opts, fmt.Errorf("bad value for option %q: %w", name, err)
			}
			opts.PreferClosestNUMA = optValue
		default:
			// this should never be reached, we already detect unknown options,
			// but we keep it as further safety.
			return opts, fmt.Errorf("unsupported topologymanager option: %q (%s)", name, value)
		}
	}
	return opts, nil
}<|MERGE_RESOLUTION|>--- conflicted
+++ resolved
@@ -30,19 +30,11 @@
 )
 
 var (
-<<<<<<< HEAD
-	alphaOptions = sets.NewString()
-	betaOptions  = sets.NewString(
-		PreferClosestNUMANodes,
-	)
-	stableOptions = sets.NewString()
-=======
 	alphaOptions = sets.New[string]()
 	betaOptions  = sets.New[string](
 		PreferClosestNUMANodes,
 	)
 	stableOptions = sets.New[string]()
->>>>>>> acfd0dd7
 )
 
 func CheckPolicyOptionAvailable(option string) error {
