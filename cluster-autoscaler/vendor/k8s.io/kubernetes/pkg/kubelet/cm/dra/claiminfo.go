--- conflicted
+++ resolved
@@ -33,10 +33,10 @@
 type ClaimInfo struct {
 	sync.RWMutex
 	state.ClaimInfoState
-<<<<<<< HEAD
-	// annotations is a list of container annotations associated with
+	// annotations is a mapping of container annotations per DRA plugin associated with
 	// a prepared resource
-	annotations []kubecontainer.Annotation
+	annotations map[string][]kubecontainer.Annotation
+	prepared    bool
 }
 
 func (info *ClaimInfo) addPodReference(podUID types.UID) {
@@ -70,47 +70,6 @@
 	}
 
 	info.CDIDevices[pluginName] = cdiDevices
-	info.annotations = append(info.annotations, annotations...)
-
-	return nil
-=======
-	// annotations is a mapping of container annotations per DRA plugin associated with
-	// a prepared resource
-	annotations map[string][]kubecontainer.Annotation
-	prepared    bool
-}
-
-func (info *ClaimInfo) addPodReference(podUID types.UID) {
-	info.Lock()
-	defer info.Unlock()
-
-	info.PodUIDs.Insert(string(podUID))
-}
-
-func (info *ClaimInfo) deletePodReference(podUID types.UID) {
-	info.Lock()
-	defer info.Unlock()
-
-	info.PodUIDs.Delete(string(podUID))
-}
-
-func (info *ClaimInfo) addCDIDevices(pluginName string, cdiDevices []string) error {
-	info.Lock()
-	defer info.Unlock()
-
-	// NOTE: Passing CDI device names as annotations is a temporary solution
-	// It will be removed after all runtimes are updated
-	// to get CDI device names from the ContainerConfig.CDIDevices field
-	annotations, err := cdi.GenerateAnnotations(info.ClaimUID, info.DriverName, cdiDevices)
-	if err != nil {
-		return fmt.Errorf("failed to generate container annotations, err: %+v", err)
-	}
-
-	if info.CDIDevices == nil {
-		info.CDIDevices = make(map[string][]string)
-	}
-
-	info.CDIDevices[pluginName] = cdiDevices
 	info.annotations[pluginName] = annotations
 
 	return nil
@@ -126,7 +85,6 @@
 		lst = append(lst, v...)
 	}
 	return lst
->>>>>>> acfd0dd7
 }
 
 // claimInfoCache is a cache of processed resource claims keyed by namespace + claim name.
@@ -148,33 +106,11 @@
 	}
 	claimInfo := ClaimInfo{
 		ClaimInfoState: claimInfoState,
-<<<<<<< HEAD
-=======
 		annotations:    make(map[string][]kubecontainer.Annotation),
->>>>>>> acfd0dd7
 	}
 	return &claimInfo
 }
 
-<<<<<<< HEAD
-// newClaimInfoCache is a function that returns an instance of the claimInfoCache.
-func newClaimInfoCache(stateDir, checkpointName string) (*claimInfoCache, error) {
-	stateImpl, err := state.NewCheckpointState(stateDir, checkpointName)
-	if err != nil {
-		return nil, fmt.Errorf("could not initialize checkpoint manager, please drain node and remove dra state file, err: %+v", err)
-	}
-
-	curState, err := stateImpl.GetOrCreate()
-	if err != nil {
-		return nil, fmt.Errorf("error calling GetOrCreate() on checkpoint state: %v", err)
-	}
-
-	cache := &claimInfoCache{
-		state:     stateImpl,
-		claimInfo: make(map[string]*ClaimInfo),
-	}
-
-=======
 // newClaimInfoFromResourceClaim creates a new ClaimInfo object
 func newClaimInfoFromResourceClaim(resourceClaim *resourcev1alpha2.ResourceClaim) *ClaimInfo {
 	// Grab the allocation.resourceHandles. If there are no
@@ -214,7 +150,6 @@
 		claimInfo: make(map[string]*ClaimInfo),
 	}
 
->>>>>>> acfd0dd7
 	for _, entry := range curState {
 		info := newClaimInfo(
 			entry.DriverName,
@@ -235,7 +170,6 @@
 	}
 
 	return cache, nil
-<<<<<<< HEAD
 }
 
 func (cache *claimInfoCache) add(res *ClaimInfo) {
@@ -245,17 +179,6 @@
 	cache.claimInfo[res.ClaimName+res.Namespace] = res
 }
 
-=======
-}
-
-func (cache *claimInfoCache) add(res *ClaimInfo) {
-	cache.Lock()
-	defer cache.Unlock()
-
-	cache.claimInfo[res.ClaimName+res.Namespace] = res
-}
-
->>>>>>> acfd0dd7
 func (cache *claimInfoCache) get(claimName, namespace string) *ClaimInfo {
 	cache.RLock()
 	defer cache.RUnlock()
