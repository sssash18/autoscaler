--- conflicted
+++ resolved
@@ -28,10 +28,7 @@
 	"google.golang.org/grpc"
 	"google.golang.org/grpc/connectivity"
 	"google.golang.org/grpc/credentials/insecure"
-<<<<<<< HEAD
-=======
 	v1 "k8s.io/api/core/v1"
->>>>>>> 7d1f87fc
 	utilversion "k8s.io/apimachinery/pkg/util/version"
 	"k8s.io/client-go/kubernetes"
 	"k8s.io/klog/v2"
@@ -52,7 +49,7 @@
 	endpoint                string
 	version                 string
 	highestSupportedVersion *utilversion.Version
-<<<<<<< HEAD
+	clientTimeout           time.Duration
 }
 
 func (p *plugin) getOrCreateGRPCConn() (*grpc.ClientConn, error) {
@@ -100,75 +97,6 @@
 }
 
 // RegistrationHandler is the handler which is fed to the pluginwatcher API.
-type RegistrationHandler struct{}
-
-// NewPluginHandler returns new registration handler.
-func NewRegistrationHandler() *RegistrationHandler {
-	return &RegistrationHandler{}
-=======
-	clientTimeout           time.Duration
->>>>>>> 7d1f87fc
-}
-
-func (p *plugin) getOrCreateGRPCConn() (*grpc.ClientConn, error) {
-	p.Lock()
-	defer p.Unlock()
-
-	if p.conn != nil {
-		return p.conn, nil
-	}
-
-<<<<<<< HEAD
-	// Storing endpoint of newly registered DRA Plugin into the map, where plugin name will be the key
-	// all other DRA components will be able to get the actual socket of DRA plugins by its name.
-	// By default we assume the supported plugin version is v1alpha3
-	draPlugins.add(pluginName, &plugin{
-		conn:                    nil,
-		endpoint:                endpoint,
-		version:                 v1alpha3Version,
-		highestSupportedVersion: highestSupportedVersion,
-	})
-=======
-	network := "unix"
-	klog.V(4).InfoS(log("creating new gRPC connection"), "protocol", network, "endpoint", p.endpoint)
-	conn, err := grpc.Dial(
-		p.endpoint,
-		grpc.WithTransportCredentials(insecure.NewCredentials()),
-		grpc.WithContextDialer(func(ctx context.Context, target string) (net.Conn, error) {
-			return (&net.Dialer{}).DialContext(ctx, network, target)
-		}),
-	)
-	if err != nil {
-		return nil, err
-	}
->>>>>>> 7d1f87fc
-
-	ctx, cancel := context.WithTimeout(context.Background(), time.Second)
-	defer cancel()
-
-<<<<<<< HEAD
-=======
-	if ok := conn.WaitForStateChange(ctx, connectivity.Connecting); !ok {
-		return nil, errors.New("timed out waiting for gRPC connection to be ready")
-	}
-
-	p.conn = conn
-	return p.conn, nil
-}
-
-func (p *plugin) getVersion() string {
-	p.Lock()
-	defer p.Unlock()
-	return p.version
-}
-
-func (p *plugin) setVersion(version string) {
-	p.Lock()
-	p.version = version
-	p.Unlock()
-}
-
-// RegistrationHandler is the handler which is fed to the pluginwatcher API.
 type RegistrationHandler struct {
 	controller *nodeResourcesController
 }
@@ -221,7 +149,6 @@
 	return nil
 }
 
->>>>>>> 7d1f87fc
 func (h *RegistrationHandler) validateVersions(
 	callerName string,
 	pluginName string,
@@ -277,10 +204,7 @@
 func (h *RegistrationHandler) DeRegisterPlugin(pluginName string) {
 	klog.InfoS("DeRegister DRA plugin", "name", pluginName)
 	deregisterPlugin(pluginName)
-<<<<<<< HEAD
-=======
 	h.controller.removePlugin(pluginName)
->>>>>>> 7d1f87fc
 }
 
 // ValidatePlugin is called by kubelet's plugin watcher upon detection
