--- conflicted
+++ resolved
@@ -52,22 +52,14 @@
 	return ret
 }
 
-<<<<<<< HEAD
-func buildContainerMapAndRunningSetFromRuntime(ctx context.Context, runtimeService internalapi.RuntimeService) (containermap.ContainerMap, sets.String) {
-=======
 func buildContainerMapAndRunningSetFromRuntime(ctx context.Context, runtimeService internalapi.RuntimeService) (containermap.ContainerMap, sets.Set[string]) {
->>>>>>> acfd0dd7
 	podSandboxMap := make(map[string]string)
 	podSandboxList, _ := runtimeService.ListPodSandbox(ctx, nil)
 	for _, p := range podSandboxList {
 		podSandboxMap[p.Id] = p.Metadata.Uid
 	}
 
-<<<<<<< HEAD
-	runningSet := sets.NewString()
-=======
 	runningSet := sets.New[string]()
->>>>>>> acfd0dd7
 	containerMap := containermap.NewContainerMap()
 	containerList, _ := runtimeService.ListContainers(ctx, nil)
 	for _, c := range containerList {
