//go:build linux
// +build linux

/*
Copyright 2015 The Kubernetes Authors.

Licensed under the Apache License, Version 2.0 (the "License");
you may not use this file except in compliance with the License.
You may obtain a copy of the License at

    http://www.apache.org/licenses/LICENSE-2.0

Unless required by applicable law or agreed to in writing, software
distributed under the License is distributed on an "AS IS" BASIS,
WITHOUT WARRANTIES OR CONDITIONS OF ANY KIND, either express or implied.
See the License for the specific language governing permissions and
limitations under the License.
*/

package cm

import (
	"bytes"
	"context"
	"fmt"
	"os"
	"path"
	"strings"
	"sync"
	"time"

	"github.com/opencontainers/runc/libcontainer/cgroups"
	"github.com/opencontainers/runc/libcontainer/cgroups/manager"
	"github.com/opencontainers/runc/libcontainer/configs"
	"k8s.io/klog/v2"
	"k8s.io/mount-utils"
	utilpath "k8s.io/utils/path"

	v1 "k8s.io/api/core/v1"
	"k8s.io/apimachinery/pkg/api/resource"
	"k8s.io/apimachinery/pkg/types"
	utilerrors "k8s.io/apimachinery/pkg/util/errors"
	"k8s.io/apimachinery/pkg/util/sets"
	"k8s.io/apimachinery/pkg/util/wait"
	utilfeature "k8s.io/apiserver/pkg/util/feature"
	clientset "k8s.io/client-go/kubernetes"
	"k8s.io/client-go/tools/record"
	utilsysctl "k8s.io/component-helpers/node/util/sysctl"
	internalapi "k8s.io/cri-api/pkg/apis"
	podresourcesapi "k8s.io/kubelet/pkg/apis/podresources/v1"
	kubefeatures "k8s.io/kubernetes/pkg/features"
	"k8s.io/kubernetes/pkg/kubelet/cadvisor"
	"k8s.io/kubernetes/pkg/kubelet/cm/cpumanager"
	"k8s.io/kubernetes/pkg/kubelet/cm/devicemanager"
	"k8s.io/kubernetes/pkg/kubelet/cm/dra"
	"k8s.io/kubernetes/pkg/kubelet/cm/memorymanager"
	memorymanagerstate "k8s.io/kubernetes/pkg/kubelet/cm/memorymanager/state"
	"k8s.io/kubernetes/pkg/kubelet/cm/topologymanager"
	cmutil "k8s.io/kubernetes/pkg/kubelet/cm/util"
	"k8s.io/kubernetes/pkg/kubelet/config"
	kubecontainer "k8s.io/kubernetes/pkg/kubelet/container"
	"k8s.io/kubernetes/pkg/kubelet/lifecycle"
	"k8s.io/kubernetes/pkg/kubelet/pluginmanager/cache"
	"k8s.io/kubernetes/pkg/kubelet/stats/pidlimit"
	"k8s.io/kubernetes/pkg/kubelet/status"
	"k8s.io/kubernetes/pkg/kubelet/userns/inuserns"
	schedulerframework "k8s.io/kubernetes/pkg/scheduler/framework"
	"k8s.io/kubernetes/pkg/util/oom"
)

// A non-user container tracked by the Kubelet.
type systemContainer struct {
	// Absolute name of the container.
	name string

	// CPU limit in millicores.
	cpuMillicores int64

	// Function that ensures the state of the container.
	// m is the cgroup manager for the specified container.
	ensureStateFunc func(m cgroups.Manager) error

	// Manager for the cgroups of the external container.
	manager cgroups.Manager
}

func newSystemCgroups(containerName string) (*systemContainer, error) {
	manager, err := createManager(containerName)
	if err != nil {
		return nil, err
	}
	return &systemContainer{
		name:    containerName,
		manager: manager,
	}, nil
}

type containerManagerImpl struct {
	sync.RWMutex
	cadvisorInterface cadvisor.Interface
	mountUtil         mount.Interface
	NodeConfig
	status Status
	// External containers being managed.
	systemContainers []*systemContainer
	// Tasks that are run periodically
	periodicTasks []func()
	// Holds all the mounted cgroup subsystems
	subsystems *CgroupSubsystems
	nodeInfo   *v1.Node
	// Interface for cgroup management
	cgroupManager CgroupManager
	// Capacity of this node.
	capacity v1.ResourceList
	// Capacity of this node, including internal resources.
	internalCapacity v1.ResourceList
	// Absolute cgroupfs path to a cgroup that Kubelet needs to place all pods under.
	// This path include a top level container for enforcing Node Allocatable.
	cgroupRoot CgroupName
	// Event recorder interface.
	recorder record.EventRecorder
	// Interface for QoS cgroup management
	qosContainerManager QOSContainerManager
	// Interface for exporting and allocating devices reported by device plugins.
	deviceManager devicemanager.Manager
	// Interface for CPU affinity management.
	cpuManager cpumanager.Manager
	// Interface for memory affinity management.
	memoryManager memorymanager.Manager
	// Interface for Topology resource co-ordination
	topologyManager topologymanager.Manager
	// Interface for Dynamic Resource Allocation management.
	draManager dra.Manager
}

type features struct {
	cpuHardcapping bool
}

var _ ContainerManager = &containerManagerImpl{}

// checks if the required cgroups subsystems are mounted.
// As of now, only 'cpu' and 'memory' are required.
// cpu quota is a soft requirement.
func validateSystemRequirements(mountUtil mount.Interface) (features, error) {
	const (
		cgroupMountType = "cgroup"
		localErr        = "system validation failed"
	)
	var (
		cpuMountPoint string
		f             features
	)
	mountPoints, err := mountUtil.List()
	if err != nil {
		return f, fmt.Errorf("%s - %v", localErr, err)
	}

	if cgroups.IsCgroup2UnifiedMode() {
		f.cpuHardcapping = true
		return f, nil
	}

	expectedCgroups := sets.New("cpu", "cpuacct", "cpuset", "memory")
	for _, mountPoint := range mountPoints {
		if mountPoint.Type == cgroupMountType {
			for _, opt := range mountPoint.Opts {
				if expectedCgroups.Has(opt) {
					expectedCgroups.Delete(opt)
				}
				if opt == "cpu" {
					cpuMountPoint = mountPoint.Path
				}
			}
		}
	}

	if expectedCgroups.Len() > 0 {
		return f, fmt.Errorf("%s - Following Cgroup subsystem not mounted: %v", localErr, sets.List(expectedCgroups))
	}

	// Check if cpu quota is available.
	// CPU cgroup is required and so it expected to be mounted at this point.
	periodExists, err := utilpath.Exists(utilpath.CheckFollowSymlink, path.Join(cpuMountPoint, "cpu.cfs_period_us"))
	if err != nil {
		klog.ErrorS(err, "Failed to detect if CPU cgroup cpu.cfs_period_us is available")
	}
	quotaExists, err := utilpath.Exists(utilpath.CheckFollowSymlink, path.Join(cpuMountPoint, "cpu.cfs_quota_us"))
	if err != nil {
		klog.ErrorS(err, "Failed to detect if CPU cgroup cpu.cfs_quota_us is available")
	}
	if quotaExists && periodExists {
		f.cpuHardcapping = true
	}
	return f, nil
}

// TODO(vmarmol): Add limits to the system containers.
// Takes the absolute name of the specified containers.
// Empty container name disables use of the specified container.
func NewContainerManager(mountUtil mount.Interface, cadvisorInterface cadvisor.Interface, nodeConfig NodeConfig, failSwapOn bool, recorder record.EventRecorder, kubeClient clientset.Interface) (ContainerManager, error) {
	subsystems, err := GetCgroupSubsystems()
	if err != nil {
		return nil, fmt.Errorf("failed to get mounted cgroup subsystems: %v", err)
	}

	if failSwapOn {
		// Check whether swap is enabled. The Kubelet does not support running with swap enabled.
		swapFile := "/proc/swaps"
		swapData, err := os.ReadFile(swapFile)
		if err != nil {
			if os.IsNotExist(err) {
				klog.InfoS("File does not exist, assuming that swap is disabled", "path", swapFile)
			} else {
				return nil, err
			}
		} else {
			swapData = bytes.TrimSpace(swapData) // extra trailing \n
			swapLines := strings.Split(string(swapData), "\n")

			// If there is more than one line (table headers) in /proc/swaps, swap is enabled and we should
			// error out unless --fail-swap-on is set to false.
			if len(swapLines) > 1 {
				return nil, fmt.Errorf("running with swap on is not supported, please disable swap! or set --fail-swap-on flag to false. /proc/swaps contained: %v", swapLines)
			}
		}
	}

	var internalCapacity = v1.ResourceList{}
	// It is safe to invoke `MachineInfo` on cAdvisor before logically initializing cAdvisor here because
	// machine info is computed and cached once as part of cAdvisor object creation.
	// But `RootFsInfo` and `ImagesFsInfo` are not available at this moment so they will be called later during manager starts
	machineInfo, err := cadvisorInterface.MachineInfo()
	if err != nil {
		return nil, err
	}
	capacity := cadvisor.CapacityFromMachineInfo(machineInfo)
	for k, v := range capacity {
		internalCapacity[k] = v
	}
	pidlimits, err := pidlimit.Stats()
	if err == nil && pidlimits != nil && pidlimits.MaxPID != nil {
		internalCapacity[pidlimit.PIDs] = *resource.NewQuantity(
			int64(*pidlimits.MaxPID),
			resource.DecimalSI)
	}

	// Turn CgroupRoot from a string (in cgroupfs path format) to internal CgroupName
	cgroupRoot := ParseCgroupfsToCgroupName(nodeConfig.CgroupRoot)
	cgroupManager := NewCgroupManager(subsystems, nodeConfig.CgroupDriver)
	// Check if Cgroup-root actually exists on the node
	if nodeConfig.CgroupsPerQOS {
		// this does default to / when enabled, but this tests against regressions.
		if nodeConfig.CgroupRoot == "" {
			return nil, fmt.Errorf("invalid configuration: cgroups-per-qos was specified and cgroup-root was not specified. To enable the QoS cgroup hierarchy you need to specify a valid cgroup-root")
		}

		// we need to check that the cgroup root actually exists for each subsystem
		// of note, we always use the cgroupfs driver when performing this check since
		// the input is provided in that format.
		// this is important because we do not want any name conversion to occur.
		if err := cgroupManager.Validate(cgroupRoot); err != nil {
			return nil, fmt.Errorf("invalid configuration: %w", err)
		}
		klog.InfoS("Container manager verified user specified cgroup-root exists", "cgroupRoot", cgroupRoot)
		// Include the top level cgroup for enforcing node allocatable into cgroup-root.
		// This way, all sub modules can avoid having to understand the concept of node allocatable.
		cgroupRoot = NewCgroupName(cgroupRoot, defaultNodeAllocatableCgroupName)
	}
	klog.InfoS("Creating Container Manager object based on Node Config", "nodeConfig", nodeConfig)

	qosContainerManager, err := NewQOSContainerManager(subsystems, cgroupRoot, nodeConfig, cgroupManager)
	if err != nil {
		return nil, err
	}

	cm := &containerManagerImpl{
		cadvisorInterface:   cadvisorInterface,
		mountUtil:           mountUtil,
		NodeConfig:          nodeConfig,
		subsystems:          subsystems,
		cgroupManager:       cgroupManager,
		capacity:            capacity,
		internalCapacity:    internalCapacity,
		cgroupRoot:          cgroupRoot,
		recorder:            recorder,
		qosContainerManager: qosContainerManager,
	}

	cm.topologyManager, err = topologymanager.NewManager(
		machineInfo.Topology,
		nodeConfig.TopologyManagerPolicy,
		nodeConfig.TopologyManagerScope,
		nodeConfig.TopologyManagerPolicyOptions,
	)

	if err != nil {
		return nil, err
	}

	klog.InfoS("Creating device plugin manager")
	cm.deviceManager, err = devicemanager.NewManagerImpl(machineInfo.Topology, cm.topologyManager)
	if err != nil {
		return nil, err
	}
	cm.topologyManager.AddHintProvider(cm.deviceManager)

	// initialize DRA manager
	if utilfeature.DefaultFeatureGate.Enabled(kubefeatures.DynamicResourceAllocation) {
		klog.InfoS("Creating Dynamic Resource Allocation (DRA) manager")
<<<<<<< HEAD
		cm.draManager, err = dra.NewManagerImpl(kubeClient, nodeConfig.KubeletRootDir)
=======
		cm.draManager, err = dra.NewManagerImpl(kubeClient, nodeConfig.KubeletRootDir, nodeConfig.NodeName)
>>>>>>> 7d1f87fc
		if err != nil {
			return nil, err
		}
	}

	// Initialize CPU manager
	cm.cpuManager, err = cpumanager.NewManager(
		nodeConfig.CPUManagerPolicy,
		nodeConfig.CPUManagerPolicyOptions,
		nodeConfig.CPUManagerReconcilePeriod,
		machineInfo,
		nodeConfig.NodeAllocatableConfig.ReservedSystemCPUs,
		cm.GetNodeAllocatableReservation(),
		nodeConfig.KubeletRootDir,
		cm.topologyManager,
	)
	if err != nil {
		klog.ErrorS(err, "Failed to initialize cpu manager")
		return nil, err
	}
	cm.topologyManager.AddHintProvider(cm.cpuManager)

	if utilfeature.DefaultFeatureGate.Enabled(kubefeatures.MemoryManager) {
		cm.memoryManager, err = memorymanager.NewManager(
			nodeConfig.ExperimentalMemoryManagerPolicy,
			machineInfo,
			cm.GetNodeAllocatableReservation(),
			nodeConfig.ExperimentalMemoryManagerReservedMemory,
			nodeConfig.KubeletRootDir,
			cm.topologyManager,
		)
		if err != nil {
			klog.ErrorS(err, "Failed to initialize memory manager")
			return nil, err
		}
		cm.topologyManager.AddHintProvider(cm.memoryManager)
	}

	return cm, nil
}

// NewPodContainerManager is a factory method returns a PodContainerManager object
// If qosCgroups are enabled then it returns the general pod container manager
// otherwise it returns a no-op manager which essentially does nothing
func (cm *containerManagerImpl) NewPodContainerManager() PodContainerManager {
	if cm.NodeConfig.CgroupsPerQOS {
		return &podContainerManagerImpl{
			qosContainersInfo: cm.GetQOSContainersInfo(),
			subsystems:        cm.subsystems,
			cgroupManager:     cm.cgroupManager,
			podPidsLimit:      cm.PodPidsLimit,
			enforceCPULimits:  cm.EnforceCPULimits,
			// cpuCFSQuotaPeriod is in microseconds. NodeConfig.CPUCFSQuotaPeriod is time.Duration (measured in nano seconds).
			// Convert (cm.CPUCFSQuotaPeriod) [nanoseconds] / time.Microsecond (1000) to get cpuCFSQuotaPeriod in microseconds.
			cpuCFSQuotaPeriod: uint64(cm.CPUCFSQuotaPeriod / time.Microsecond),
		}
	}
	return &podContainerManagerNoop{
		cgroupRoot: cm.cgroupRoot,
	}
}

func (cm *containerManagerImpl) InternalContainerLifecycle() InternalContainerLifecycle {
	return &internalContainerLifecycleImpl{cm.cpuManager, cm.memoryManager, cm.topologyManager}
}

// Create a cgroup container manager.
func createManager(containerName string) (cgroups.Manager, error) {
	cg := &configs.Cgroup{
		Parent: "/",
		Name:   containerName,
		Resources: &configs.Resources{
			SkipDevices: true,
		},
		Systemd: false,
	}

	return manager.New(cg)
}

type KernelTunableBehavior string

const (
	KernelTunableWarn   KernelTunableBehavior = "warn"
	KernelTunableError  KernelTunableBehavior = "error"
	KernelTunableModify KernelTunableBehavior = "modify"
)

// setupKernelTunables validates kernel tunable flags are set as expected
// depending upon the specified option, it will either warn, error, or modify the kernel tunable flags
func setupKernelTunables(option KernelTunableBehavior) error {
	desiredState := map[string]int{
		utilsysctl.VMOvercommitMemory: utilsysctl.VMOvercommitMemoryAlways,
		utilsysctl.VMPanicOnOOM:       utilsysctl.VMPanicOnOOMInvokeOOMKiller,
		utilsysctl.KernelPanic:        utilsysctl.KernelPanicRebootTimeout,
		utilsysctl.KernelPanicOnOops:  utilsysctl.KernelPanicOnOopsAlways,
		utilsysctl.RootMaxKeys:        utilsysctl.RootMaxKeysSetting,
		utilsysctl.RootMaxBytes:       utilsysctl.RootMaxBytesSetting,
	}

	sysctl := utilsysctl.New()

	errList := []error{}
	for flag, expectedValue := range desiredState {
		val, err := sysctl.GetSysctl(flag)
		if err != nil {
			errList = append(errList, err)
			continue
		}
		if val == expectedValue {
			continue
		}

		switch option {
		case KernelTunableError:
			errList = append(errList, fmt.Errorf("invalid kernel flag: %v, expected value: %v, actual value: %v", flag, expectedValue, val))
		case KernelTunableWarn:
			klog.V(2).InfoS("Invalid kernel flag", "flag", flag, "expectedValue", expectedValue, "actualValue", val)
		case KernelTunableModify:
			klog.V(2).InfoS("Updating kernel flag", "flag", flag, "expectedValue", expectedValue, "actualValue", val)
			err = sysctl.SetSysctl(flag, expectedValue)
			if err != nil {
				if inuserns.RunningInUserNS() {
					if utilfeature.DefaultFeatureGate.Enabled(kubefeatures.KubeletInUserNamespace) {
						klog.V(2).InfoS("Updating kernel flag failed (running in UserNS, ignoring)", "flag", flag, "err", err)
						continue
					}
					klog.ErrorS(err, "Updating kernel flag failed (Hint: enable KubeletInUserNamespace feature flag to ignore the error)", "flag", flag)
				}
				errList = append(errList, err)
			}
		}
	}
	return utilerrors.NewAggregate(errList)
}

func (cm *containerManagerImpl) setupNode(activePods ActivePodsFunc) error {
	f, err := validateSystemRequirements(cm.mountUtil)
	if err != nil {
		return err
	}
	if !f.cpuHardcapping {
		cm.status.SoftRequirements = fmt.Errorf("CPU hardcapping unsupported")
	}
	b := KernelTunableModify
	if cm.GetNodeConfig().ProtectKernelDefaults {
		b = KernelTunableError
	}
	if err := setupKernelTunables(b); err != nil {
		return err
	}

	// Setup top level qos containers only if CgroupsPerQOS flag is specified as true
	if cm.NodeConfig.CgroupsPerQOS {
		if err := cm.createNodeAllocatableCgroups(); err != nil {
			return err
		}
		err = cm.qosContainerManager.Start(cm.GetNodeAllocatableAbsolute, activePods)
		if err != nil {
			return fmt.Errorf("failed to initialize top level QOS containers: %v", err)
		}
	}

	// Enforce Node Allocatable (if required)
	if err := cm.enforceNodeAllocatableCgroups(); err != nil {
		return err
	}

	systemContainers := []*systemContainer{}

	if cm.SystemCgroupsName != "" {
		if cm.SystemCgroupsName == "/" {
			return fmt.Errorf("system container cannot be root (\"/\")")
		}
		cont, err := newSystemCgroups(cm.SystemCgroupsName)
		if err != nil {
			return err
		}
		cont.ensureStateFunc = func(manager cgroups.Manager) error {
			return ensureSystemCgroups("/", manager)
		}
		systemContainers = append(systemContainers, cont)
	}

	if cm.KubeletCgroupsName != "" {
		cont, err := newSystemCgroups(cm.KubeletCgroupsName)
		if err != nil {
			return err
		}

		cont.ensureStateFunc = func(_ cgroups.Manager) error {
			return ensureProcessInContainerWithOOMScore(os.Getpid(), int(cm.KubeletOOMScoreAdj), cont.manager)
		}
		systemContainers = append(systemContainers, cont)
	} else {
		cm.periodicTasks = append(cm.periodicTasks, func() {
			if err := ensureProcessInContainerWithOOMScore(os.Getpid(), int(cm.KubeletOOMScoreAdj), nil); err != nil {
				klog.ErrorS(err, "Failed to ensure process in container with oom score")
				return
			}
			cont, err := getContainer(os.Getpid())
			if err != nil {
				klog.ErrorS(err, "Failed to find cgroups of kubelet")
				return
			}
			cm.Lock()
			defer cm.Unlock()

			cm.KubeletCgroupsName = cont
		})
	}

	cm.systemContainers = systemContainers
	return nil
}

func (cm *containerManagerImpl) GetNodeConfig() NodeConfig {
	cm.RLock()
	defer cm.RUnlock()
	return cm.NodeConfig
}

// GetPodCgroupRoot returns the literal cgroupfs value for the cgroup containing all pods.
func (cm *containerManagerImpl) GetPodCgroupRoot() string {
	return cm.cgroupManager.Name(cm.cgroupRoot)
}

func (cm *containerManagerImpl) GetMountedSubsystems() *CgroupSubsystems {
	return cm.subsystems
}

func (cm *containerManagerImpl) GetQOSContainersInfo() QOSContainersInfo {
	return cm.qosContainerManager.GetQOSContainersInfo()
}

func (cm *containerManagerImpl) UpdateQOSCgroups() error {
	return cm.qosContainerManager.UpdateCgroups()
}

func (cm *containerManagerImpl) Status() Status {
	cm.RLock()
	defer cm.RUnlock()
	return cm.status
}

func (cm *containerManagerImpl) Start(node *v1.Node,
	activePods ActivePodsFunc,
	sourcesReady config.SourcesReady,
	podStatusProvider status.PodStatusProvider,
	runtimeService internalapi.RuntimeService,
	localStorageCapacityIsolation bool) error {
	ctx := context.Background()

	containerMap, containerRunningSet := buildContainerMapAndRunningSetFromRuntime(ctx, runtimeService)

	// Initialize CPU manager
	err := cm.cpuManager.Start(cpumanager.ActivePodsFunc(activePods), sourcesReady, podStatusProvider, runtimeService, containerMap)
	if err != nil {
		return fmt.Errorf("start cpu manager error: %v", err)
	}

	// Initialize memory manager
	if utilfeature.DefaultFeatureGate.Enabled(kubefeatures.MemoryManager) {
		containerMap, _ := buildContainerMapAndRunningSetFromRuntime(ctx, runtimeService)
		err := cm.memoryManager.Start(memorymanager.ActivePodsFunc(activePods), sourcesReady, podStatusProvider, runtimeService, containerMap)
		if err != nil {
			return fmt.Errorf("start memory manager error: %v", err)
		}
	}

	// cache the node Info including resource capacity and
	// allocatable of the node
	cm.nodeInfo = node

	if localStorageCapacityIsolation {
		rootfs, err := cm.cadvisorInterface.RootFsInfo()
		if err != nil {
			return fmt.Errorf("failed to get rootfs info: %v", err)
		}
		for rName, rCap := range cadvisor.EphemeralStorageCapacityFromFsInfo(rootfs) {
			cm.capacity[rName] = rCap
		}
	}

	// Ensure that node allocatable configuration is valid.
	if err := cm.validateNodeAllocatable(); err != nil {
		return err
	}

	// Setup the node
	if err := cm.setupNode(activePods); err != nil {
		return err
	}

	// Don't run a background thread if there are no ensureStateFuncs.
	hasEnsureStateFuncs := false
	for _, cont := range cm.systemContainers {
		if cont.ensureStateFunc != nil {
			hasEnsureStateFuncs = true
			break
		}
	}
	if hasEnsureStateFuncs {
		// Run ensure state functions every minute.
		go wait.Until(func() {
			for _, cont := range cm.systemContainers {
				if cont.ensureStateFunc != nil {
					if err := cont.ensureStateFunc(cont.manager); err != nil {
						klog.InfoS("Failed to ensure state", "containerName", cont.name, "err", err)
					}
				}
			}
		}, time.Minute, wait.NeverStop)

	}

	if len(cm.periodicTasks) > 0 {
		go wait.Until(func() {
			for _, task := range cm.periodicTasks {
				if task != nil {
					task()
				}
			}
		}, 5*time.Minute, wait.NeverStop)
	}

	// Starts device manager.
	if err := cm.deviceManager.Start(devicemanager.ActivePodsFunc(activePods), sourcesReady, containerMap, containerRunningSet); err != nil {
		return err
	}

	return nil
}

func (cm *containerManagerImpl) GetPluginRegistrationHandler() cache.PluginHandler {
	return cm.deviceManager.GetWatcherHandler()
}

// TODO: move the GetResources logic to PodContainerManager.
func (cm *containerManagerImpl) GetResources(pod *v1.Pod, container *v1.Container) (*kubecontainer.RunContainerOptions, error) {
	opts := &kubecontainer.RunContainerOptions{}
	if utilfeature.DefaultFeatureGate.Enabled(kubefeatures.DynamicResourceAllocation) {
		resOpts, err := cm.draManager.GetResources(pod, container)
		if err != nil {
			return nil, err
		}
		// NOTE: Passing CDI device names as annotations is a temporary solution
		// It will be removed after all runtimes are updated
		// to get CDI device names from the ContainerConfig.CDIDevices field
		opts.Annotations = append(opts.Annotations, resOpts.Annotations...)
		opts.CDIDevices = append(opts.CDIDevices, resOpts.CDIDevices...)
	}
	// Allocate should already be called during predicateAdmitHandler.Admit(),
	// just try to fetch device runtime information from cached state here
	devOpts, err := cm.deviceManager.GetDeviceRunContainerOptions(pod, container)
	if err != nil {
		return nil, err
	} else if devOpts == nil {
		return opts, nil
	}
	opts.Devices = append(opts.Devices, devOpts.Devices...)
	opts.Mounts = append(opts.Mounts, devOpts.Mounts...)
	opts.Envs = append(opts.Envs, devOpts.Envs...)
	opts.Annotations = append(opts.Annotations, devOpts.Annotations...)
	opts.CDIDevices = append(opts.CDIDevices, devOpts.CDIDevices...)
	return opts, nil
}

func (cm *containerManagerImpl) UpdatePluginResources(node *schedulerframework.NodeInfo, attrs *lifecycle.PodAdmitAttributes) error {
	return cm.deviceManager.UpdatePluginResources(node, attrs)
}

func (cm *containerManagerImpl) GetAllocateResourcesPodAdmitHandler() lifecycle.PodAdmitHandler {
	return cm.topologyManager
}

func (cm *containerManagerImpl) SystemCgroupsLimit() v1.ResourceList {
	cpuLimit := int64(0)

	// Sum up resources of all external containers.
	for _, cont := range cm.systemContainers {
		cpuLimit += cont.cpuMillicores
	}

	return v1.ResourceList{
		v1.ResourceCPU: *resource.NewMilliQuantity(
			cpuLimit,
			resource.DecimalSI),
	}
}

func isProcessRunningInHost(pid int) (bool, error) {
	// Get init pid namespace.
	initPidNs, err := os.Readlink("/proc/1/ns/pid")
	if err != nil {
		return false, fmt.Errorf("failed to find pid namespace of init process")
	}
	klog.V(10).InfoS("Found init PID namespace", "namespace", initPidNs)
	processPidNs, err := os.Readlink(fmt.Sprintf("/proc/%d/ns/pid", pid))
	if err != nil {
		return false, fmt.Errorf("failed to find pid namespace of process %q", pid)
	}
	klog.V(10).InfoS("Process info", "pid", pid, "namespace", processPidNs)
	return initPidNs == processPidNs, nil
}

func ensureProcessInContainerWithOOMScore(pid int, oomScoreAdj int, manager cgroups.Manager) error {
	if runningInHost, err := isProcessRunningInHost(pid); err != nil {
		// Err on the side of caution. Avoid moving the docker daemon unless we are able to identify its context.
		return err
	} else if !runningInHost {
		// Process is running inside a container. Don't touch that.
		klog.V(2).InfoS("PID is not running in the host namespace", "pid", pid)
		return nil
	}

	var errs []error
	if manager != nil {
		cont, err := getContainer(pid)
		if err != nil {
			errs = append(errs, fmt.Errorf("failed to find container of PID %d: %v", pid, err))
		}

		name := ""
		cgroups, err := manager.GetCgroups()
		if err != nil {
			errs = append(errs, fmt.Errorf("failed to get cgroups for %d: %v", pid, err))
		} else {
			name = cgroups.Name
		}

		if cont != name {
			err = manager.Apply(pid)
			if err != nil {
				errs = append(errs, fmt.Errorf("failed to move PID %d (in %q) to %q: %v", pid, cont, name, err))
			}
		}
	}

	// Also apply oom-score-adj to processes
	oomAdjuster := oom.NewOOMAdjuster()
	klog.V(5).InfoS("Attempting to apply oom_score_adj to process", "oomScoreAdj", oomScoreAdj, "pid", pid)
	if err := oomAdjuster.ApplyOOMScoreAdj(pid, oomScoreAdj); err != nil {
		klog.V(3).InfoS("Failed to apply oom_score_adj to process", "oomScoreAdj", oomScoreAdj, "pid", pid, "err", err)
		errs = append(errs, fmt.Errorf("failed to apply oom score %d to PID %d: %v", oomScoreAdj, pid, err))
	}
	return utilerrors.NewAggregate(errs)
}

// getContainer returns the cgroup associated with the specified pid.
// It enforces a unified hierarchy for memory and cpu cgroups.
// On systemd environments, it uses the name=systemd cgroup for the specified pid.
func getContainer(pid int) (string, error) {
	cgs, err := cgroups.ParseCgroupFile(fmt.Sprintf("/proc/%d/cgroup", pid))
	if err != nil {
		return "", err
	}

	if cgroups.IsCgroup2UnifiedMode() {
		c, found := cgs[""]
		if !found {
			return "", cgroups.NewNotFoundError("unified")
		}
		return c, nil
	}

	cpu, found := cgs["cpu"]
	if !found {
		return "", cgroups.NewNotFoundError("cpu")
	}
	memory, found := cgs["memory"]
	if !found {
		return "", cgroups.NewNotFoundError("memory")
	}

	// since we use this container for accounting, we need to ensure its a unified hierarchy.
	if cpu != memory {
		return "", fmt.Errorf("cpu and memory cgroup hierarchy not unified.  cpu: %s, memory: %s", cpu, memory)
	}

	// on systemd, every pid is in a unified cgroup hierarchy (name=systemd as seen in systemd-cgls)
	// cpu and memory accounting is off by default, users may choose to enable it per unit or globally.
	// users could enable CPU and memory accounting globally via /etc/systemd/system.conf (DefaultCPUAccounting=true DefaultMemoryAccounting=true).
	// users could also enable CPU and memory accounting per unit via CPUAccounting=true and MemoryAccounting=true
	// we only warn if accounting is not enabled for CPU or memory so as to not break local development flows where kubelet is launched in a terminal.
	// for example, the cgroup for the user session will be something like /user.slice/user-X.slice/session-X.scope, but the cpu and memory
	// cgroup will be the closest ancestor where accounting is performed (most likely /) on systems that launch docker containers.
	// as a result, on those systems, you will not get cpu or memory accounting statistics for kubelet.
	// in addition, you would not get memory or cpu accounting for the runtime unless accounting was enabled on its unit (or globally).
	if systemd, found := cgs["name=systemd"]; found {
		if systemd != cpu {
			klog.InfoS("CPUAccounting not enabled for process", "pid", pid)
		}
		if systemd != memory {
			klog.InfoS("MemoryAccounting not enabled for process", "pid", pid)
		}
		return systemd, nil
	}

	return cpu, nil
}

// Ensures the system container is created and all non-kernel threads and process 1
// without a container are moved to it.
//
// The reason of leaving kernel threads at root cgroup is that we don't want to tie the
// execution of these threads with to-be defined /system quota and create priority inversions.
func ensureSystemCgroups(rootCgroupPath string, manager cgroups.Manager) error {
	// Move non-kernel PIDs to the system container.
	// Only keep errors on latest attempt.
	var finalErr error
	for i := 0; i <= 10; i++ {
		allPids, err := cmutil.GetPids(rootCgroupPath)
		if err != nil {
			finalErr = fmt.Errorf("failed to list PIDs for root: %v", err)
			continue
		}

		// Remove kernel pids and other protected PIDs (pid 1, PIDs already in system & kubelet containers)
		pids := make([]int, 0, len(allPids))
		for _, pid := range allPids {
			if pid == 1 || isKernelPid(pid) {
				continue
			}

			pids = append(pids, pid)
		}

		// Check if we have moved all the non-kernel PIDs.
		if len(pids) == 0 {
			return nil
		}

		klog.V(3).InfoS("Moving non-kernel processes", "pids", pids)
		for _, pid := range pids {
			err := manager.Apply(pid)
			if err != nil {
				name := ""
				cgroups, err := manager.GetCgroups()
				if err == nil {
					name = cgroups.Name
				}

				finalErr = fmt.Errorf("failed to move PID %d into the system container %q: %v", pid, name, err)
			}
		}

	}

	return finalErr
}

// Determines whether the specified PID is a kernel PID.
func isKernelPid(pid int) bool {
	// Kernel threads have no associated executable.
	_, err := os.Readlink(fmt.Sprintf("/proc/%d/exe", pid))
	return err != nil && os.IsNotExist(err)
}

// GetCapacity returns node capacity data for "cpu", "memory", "ephemeral-storage", and "huge-pages*"
// At present this method is only invoked when introspecting ephemeral storage
func (cm *containerManagerImpl) GetCapacity(localStorageCapacityIsolation bool) v1.ResourceList {
	if localStorageCapacityIsolation {
		// We store allocatable ephemeral-storage in the capacity property once we Start() the container manager
		if _, ok := cm.capacity[v1.ResourceEphemeralStorage]; !ok {
			// If we haven't yet stored the capacity for ephemeral-storage, we can try to fetch it directly from cAdvisor,
			if cm.cadvisorInterface != nil {
				rootfs, err := cm.cadvisorInterface.RootFsInfo()
				if err != nil {
					klog.ErrorS(err, "Unable to get rootfs data from cAdvisor interface")
					// If the rootfsinfo retrieval from cAdvisor fails for any reason, fallback to returning the capacity property with no ephemeral storage data
					return cm.capacity
				}
				// We don't want to mutate cm.capacity here so we'll manually construct a v1.ResourceList from it,
				// and add ephemeral-storage
				capacityWithEphemeralStorage := v1.ResourceList{}
				for rName, rQuant := range cm.capacity {
					capacityWithEphemeralStorage[rName] = rQuant
				}
				capacityWithEphemeralStorage[v1.ResourceEphemeralStorage] = cadvisor.EphemeralStorageCapacityFromFsInfo(rootfs)[v1.ResourceEphemeralStorage]
				return capacityWithEphemeralStorage
			}
		}
	}
	return cm.capacity
}

func (cm *containerManagerImpl) GetDevicePluginResourceCapacity() (v1.ResourceList, v1.ResourceList, []string) {
	return cm.deviceManager.GetCapacity()
}

func (cm *containerManagerImpl) GetDevices(podUID, containerName string) []*podresourcesapi.ContainerDevices {
	return containerDevicesFromResourceDeviceInstances(cm.deviceManager.GetDevices(podUID, containerName))
}

func (cm *containerManagerImpl) GetAllocatableDevices() []*podresourcesapi.ContainerDevices {
	return containerDevicesFromResourceDeviceInstances(cm.deviceManager.GetAllocatableDevices())
}

func int64Slice(in []int) []int64 {
	out := make([]int64, len(in))
	for i := range in {
		out[i] = int64(in[i])
	}
	return out
}

func (cm *containerManagerImpl) GetCPUs(podUID, containerName string) []int64 {
	if cm.cpuManager != nil {
		return int64Slice(cm.cpuManager.GetExclusiveCPUs(podUID, containerName).UnsortedList())
	}
	return []int64{}
}

func (cm *containerManagerImpl) GetAllocatableCPUs() []int64 {
	if cm.cpuManager != nil {
		return int64Slice(cm.cpuManager.GetAllocatableCPUs().UnsortedList())
	}
	return []int64{}
}

func (cm *containerManagerImpl) GetMemory(podUID, containerName string) []*podresourcesapi.ContainerMemory {
	if cm.memoryManager == nil {
		return []*podresourcesapi.ContainerMemory{}
	}

	return containerMemoryFromBlock(cm.memoryManager.GetMemory(podUID, containerName))
}

func (cm *containerManagerImpl) GetAllocatableMemory() []*podresourcesapi.ContainerMemory {
	if cm.memoryManager == nil {
		return []*podresourcesapi.ContainerMemory{}
	}

	return containerMemoryFromBlock(cm.memoryManager.GetAllocatableMemory())
}

func (cm *containerManagerImpl) GetDynamicResources(pod *v1.Pod, container *v1.Container) []*podresourcesapi.DynamicResource {
	if !utilfeature.DefaultFeatureGate.Enabled(kubefeatures.DynamicResourceAllocation) {
		return []*podresourcesapi.DynamicResource{}
	}

	var containerDynamicResources []*podresourcesapi.DynamicResource
	containerClaimInfos, err := cm.draManager.GetContainerClaimInfos(pod, container)
	if err != nil {
		klog.ErrorS(err, "Unable to get container claim info state")
		return []*podresourcesapi.DynamicResource{}
	}
	for _, containerClaimInfo := range containerClaimInfos {
		var claimResources []*podresourcesapi.ClaimResource
		containerClaimInfo.RLock()
		// TODO: Currently  we maintain a list of ClaimResources, each of which contains
		// a set of CDIDevices from a different kubelet plugin. In the future we may want to
		// include the name of the kubelet plugin and/or other types of resources that are
		// not CDIDevices (assuming the DRAmanager supports this).
		for _, klPluginCdiDevices := range containerClaimInfo.CDIDevices {
			var cdiDevices []*podresourcesapi.CDIDevice
			for _, cdiDevice := range klPluginCdiDevices {
				cdiDevices = append(cdiDevices, &podresourcesapi.CDIDevice{Name: cdiDevice})
			}
			claimResources = append(claimResources, &podresourcesapi.ClaimResource{CDIDevices: cdiDevices})
		}
		containerClaimInfo.RUnlock()
		containerDynamicResource := podresourcesapi.DynamicResource{
			ClassName:      containerClaimInfo.ClassName,
			ClaimName:      containerClaimInfo.ClaimName,
			ClaimNamespace: containerClaimInfo.Namespace,
			ClaimResources: claimResources,
		}
		containerDynamicResources = append(containerDynamicResources, &containerDynamicResource)
	}
	return containerDynamicResources
}

func (cm *containerManagerImpl) ShouldResetExtendedResourceCapacity() bool {
	return cm.deviceManager.ShouldResetExtendedResourceCapacity()
}

func (cm *containerManagerImpl) UpdateAllocatedDevices() {
	cm.deviceManager.UpdateAllocatedDevices()
}

func containerMemoryFromBlock(blocks []memorymanagerstate.Block) []*podresourcesapi.ContainerMemory {
	var containerMemories []*podresourcesapi.ContainerMemory

	for _, b := range blocks {
		containerMemory := podresourcesapi.ContainerMemory{
			MemoryType: string(b.Type),
			Size_:      b.Size,
			Topology: &podresourcesapi.TopologyInfo{
				Nodes: []*podresourcesapi.NUMANode{},
			},
		}

		for _, numaNodeID := range b.NUMAAffinity {
			containerMemory.Topology.Nodes = append(containerMemory.Topology.Nodes, &podresourcesapi.NUMANode{ID: int64(numaNodeID)})
		}

		containerMemories = append(containerMemories, &containerMemory)
	}

	return containerMemories
}

func (cm *containerManagerImpl) PrepareDynamicResources(pod *v1.Pod) error {
	return cm.draManager.PrepareResources(pod)
}

func (cm *containerManagerImpl) UnprepareDynamicResources(pod *v1.Pod) error {
	return cm.draManager.UnprepareResources(pod)
}

func (cm *containerManagerImpl) PodMightNeedToUnprepareResources(UID types.UID) bool {
	return cm.draManager.PodMightNeedToUnprepareResources(UID)
}<|MERGE_RESOLUTION|>--- conflicted
+++ resolved
@@ -308,11 +308,7 @@
 	// initialize DRA manager
 	if utilfeature.DefaultFeatureGate.Enabled(kubefeatures.DynamicResourceAllocation) {
 		klog.InfoS("Creating Dynamic Resource Allocation (DRA) manager")
-<<<<<<< HEAD
-		cm.draManager, err = dra.NewManagerImpl(kubeClient, nodeConfig.KubeletRootDir)
-=======
 		cm.draManager, err = dra.NewManagerImpl(kubeClient, nodeConfig.KubeletRootDir, nodeConfig.NodeName)
->>>>>>> 7d1f87fc
 		if err != nil {
 			return nil, err
 		}
