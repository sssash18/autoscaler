--- conflicted
+++ resolved
@@ -144,18 +144,6 @@
 	volumesFailedReconstruction     []podVolume
 	volumesNeedUpdateFromNodeStatus []v1.UniqueVolumeName
 	volumesNeedReportedInUse        []v1.UniqueVolumeName
-<<<<<<< HEAD
-}
-
-func (rc *reconciler) Run(stopCh <-chan struct{}) {
-	if utilfeature.DefaultFeatureGate.Enabled(features.NewVolumeManagerReconstruction) {
-		rc.runNew(stopCh)
-		return
-	}
-
-	rc.runOld(stopCh)
-=======
->>>>>>> 7d1f87fc
 }
 
 func (rc *reconciler) unmountVolumes() {
