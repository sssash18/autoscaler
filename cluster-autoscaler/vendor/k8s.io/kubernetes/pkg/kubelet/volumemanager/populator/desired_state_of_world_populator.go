--- conflicted
+++ resolved
@@ -331,15 +331,6 @@
 		} else {
 			klog.V(4).InfoS("Added volume to desired state", "pod", klog.KObj(pod), "volumeName", podVolume.Name, "volumeSpecName", volumeSpec.Name())
 		}
-<<<<<<< HEAD
-		if !utilfeature.DefaultFeatureGate.Enabled(features.NewVolumeManagerReconstruction) {
-			// sync reconstructed volume. This is necessary only when the old-style reconstruction is still used.
-			// With reconstruct_new.go, AWS.MarkVolumeAsMounted will update the outer spec name of previously
-			// uncertain volumes.
-			dswp.actualStateOfWorld.SyncReconstructedVolume(uniqueVolumeName, uniquePodName, podVolume.Name)
-		}
-=======
->>>>>>> 7d1f87fc
 
 		dswp.checkVolumeFSResize(pod, podVolume, pvc, volumeSpec, uniquePodName, mountedVolumesForPod)
 	}
