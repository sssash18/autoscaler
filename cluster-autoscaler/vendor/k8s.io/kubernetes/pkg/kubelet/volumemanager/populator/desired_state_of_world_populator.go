/*
Copyright 2016 The Kubernetes Authors.

Licensed under the Apache License, Version 2.0 (the "License");
you may not use this file except in compliance with the License.
You may obtain a copy of the License at

    http://www.apache.org/licenses/LICENSE-2.0

Unless required by applicable law or agreed to in writing, software
distributed under the License is distributed on an "AS IS" BASIS,
WITHOUT WARRANTIES OR CONDITIONS OF ANY KIND, either express or implied.
See the License for the specific language governing permissions and
limitations under the License.
*/

/*
Package populator implements interfaces that monitor and keep the states of the
caches in sync with the "ground truth".
*/
package populator

import (
	"context"
	"errors"
	"fmt"
	"sync"
	"time"

	"k8s.io/klog/v2"

	v1 "k8s.io/api/core/v1"
	metav1 "k8s.io/apimachinery/pkg/apis/meta/v1"
	"k8s.io/apimachinery/pkg/types"
	"k8s.io/apimachinery/pkg/util/sets"
	"k8s.io/apimachinery/pkg/util/wait"
	clientset "k8s.io/client-go/kubernetes"
	"k8s.io/component-helpers/storage/ephemeral"
	"k8s.io/kubernetes/pkg/kubelet/config"
	kubecontainer "k8s.io/kubernetes/pkg/kubelet/container"
	"k8s.io/kubernetes/pkg/kubelet/pod"
	"k8s.io/kubernetes/pkg/kubelet/volumemanager/cache"
	"k8s.io/kubernetes/pkg/volume"
	"k8s.io/kubernetes/pkg/volume/csimigration"
	"k8s.io/kubernetes/pkg/volume/util"
	volumetypes "k8s.io/kubernetes/pkg/volume/util/types"
)

// DesiredStateOfWorldPopulator periodically loops through the list of active
// pods and ensures that each one exists in the desired state of the world cache
// if it has volumes. It also verifies that the pods in the desired state of the
// world cache still exist, if not, it removes them.
type DesiredStateOfWorldPopulator interface {
	Run(sourcesReady config.SourcesReady, stopCh <-chan struct{})

	// ReprocessPod sets value for the specified pod in processedPods
	// to false, forcing it to be reprocessed. This is required to enable
	// remounting volumes on pod updates (volumes like Downward API volumes
	// depend on this behavior to ensure volume content is updated).
	ReprocessPod(podName volumetypes.UniquePodName)

	// HasAddedPods returns whether the populator has looped through the list
	// of active pods and added them to the desired state of the world cache,
	// at a time after sources are all ready, at least once. It does not
	// return true before sources are all ready because before then, there is
	// a chance many or all pods are missing from the list of active pods and
	// so few to none will have been added.
	HasAddedPods() bool
}

// podStateProvider can determine if a pod is going to be terminated.
type podStateProvider interface {
	ShouldPodContainersBeTerminating(types.UID) bool
	ShouldPodRuntimeBeRemoved(types.UID) bool
}

// NewDesiredStateOfWorldPopulator returns a new instance of
// DesiredStateOfWorldPopulator.
//
// kubeClient - used to fetch PV and PVC objects from the API server
// loopSleepDuration - the amount of time the populator loop sleeps between
//
//	successive executions
//
// podManager - the kubelet podManager that is the source of truth for the pods
//
//	that exist on this host
//
// desiredStateOfWorld - the cache to populate
func NewDesiredStateOfWorldPopulator(
	kubeClient clientset.Interface,
	loopSleepDuration time.Duration,
	getPodStatusRetryDuration time.Duration,
	podManager pod.Manager,
	podStateProvider podStateProvider,
	desiredStateOfWorld cache.DesiredStateOfWorld,
	actualStateOfWorld cache.ActualStateOfWorld,
	kubeContainerRuntime kubecontainer.Runtime,
	keepTerminatedPodVolumes bool,
	csiMigratedPluginManager csimigration.PluginManager,
	intreeToCSITranslator csimigration.InTreeToCSITranslator,
	volumePluginMgr *volume.VolumePluginMgr) DesiredStateOfWorldPopulator {
	return &desiredStateOfWorldPopulator{
		kubeClient:                kubeClient,
		loopSleepDuration:         loopSleepDuration,
		getPodStatusRetryDuration: getPodStatusRetryDuration,
		podManager:                podManager,
		podStateProvider:          podStateProvider,
		desiredStateOfWorld:       desiredStateOfWorld,
		actualStateOfWorld:        actualStateOfWorld,
		pods: processedPods{
			processedPods: make(map[volumetypes.UniquePodName]bool)},
		kubeContainerRuntime:     kubeContainerRuntime,
		keepTerminatedPodVolumes: keepTerminatedPodVolumes,
		hasAddedPods:             false,
		hasAddedPodsLock:         sync.RWMutex{},
		csiMigratedPluginManager: csiMigratedPluginManager,
		intreeToCSITranslator:    intreeToCSITranslator,
		volumePluginMgr:          volumePluginMgr,
	}
}

type desiredStateOfWorldPopulator struct {
	kubeClient                clientset.Interface
	loopSleepDuration         time.Duration
	getPodStatusRetryDuration time.Duration
	podManager                pod.Manager
	podStateProvider          podStateProvider
	desiredStateOfWorld       cache.DesiredStateOfWorld
	actualStateOfWorld        cache.ActualStateOfWorld
	pods                      processedPods
	kubeContainerRuntime      kubecontainer.Runtime
	timeOfLastGetPodStatus    time.Time
	keepTerminatedPodVolumes  bool
	hasAddedPods              bool
	hasAddedPodsLock          sync.RWMutex
	csiMigratedPluginManager  csimigration.PluginManager
	intreeToCSITranslator     csimigration.InTreeToCSITranslator
	volumePluginMgr           *volume.VolumePluginMgr
}

type processedPods struct {
	processedPods map[volumetypes.UniquePodName]bool
	sync.RWMutex
}

func (dswp *desiredStateOfWorldPopulator) Run(sourcesReady config.SourcesReady, stopCh <-chan struct{}) {
	// Wait for the completion of a loop that started after sources are all ready, then set hasAddedPods accordingly
	klog.InfoS("Desired state populator starts to run")
	wait.PollUntil(dswp.loopSleepDuration, func() (bool, error) {
		done := sourcesReady.AllReady()
		dswp.populatorLoop()
		return done, nil
	}, stopCh)
	dswp.hasAddedPodsLock.Lock()
	dswp.hasAddedPods = true
	dswp.hasAddedPodsLock.Unlock()
	wait.Until(dswp.populatorLoop, dswp.loopSleepDuration, stopCh)
}

func (dswp *desiredStateOfWorldPopulator) ReprocessPod(
	podName volumetypes.UniquePodName) {
	dswp.markPodProcessingFailed(podName)
}

func (dswp *desiredStateOfWorldPopulator) HasAddedPods() bool {
	dswp.hasAddedPodsLock.RLock()
	defer dswp.hasAddedPodsLock.RUnlock()
	return dswp.hasAddedPods
}

func (dswp *desiredStateOfWorldPopulator) populatorLoop() {
	dswp.findAndAddNewPods()

	// findAndRemoveDeletedPods() calls out to the container runtime to
	// determine if the containers for a given pod are terminated. This is
	// an expensive operation, therefore we limit the rate that
	// findAndRemoveDeletedPods() is called independently of the main
	// populator loop.
	if time.Since(dswp.timeOfLastGetPodStatus) < dswp.getPodStatusRetryDuration {
		klog.V(5).InfoS("Skipping findAndRemoveDeletedPods(). ", "nextRetryTime", dswp.timeOfLastGetPodStatus.Add(dswp.getPodStatusRetryDuration), "retryDuration", dswp.getPodStatusRetryDuration)
		return
	}

	dswp.findAndRemoveDeletedPods()
}

// Iterate through all pods and add to desired state of world if they don't
// exist but should
func (dswp *desiredStateOfWorldPopulator) findAndAddNewPods() {
	// Map unique pod name to outer volume name to MountedVolume.
	mountedVolumesForPod := make(map[volumetypes.UniquePodName]map[string]cache.MountedVolume)
	for _, mountedVolume := range dswp.actualStateOfWorld.GetMountedVolumes() {
		mountedVolumes, exist := mountedVolumesForPod[mountedVolume.PodName]
		if !exist {
			mountedVolumes = make(map[string]cache.MountedVolume)
			mountedVolumesForPod[mountedVolume.PodName] = mountedVolumes
		}
		mountedVolumes[mountedVolume.OuterVolumeSpecName] = mountedVolume
	}

	for _, pod := range dswp.podManager.GetPods() {
		if dswp.podStateProvider.ShouldPodContainersBeTerminating(pod.UID) {
			// Do not (re)add volumes for pods that can't also be starting containers
			continue
		}
		dswp.processPodVolumes(pod, mountedVolumesForPod)
	}
}

// Iterate through all pods in desired state of world, and remove if they no
// longer exist
func (dswp *desiredStateOfWorldPopulator) findAndRemoveDeletedPods() {
	for _, volumeToMount := range dswp.desiredStateOfWorld.GetVolumesToMount() {
		pod, podExists := dswp.podManager.GetPodByUID(volumeToMount.Pod.UID)
		if podExists {

			// check if the attachability has changed for this volume
			if volumeToMount.PluginIsAttachable {
				attachableVolumePlugin, err := dswp.volumePluginMgr.FindAttachablePluginBySpec(volumeToMount.VolumeSpec)
				// only this means the plugin is truly non-attachable
				if err == nil && attachableVolumePlugin == nil {
					// It is not possible right now for a CSI plugin to be both attachable and non-deviceMountable
					// So the uniqueVolumeName should remain the same after the attachability change
					dswp.desiredStateOfWorld.MarkVolumeAttachability(volumeToMount.VolumeName, false)
					klog.InfoS("Volume changes from attachable to non-attachable", "volumeName", volumeToMount.VolumeName)
					continue
				}
			}

			// Exclude known pods that we expect to be running
			if !dswp.podStateProvider.ShouldPodRuntimeBeRemoved(pod.UID) {
				continue
			}
			if dswp.keepTerminatedPodVolumes {
				continue
			}
		}

		// Once a pod has been deleted from kubelet pod manager, do not delete
		// it immediately from volume manager. Instead, check the kubelet
		// pod state provider to verify that all containers in the pod have been
		// terminated.
		if !dswp.podStateProvider.ShouldPodRuntimeBeRemoved(volumeToMount.Pod.UID) {
			klog.V(4).InfoS("Pod still has one or more containers in the non-exited state and will not be removed from desired state", "pod", klog.KObj(volumeToMount.Pod))
			continue
		}
		var volumeToMountSpecName string
		if volumeToMount.VolumeSpec != nil {
			volumeToMountSpecName = volumeToMount.VolumeSpec.Name()
		}
		removed := dswp.actualStateOfWorld.PodRemovedFromVolume(volumeToMount.PodName, volumeToMount.VolumeName)
		if removed && podExists {
			klog.V(4).InfoS("Actual state does not yet have volume mount information and pod still exists in pod manager, skip removing volume from desired state", "pod", klog.KObj(volumeToMount.Pod), "podUID", volumeToMount.Pod.UID, "volumeName", volumeToMountSpecName)
			continue
		}
		klog.V(4).InfoS("Removing volume from desired state", "pod", klog.KObj(volumeToMount.Pod), "podUID", volumeToMount.Pod.UID, "volumeName", volumeToMountSpecName)
		dswp.desiredStateOfWorld.DeletePodFromVolume(
			volumeToMount.PodName, volumeToMount.VolumeName)
		dswp.deleteProcessedPod(volumeToMount.PodName)
	}

	podsWithError := dswp.desiredStateOfWorld.GetPodsWithErrors()
	for _, podName := range podsWithError {
		if _, podExists := dswp.podManager.GetPodByUID(types.UID(podName)); !podExists {
			dswp.desiredStateOfWorld.PopPodErrors(podName)
		}
	}
}

// processPodVolumes processes the volumes in the given pod and adds them to the
// desired state of the world.
func (dswp *desiredStateOfWorldPopulator) processPodVolumes(
	pod *v1.Pod,
	mountedVolumesForPod map[volumetypes.UniquePodName]map[string]cache.MountedVolume) {
	if pod == nil {
		return
	}

	uniquePodName := util.GetUniquePodName(pod)
	if dswp.podPreviouslyProcessed(uniquePodName) {
		return
	}

	allVolumesAdded := true
	mounts, devices, seLinuxContainerContexts := util.GetPodVolumeNames(pod)

	// Process volume spec for each volume defined in pod
	for _, podVolume := range pod.Spec.Volumes {
		if !mounts.Has(podVolume.Name) && !devices.Has(podVolume.Name) {
			// Volume is not used in the pod, ignore it.
			klog.V(4).InfoS("Skipping unused volume", "pod", klog.KObj(pod), "volumeName", podVolume.Name)
			continue
		}

		pvc, volumeSpec, volumeGidValue, err :=
			dswp.createVolumeSpec(podVolume, pod, mounts, devices)
		if err != nil {
			klog.ErrorS(err, "Error processing volume", "pod", klog.KObj(pod), "volumeName", podVolume.Name)
			dswp.desiredStateOfWorld.AddErrorToPod(uniquePodName, err.Error())
			allVolumesAdded = false
			continue
		}

		// Add volume to desired state of world
		uniqueVolumeName, err := dswp.desiredStateOfWorld.AddPodToVolume(
			uniquePodName, pod, volumeSpec, podVolume.Name, volumeGidValue, seLinuxContainerContexts[podVolume.Name])
		if err != nil {
			klog.ErrorS(err, "Failed to add volume to desiredStateOfWorld", "pod", klog.KObj(pod), "volumeName", podVolume.Name, "volumeSpecName", volumeSpec.Name())
			dswp.desiredStateOfWorld.AddErrorToPod(uniquePodName, err.Error())
			allVolumesAdded = false
		} else {
			klog.V(4).InfoS("Added volume to desired state", "pod", klog.KObj(pod), "volumeName", podVolume.Name, "volumeSpecName", volumeSpec.Name())
		}
		// sync reconstructed volume
		dswp.actualStateOfWorld.SyncReconstructedVolume(uniqueVolumeName, uniquePodName, podVolume.Name)

		dswp.checkVolumeFSResize(pod, podVolume, pvc, volumeSpec, uniquePodName, mountedVolumesForPod)
	}

	// some of the volume additions may have failed, should not mark this pod as fully processed
	if allVolumesAdded {
		dswp.markPodProcessed(uniquePodName)
		// New pod has been synced. Re-mount all volumes that need it
		// (e.g. DownwardAPI)
		dswp.actualStateOfWorld.MarkRemountRequired(uniquePodName)
		// Remove any stored errors for the pod, everything went well in this processPodVolumes
		dswp.desiredStateOfWorld.PopPodErrors(uniquePodName)
	} else if dswp.podHasBeenSeenOnce(uniquePodName) {
		// For the Pod which has been processed at least once, even though some volumes
		// may not have been reprocessed successfully this round, we still mark it as processed to avoid
		// processing it at a very high frequency. The pod will be reprocessed when volume manager calls
		// ReprocessPod() which is triggered by SyncPod.
		dswp.markPodProcessed(uniquePodName)
	}

}

// checkVolumeFSResize records desired PVC size for a volume mounted by the pod.
// It is used for comparison with actual size(coming from pvc.Status.Capacity) and calling
// volume expansion on the node if needed.
func (dswp *desiredStateOfWorldPopulator) checkVolumeFSResize(
	pod *v1.Pod,
	podVolume v1.Volume,
	pvc *v1.PersistentVolumeClaim,
	volumeSpec *volume.Spec,
	uniquePodName volumetypes.UniquePodName,
	mountedVolumesForPod map[volumetypes.UniquePodName]map[string]cache.MountedVolume) {
<<<<<<< HEAD
	if podVolume.PersistentVolumeClaim == nil || pvc == nil {
=======

	// if a volumeSpec does not have PV or has InlineVolumeSpecForCSIMigration set or pvc is nil
	// we can't resize the volume and hence resizing should be skipped.
	if volumeSpec.PersistentVolume == nil || volumeSpec.InlineVolumeSpecForCSIMigration || pvc == nil {
>>>>>>> e8d3e9b1
		// Only PVC supports resize operation.
		return
	}

	uniqueVolumeName, exist := getUniqueVolumeName(uniquePodName, podVolume.Name, mountedVolumesForPod)
	if !exist {
		// Volume not exist in ASW, we assume it hasn't been mounted yet. If it needs resize,
		// it will be handled as offline resize(if it indeed hasn't been mounted yet),
		// or online resize in subsequent loop(after we confirm it has been mounted).
		return
	}
	// volumeSpec.ReadOnly is the value that determines if volume could be formatted when being mounted.
	// This is the same flag that determines filesystem resizing behaviour for offline resizing and hence
	// we should use it here. This value comes from Pod.spec.volumes.persistentVolumeClaim.readOnly.
	if volumeSpec.ReadOnly {
		// This volume is used as read only by this pod, we don't perform resize for read only volumes.
		klog.V(5).InfoS("Skip file system resize check for the volume, as the volume is mounted as readonly", "pod", klog.KObj(pod), "volumeName", podVolume.Name)
		return
	}
	pvCap := volumeSpec.PersistentVolume.Spec.Capacity.Storage()
	pvcStatusCap := pvc.Status.Capacity.Storage()
	dswp.desiredStateOfWorld.UpdatePersistentVolumeSize(uniqueVolumeName, pvCap)

	// in case the actualStateOfWorld was rebuild after kubelet restart ensure that claimSize is set to accurate value
	dswp.actualStateOfWorld.InitializeClaimSize(uniqueVolumeName, pvcStatusCap)
}

func getUniqueVolumeName(
	podName volumetypes.UniquePodName,
	outerVolumeSpecName string,
	mountedVolumesForPod map[volumetypes.UniquePodName]map[string]cache.MountedVolume) (v1.UniqueVolumeName, bool) {
	mountedVolumes, exist := mountedVolumesForPod[podName]
	if !exist {
		return "", false
	}
	mountedVolume, exist := mountedVolumes[outerVolumeSpecName]
	if !exist {
		return "", false
	}
	return mountedVolume.VolumeName, true
}

// podPreviouslyProcessed returns true if the volumes for this pod have already
// been processed/reprocessed by the populator. Otherwise, the volumes for this pod need to
// be reprocessed.
func (dswp *desiredStateOfWorldPopulator) podPreviouslyProcessed(
	podName volumetypes.UniquePodName) bool {
	dswp.pods.RLock()
	defer dswp.pods.RUnlock()

	return dswp.pods.processedPods[podName]
}

// markPodProcessingFailed marks the specified pod from processedPods as false to indicate that it failed processing
func (dswp *desiredStateOfWorldPopulator) markPodProcessingFailed(
	podName volumetypes.UniquePodName) {
	dswp.pods.Lock()
	dswp.pods.processedPods[podName] = false
	dswp.pods.Unlock()
}

// podHasBeenSeenOnce returns true if the pod has been seen by the popoulator
// at least once.
func (dswp *desiredStateOfWorldPopulator) podHasBeenSeenOnce(
	podName volumetypes.UniquePodName) bool {
	dswp.pods.RLock()
	_, exist := dswp.pods.processedPods[podName]
	dswp.pods.RUnlock()
	return exist
}

// markPodProcessed records that the volumes for the specified pod have been
// processed by the populator
func (dswp *desiredStateOfWorldPopulator) markPodProcessed(
	podName volumetypes.UniquePodName) {
	dswp.pods.Lock()
	defer dswp.pods.Unlock()

	dswp.pods.processedPods[podName] = true
}

// deleteProcessedPod removes the specified pod from processedPods
func (dswp *desiredStateOfWorldPopulator) deleteProcessedPod(
	podName volumetypes.UniquePodName) {
	dswp.pods.Lock()
	defer dswp.pods.Unlock()

	delete(dswp.pods.processedPods, podName)
}

// createVolumeSpec creates and returns a mutable volume.Spec object for the
// specified volume. It dereference any PVC to get PV objects, if needed.
// Returns an error if unable to obtain the volume at this time.
func (dswp *desiredStateOfWorldPopulator) createVolumeSpec(
	podVolume v1.Volume, pod *v1.Pod, mounts, devices sets.String) (*v1.PersistentVolumeClaim, *volume.Spec, string, error) {
	pvcSource := podVolume.VolumeSource.PersistentVolumeClaim
	isEphemeral := pvcSource == nil && podVolume.VolumeSource.Ephemeral != nil
	if isEphemeral {
		// Generic ephemeral inline volumes are handled the
		// same way as a PVC reference. The only additional
		// constraint (checked below) is that the PVC must be
		// owned by the pod.
		pvcSource = &v1.PersistentVolumeClaimVolumeSource{
			ClaimName: ephemeral.VolumeClaimName(pod, &podVolume),
		}
	}
	if pvcSource != nil {
		klog.V(5).InfoS("Found PVC", "PVC", klog.KRef(pod.Namespace, pvcSource.ClaimName))
		// If podVolume is a PVC, fetch the real PV behind the claim
		pvc, err := dswp.getPVCExtractPV(
			pod.Namespace, pvcSource.ClaimName)
		if err != nil {
			return nil, nil, "", fmt.Errorf(
				"error processing PVC %s/%s: %v",
				pod.Namespace,
				pvcSource.ClaimName,
				err)
		}
		if isEphemeral {
			if err := ephemeral.VolumeIsForPod(pod, pvc); err != nil {
				return nil, nil, "", err
			}
		}
		pvName, pvcUID := pvc.Spec.VolumeName, pvc.UID
		klog.V(5).InfoS("Found bound PV for PVC", "PVC", klog.KRef(pod.Namespace, pvcSource.ClaimName), "PVCUID", pvcUID, "PVName", pvName)
		// Fetch actual PV object
		volumeSpec, volumeGidValue, err :=
			dswp.getPVSpec(pvName, pvcSource.ReadOnly, pvcUID)
		if err != nil {
			return nil, nil, "", fmt.Errorf(
				"error processing PVC %s/%s: %v",
				pod.Namespace,
				pvcSource.ClaimName,
				err)
		}
		klog.V(5).InfoS("Extracted volumeSpec from bound PV and PVC", "PVC", klog.KRef(pod.Namespace, pvcSource.ClaimName), "PVCUID", pvcUID, "PVName", pvName, "volumeSpecName", volumeSpec.Name())
		migratable, err := dswp.csiMigratedPluginManager.IsMigratable(volumeSpec)
		if err != nil {
			return nil, nil, "", err
		}
		if migratable {
			volumeSpec, err = csimigration.TranslateInTreeSpecToCSI(volumeSpec, pod.Namespace, dswp.intreeToCSITranslator)
			if err != nil {
				return nil, nil, "", err
			}
		}

		// TODO: replace this with util.GetVolumeMode() when features.BlockVolume is removed.
		// The function will return the right value then.
		volumeMode := v1.PersistentVolumeFilesystem
		if volumeSpec.PersistentVolume != nil && volumeSpec.PersistentVolume.Spec.VolumeMode != nil {
			volumeMode = *volumeSpec.PersistentVolume.Spec.VolumeMode
		}

		// TODO: remove features.BlockVolume checks / comments after no longer needed
		// Error if a container has volumeMounts but the volumeMode of PVC isn't Filesystem.
		// Do not check feature gate here to make sure even when the feature is disabled in kubelet,
		// because controller-manager / API server can already contain block PVs / PVCs.
		if mounts.Has(podVolume.Name) && volumeMode != v1.PersistentVolumeFilesystem {
			return nil, nil, "", fmt.Errorf(
				"volume %s has volumeMode %s, but is specified in volumeMounts",
				podVolume.Name,
				volumeMode)
		}
		// Error if a container has volumeDevices but the volumeMode of PVC isn't Block
		if devices.Has(podVolume.Name) && volumeMode != v1.PersistentVolumeBlock {
			return nil, nil, "", fmt.Errorf(
				"volume %s has volumeMode %s, but is specified in volumeDevices",
				podVolume.Name,
				volumeMode)
		}
		return pvc, volumeSpec, volumeGidValue, nil
	}

	// Do not return the original volume object, since the source could mutate it
	clonedPodVolume := podVolume.DeepCopy()

	spec := volume.NewSpecFromVolume(clonedPodVolume)
	migratable, err := dswp.csiMigratedPluginManager.IsMigratable(spec)
	if err != nil {
		return nil, nil, "", err
	}
	if migratable {
		spec, err = csimigration.TranslateInTreeSpecToCSI(spec, pod.Namespace, dswp.intreeToCSITranslator)
		if err != nil {
			return nil, nil, "", err
		}
	}
	return nil, spec, "", nil
}

// getPVCExtractPV fetches the PVC object with the given namespace and name from
// the API server, checks whether PVC is being deleted, extracts the name of the PV
// it is pointing to and returns it.
// An error is returned if the PVC object's phase is not "Bound".
func (dswp *desiredStateOfWorldPopulator) getPVCExtractPV(
	namespace string, claimName string) (*v1.PersistentVolumeClaim, error) {
	pvc, err :=
		dswp.kubeClient.CoreV1().PersistentVolumeClaims(namespace).Get(context.TODO(), claimName, metav1.GetOptions{})
	if err != nil || pvc == nil {
		return nil, fmt.Errorf("failed to fetch PVC from API server: %v", err)
	}

	// Pods that uses a PVC that is being deleted must not be started.
	//
	// In case an old kubelet is running without this check or some kubelets
	// have this feature disabled, the worst that can happen is that such
	// pod is scheduled. This was the default behavior in 1.8 and earlier
	// and users should not be that surprised.
	// It should happen only in very rare case when scheduler schedules
	// a pod and user deletes a PVC that's used by it at the same time.
	if pvc.ObjectMeta.DeletionTimestamp != nil {
		return nil, errors.New("PVC is being deleted")
	}

	if pvc.Status.Phase != v1.ClaimBound {
		return nil, errors.New("PVC is not bound")
	}
	if pvc.Spec.VolumeName == "" {
		return nil, errors.New("PVC has empty pvc.Spec.VolumeName")
	}

	return pvc, nil
}

// getPVSpec fetches the PV object with the given name from the API server
// and returns a volume.Spec representing it.
// An error is returned if the call to fetch the PV object fails.
func (dswp *desiredStateOfWorldPopulator) getPVSpec(
	name string,
	pvcReadOnly bool,
	expectedClaimUID types.UID) (*volume.Spec, string, error) {
	pv, err := dswp.kubeClient.CoreV1().PersistentVolumes().Get(context.TODO(), name, metav1.GetOptions{})
	if err != nil || pv == nil {
		return nil, "", fmt.Errorf(
			"failed to fetch PV %s from API server: %v", name, err)
	}

	if pv.Spec.ClaimRef == nil {
		return nil, "", fmt.Errorf(
			"found PV object %s but it has a nil pv.Spec.ClaimRef indicating it is not yet bound to the claim",
			name)
	}

	if pv.Spec.ClaimRef.UID != expectedClaimUID {
		return nil, "", fmt.Errorf(
			"found PV object %s but its pv.Spec.ClaimRef.UID %s does not point to claim.UID %s",
			name,
			pv.Spec.ClaimRef.UID,
			expectedClaimUID)
	}

	volumeGidValue := getPVVolumeGidAnnotationValue(pv)
	return volume.NewSpecFromPersistentVolume(pv, pvcReadOnly), volumeGidValue, nil
}

func getPVVolumeGidAnnotationValue(pv *v1.PersistentVolume) string {
	if volumeGid, ok := pv.Annotations[util.VolumeGidAnnotationKey]; ok {
		return volumeGid
	}

	return ""
}<|MERGE_RESOLUTION|>--- conflicted
+++ resolved
@@ -346,14 +346,10 @@
 	volumeSpec *volume.Spec,
 	uniquePodName volumetypes.UniquePodName,
 	mountedVolumesForPod map[volumetypes.UniquePodName]map[string]cache.MountedVolume) {
-<<<<<<< HEAD
-	if podVolume.PersistentVolumeClaim == nil || pvc == nil {
-=======
 
 	// if a volumeSpec does not have PV or has InlineVolumeSpecForCSIMigration set or pvc is nil
 	// we can't resize the volume and hence resizing should be skipped.
 	if volumeSpec.PersistentVolume == nil || volumeSpec.InlineVolumeSpecForCSIMigration || pvc == nil {
->>>>>>> e8d3e9b1
 		// Only PVC supports resize operation.
 		return
 	}
