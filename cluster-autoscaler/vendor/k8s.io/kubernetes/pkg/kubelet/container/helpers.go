--- conflicted
+++ resolved
@@ -273,10 +273,7 @@
 			Name:                 containerStatus.Name,
 			Image:                containerStatus.Image,
 			ImageID:              containerStatus.ImageID,
-<<<<<<< HEAD
-=======
 			ImageRuntimeHandler:  containerStatus.ImageRuntimeHandler,
->>>>>>> acfd0dd7
 			Hash:                 containerStatus.Hash,
 			HashWithoutResources: containerStatus.HashWithoutResources,
 			State:                containerStatus.State,
