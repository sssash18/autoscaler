/*
Copyright 2015 The Kubernetes Authors.

Licensed under the Apache License, Version 2.0 (the "License");
you may not use this file except in compliance with the License.
You may obtain a copy of the License at

    http://www.apache.org/licenses/LICENSE-2.0

Unless required by applicable law or agreed to in writing, software
distributed under the License is distributed on an "AS IS" BASIS,
WITHOUT WARRANTIES OR CONDITIONS OF ANY KIND, either express or implied.
See the License for the specific language governing permissions and
limitations under the License.
*/

package testing

import (
	"context"
	"io"
	"net/url"
	"reflect"
	"sync"
	"time"

	v1 "k8s.io/api/core/v1"
	"k8s.io/apimachinery/pkg/types"
	"k8s.io/client-go/util/flowcontrol"
	runtimeapi "k8s.io/cri-api/pkg/apis/runtime/v1"
	kubecontainer "k8s.io/kubernetes/pkg/kubelet/container"
	"k8s.io/kubernetes/pkg/volume"
)

type TB interface {
	Errorf(format string, args ...any)
}

type FakePod struct {
	Pod       *kubecontainer.Pod
	NetnsPath string
}

// FakeRuntime is a fake container runtime for testing.
type FakeRuntime struct {
	sync.Mutex
	CalledFunctions   []string
	PodList           []*FakePod
	AllPodList        []*FakePod
	ImageList         []kubecontainer.Image
	ImageFsStats      []*runtimeapi.FilesystemUsage
	ContainerFsStats  []*runtimeapi.FilesystemUsage
	APIPodStatus      v1.PodStatus
	PodStatus         kubecontainer.PodStatus
	StartedPods       []string
	KilledPods        []string
	StartedContainers []string
	KilledContainers  []string
	RuntimeStatus     *kubecontainer.RuntimeStatus
	VersionInfo       string
	APIVersionInfo    string
	RuntimeType       string
	Err               error
	InspectErr        error
	StatusErr         error
	// If BlockImagePulls is true, then all PullImage() calls will be blocked until
	// UnblockImagePulls() is called. This is used to simulate image pull latency
	// from container runtime.
	BlockImagePulls      bool
	imagePullTokenBucket chan bool
<<<<<<< HEAD
	T                    *testing.T
=======
	T                    TB
>>>>>>> 7d1f87fc
}

const FakeHost = "localhost:12345"

type FakeStreamingRuntime struct {
	*FakeRuntime
}

var _ kubecontainer.StreamingRuntime = &FakeStreamingRuntime{}

// FakeRuntime should implement Runtime.
var _ kubecontainer.Runtime = &FakeRuntime{}

type FakeVersion struct {
	Version string
}

func (fv *FakeVersion) String() string {
	return fv.Version
}

func (fv *FakeVersion) Compare(other string) (int, error) {
	result := 0
	if fv.Version > other {
		result = 1
	} else if fv.Version < other {
		result = -1
	}
	return result, nil
}

type podsGetter interface {
	GetPods(context.Context, bool) ([]*kubecontainer.Pod, error)
}

type FakeRuntimeCache struct {
	getter podsGetter
}

func NewFakeRuntimeCache(getter podsGetter) kubecontainer.RuntimeCache {
	return &FakeRuntimeCache{getter}
}

func (f *FakeRuntimeCache) GetPods(ctx context.Context) ([]*kubecontainer.Pod, error) {
	return f.getter.GetPods(ctx, false)
}

func (f *FakeRuntimeCache) ForceUpdateIfOlder(context.Context, time.Time) error {
	return nil
}

// UpdatePodCIDR fulfills the cri interface.
func (f *FakeRuntime) UpdatePodCIDR(_ context.Context, c string) error {
	return nil
}

func (f *FakeRuntime) assertList(expect []string, test []string) bool {
	if !reflect.DeepEqual(expect, test) {
		f.T.Errorf("AssertList: expected %#v, got %#v", expect, test)
		return false
	}
	return true
}

// AssertCalls test if the invoked functions are as expected.
func (f *FakeRuntime) AssertCalls(calls []string) bool {
	f.Lock()
	defer f.Unlock()
	return f.assertList(calls, f.CalledFunctions)
}

// AssertCallCounts checks if a certain call is called for a certain of numbers
func (f *FakeRuntime) AssertCallCounts(funcName string, expectedCount int) bool {
	f.Lock()
	defer f.Unlock()
	actualCount := 0
	for _, c := range f.CalledFunctions {
		if funcName == c {
			actualCount += 1
		}
	}
	if expectedCount != actualCount {
		f.T.Errorf("AssertCallCounts: expected %s to be called %d times, but was actually called %d times.", funcName, expectedCount, actualCount)
		return false
	}
	return true
}

func (f *FakeRuntime) AssertStartedPods(pods []string) bool {
	f.Lock()
	defer f.Unlock()
	return f.assertList(pods, f.StartedPods)
}

func (f *FakeRuntime) AssertKilledPods(pods []string) bool {
	f.Lock()
	defer f.Unlock()
	return f.assertList(pods, f.KilledPods)
}

func (f *FakeRuntime) AssertStartedContainers(containers []string) bool {
	f.Lock()
	defer f.Unlock()
	return f.assertList(containers, f.StartedContainers)
}

func (f *FakeRuntime) AssertKilledContainers(containers []string) bool {
	f.Lock()
	defer f.Unlock()
	return f.assertList(containers, f.KilledContainers)
}

func (f *FakeRuntime) Type() string {
	return f.RuntimeType
}

func (f *FakeRuntime) Version(_ context.Context) (kubecontainer.Version, error) {
	f.Lock()
	defer f.Unlock()

	f.CalledFunctions = append(f.CalledFunctions, "Version")
	return &FakeVersion{Version: f.VersionInfo}, f.Err
}

func (f *FakeRuntime) APIVersion() (kubecontainer.Version, error) {
	f.Lock()
	defer f.Unlock()

	f.CalledFunctions = append(f.CalledFunctions, "APIVersion")
	return &FakeVersion{Version: f.APIVersionInfo}, f.Err
}

func (f *FakeRuntime) Status(_ context.Context) (*kubecontainer.RuntimeStatus, error) {
	f.Lock()
	defer f.Unlock()

	f.CalledFunctions = append(f.CalledFunctions, "Status")
	return f.RuntimeStatus, f.StatusErr
}

func (f *FakeRuntime) GetPods(_ context.Context, all bool) ([]*kubecontainer.Pod, error) {
	f.Lock()
	defer f.Unlock()

	var pods []*kubecontainer.Pod

	f.CalledFunctions = append(f.CalledFunctions, "GetPods")
	if all {
		for _, fakePod := range f.AllPodList {
			pods = append(pods, fakePod.Pod)
		}
	} else {
		for _, fakePod := range f.PodList {
			pods = append(pods, fakePod.Pod)
		}
	}
	return pods, f.Err
}

func (f *FakeRuntime) SyncPod(_ context.Context, pod *v1.Pod, _ *kubecontainer.PodStatus, _ []v1.Secret, backOff *flowcontrol.Backoff) (result kubecontainer.PodSyncResult) {
	f.Lock()
	defer f.Unlock()

	f.CalledFunctions = append(f.CalledFunctions, "SyncPod")
	f.StartedPods = append(f.StartedPods, string(pod.UID))
	for _, c := range pod.Spec.Containers {
		f.StartedContainers = append(f.StartedContainers, c.Name)
	}
	// TODO(random-liu): Add SyncResult for starting and killing containers
	if f.Err != nil {
		result.Fail(f.Err)
	}
	return
}

func (f *FakeRuntime) KillPod(_ context.Context, pod *v1.Pod, runningPod kubecontainer.Pod, gracePeriodOverride *int64) error {
	f.Lock()
	defer f.Unlock()

	f.CalledFunctions = append(f.CalledFunctions, "KillPod")
	f.KilledPods = append(f.KilledPods, string(runningPod.ID))
	for _, c := range runningPod.Containers {
		f.KilledContainers = append(f.KilledContainers, c.Name)
	}
	return f.Err
}

func (f *FakeRuntime) RunContainerInPod(container v1.Container, pod *v1.Pod, volumeMap map[string]volume.VolumePlugin) error {
	f.Lock()
	defer f.Unlock()

	f.CalledFunctions = append(f.CalledFunctions, "RunContainerInPod")
	f.StartedContainers = append(f.StartedContainers, container.Name)

	pod.Spec.Containers = append(pod.Spec.Containers, container)
	for _, c := range pod.Spec.Containers {
		if c.Name == container.Name { // Container already in the pod.
			return f.Err
		}
	}
	pod.Spec.Containers = append(pod.Spec.Containers, container)
	return f.Err
}

func (f *FakeRuntime) KillContainerInPod(container v1.Container, pod *v1.Pod) error {
	f.Lock()
	defer f.Unlock()

	f.CalledFunctions = append(f.CalledFunctions, "KillContainerInPod")
	f.KilledContainers = append(f.KilledContainers, container.Name)
	return f.Err
}

func (f *FakeRuntime) GeneratePodStatus(event *runtimeapi.ContainerEventResponse) (*kubecontainer.PodStatus, error) {
	f.Lock()
	defer f.Unlock()

	f.CalledFunctions = append(f.CalledFunctions, "GeneratePodStatus")
	status := f.PodStatus
	return &status, f.Err
}

func (f *FakeRuntime) GetPodStatus(_ context.Context, uid types.UID, name, namespace string) (*kubecontainer.PodStatus, error) {
	f.Lock()
	defer f.Unlock()

	f.CalledFunctions = append(f.CalledFunctions, "GetPodStatus")
	status := f.PodStatus
	return &status, f.Err
}

func (f *FakeRuntime) GetContainerLogs(_ context.Context, pod *v1.Pod, containerID kubecontainer.ContainerID, logOptions *v1.PodLogOptions, stdout, stderr io.Writer) (err error) {
	f.Lock()
	defer f.Unlock()

	f.CalledFunctions = append(f.CalledFunctions, "GetContainerLogs")
	return f.Err
}

func (f *FakeRuntime) PullImage(ctx context.Context, image kubecontainer.ImageSpec, pullSecrets []v1.Secret, podSandboxConfig *runtimeapi.PodSandboxConfig) (string, error) {
	f.Lock()
	f.CalledFunctions = append(f.CalledFunctions, "PullImage")
	if f.Err == nil {
		i := kubecontainer.Image{
			ID:   image.Image,
			Spec: image,
		}
		f.ImageList = append(f.ImageList, i)
	}

	if !f.BlockImagePulls {
		f.Unlock()
		return image.Image, f.Err
	}

	retErr := f.Err
	if f.imagePullTokenBucket == nil {
		f.imagePullTokenBucket = make(chan bool, 1)
	}
	// Unlock before waiting for UnblockImagePulls calls, to avoid deadlock.
	f.Unlock()
	select {
	case <-ctx.Done():
	case <-f.imagePullTokenBucket:
	}
	return image.Image, retErr
}

// UnblockImagePulls unblocks a certain number of image pulls, if BlockImagePulls is true.
func (f *FakeRuntime) UnblockImagePulls(count int) {
	if f.imagePullTokenBucket != nil {
		for i := 0; i < count; i++ {
			select {
			case f.imagePullTokenBucket <- true:
			default:
			}
		}
	}
}

func (f *FakeRuntime) GetImageRef(_ context.Context, image kubecontainer.ImageSpec) (string, error) {
	f.Lock()
	defer f.Unlock()

	f.CalledFunctions = append(f.CalledFunctions, "GetImageRef")
	for _, i := range f.ImageList {
		if i.ID == image.Image {
			return i.ID, nil
		}
	}
	return "", f.InspectErr
}

func (f *FakeRuntime) GetImageSize(_ context.Context, image kubecontainer.ImageSpec) (uint64, error) {
	f.Lock()
	defer f.Unlock()

	f.CalledFunctions = append(f.CalledFunctions, "GetImageSize")
	return 0, f.Err
}

func (f *FakeRuntime) ListImages(_ context.Context) ([]kubecontainer.Image, error) {
	f.Lock()
	defer f.Unlock()

	f.CalledFunctions = append(f.CalledFunctions, "ListImages")
	return snapshot(f.ImageList), f.Err
}

func snapshot(imageList []kubecontainer.Image) []kubecontainer.Image {
	result := make([]kubecontainer.Image, len(imageList))
	copy(result, imageList)
	return result
}

func (f *FakeRuntime) RemoveImage(_ context.Context, image kubecontainer.ImageSpec) error {
	f.Lock()
	defer f.Unlock()

	f.CalledFunctions = append(f.CalledFunctions, "RemoveImage")
	index := 0
	for i := range f.ImageList {
		if f.ImageList[i].ID == image.Image {
			index = i
			break
		}
	}
	f.ImageList = append(f.ImageList[:index], f.ImageList[index+1:]...)

	return f.Err
}

func (f *FakeRuntime) GarbageCollect(_ context.Context, gcPolicy kubecontainer.GCPolicy, ready bool, evictNonDeletedPods bool) error {
	f.Lock()
	defer f.Unlock()

	f.CalledFunctions = append(f.CalledFunctions, "GarbageCollect")
	return f.Err
}

func (f *FakeRuntime) DeleteContainer(_ context.Context, containerID kubecontainer.ContainerID) error {
	f.Lock()
	defer f.Unlock()

	f.CalledFunctions = append(f.CalledFunctions, "DeleteContainer")
	return f.Err
}

func (f *FakeRuntime) CheckpointContainer(_ context.Context, options *runtimeapi.CheckpointContainerRequest) error {
	f.Lock()
	defer f.Unlock()

	f.CalledFunctions = append(f.CalledFunctions, "CheckpointContainer")
	return f.Err
}

func (f *FakeRuntime) ListMetricDescriptors(_ context.Context) ([]*runtimeapi.MetricDescriptor, error) {
	f.Lock()
	defer f.Unlock()

	f.CalledFunctions = append(f.CalledFunctions, "ListMetricDescriptors")
	return nil, f.Err
}

func (f *FakeRuntime) ListPodSandboxMetrics(_ context.Context) ([]*runtimeapi.PodSandboxMetrics, error) {
	f.Lock()
	defer f.Unlock()

	f.CalledFunctions = append(f.CalledFunctions, "ListPodSandboxMetrics")
	return nil, f.Err
}

// SetContainerFsStats sets the containerFsStats for dependency injection.
func (f *FakeRuntime) SetContainerFsStats(val []*runtimeapi.FilesystemUsage) {
	f.ContainerFsStats = val
}

// SetImageFsStats sets the ImageFsStats for dependency injection.
func (f *FakeRuntime) SetImageFsStats(val []*runtimeapi.FilesystemUsage) {
	f.ImageFsStats = val
}

func (f *FakeRuntime) ImageStats(_ context.Context) (*kubecontainer.ImageStats, error) {
	f.Lock()
	defer f.Unlock()

	f.CalledFunctions = append(f.CalledFunctions, "ImageStats")
	return nil, f.Err
}

// ImageFsInfo returns a ImageFsInfoResponse given the DI injected values of ImageFsStats
// and ContainerFsStats.
func (f *FakeRuntime) ImageFsInfo(_ context.Context) (*runtimeapi.ImageFsInfoResponse, error) {
	f.Lock()
	defer f.Unlock()

	f.CalledFunctions = append(f.CalledFunctions, "ImageFsInfo")
	resp := &runtimeapi.ImageFsInfoResponse{
		ImageFilesystems:     f.ImageFsStats,
		ContainerFilesystems: f.ContainerFsStats,
	}
	return resp, f.Err
}

func (f *FakeStreamingRuntime) GetExec(_ context.Context, id kubecontainer.ContainerID, cmd []string, stdin, stdout, stderr, tty bool) (*url.URL, error) {
	f.Lock()
	defer f.Unlock()

	f.CalledFunctions = append(f.CalledFunctions, "GetExec")
	return &url.URL{Host: FakeHost}, f.Err
}

func (f *FakeStreamingRuntime) GetAttach(_ context.Context, id kubecontainer.ContainerID, stdin, stdout, stderr, tty bool) (*url.URL, error) {
	f.Lock()
	defer f.Unlock()

	f.CalledFunctions = append(f.CalledFunctions, "GetAttach")
	return &url.URL{Host: FakeHost}, f.Err
}

func (f *FakeStreamingRuntime) GetPortForward(_ context.Context, podName, podNamespace string, podUID types.UID, ports []int32) (*url.URL, error) {
	f.Lock()
	defer f.Unlock()

	f.CalledFunctions = append(f.CalledFunctions, "GetPortForward")
	return &url.URL{Host: FakeHost}, f.Err
}

type FakeContainerCommandRunner struct {
	// what to return
	Stdout string
	Err    error

	// actual values when invoked
	ContainerID kubecontainer.ContainerID
	Cmd         []string
}

var _ kubecontainer.CommandRunner = &FakeContainerCommandRunner{}

func (f *FakeContainerCommandRunner) RunInContainer(_ context.Context, containerID kubecontainer.ContainerID, cmd []string, timeout time.Duration) ([]byte, error) {
	// record invoked values
	f.ContainerID = containerID
	f.Cmd = cmd

	return []byte(f.Stdout), f.Err
}<|MERGE_RESOLUTION|>--- conflicted
+++ resolved
@@ -68,11 +68,7 @@
 	// from container runtime.
 	BlockImagePulls      bool
 	imagePullTokenBucket chan bool
-<<<<<<< HEAD
-	T                    *testing.T
-=======
 	T                    TB
->>>>>>> 7d1f87fc
 }
 
 const FakeHost = "localhost:12345"
