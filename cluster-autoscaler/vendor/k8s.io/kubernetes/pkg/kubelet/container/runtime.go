/*
Copyright 2015 The Kubernetes Authors.

Licensed under the Apache License, Version 2.0 (the "License");
you may not use this file except in compliance with the License.
You may obtain a copy of the License at

    http://www.apache.org/licenses/LICENSE-2.0

Unless required by applicable law or agreed to in writing, software
distributed under the License is distributed on an "AS IS" BASIS,
WITHOUT WARRANTIES OR CONDITIONS OF ANY KIND, either express or implied.
See the License for the specific language governing permissions and
limitations under the License.
*/

//go:generate mockgen -source=runtime.go -destination=testing/runtime_mock.go -package=testing Runtime
package container

import (
	"context"
	"fmt"
	"io"
	"net/url"
	"reflect"
	"strings"
	"time"

	v1 "k8s.io/api/core/v1"
	"k8s.io/apimachinery/pkg/api/resource"
	"k8s.io/apimachinery/pkg/types"
	"k8s.io/client-go/tools/remotecommand"
	"k8s.io/client-go/util/flowcontrol"
	runtimeapi "k8s.io/cri-api/pkg/apis/runtime/v1"
	"k8s.io/klog/v2"
	"k8s.io/kubernetes/pkg/volume"
)

// Version interface allow to consume the runtime versions - compare and format to string.
type Version interface {
	// Compare compares two versions of the runtime. On success it returns -1
	// if the version is less than the other, 1 if it is greater than the other,
	// or 0 if they are equal.
	Compare(other string) (int, error)
	// String returns a string that represents the version.
	String() string
}

// ImageSpec is an internal representation of an image.  Currently, it wraps the
// value of a Container's Image field, but in the future it will include more detailed
// information about the different image types.
type ImageSpec struct {
	// ID of the image.
	Image string
	// Runtime handler used to pull this image
	RuntimeHandler string
	// The annotations for the image.
	// This should be passed to CRI during image pulls and returned when images are listed.
	Annotations []Annotation
}

// ImageStats contains statistics about all the images currently available.
type ImageStats struct {
	// Total amount of storage consumed by existing images.
	TotalStorageBytes uint64
}

// Runtime interface defines the interfaces that should be implemented
// by a container runtime.
// Thread safety is required from implementations of this interface.
type Runtime interface {
	// Type returns the type of the container runtime.
	Type() string

	// Version returns the version information of the container runtime.
	Version(ctx context.Context) (Version, error)

	// APIVersion returns the cached API version information of the container
	// runtime. Implementation is expected to update this cache periodically.
	// This may be different from the runtime engine's version.
	// TODO(random-liu): We should fold this into Version()
	APIVersion() (Version, error)
	// Status returns the status of the runtime. An error is returned if the Status
	// function itself fails, nil otherwise.
	Status(ctx context.Context) (*RuntimeStatus, error)
	// GetPods returns a list of containers grouped by pods. The boolean parameter
	// specifies whether the runtime returns all containers including those already
	// exited and dead containers (used for garbage collection).
	GetPods(ctx context.Context, all bool) ([]*Pod, error)
	// GarbageCollect removes dead containers using the specified container gc policy
	// If allSourcesReady is not true, it means that kubelet doesn't have the
	// complete list of pods from all available sources (e.g., apiserver, http,
	// file). In this case, garbage collector should refrain itself from aggressive
	// behavior such as removing all containers of unrecognized pods (yet).
	// If evictNonDeletedPods is set to true, containers and sandboxes belonging to pods
	// that are terminated, but not deleted will be evicted.  Otherwise, only deleted pods
	// will be GC'd.
	// TODO: Revisit this method and make it cleaner.
	GarbageCollect(ctx context.Context, gcPolicy GCPolicy, allSourcesReady bool, evictNonDeletedPods bool) error
	// SyncPod syncs the running pod into the desired pod.
	SyncPod(ctx context.Context, pod *v1.Pod, podStatus *PodStatus, pullSecrets []v1.Secret, backOff *flowcontrol.Backoff) PodSyncResult
	// KillPod kills all the containers of a pod. Pod may be nil, running pod must not be.
	// TODO(random-liu): Return PodSyncResult in KillPod.
	// gracePeriodOverride if specified allows the caller to override the pod default grace period.
	// only hard kill paths are allowed to specify a gracePeriodOverride in the kubelet in order to not corrupt user data.
	// it is useful when doing SIGKILL for hard eviction scenarios, or max grace period during soft eviction scenarios.
	KillPod(ctx context.Context, pod *v1.Pod, runningPod Pod, gracePeriodOverride *int64) error
	// GetPodStatus retrieves the status of the pod, including the
	// information of all containers in the pod that are visible in Runtime.
	GetPodStatus(ctx context.Context, uid types.UID, name, namespace string) (*PodStatus, error)
	// TODO(vmarmol): Unify pod and containerID args.
	// GetContainerLogs returns logs of a specific container. By
	// default, it returns a snapshot of the container log. Set 'follow' to true to
	// stream the log. Set 'follow' to false and specify the number of lines (e.g.
	// "100" or "all") to tail the log.
	GetContainerLogs(ctx context.Context, pod *v1.Pod, containerID ContainerID, logOptions *v1.PodLogOptions, stdout, stderr io.Writer) (err error)
	// DeleteContainer deletes a container. If the container is still running, an error is returned.
	DeleteContainer(ctx context.Context, containerID ContainerID) error
	// ImageService provides methods to image-related methods.
	ImageService
	// UpdatePodCIDR sends a new podCIDR to the runtime.
	// This method just proxies a new runtimeConfig with the updated
	// CIDR value down to the runtime shim.
	UpdatePodCIDR(ctx context.Context, podCIDR string) error
	// CheckpointContainer tells the runtime to checkpoint a container
	// and store the resulting archive to the checkpoint directory.
	CheckpointContainer(ctx context.Context, options *runtimeapi.CheckpointContainerRequest) error
	// Generate pod status from the CRI event
	GeneratePodStatus(event *runtimeapi.ContainerEventResponse) (*PodStatus, error)
	// ListMetricDescriptors gets the descriptors for the metrics that will be returned in ListPodSandboxMetrics.
	// This list should be static at startup: either the client and server restart together when
	// adding or removing metrics descriptors, or they should not change.
	// Put differently, if ListPodSandboxMetrics references a name that is not described in the initial
	// ListMetricDescriptors call, then the metric will not be broadcasted.
	ListMetricDescriptors(ctx context.Context) ([]*runtimeapi.MetricDescriptor, error)
	// ListPodSandboxMetrics retrieves the metrics for all pod sandboxes.
	ListPodSandboxMetrics(ctx context.Context) ([]*runtimeapi.PodSandboxMetrics, error)
}

// StreamingRuntime is the interface implemented by runtimes that handle the serving of the
// streaming calls (exec/attach/port-forward) themselves. In this case, Kubelet should redirect to
// the runtime server.
type StreamingRuntime interface {
	GetExec(ctx context.Context, id ContainerID, cmd []string, stdin, stdout, stderr, tty bool) (*url.URL, error)
	GetAttach(ctx context.Context, id ContainerID, stdin, stdout, stderr, tty bool) (*url.URL, error)
	GetPortForward(ctx context.Context, podName, podNamespace string, podUID types.UID, ports []int32) (*url.URL, error)
}

// ImageService interfaces allows to work with image service.
type ImageService interface {
	// PullImage pulls an image from the network to local storage using the supplied
	// secrets if necessary. It returns a reference (digest or ID) to the pulled image.
	PullImage(ctx context.Context, image ImageSpec, pullSecrets []v1.Secret, podSandboxConfig *runtimeapi.PodSandboxConfig) (string, error)
	// GetImageRef gets the reference (digest or ID) of the image which has already been in
	// the local storage. It returns ("", nil) if the image isn't in the local storage.
	GetImageRef(ctx context.Context, image ImageSpec) (string, error)
	// ListImages gets all images currently on the machine.
	ListImages(ctx context.Context) ([]Image, error)
	// RemoveImage removes the specified image.
	RemoveImage(ctx context.Context, image ImageSpec) error
	// ImageStats returns Image statistics.
	ImageStats(ctx context.Context) (*ImageStats, error)
	// ImageFsInfo returns a list of file systems for containers/images
	ImageFsInfo(ctx context.Context) (*runtimeapi.ImageFsInfoResponse, error)
<<<<<<< HEAD
=======
	// GetImageSize returns the size of the image
	GetImageSize(ctx context.Context, image ImageSpec) (uint64, error)
>>>>>>> 7d1f87fc
}

// Attacher interface allows to attach a container.
type Attacher interface {
	AttachContainer(ctx context.Context, id ContainerID, stdin io.Reader, stdout, stderr io.WriteCloser, tty bool, resize <-chan remotecommand.TerminalSize) (err error)
}

// CommandRunner interface allows to run command in a container.
type CommandRunner interface {
	// RunInContainer synchronously executes the command in the container, and returns the output.
	// If the command completes with a non-0 exit code, a k8s.io/utils/exec.ExitError will be returned.
	RunInContainer(ctx context.Context, id ContainerID, cmd []string, timeout time.Duration) ([]byte, error)
}

// Pod is a group of containers.
type Pod struct {
	// The ID of the pod, which can be used to retrieve a particular pod
	// from the pod list returned by GetPods().
	ID types.UID
	// The name and namespace of the pod, which is readable by human.
	Name      string
	Namespace string
	// Creation timestamps of the Pod in nanoseconds.
	CreatedAt uint64
	// List of containers that belongs to this pod. It may contain only
	// running containers, or mixed with dead ones (when GetPods(true)).
	Containers []*Container
	// List of sandboxes associated with this pod. The sandboxes are converted
	// to Container temporarily to avoid substantial changes to other
	// components. This is only populated by kuberuntime.
	// TODO: use the runtimeApi.PodSandbox type directly.
	Sandboxes []*Container
}

// PodPair contains both runtime#Pod and api#Pod
type PodPair struct {
	// APIPod is the v1.Pod
	APIPod *v1.Pod
	// RunningPod is the pod defined in pkg/kubelet/container/runtime#Pod
	RunningPod *Pod
}

// ContainerID is a type that identifies a container.
type ContainerID struct {
	// The type of the container runtime. e.g. 'docker'.
	Type string
	// The identification of the container, this is comsumable by
	// the underlying container runtime. (Note that the container
	// runtime interface still takes the whole struct as input).
	ID string
}

// BuildContainerID returns the ContainerID given type and id.
func BuildContainerID(typ, ID string) ContainerID {
	return ContainerID{Type: typ, ID: ID}
}

// ParseContainerID is a convenience method for creating a ContainerID from an ID string.
func ParseContainerID(containerID string) ContainerID {
	var id ContainerID
	if err := id.ParseString(containerID); err != nil {
		klog.ErrorS(err, "Parsing containerID failed")
	}
	return id
}

// ParseString converts given string into ContainerID
func (c *ContainerID) ParseString(data string) error {
	// Trim the quotes and split the type and ID.
	parts := strings.Split(strings.Trim(data, "\""), "://")
	if len(parts) != 2 {
		return fmt.Errorf("invalid container ID: %q", data)
	}
	c.Type, c.ID = parts[0], parts[1]
	return nil
}

func (c *ContainerID) String() string {
	return fmt.Sprintf("%s://%s", c.Type, c.ID)
}

// IsEmpty returns whether given ContainerID is empty.
func (c *ContainerID) IsEmpty() bool {
	return *c == ContainerID{}
}

// MarshalJSON formats a given ContainerID into a byte array.
func (c *ContainerID) MarshalJSON() ([]byte, error) {
	return []byte(fmt.Sprintf("%q", c.String())), nil
}

// UnmarshalJSON parses ContainerID from a given array of bytes.
func (c *ContainerID) UnmarshalJSON(data []byte) error {
	return c.ParseString(string(data))
}

// State represents the state of a container
type State string

const (
	// ContainerStateCreated indicates a container that has been created (e.g. with docker create) but not started.
	ContainerStateCreated State = "created"
	// ContainerStateRunning indicates a currently running container.
	ContainerStateRunning State = "running"
	// ContainerStateExited indicates a container that ran and completed ("stopped" in other contexts, although a created container is technically also "stopped").
	ContainerStateExited State = "exited"
	// ContainerStateUnknown encompasses all the states that we currently don't care about (like restarting, paused, dead).
	ContainerStateUnknown State = "unknown"
)

// Container provides the runtime information for a container, such as ID, hash,
// state of the container.
type Container struct {
	// The ID of the container, used by the container runtime to identify
	// a container.
	ID ContainerID
	// The name of the container, which should be the same as specified by
	// v1.Container.
	Name string
	// The image name of the container, this also includes the tag of the image,
	// the expected form is "NAME:TAG".
	Image string
	// The id of the image used by the container.
	ImageID string
<<<<<<< HEAD
=======
	// The digested reference of the image used by the container.
	ImageRef string
>>>>>>> 7d1f87fc
	// Runtime handler used to pull the image if any.
	ImageRuntimeHandler string
	// Hash of the container, used for comparison. Optional for containers
	// not managed by kubelet.
	Hash uint64
	// Hash of the container over fields with Resources field zero'd out.
	// NOTE: This is needed during alpha and beta so that containers using Resources are
	// not unexpectedly restarted when InPlacePodVerticalScaling feature-gate is toggled.
	//TODO(vinaykul,InPlacePodVerticalScaling): Remove this in GA+1 and make HashWithoutResources to become Hash.
	HashWithoutResources uint64
	// State is the state of the container.
	State State
}

// PodStatus represents the status of the pod and its containers.
// v1.PodStatus can be derived from examining PodStatus and v1.Pod.
type PodStatus struct {
	// ID of the pod.
	ID types.UID
	// Name of the pod.
	Name string
	// Namespace of the pod.
	Namespace string
	// All IPs assigned to this pod
	IPs []string
	// Status of containers in the pod.
	ContainerStatuses []*Status
	// Status of the pod sandbox.
	// Only for kuberuntime now, other runtime may keep it nil.
	SandboxStatuses []*runtimeapi.PodSandboxStatus
	// Timestamp at which container and pod statuses were recorded
	TimeStamp time.Time
}

// ContainerResources represents the Resources allocated to the running container.
type ContainerResources struct {
	// CPU capacity reserved for the container
	CPURequest *resource.Quantity
	// CPU limit enforced on the container
	CPULimit *resource.Quantity
	// Memory capaacity reserved for the container
	MemoryRequest *resource.Quantity
	// Memory limit enforced on the container
	MemoryLimit *resource.Quantity
}

// Status represents the status of a container.
//
// Status does not contain VolumeMap because CRI API is unaware of volume names.
type Status struct {
	// ID of the container.
	ID ContainerID
	// Name of the container.
	Name string
	// Status of the container.
	State State
	// Creation time of the container.
	CreatedAt time.Time
	// Start time of the container.
	StartedAt time.Time
	// Finish time of the container.
	FinishedAt time.Time
	// Exit code of the container.
	ExitCode int
	// Name of the image, this also includes the tag of the image,
	// the expected form is "NAME:TAG".
	Image string
	// ID of the image.
	ImageID string
<<<<<<< HEAD
=======
	// The digested reference of the image used by the container.
	ImageRef string
>>>>>>> 7d1f87fc
	// Runtime handler used to pull the image if any.
	ImageRuntimeHandler string
	// Hash of the container, used for comparison.
	Hash uint64
	// Hash of the container over fields with Resources field zero'd out.
	HashWithoutResources uint64
	// Number of times that the container has been restarted.
	RestartCount int
	// A string explains why container is in such a status.
	Reason string
	// Message written by the container before exiting (stored in
	// TerminationMessagePath).
	Message string
	// CPU and memory resources for this container
	Resources *ContainerResources
}

// FindContainerStatusByName returns container status in the pod status with the given name.
// When there are multiple containers' statuses with the same name, the first match will be returned.
func (podStatus *PodStatus) FindContainerStatusByName(containerName string) *Status {
	for _, containerStatus := range podStatus.ContainerStatuses {
		if containerStatus.Name == containerName {
			return containerStatus
		}
	}
	return nil
}

// GetRunningContainerStatuses returns container status of all the running containers in a pod
func (podStatus *PodStatus) GetRunningContainerStatuses() []*Status {
	runningContainerStatuses := []*Status{}
	for _, containerStatus := range podStatus.ContainerStatuses {
		if containerStatus.State == ContainerStateRunning {
			runningContainerStatuses = append(runningContainerStatuses, containerStatus)
		}
	}
	return runningContainerStatuses
}

// Image contains basic information about a container image.
type Image struct {
	// ID of the image.
	ID string
	// Other names by which this image is known.
	RepoTags []string
	// Digests by which this image is known.
	RepoDigests []string
	// The size of the image in bytes.
	Size int64
	// ImageSpec for the image which include annotations.
	Spec ImageSpec
	// Pin for preventing garbage collection
	Pinned bool
}

// EnvVar represents the environment variable.
type EnvVar struct {
	Name  string
	Value string
}

// Annotation represents an annotation.
type Annotation struct {
	Name  string
	Value string
}

// Mount represents a volume mount.
type Mount struct {
	// Name of the volume mount.
	// TODO(yifan): Remove this field, as this is not representing the unique name of the mount,
	// but the volume name only.
	Name string
	// Path of the mount within the container.
	ContainerPath string
	// Path of the mount on the host.
	HostPath string
	// Whether the mount is read-only.
	ReadOnly bool
	// Whether the mount is recursive read-only.
	// Must not be true if ReadOnly is false.
	RecursiveReadOnly bool
	// Whether the mount needs SELinux relabeling
	SELinuxRelabel bool
	// Requested propagation mode
	Propagation runtimeapi.MountPropagation
}

// PortMapping contains information about the port mapping.
type PortMapping struct {
	// Protocol of the port mapping.
	Protocol v1.Protocol
	// The port number within the container.
	ContainerPort int
	// The port number on the host.
	HostPort int
	// The host IP.
	HostIP string
}

// DeviceInfo contains information about the device.
type DeviceInfo struct {
	// Path on host for mapping
	PathOnHost string
	// Path in Container to map
	PathInContainer string
	// Cgroup permissions
	Permissions string
}

// CDIDevice contains information about CDI device
type CDIDevice struct {
	// Name is a fully qualified device name
	Name string
}

// RunContainerOptions specify the options which are necessary for running containers
type RunContainerOptions struct {
	// The environment variables list.
	Envs []EnvVar
	// The mounts for the containers.
	Mounts []Mount
	// The host devices mapped into the containers.
	Devices []DeviceInfo
	// The CDI devices for the container
	CDIDevices []CDIDevice
	// The annotations for the container
	// These annotations are generated by other components (i.e.,
	// not users). Currently, only device plugins populate the annotations.
	Annotations []Annotation
	// If the container has specified the TerminationMessagePath, then
	// this directory will be used to create and mount the log file to
	// container.TerminationMessagePath
	PodContainerDir string
	// The type of container rootfs
	ReadOnly bool
	// hostname for pod containers
	Hostname string
}

// VolumeInfo contains information about the volume.
type VolumeInfo struct {
	// Mounter is the volume's mounter
	Mounter volume.Mounter
	// BlockVolumeMapper is the Block volume's mapper
	BlockVolumeMapper volume.BlockVolumeMapper
	// SELinuxLabeled indicates whether this volume has had the
	// pod's SELinux label applied to it or not
	SELinuxLabeled bool
	// Whether the volume permission is set to read-only or not
	// This value is passed from volume.spec
	ReadOnly bool
	// Inner volume spec name, which is the PV name if used, otherwise
	// it is the same as the outer volume spec name.
	InnerVolumeSpecName string
}

// VolumeMap represents the map of volumes.
type VolumeMap map[string]VolumeInfo

// RuntimeConditionType is the types of required runtime conditions.
type RuntimeConditionType string

const (
	// RuntimeReady means the runtime is up and ready to accept basic containers.
	RuntimeReady RuntimeConditionType = "RuntimeReady"
	// NetworkReady means the runtime network is up and ready to accept containers which require network.
	NetworkReady RuntimeConditionType = "NetworkReady"
)

// RuntimeStatus contains the status of the runtime.
type RuntimeStatus struct {
	// Conditions is an array of current observed runtime conditions.
	Conditions []RuntimeCondition
	// Handlers is an array of current available handlers
	Handlers []RuntimeHandler
}

// GetRuntimeCondition gets a specified runtime condition from the runtime status.
func (r *RuntimeStatus) GetRuntimeCondition(t RuntimeConditionType) *RuntimeCondition {
	for i := range r.Conditions {
		c := &r.Conditions[i]
		if c.Type == t {
			return c
		}
	}
	return nil
}

// String formats the runtime status into human readable string.
func (r *RuntimeStatus) String() string {
	var ss []string
	var sh []string
	for _, c := range r.Conditions {
		ss = append(ss, c.String())
	}
	for _, h := range r.Handlers {
		sh = append(sh, h.String())
	}
	return fmt.Sprintf("Runtime Conditions: %s; Handlers: %s", strings.Join(ss, ", "), strings.Join(sh, ", "))
}

// RuntimeHandler contains condition information for the runtime handler.
type RuntimeHandler struct {
	// Name is the handler name.
	Name string
	// SupportsRecursiveReadOnlyMounts is true if the handler has support for
	// recursive read-only mounts.
	SupportsRecursiveReadOnlyMounts bool
	// SupportsUserNamespaces is true if the handler has support for
	// user namespaces.
	SupportsUserNamespaces bool
}

// String formats the runtime handler into human readable string.
func (h *RuntimeHandler) String() string {
	return fmt.Sprintf("Name=%s SupportsRecursiveReadOnlyMounts: %v SupportsUserNamespaces: %v",
		h.Name, h.SupportsRecursiveReadOnlyMounts, h.SupportsUserNamespaces)
}

// RuntimeCondition contains condition information for the runtime.
type RuntimeCondition struct {
	// Type of runtime condition.
	Type RuntimeConditionType
	// Status of the condition, one of true/false.
	Status bool
	// Reason is brief reason for the condition's last transition.
	Reason string
	// Message is human readable message indicating details about last transition.
	Message string
}

// String formats the runtime condition into human readable string.
func (c *RuntimeCondition) String() string {
	return fmt.Sprintf("%s=%t reason:%s message:%s", c.Type, c.Status, c.Reason, c.Message)
}

// Pods represents the list of pods
type Pods []*Pod

// FindPodByID finds and returns a pod in the pod list by UID. It will return an empty pod
// if not found.
func (p Pods) FindPodByID(podUID types.UID) Pod {
	for i := range p {
		if p[i].ID == podUID {
			return *p[i]
		}
	}
	return Pod{}
}

// FindPodByFullName finds and returns a pod in the pod list by the full name.
// It will return an empty pod if not found.
func (p Pods) FindPodByFullName(podFullName string) Pod {
	for i := range p {
		if BuildPodFullName(p[i].Name, p[i].Namespace) == podFullName {
			return *p[i]
		}
	}
	return Pod{}
}

// FindPod combines FindPodByID and FindPodByFullName, it finds and returns a pod in the
// pod list either by the full name or the pod ID. It will return an empty pod
// if not found.
func (p Pods) FindPod(podFullName string, podUID types.UID) Pod {
	if len(podFullName) > 0 {
		return p.FindPodByFullName(podFullName)
	}
	return p.FindPodByID(podUID)
}

// FindContainerByName returns a container in the pod with the given name.
// When there are multiple containers with the same name, the first match will
// be returned.
func (p *Pod) FindContainerByName(containerName string) *Container {
	for _, c := range p.Containers {
		if c.Name == containerName {
			return c
		}
	}
	return nil
}

// FindContainerByID returns a container in the pod with the given ContainerID.
func (p *Pod) FindContainerByID(id ContainerID) *Container {
	for _, c := range p.Containers {
		if c.ID == id {
			return c
		}
	}
	return nil
}

// FindSandboxByID returns a sandbox in the pod with the given ContainerID.
func (p *Pod) FindSandboxByID(id ContainerID) *Container {
	for _, c := range p.Sandboxes {
		if c.ID == id {
			return c
		}
	}
	return nil
}

// ToAPIPod converts Pod to v1.Pod. Note that if a field in v1.Pod has no
// corresponding field in Pod, the field would not be populated.
func (p *Pod) ToAPIPod() *v1.Pod {
	var pod v1.Pod
	pod.UID = p.ID
	pod.Name = p.Name
	pod.Namespace = p.Namespace

	for _, c := range p.Containers {
		var container v1.Container
		container.Name = c.Name
		container.Image = c.Image
		pod.Spec.Containers = append(pod.Spec.Containers, container)
	}
	return &pod
}

// IsEmpty returns true if the pod is empty.
func (p *Pod) IsEmpty() bool {
	return reflect.DeepEqual(p, &Pod{})
}

// GetPodFullName returns a name that uniquely identifies a pod.
func GetPodFullName(pod *v1.Pod) string {
	// Use underscore as the delimiter because it is not allowed in pod name
	// (DNS subdomain format), while allowed in the container name format.
	return pod.Name + "_" + pod.Namespace
}

// BuildPodFullName builds the pod full name from pod name and namespace.
func BuildPodFullName(name, namespace string) string {
	return name + "_" + namespace
}

// ParsePodFullName parsed the pod full name.
func ParsePodFullName(podFullName string) (string, string, error) {
	parts := strings.Split(podFullName, "_")
	if len(parts) != 2 || parts[0] == "" || parts[1] == "" {
		return "", "", fmt.Errorf("failed to parse the pod full name %q", podFullName)
	}
	return parts[0], parts[1], nil
}

// Option is a functional option type for Runtime, useful for
// completely optional settings.
type Option func(Runtime)

// SortContainerStatusesByCreationTime sorts the container statuses by creation time.
type SortContainerStatusesByCreationTime []*Status

func (s SortContainerStatusesByCreationTime) Len() int      { return len(s) }
func (s SortContainerStatusesByCreationTime) Swap(i, j int) { s[i], s[j] = s[j], s[i] }
func (s SortContainerStatusesByCreationTime) Less(i, j int) bool {
	return s[i].CreatedAt.Before(s[j].CreatedAt)
}

const (
	// MaxPodTerminationMessageLogLength is the maximum bytes any one pod may have written
	// as termination message output across all containers. Containers will be evenly truncated
	// until output is below this limit.
	MaxPodTerminationMessageLogLength = 1024 * 12
	// MaxContainerTerminationMessageLength is the upper bound any one container may write to
	// its termination message path. Contents above this length will be truncated.
	MaxContainerTerminationMessageLength = 1024 * 4
	// MaxContainerTerminationMessageLogLength is the maximum bytes any one container will
	// have written to its termination message when the message is read from the logs.
	MaxContainerTerminationMessageLogLength = 1024 * 2
	// MaxContainerTerminationMessageLogLines is the maximum number of previous lines of
	// log output that the termination message can contain.
	MaxContainerTerminationMessageLogLines = 80
)<|MERGE_RESOLUTION|>--- conflicted
+++ resolved
@@ -162,11 +162,8 @@
 	ImageStats(ctx context.Context) (*ImageStats, error)
 	// ImageFsInfo returns a list of file systems for containers/images
 	ImageFsInfo(ctx context.Context) (*runtimeapi.ImageFsInfoResponse, error)
-<<<<<<< HEAD
-=======
 	// GetImageSize returns the size of the image
 	GetImageSize(ctx context.Context, image ImageSpec) (uint64, error)
->>>>>>> 7d1f87fc
 }
 
 // Attacher interface allows to attach a container.
@@ -291,11 +288,8 @@
 	Image string
 	// The id of the image used by the container.
 	ImageID string
-<<<<<<< HEAD
-=======
 	// The digested reference of the image used by the container.
 	ImageRef string
->>>>>>> 7d1f87fc
 	// Runtime handler used to pull the image if any.
 	ImageRuntimeHandler string
 	// Hash of the container, used for comparison. Optional for containers
@@ -365,11 +359,8 @@
 	Image string
 	// ID of the image.
 	ImageID string
-<<<<<<< HEAD
-=======
 	// The digested reference of the image used by the container.
 	ImageRef string
->>>>>>> 7d1f87fc
 	// Runtime handler used to pull the image if any.
 	ImageRuntimeHandler string
 	// Hash of the container, used for comparison.
