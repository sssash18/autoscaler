--- conflicted
+++ resolved
@@ -1215,7 +1215,6 @@
 		// If we had no update waiting, it means someone initialized the channel without filling out pendingUpdate.
 		if !ok {
 			continue
-<<<<<<< HEAD
 		}
 		// If the pod was terminated prior to the pod being allowed to start, we exit the loop.
 		if !canEverStart {
@@ -1224,25 +1223,10 @@
 		// If the pod is not yet ready to start, continue and wait for more updates.
 		if !canStart {
 			continue
-=======
->>>>>>> acfd0dd7
-		}
-		// If the pod was terminated prior to the pod being allowed to start, we exit the loop.
-		if !canEverStart {
-			return
-		}
-		// If the pod is not yet ready to start, continue and wait for more updates.
-		if !canStart {
-			continue
 		}
 
 		podUID, podRef := podUIDAndRefForUpdate(update.Options)
 
-<<<<<<< HEAD
-		podUID, podRef := podUIDAndRefForUpdate(update.Options)
-
-=======
->>>>>>> acfd0dd7
 		klog.V(4).InfoS("Processing pod event", "pod", podRef, "podUID", podUID, "updateType", update.WorkType)
 		var isTerminal bool
 		err := func() error {
@@ -1422,19 +1406,11 @@
 	// update the status of the pod
 	if status.terminatingAt.IsZero() {
 		klog.V(4).InfoS("Pod worker was terminated but did not have terminatingAt set, likely programmer error", "podUID", podUID)
-<<<<<<< HEAD
 	}
 	status.terminatedAt = p.clock.Now()
 	for _, ch := range status.notifyPostTerminating {
 		close(ch)
 	}
-=======
-	}
-	status.terminatedAt = p.clock.Now()
-	for _, ch := range status.notifyPostTerminating {
-		close(ch)
-	}
->>>>>>> acfd0dd7
 	status.notifyPostTerminating = nil
 	status.statusPostTerminating = nil
 
@@ -1458,17 +1434,10 @@
 	status, ok := p.podSyncStatuses[podUID]
 	if !ok {
 		return
-<<<<<<< HEAD
 	}
 	if status.terminatingAt.IsZero() {
 		klog.V(4).InfoS("Pod worker was terminated but did not have terminatingAt set, likely programmer error", "podUID", podUID)
 	}
-=======
-	}
-	if status.terminatingAt.IsZero() {
-		klog.V(4).InfoS("Pod worker was terminated but did not have terminatingAt set, likely programmer error", "podUID", podUID)
-	}
->>>>>>> acfd0dd7
 	status.terminatedAt = p.clock.Now()
 	status.finished = true
 	status.working = false
