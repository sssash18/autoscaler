/*
Copyright 2014 The Kubernetes Authors.

Licensed under the Apache License, Version 2.0 (the "License");
you may not use this file except in compliance with the License.
You may obtain a copy of the License at

    http://www.apache.org/licenses/LICENSE-2.0

Unless required by applicable law or agreed to in writing, software
distributed under the License is distributed on an "AS IS" BASIS,
WITHOUT WARRANTIES OR CONDITIONS OF ANY KIND, either express or implied.
See the License for the specific language governing permissions and
limitations under the License.
*/

package kubelet

import (
	"context"
	"fmt"
	"strings"
	"sync"
	"time"

	v1 "k8s.io/api/core/v1"
	"k8s.io/apimachinery/pkg/types"
	"k8s.io/apimachinery/pkg/util/runtime"
	"k8s.io/apimachinery/pkg/util/wait"
	"k8s.io/client-go/tools/record"
	runtimeapi "k8s.io/cri-api/pkg/apis/runtime/v1"
	"k8s.io/klog/v2"
	kubecontainer "k8s.io/kubernetes/pkg/kubelet/container"
	"k8s.io/kubernetes/pkg/kubelet/events"
	"k8s.io/kubernetes/pkg/kubelet/eviction"
	"k8s.io/kubernetes/pkg/kubelet/metrics"
	kubetypes "k8s.io/kubernetes/pkg/kubelet/types"
	"k8s.io/kubernetes/pkg/kubelet/util/queue"
)

// OnCompleteFunc is a function that is invoked when an operation completes.
// If err is non-nil, the operation did not complete successfully.
type OnCompleteFunc func(err error)

// PodStatusFunc is a function that is invoked to override the pod status when a pod is killed.
type PodStatusFunc func(podStatus *v1.PodStatus)

// KillPodOptions are options when performing a pod update whose update type is kill.
type KillPodOptions struct {
	// CompletedCh is closed when the kill request completes (syncTerminatingPod has completed
	// without error) or if the pod does not exist, or if the pod has already terminated. This
	// could take an arbitrary amount of time to be closed, but is never left open once
	// CouldHaveRunningContainers() returns false.
	CompletedCh chan<- struct{}
	// Evict is true if this is a pod triggered eviction - once a pod is evicted some resources are
	// more aggressively reaped than during normal pod operation (stopped containers).
	Evict bool
	// PodStatusFunc is invoked (if set) and overrides the status of the pod at the time the pod is killed.
	// The provided status is populated from the latest state.
	PodStatusFunc PodStatusFunc
	// PodTerminationGracePeriodSecondsOverride is optional override to use if a pod is being killed as part of kill operation.
	PodTerminationGracePeriodSecondsOverride *int64
}

// UpdatePodOptions is an options struct to pass to a UpdatePod operation.
type UpdatePodOptions struct {
	// The type of update (create, update, sync, kill).
	UpdateType kubetypes.SyncPodType
	// StartTime is an optional timestamp for when this update was created. If set,
	// when this update is fully realized by the pod worker it will be recorded in
	// the PodWorkerDuration metric.
	StartTime time.Time
	// Pod to update. Required.
	Pod *v1.Pod
	// MirrorPod is the mirror pod if Pod is a static pod. Optional when UpdateType
	// is kill or terminated.
	MirrorPod *v1.Pod
	// RunningPod is a runtime pod that is no longer present in config. Required
	// if Pod is nil, ignored if Pod is set.
	RunningPod *kubecontainer.Pod
	// KillPodOptions is used to override the default termination behavior of the
	// pod or to update the pod status after an operation is completed. Since a
	// pod can be killed for multiple reasons, PodStatusFunc is invoked in order
	// and later kills have an opportunity to override the status (i.e. a preemption
	// may be later turned into an eviction).
	KillPodOptions *KillPodOptions
}

// PodWorkType classifies the three phases of pod lifecycle - setup (sync),
// teardown of containers (terminating), cleanup (terminated).
type PodWorkType int

const (
	// SyncPodWork is when the pod is expected to be started and running.
	SyncPodWork PodWorkType = iota
	// TerminatingPodWork is when the pod is no longer being set up, but some
	// containers may be running and are being torn down.
	TerminatingPodWork
	// TerminatedPodWork indicates the pod is stopped, can have no more running
	// containers, and any foreground cleanup can be executed.
	TerminatedPodWork
)

// PodWorkType classifies the status of pod as seen by the pod worker - setup (sync),
// teardown of containers (terminating), cleanup (terminated), or recreated with the
// same UID (kill -> create while terminating)
type PodWorkerState int

const (
	// SyncPod is when the pod is expected to be started and running.
	SyncPod PodWorkerState = iota
	// TerminatingPod is when the pod is no longer being set up, but some
	// containers may be running and are being torn down.
	TerminatingPod
	// TerminatedPod indicates the pod is stopped, can have no more running
	// containers, and any foreground cleanup can be executed.
	TerminatedPod
	// TerminatedAndRecreatedPod indicates that after the pod was terminating a
	// request to recreate the pod was received. The pod is terminated and can
	// now be restarted by sending a create event to the pod worker.
	TerminatedAndRecreatedPod
)

// podWork is the internal changes
type podWork struct {
	// WorkType is the type of sync to perform - sync (create), terminating (stop
	// containers), terminated (clean up and write status).
	WorkType PodWorkType

	// Options contains the data to sync.
	Options UpdatePodOptions
}

// PodWorkers is an abstract interface for testability.
type PodWorkers interface {
	// UpdatePod notifies the pod worker of a change to a pod, which will then
	// be processed in FIFO order by a goroutine per pod UID. The state of the
	// pod will be passed to the syncPod method until either the pod is marked
	// as deleted, it reaches a terminal phase (Succeeded/Failed), or the pod
	// is evicted by the kubelet. Once that occurs the syncTerminatingPod method
	// will be called until it exits successfully, and after that all further
	// UpdatePod() calls will be ignored for that pod until it has been forgotten
	// due to significant time passing. A pod that is terminated will never be
	// restarted.
	UpdatePod(options UpdatePodOptions)
	// SyncKnownPods removes workers for pods that are not in the desiredPods set
	// and have been terminated for a significant period of time. Once this method
	// has been called once, the workers are assumed to be fully initialized and
	// subsequent calls to ShouldPodContentBeRemoved on unknown pods will return
	// true. It returns a map describing the state of each known pod worker.
	SyncKnownPods(desiredPods []*v1.Pod) map[types.UID]PodWorkerState

	// IsPodKnownTerminated returns true if the provided pod UID is known by the pod
	// worker to be terminated. If the pod has been force deleted and the pod worker
	// has completed termination this method will return false, so this method should
	// only be used to filter out pods from the desired set such as in admission.
	//
	// Intended for use by the kubelet config loops, but not subsystems, which should
	// use ShouldPod*().
	IsPodKnownTerminated(uid types.UID) bool
	// CouldHaveRunningContainers returns true before the pod workers have synced,
	// once the pod workers see the pod (syncPod could be called), and returns false
	// after the pod has been terminated (running containers guaranteed stopped).
	//
	// Intended for use by the kubelet config loops, but not subsystems, which should
	// use ShouldPod*().
	CouldHaveRunningContainers(uid types.UID) bool
	// IsPodTerminationRequested returns true when pod termination has been requested
	// until the termination completes and the pod is removed from config. This should
	// not be used in cleanup loops because it will return false if the pod has already
	// been cleaned up - use ShouldPodContainersBeTerminating instead. Also, this method
	// may return true while containers are still being initialized by the pod worker.
	//
	// Intended for use by the kubelet sync* methods, but not subsystems, which should
	// use ShouldPod*().
	IsPodTerminationRequested(uid types.UID) bool

	// ShouldPodContainersBeTerminating returns false before pod workers have synced,
	// or once a pod has started terminating. This check is similar to
	// ShouldPodRuntimeBeRemoved but is also true after pod termination is requested.
	//
	// Intended for use by subsystem sync loops to avoid performing background setup
	// after termination has been requested for a pod. Callers must ensure that the
	// syncPod method is non-blocking when their data is absent.
	ShouldPodContainersBeTerminating(uid types.UID) bool
	// ShouldPodRuntimeBeRemoved returns true if runtime managers within the Kubelet
	// should aggressively cleanup pod resources that are not containers or on disk
	// content, like attached volumes. This is true when a pod is not yet observed
	// by a worker after the first sync (meaning it can't be running yet) or after
	// all running containers are stopped.
	// TODO: Once pod logs are separated from running containers, this method should
	// be used to gate whether containers are kept.
	//
	// Intended for use by subsystem sync loops to know when to start tearing down
	// resources that are used by running containers. Callers should ensure that
	// runtime content they own is not required for post-termination - for instance
	// containers are required in docker to preserve pod logs until after the pod
	// is deleted.
	ShouldPodRuntimeBeRemoved(uid types.UID) bool
	// ShouldPodContentBeRemoved returns true if resource managers within the Kubelet
	// should aggressively cleanup all content related to the pod. This is true
	// during pod eviction (when we wish to remove that content to free resources)
	// as well as after the request to delete a pod has resulted in containers being
	// stopped (which is a more graceful action). Note that a deleting pod can still
	// be evicted.
	//
	// Intended for use by subsystem sync loops to know when to start tearing down
	// resources that are used by non-deleted pods. Content is generally preserved
	// until deletion+removal_from_etcd or eviction, although garbage collection
	// can free content when this method returns false.
	ShouldPodContentBeRemoved(uid types.UID) bool
	// IsPodForMirrorPodTerminatingByFullName returns true if a static pod with the
	// provided pod name is currently terminating and has yet to complete. It is
	// intended to be used only during orphan mirror pod cleanup to prevent us from
	// deleting a terminating static pod from the apiserver before the pod is shut
	// down.
	IsPodForMirrorPodTerminatingByFullName(podFullname string) bool
}

// the function to invoke to perform a sync (reconcile the kubelet state to the desired shape of the pod)
type syncPodFnType func(ctx context.Context, updateType kubetypes.SyncPodType, pod *v1.Pod, mirrorPod *v1.Pod, podStatus *kubecontainer.PodStatus) (bool, error)

// the function to invoke to terminate a pod (ensure no running processes are present)
type syncTerminatingPodFnType func(ctx context.Context, pod *v1.Pod, podStatus *kubecontainer.PodStatus, runningPod *kubecontainer.Pod, gracePeriod *int64, podStatusFn func(*v1.PodStatus)) error

// the function to invoke to cleanup a pod that is terminated
type syncTerminatedPodFnType func(ctx context.Context, pod *v1.Pod, podStatus *kubecontainer.PodStatus) error

const (
	// jitter factor for resyncInterval
	workerResyncIntervalJitterFactor = 0.5

	// jitter factor for backOffPeriod and backOffOnTransientErrorPeriod
	workerBackOffPeriodJitterFactor = 0.5

	// backoff period when transient error occurred.
	backOffOnTransientErrorPeriod = time.Second
)

// podSyncStatus tracks per-pod transitions through the three phases of pod
// worker sync (setup, terminating, terminated).
type podSyncStatus struct {
	// ctx is the context that is associated with the current pod sync.
	ctx context.Context
	// cancelFn if set is expected to cancel the current sync*Pod operation.
	cancelFn context.CancelFunc
	// working is true if a pod worker is currently in a sync method.
	working bool
	// fullname of the pod
	fullname string

	// syncedAt is the time at which the pod worker first observed this pod.
	syncedAt time.Time
	// terminatingAt is set once the pod is requested to be killed - note that
	// this can be set before the pod worker starts terminating the pod, see
	// terminating.
	terminatingAt time.Time
	// startedTerminating is true once the pod worker has observed the request to
	// stop a pod (exited syncPod and observed a podWork with WorkType
	// TerminatingPodWork). Once this is set, it is safe for other components
	// of the kubelet to assume that no other containers may be started.
	startedTerminating bool
	// deleted is true if the pod has been marked for deletion on the apiserver
	// or has no configuration represented (was deleted before).
	deleted bool
	// gracePeriod is the requested gracePeriod once terminatingAt is nonzero.
	gracePeriod int64
	// evicted is true if the kill indicated this was an eviction (an evicted
	// pod can be more aggressively cleaned up).
	evicted bool
	// terminatedAt is set once the pod worker has completed a successful
	// syncTerminatingPod call and means all running containers are stopped.
	terminatedAt time.Time
	// finished is true once the pod worker completes for a pod
	// (syncTerminatedPod exited with no errors) until SyncKnownPods is invoked
	// to remove the pod. A terminal pod (Succeeded/Failed) will have
	// termination status until the pod is deleted.
	finished bool
	// restartRequested is true if the pod worker was informed the pod is
	// expected to exist (update type of create, update, or sync) after
	// it has been killed. When known pods are synced, any pod that is
	// terminated and has restartRequested will have its history cleared.
	restartRequested bool
	// notifyPostTerminating will be closed once the pod transitions to
	// terminated. After the pod is in terminated state, nothing should be
	// added to this list.
	notifyPostTerminating []chan<- struct{}
	// statusPostTerminating is a list of the status changes associated
	// with kill pod requests. After the pod is in terminated state, nothing
	// should be added to this list. The worker will execute the last function
	// in this list on each termination attempt.
	statusPostTerminating []PodStatusFunc
}

func (s *podSyncStatus) IsWorking() bool              { return s.working }
func (s *podSyncStatus) IsTerminationRequested() bool { return !s.terminatingAt.IsZero() }
func (s *podSyncStatus) IsTerminationStarted() bool   { return s.startedTerminating }
func (s *podSyncStatus) IsTerminated() bool           { return !s.terminatedAt.IsZero() }
func (s *podSyncStatus) IsFinished() bool             { return s.finished }
func (s *podSyncStatus) IsEvicted() bool              { return s.evicted }
func (s *podSyncStatus) IsDeleted() bool              { return s.deleted }

// podWorkers keeps track of operations on pods and ensures each pod is
// reconciled with the container runtime and other subsystems. The worker
// also tracks which pods are in flight for starting, which pods are
// shutting down but still have running containers, and which pods have
// terminated recently and are guaranteed to have no running containers.
//
// A pod passed to a pod worker is either being synced (expected to be
// running), terminating (has running containers but no new containers are
// expected to start), terminated (has no running containers but may still
// have resources being consumed), or cleaned up (no resources remaining).
// Once a pod is set to be "torn down" it cannot be started again for that
// UID (corresponding to a delete or eviction) until:
//
//  1. The pod worker is finalized (syncTerminatingPod and
//     syncTerminatedPod exit without error sequentially)
//  2. The SyncKnownPods method is invoked by kubelet housekeeping and the pod
//     is not part of the known config.
//
// Pod workers provide a consistent source of information to other kubelet
// loops about the status of the pod and whether containers can be
// running. The ShouldPodContentBeRemoved() method tracks whether a pod's
// contents should still exist, which includes non-existent pods after
// SyncKnownPods() has been called once (as per the contract, all existing
// pods should be provided via UpdatePod before SyncKnownPods is invoked).
// Generally other sync loops are expected to separate "setup" and
// "teardown" responsibilities and the information methods here assist in
// each by centralizing that state. A simple visualization of the time
// intervals involved might look like:
//
// ---|                                         = kubelet config has synced at least once
// -------|                                  |- = pod exists in apiserver config
// --------|                  |---------------- = CouldHaveRunningContainers() is true
//
//	^- pod is observed by pod worker  .
//	.                                 .
//
// ----------|       |------------------------- = syncPod is running
//
//	. ^- pod worker loop sees change and invokes syncPod
//	. .                               .
//
// --------------|                     |------- = ShouldPodContainersBeTerminating() returns true
// --------------|                     |------- = IsPodTerminationRequested() returns true (pod is known)
//
//	. .   ^- Kubelet evicts pod       .
//	. .                               .
//
// -------------------|       |---------------- = syncTerminatingPod runs then exits without error
//
//	        . .        ^ pod worker loop exits syncPod, sees pod is terminating,
//					 . .          invokes syncTerminatingPod
//	        . .                               .
//
// ---|    |------------------|              .  = ShouldPodRuntimeBeRemoved() returns true (post-sync)
//
//	.                ^ syncTerminatingPod has exited successfully
//	.                               .
//
// ----------------------------|       |------- = syncTerminatedPod runs then exits without error
//
//	.                         ^ other loops can tear down
//	.                               .
//
// ------------------------------------|  |---- = status manager is waiting for PodResourcesAreReclaimed()
//
//	.                         ^     .
//
// ----------|                               |- = status manager can be writing pod status
//
//	^ status manager deletes pod because no longer exists in config
//
// Other components in the Kubelet can request a termination of the pod
// via the UpdatePod method or the killPodNow wrapper - this will ensure
// the components of the pod are stopped until the kubelet is restarted
// or permanently (if the phase of the pod is set to a terminal phase
// in the pod status change).
type podWorkers struct {
	// Protects all per worker fields.
	podLock sync.Mutex
	// podsSynced is true once the pod worker has been synced at least once,
	// which means that all working pods have been started via UpdatePod().
	podsSynced bool
	// Tracks all running per-pod goroutines - per-pod goroutine will be
	// processing updates received through its corresponding channel.
	podUpdates map[types.UID]chan podWork
	// Tracks the last undelivered work item for this pod - a work item is
	// undelivered if it comes in while the worker is working.
	lastUndeliveredWorkUpdate map[types.UID]podWork
	// Tracks by UID the termination status of a pod - syncing, terminating,
	// terminated, and evicted.
	podSyncStatuses map[types.UID]*podSyncStatus
	// Tracks all uids for started static pods by full name
	startedStaticPodsByFullname map[string]types.UID
	// Tracks all uids for static pods that are waiting to start by full name
	waitingToStartStaticPodsByFullname map[string][]types.UID

	workQueue queue.WorkQueue

	// This function is run to sync the desired state of pod.
	// NOTE: This function has to be thread-safe - it can be called for
	// different pods at the same time.

	syncPodFn            syncPodFnType
	syncTerminatingPodFn syncTerminatingPodFnType
	syncTerminatedPodFn  syncTerminatedPodFnType

	// workerChannelFn is exposed for testing to allow unit tests to impose delays
	// in channel communication. The function is invoked once each time a new worker
	// goroutine starts.
	workerChannelFn func(uid types.UID, in chan podWork) (out <-chan podWork)

	// The EventRecorder to use
	recorder record.EventRecorder

	// backOffPeriod is the duration to back off when there is a sync error.
	backOffPeriod time.Duration

	// resyncInterval is the duration to wait until the next sync.
	resyncInterval time.Duration

	// podCache stores kubecontainer.PodStatus for all pods.
	podCache kubecontainer.Cache
}

func newPodWorkers(
	syncPodFn syncPodFnType,
	syncTerminatingPodFn syncTerminatingPodFnType,
	syncTerminatedPodFn syncTerminatedPodFnType,
	recorder record.EventRecorder,
	workQueue queue.WorkQueue,
	resyncInterval, backOffPeriod time.Duration,
	podCache kubecontainer.Cache,
) PodWorkers {
	return &podWorkers{
		podSyncStatuses:                    map[types.UID]*podSyncStatus{},
		podUpdates:                         map[types.UID]chan podWork{},
		lastUndeliveredWorkUpdate:          map[types.UID]podWork{},
		startedStaticPodsByFullname:        map[string]types.UID{},
		waitingToStartStaticPodsByFullname: map[string][]types.UID{},
		syncPodFn:                          syncPodFn,
		syncTerminatingPodFn:               syncTerminatingPodFn,
		syncTerminatedPodFn:                syncTerminatedPodFn,
		recorder:                           recorder,
		workQueue:                          workQueue,
		resyncInterval:                     resyncInterval,
		backOffPeriod:                      backOffPeriod,
		podCache:                           podCache,
<<<<<<< HEAD
=======
	}
}

func (p *podWorkers) IsPodKnownTerminated(uid types.UID) bool {
	p.podLock.Lock()
	defer p.podLock.Unlock()
	if status, ok := p.podSyncStatuses[uid]; ok {
		return status.IsTerminated()
>>>>>>> e8d3e9b1
	}
	// if the pod is not known, we return false (pod worker is not aware of it)
	return false
}

func (p *podWorkers) IsPodKnownTerminated(uid types.UID) bool {
	p.podLock.Lock()
	defer p.podLock.Unlock()
	if status, ok := p.podSyncStatuses[uid]; ok {
		return status.IsTerminated()
	}
	// if the pod is not known, we return false (pod worker is not aware of it)
	return false
}

func (p *podWorkers) CouldHaveRunningContainers(uid types.UID) bool {
	p.podLock.Lock()
	defer p.podLock.Unlock()
	if status, ok := p.podSyncStatuses[uid]; ok {
		return !status.IsTerminated()
	}
	// once all pods are synced, any pod without sync status is known to not be running.
	return !p.podsSynced
}

func (p *podWorkers) IsPodTerminationRequested(uid types.UID) bool {
	p.podLock.Lock()
	defer p.podLock.Unlock()
	if status, ok := p.podSyncStatuses[uid]; ok {
		// the pod may still be setting up at this point.
		return status.IsTerminationRequested()
	}
	// an unknown pod is considered not to be terminating (use ShouldPodContainersBeTerminating in
	// cleanup loops to avoid failing to cleanup pods that have already been removed from config)
	return false
}

func (p *podWorkers) ShouldPodContainersBeTerminating(uid types.UID) bool {
	p.podLock.Lock()
	defer p.podLock.Unlock()
	if status, ok := p.podSyncStatuses[uid]; ok {
		// we wait until the pod worker goroutine observes the termination, which means syncPod will not
		// be executed again, which means no new containers can be started
		return status.IsTerminationStarted()
	}
	// once we've synced, if the pod isn't known to the workers we should be tearing them
	// down
	return p.podsSynced
}

func (p *podWorkers) ShouldPodRuntimeBeRemoved(uid types.UID) bool {
	p.podLock.Lock()
	defer p.podLock.Unlock()
	if status, ok := p.podSyncStatuses[uid]; ok {
		return status.IsTerminated()
	}
	// a pod that hasn't been sent to the pod worker yet should have no runtime components once we have
	// synced all content.
	return p.podsSynced
}

func (p *podWorkers) ShouldPodContentBeRemoved(uid types.UID) bool {
	p.podLock.Lock()
	defer p.podLock.Unlock()
	if status, ok := p.podSyncStatuses[uid]; ok {
		return status.IsEvicted() || (status.IsDeleted() && status.IsTerminated())
	}
	// a pod that hasn't been sent to the pod worker yet should have no content on disk once we have
	// synced all content.
	return p.podsSynced
}

func (p *podWorkers) IsPodForMirrorPodTerminatingByFullName(podFullName string) bool {
	p.podLock.Lock()
	defer p.podLock.Unlock()
	uid, started := p.startedStaticPodsByFullname[podFullName]
	if !started {
		return false
	}
	status, exists := p.podSyncStatuses[uid]
	if !exists {
		return false
	}
	if !status.IsTerminationRequested() || status.IsTerminated() {
		return false
	}

	return true
}

func isPodStatusCacheTerminal(status *kubecontainer.PodStatus) bool {
	runningContainers := 0
	runningSandboxes := 0
	for _, container := range status.ContainerStatuses {
		if container.State == kubecontainer.ContainerStateRunning {
			runningContainers++
		}
	}
	for _, sb := range status.SandboxStatuses {
		if sb.State == runtimeapi.PodSandboxState_SANDBOX_READY {
			runningSandboxes++
		}
	}
	return runningContainers == 0 && runningSandboxes == 0
}

// UpdatePod carries a configuration change or termination state to a pod. A pod is either runnable,
// terminating, or terminated, and will transition to terminating if deleted on the apiserver, it is
// discovered to have a terminal phase (Succeeded or Failed), or if it is evicted by the kubelet.
func (p *podWorkers) UpdatePod(options UpdatePodOptions) {
	// handle when the pod is an orphan (no config) and we only have runtime status by running only
	// the terminating part of the lifecycle
	pod := options.Pod
	var isRuntimePod bool
	if options.RunningPod != nil {
		if options.Pod == nil {
			pod = options.RunningPod.ToAPIPod()
			if options.UpdateType != kubetypes.SyncPodKill {
				klog.InfoS("Pod update is ignored, runtime pods can only be killed", "pod", klog.KObj(pod), "podUID", pod.UID)
				return
			}
			options.Pod = pod
			isRuntimePod = true
		} else {
			options.RunningPod = nil
			klog.InfoS("Pod update included RunningPod which is only valid when Pod is not specified", "pod", klog.KObj(options.Pod), "podUID", options.Pod.UID)
		}
	}
	uid := pod.UID

	p.podLock.Lock()
	defer p.podLock.Unlock()

	// decide what to do with this pod - we are either setting it up, tearing it down, or ignoring it
	now := time.Now()
	status, ok := p.podSyncStatuses[uid]
	if !ok {
		klog.V(4).InfoS("Pod is being synced for the first time", "pod", klog.KObj(pod), "podUID", pod.UID)
		status = &podSyncStatus{
			syncedAt: now,
			fullname: kubecontainer.GetPodFullName(pod),
		}
		// if this pod is being synced for the first time, we need to make sure it is an active pod
		if !isRuntimePod && (pod.Status.Phase == v1.PodFailed || pod.Status.Phase == v1.PodSucceeded) {
			// check to see if the pod is not running and the pod is terminal.
			// If this succeeds then record in the podWorker that it is terminated.
			if statusCache, err := p.podCache.Get(pod.UID); err == nil {
				if isPodStatusCacheTerminal(statusCache) {
					status = &podSyncStatus{
						terminatedAt:       now,
						terminatingAt:      now,
						syncedAt:           now,
						startedTerminating: true,
						finished:           true,
						fullname:           kubecontainer.GetPodFullName(pod),
					}
				}
			}
		}
		p.podSyncStatuses[uid] = status
	}

	// if an update is received that implies the pod should be running, but we are already terminating a pod by
	// that UID, assume that two pods with the same UID were created in close temporal proximity (usually static
	// pod but it's possible for an apiserver to extremely rarely do something similar) - flag the sync status
	// to indicate that after the pod terminates it should be reset to "not running" to allow a subsequent add/update
	// to start the pod worker again
	if status.IsTerminationRequested() {
		if options.UpdateType == kubetypes.SyncPodCreate {
			status.restartRequested = true
			klog.V(4).InfoS("Pod is terminating but has been requested to restart with same UID, will be reconciled later", "pod", klog.KObj(pod), "podUID", pod.UID)
			return
		}
	}

	// once a pod is terminated by UID, it cannot reenter the pod worker (until the UID is purged by housekeeping)
	if status.IsFinished() {
		klog.V(4).InfoS("Pod is finished processing, no further updates", "pod", klog.KObj(pod), "podUID", pod.UID)
		return
	}

	// check for a transition to terminating
	var becameTerminating bool
	if !status.IsTerminationRequested() {
		switch {
		case isRuntimePod:
			klog.V(4).InfoS("Pod is orphaned and must be torn down", "pod", klog.KObj(pod), "podUID", pod.UID)
			status.deleted = true
			status.terminatingAt = now
			becameTerminating = true
		case pod.DeletionTimestamp != nil:
			klog.V(4).InfoS("Pod is marked for graceful deletion, begin teardown", "pod", klog.KObj(pod), "podUID", pod.UID)
			status.deleted = true
			status.terminatingAt = now
			becameTerminating = true
		case pod.Status.Phase == v1.PodFailed, pod.Status.Phase == v1.PodSucceeded:
			klog.V(4).InfoS("Pod is in a terminal phase (success/failed), begin teardown", "pod", klog.KObj(pod), "podUID", pod.UID)
			status.terminatingAt = now
			becameTerminating = true
		case options.UpdateType == kubetypes.SyncPodKill:
			if options.KillPodOptions != nil && options.KillPodOptions.Evict {
				klog.V(4).InfoS("Pod is being evicted by the kubelet, begin teardown", "pod", klog.KObj(pod), "podUID", pod.UID)
				status.evicted = true
			} else {
				klog.V(4).InfoS("Pod is being removed by the kubelet, begin teardown", "pod", klog.KObj(pod), "podUID", pod.UID)
			}
			status.terminatingAt = now
			becameTerminating = true
		}
	}

	// once a pod is terminating, all updates are kills and the grace period can only decrease
	var workType PodWorkType
	var wasGracePeriodShortened bool
	switch {
	case status.IsTerminated():
		// A terminated pod may still be waiting for cleanup - if we receive a runtime pod kill request
		// due to housekeeping seeing an older cached version of the runtime pod simply ignore it until
		// after the pod worker completes.
		if isRuntimePod {
			klog.V(3).InfoS("Pod is waiting for termination, ignoring runtime-only kill until after pod worker is fully terminated", "pod", klog.KObj(pod), "podUID", pod.UID)
			return
		}

		workType = TerminatedPodWork

		if options.KillPodOptions != nil {
			if ch := options.KillPodOptions.CompletedCh; ch != nil {
				close(ch)
			}
		}
		options.KillPodOptions = nil

	case status.IsTerminationRequested():
		workType = TerminatingPodWork
		if options.KillPodOptions == nil {
			options.KillPodOptions = &KillPodOptions{}
		}

		if ch := options.KillPodOptions.CompletedCh; ch != nil {
			status.notifyPostTerminating = append(status.notifyPostTerminating, ch)
		}
		if fn := options.KillPodOptions.PodStatusFunc; fn != nil {
			status.statusPostTerminating = append(status.statusPostTerminating, fn)
		}

		gracePeriod, gracePeriodShortened := calculateEffectiveGracePeriod(status, pod, options.KillPodOptions)

		wasGracePeriodShortened = gracePeriodShortened
		status.gracePeriod = gracePeriod
		// always set the grace period for syncTerminatingPod so we don't have to recalculate,
		// will never be zero.
		options.KillPodOptions.PodTerminationGracePeriodSecondsOverride = &gracePeriod

	default:
		workType = SyncPodWork

		// KillPodOptions is not valid for sync actions outside of the terminating phase
		if options.KillPodOptions != nil {
			if ch := options.KillPodOptions.CompletedCh; ch != nil {
				close(ch)
			}
			options.KillPodOptions = nil
		}
	}

	// the desired work we want to be performing
	work := podWork{
		WorkType: workType,
		Options:  options,
	}

	// start the pod worker goroutine if it doesn't exist
	podUpdates, exists := p.podUpdates[uid]
	if !exists {
		// We need to have a buffer here, because checkForUpdates() method that
		// puts an update into channel is called from the same goroutine where
		// the channel is consumed. However, it is guaranteed that in such case
		// the channel is empty, so buffer of size 1 is enough.
		podUpdates = make(chan podWork, 1)
		p.podUpdates[uid] = podUpdates

		// ensure that static pods start in the order they are received by UpdatePod
		if kubetypes.IsStaticPod(pod) {
			p.waitingToStartStaticPodsByFullname[status.fullname] =
				append(p.waitingToStartStaticPodsByFullname[status.fullname], uid)
		}

		// allow testing of delays in the pod update channel
		var outCh <-chan podWork
		if p.workerChannelFn != nil {
			outCh = p.workerChannelFn(uid, podUpdates)
		} else {
			outCh = podUpdates
		}

		// Creating a new pod worker either means this is a new pod, or that the
		// kubelet just restarted. In either case the kubelet is willing to believe
		// the status of the pod for the first pod worker sync. See corresponding
		// comment in syncPod.
		go func() {
			defer runtime.HandleCrash()
			p.managePodLoop(outCh)
		}()
	}

	// dispatch a request to the pod worker if none are running
	if !status.IsWorking() {
		status.working = true
		podUpdates <- work
		return
	}

	// capture the maximum latency between a requested update and when the pod
	// worker observes it
	if undelivered, ok := p.lastUndeliveredWorkUpdate[pod.UID]; ok {
		// track the max latency between when a config change is requested and when it is realized
		// NOTE: this undercounts the latency when multiple requests are queued, but captures max latency
		if !undelivered.Options.StartTime.IsZero() && undelivered.Options.StartTime.Before(work.Options.StartTime) {
			work.Options.StartTime = undelivered.Options.StartTime
		}
	}

	// always sync the most recent data
	p.lastUndeliveredWorkUpdate[pod.UID] = work

	if (becameTerminating || wasGracePeriodShortened) && status.cancelFn != nil {
		klog.V(3).InfoS("Cancelling current pod sync", "pod", klog.KObj(pod), "podUID", pod.UID, "updateType", work.WorkType)
		status.cancelFn()
		return
	}
}

// calculateEffectiveGracePeriod sets the initial grace period for a newly terminating pod or allows a
// shorter grace period to be provided, returning the desired value.
func calculateEffectiveGracePeriod(status *podSyncStatus, pod *v1.Pod, options *KillPodOptions) (int64, bool) {
	// enforce the restriction that a grace period can only decrease and track whatever our value is,
	// then ensure a calculated value is passed down to lower levels
	gracePeriod := status.gracePeriod
	// this value is bedrock truth - the apiserver owns telling us this value calculated by apiserver
	if override := pod.DeletionGracePeriodSeconds; override != nil {
		if gracePeriod == 0 || *override < gracePeriod {
			gracePeriod = *override
		}
	}
	// we allow other parts of the kubelet (namely eviction) to request this pod be terminated faster
	if options != nil {
		if override := options.PodTerminationGracePeriodSecondsOverride; override != nil {
			if gracePeriod == 0 || *override < gracePeriod {
				gracePeriod = *override
			}
		}
	}
	// make a best effort to default this value to the pod's desired intent, in the event
	// the kubelet provided no requested value (graceful termination?)
	if gracePeriod == 0 && pod.Spec.TerminationGracePeriodSeconds != nil {
		gracePeriod = *pod.Spec.TerminationGracePeriodSeconds
	}
	// no matter what, we always supply a grace period of 1
	if gracePeriod < 1 {
		gracePeriod = 1
	}
	return gracePeriod, status.gracePeriod != 0 && status.gracePeriod != gracePeriod
}

// allowPodStart tries to start the pod and returns true if allowed, otherwise
// it requeues the pod and returns false. If the pod will never be able to start
// because data is missing, or the pod was terminated before start, canEverStart
// is false.
func (p *podWorkers) allowPodStart(pod *v1.Pod) (canStart bool, canEverStart bool) {
	if !kubetypes.IsStaticPod(pod) {
		// TODO: Do we want to allow non-static pods with the same full name?
		// Note that it may disable the force deletion of pods.
		return true, true
	}
	p.podLock.Lock()
	defer p.podLock.Unlock()
	status, ok := p.podSyncStatuses[pod.UID]
	if !ok {
		klog.ErrorS(nil, "Pod sync status does not exist, the worker should not be running", "pod", klog.KObj(pod), "podUID", pod.UID)
		return false, false
	}
	if status.IsTerminationRequested() {
		return false, false
	}
	if !p.allowStaticPodStart(status.fullname, pod.UID) {
		p.workQueue.Enqueue(pod.UID, wait.Jitter(p.backOffPeriod, workerBackOffPeriodJitterFactor))
		status.working = false
		return false, true
	}
	return true, true
}

// allowStaticPodStart tries to start the static pod and returns true if
// 1. there are no other started static pods with the same fullname
// 2. the uid matches that of the first valid static pod waiting to start
func (p *podWorkers) allowStaticPodStart(fullname string, uid types.UID) bool {
	startedUID, started := p.startedStaticPodsByFullname[fullname]
	if started {
		return startedUID == uid
	}

	waitingPods := p.waitingToStartStaticPodsByFullname[fullname]
	// TODO: This is O(N) with respect to the number of updates to static pods
	// with overlapping full names, and ideally would be O(1).
	for i, waitingUID := range waitingPods {
		// has pod already terminated or been deleted?
		status, ok := p.podSyncStatuses[waitingUID]
		if !ok || status.IsTerminationRequested() || status.IsTerminated() {
			continue
		}
		// another pod is next in line
		if waitingUID != uid {
			p.waitingToStartStaticPodsByFullname[fullname] = waitingPods[i:]
			return false
		}
		// we are up next, remove ourselves
		waitingPods = waitingPods[i+1:]
		break
	}
	if len(waitingPods) != 0 {
		p.waitingToStartStaticPodsByFullname[fullname] = waitingPods
	} else {
		delete(p.waitingToStartStaticPodsByFullname, fullname)
	}
	p.startedStaticPodsByFullname[fullname] = uid
	return true
}

func (p *podWorkers) managePodLoop(podUpdates <-chan podWork) {
	var lastSyncTime time.Time
	var podStarted bool
	for update := range podUpdates {
		pod := update.Options.Pod

		// Decide whether to start the pod. If the pod was terminated prior to the pod being allowed
		// to start, we have to clean it up and then exit the pod worker loop.
		if !podStarted {
			canStart, canEverStart := p.allowPodStart(pod)
			if !canEverStart {
				p.completeUnstartedTerminated(pod)
				if start := update.Options.StartTime; !start.IsZero() {
					metrics.PodWorkerDuration.WithLabelValues("terminated").Observe(metrics.SinceInSeconds(start))
				}
				klog.V(4).InfoS("Processing pod event done", "pod", klog.KObj(pod), "podUID", pod.UID, "updateType", update.WorkType)
				return
			}
			if !canStart {
				klog.V(4).InfoS("Pod cannot start yet", "pod", klog.KObj(pod), "podUID", pod.UID)
				continue
			}
			podStarted = true
		}

		klog.V(4).InfoS("Processing pod event", "pod", klog.KObj(pod), "podUID", pod.UID, "updateType", update.WorkType)
		var isTerminal bool
		err := func() error {
			// The worker is responsible for ensuring the sync method sees the appropriate
			// status updates on resyncs (the result of the last sync), transitions to
			// terminating (no wait), or on terminated (whatever the most recent state is).
			// Only syncing and terminating can generate pod status changes, while terminated
			// pods ensure the most recent status makes it to the api server.
			var status *kubecontainer.PodStatus
			var err error
			switch {
			case update.Options.RunningPod != nil:
				// when we receive a running pod, we don't need status at all
			default:
				// wait until we see the next refresh from the PLEG via the cache (max 2s)
				// TODO: this adds ~1s of latency on all transitions from sync to terminating
				//  to terminated, and on all termination retries (including evictions). We should
				//  improve latency by making the the pleg continuous and by allowing pod status
				//  changes to be refreshed when key events happen (killPod, sync->terminating).
				//  Improving this latency also reduces the possibility that a terminated
				//  container's status is garbage collected before we have a chance to update the
				//  API server (thus losing the exit code).
				status, err = p.podCache.GetNewerThan(pod.UID, lastSyncTime)
			}
			if err != nil {
				// This is the legacy event thrown by manage pod loop all other events are now dispatched
				// from syncPodFn
				p.recorder.Eventf(pod, v1.EventTypeWarning, events.FailedSync, "error determining status: %v", err)
				return err
			}

			ctx := p.contextForWorker(pod.UID)

			// Take the appropriate action (illegal phases are prevented by UpdatePod)
			switch {
			case update.WorkType == TerminatedPodWork:
				err = p.syncTerminatedPodFn(ctx, pod, status)

			case update.WorkType == TerminatingPodWork:
				var gracePeriod *int64
				if opt := update.Options.KillPodOptions; opt != nil {
					gracePeriod = opt.PodTerminationGracePeriodSecondsOverride
				}
				podStatusFn := p.acknowledgeTerminating(pod)

				err = p.syncTerminatingPodFn(ctx, pod, status, update.Options.RunningPod, gracePeriod, podStatusFn)

			default:
				isTerminal, err = p.syncPodFn(ctx, update.Options.UpdateType, pod, update.Options.MirrorPod, status)
			}

			lastSyncTime = time.Now()
			return err
		}()

		var phaseTransition bool
		switch {
		case err == context.Canceled:
			// when the context is cancelled we expect an update to already be queued
			klog.V(2).InfoS("Sync exited with context cancellation error", "pod", klog.KObj(pod), "podUID", pod.UID, "updateType", update.WorkType)

		case err != nil:
			// we will queue a retry
			klog.ErrorS(err, "Error syncing pod, skipping", "pod", klog.KObj(pod), "podUID", pod.UID)

		case update.WorkType == TerminatedPodWork:
			// we can shut down the worker
			p.completeTerminated(pod)
			if start := update.Options.StartTime; !start.IsZero() {
				metrics.PodWorkerDuration.WithLabelValues("terminated").Observe(metrics.SinceInSeconds(start))
			}
			klog.V(4).InfoS("Processing pod event done", "pod", klog.KObj(pod), "podUID", pod.UID, "updateType", update.WorkType)
			return

		case update.WorkType == TerminatingPodWork:
			// pods that don't exist in config don't need to be terminated, garbage collection will cover them
			if update.Options.RunningPod != nil {
				p.completeTerminatingRuntimePod(pod)
				if start := update.Options.StartTime; !start.IsZero() {
					metrics.PodWorkerDuration.WithLabelValues(update.Options.UpdateType.String()).Observe(metrics.SinceInSeconds(start))
				}
				klog.V(4).InfoS("Processing pod event done", "pod", klog.KObj(pod), "podUID", pod.UID, "updateType", update.WorkType)
				return
			}
			// otherwise we move to the terminating phase
			p.completeTerminating(pod)
			phaseTransition = true

		case isTerminal:
			// if syncPod indicated we are now terminal, set the appropriate pod status to move to terminating
			klog.V(4).InfoS("Pod is terminal", "pod", klog.KObj(pod), "podUID", pod.UID, "updateType", update.WorkType)
			p.completeSync(pod)
			phaseTransition = true
		}

		// queue a retry if necessary, then put the next event in the channel if any
		p.completeWork(pod, phaseTransition, err)
		if start := update.Options.StartTime; !start.IsZero() {
			metrics.PodWorkerDuration.WithLabelValues(update.Options.UpdateType.String()).Observe(metrics.SinceInSeconds(start))
		}
		klog.V(4).InfoS("Processing pod event done", "pod", klog.KObj(pod), "podUID", pod.UID, "updateType", update.WorkType)
	}
}

// acknowledgeTerminating sets the terminating flag on the pod status once the pod worker sees
// the termination state so that other components know no new containers will be started in this
// pod. It then returns the status function, if any, that applies to this pod.
func (p *podWorkers) acknowledgeTerminating(pod *v1.Pod) PodStatusFunc {
	p.podLock.Lock()
	defer p.podLock.Unlock()

	status, ok := p.podSyncStatuses[pod.UID]
	if !ok {
		return nil
	}

	if !status.terminatingAt.IsZero() && !status.startedTerminating {
		klog.V(4).InfoS("Pod worker has observed request to terminate", "pod", klog.KObj(pod), "podUID", pod.UID)
		status.startedTerminating = true
	}

	if l := len(status.statusPostTerminating); l > 0 {
		return status.statusPostTerminating[l-1]
	}
	return nil
}

// completeSync is invoked when syncPod completes successfully and indicates the pod is now terminal and should
// be terminated. This happens when the natural pod lifecycle completes - any pod which is not RestartAlways
// exits. Unnatural completions, such as evictions, API driven deletion or phase transition, are handled by
// UpdatePod.
func (p *podWorkers) completeSync(pod *v1.Pod) {
	p.podLock.Lock()
	defer p.podLock.Unlock()

	klog.V(4).InfoS("Pod indicated lifecycle completed naturally and should now terminate", "pod", klog.KObj(pod), "podUID", pod.UID)

	if status, ok := p.podSyncStatuses[pod.UID]; ok {
		if status.terminatingAt.IsZero() {
			status.terminatingAt = time.Now()
		} else {
			klog.V(4).InfoS("Pod worker attempted to set terminatingAt twice, likely programmer error", "pod", klog.KObj(pod), "podUID", pod.UID)
		}
		status.startedTerminating = true
	}

	p.lastUndeliveredWorkUpdate[pod.UID] = podWork{
		WorkType: TerminatingPodWork,
		Options: UpdatePodOptions{
			Pod: pod,
		},
	}
}

// completeTerminating is invoked when syncTerminatingPod completes successfully, which means
// no container is running, no container will be started in the future, and we are ready for
// cleanup.  This updates the termination state which prevents future syncs and will ensure
// other kubelet loops know this pod is not running any containers.
func (p *podWorkers) completeTerminating(pod *v1.Pod) {
	p.podLock.Lock()
	defer p.podLock.Unlock()

	klog.V(4).InfoS("Pod terminated all containers successfully", "pod", klog.KObj(pod), "podUID", pod.UID)

	if status, ok := p.podSyncStatuses[pod.UID]; ok {
		if status.terminatingAt.IsZero() {
			klog.V(4).InfoS("Pod worker was terminated but did not have terminatingAt set, likely programmer error", "pod", klog.KObj(pod), "podUID", pod.UID)
		}
		status.terminatedAt = time.Now()
		for _, ch := range status.notifyPostTerminating {
			close(ch)
		}
		status.notifyPostTerminating = nil
		status.statusPostTerminating = nil
	}

	p.lastUndeliveredWorkUpdate[pod.UID] = podWork{
		WorkType: TerminatedPodWork,
		Options: UpdatePodOptions{
			Pod: pod,
		},
	}
}

// completeTerminatingRuntimePod is invoked when syncTerminatingPod completes successfully,
// which means an orphaned pod (no config) is terminated and we can exit. Since orphaned
// pods have no API representation, we want to exit the loop at this point
// cleanup.  This updates the termination state which prevents future syncs and will ensure
// other kubelet loops know this pod is not running any containers.
func (p *podWorkers) completeTerminatingRuntimePod(pod *v1.Pod) {
	p.podLock.Lock()
	defer p.podLock.Unlock()

	klog.V(4).InfoS("Pod terminated all orphaned containers successfully and worker can now stop", "pod", klog.KObj(pod), "podUID", pod.UID)

	if status, ok := p.podSyncStatuses[pod.UID]; ok {
		if status.terminatingAt.IsZero() {
			klog.V(4).InfoS("Pod worker was terminated but did not have terminatingAt set, likely programmer error", "pod", klog.KObj(pod), "podUID", pod.UID)
		}
		status.terminatedAt = time.Now()
		status.finished = true
		status.working = false

		if p.startedStaticPodsByFullname[status.fullname] == pod.UID {
			delete(p.startedStaticPodsByFullname, status.fullname)
		}
	}

	p.cleanupPodUpdates(pod.UID)
}

// completeTerminated is invoked after syncTerminatedPod completes successfully and means we
// can stop the pod worker. The pod is finalized at this point.
func (p *podWorkers) completeTerminated(pod *v1.Pod) {
	p.podLock.Lock()
	defer p.podLock.Unlock()

	klog.V(4).InfoS("Pod is complete and the worker can now stop", "pod", klog.KObj(pod), "podUID", pod.UID)

	p.cleanupPodUpdates(pod.UID)

	if status, ok := p.podSyncStatuses[pod.UID]; ok {
		if status.terminatingAt.IsZero() {
			klog.V(4).InfoS("Pod worker is complete but did not have terminatingAt set, likely programmer error", "pod", klog.KObj(pod), "podUID", pod.UID)
		}
		if status.terminatedAt.IsZero() {
			klog.V(4).InfoS("Pod worker is complete but did not have terminatedAt set, likely programmer error", "pod", klog.KObj(pod), "podUID", pod.UID)
		}
		status.finished = true
		status.working = false

		if p.startedStaticPodsByFullname[status.fullname] == pod.UID {
			delete(p.startedStaticPodsByFullname, status.fullname)
		}
	}
}

// completeUnstartedTerminated is invoked if a pod that has never been started receives a termination
// signal before it can be started.
func (p *podWorkers) completeUnstartedTerminated(pod *v1.Pod) {
	p.podLock.Lock()
	defer p.podLock.Unlock()

	klog.V(4).InfoS("Pod never started and the worker can now stop", "pod", klog.KObj(pod), "podUID", pod.UID)

	p.cleanupPodUpdates(pod.UID)

	if status, ok := p.podSyncStatuses[pod.UID]; ok {
		if status.terminatingAt.IsZero() {
			klog.V(4).InfoS("Pod worker is complete but did not have terminatingAt set, likely programmer error", "pod", klog.KObj(pod), "podUID", pod.UID)
		}
		if !status.terminatedAt.IsZero() {
			klog.V(4).InfoS("Pod worker is complete and had terminatedAt set, likely programmer error", "pod", klog.KObj(pod), "podUID", pod.UID)
		}
		status.finished = true
		status.working = false
		status.terminatedAt = time.Now()

		if p.startedStaticPodsByFullname[status.fullname] == pod.UID {
			delete(p.startedStaticPodsByFullname, status.fullname)
		}
	}
}

// completeWork requeues on error or the next sync interval and then immediately executes any pending
// work.
func (p *podWorkers) completeWork(pod *v1.Pod, phaseTransition bool, syncErr error) {
	// Requeue the last update if the last sync returned error.
	switch {
	case phaseTransition:
		p.workQueue.Enqueue(pod.UID, 0)
	case syncErr == nil:
		// No error; requeue at the regular resync interval.
		p.workQueue.Enqueue(pod.UID, wait.Jitter(p.resyncInterval, workerResyncIntervalJitterFactor))
	case strings.Contains(syncErr.Error(), NetworkNotReadyErrorMsg):
		// Network is not ready; back off for short period of time and retry as network might be ready soon.
		p.workQueue.Enqueue(pod.UID, wait.Jitter(backOffOnTransientErrorPeriod, workerBackOffPeriodJitterFactor))
	default:
		// Error occurred during the sync; back off and then retry.
		p.workQueue.Enqueue(pod.UID, wait.Jitter(p.backOffPeriod, workerBackOffPeriodJitterFactor))
	}
	p.completeWorkQueueNext(pod.UID)
}

// completeWorkQueueNext holds the lock and either queues the next work item for the worker or
// clears the working status.
func (p *podWorkers) completeWorkQueueNext(uid types.UID) {
	p.podLock.Lock()
	defer p.podLock.Unlock()
	if workUpdate, exists := p.lastUndeliveredWorkUpdate[uid]; exists {
		p.podUpdates[uid] <- workUpdate
		delete(p.lastUndeliveredWorkUpdate, uid)
	} else {
		p.podSyncStatuses[uid].working = false
	}
}

// contextForWorker returns or initializes the appropriate context for a known
// worker. If the current context is expired, it is reset. If no worker is
// present, no context is returned.
func (p *podWorkers) contextForWorker(uid types.UID) context.Context {
	p.podLock.Lock()
	defer p.podLock.Unlock()

	status, ok := p.podSyncStatuses[uid]
	if !ok {
		return nil
	}
	if status.ctx == nil || status.ctx.Err() == context.Canceled {
		status.ctx, status.cancelFn = context.WithCancel(context.Background())
	}
	return status.ctx
}

// SyncKnownPods will purge any fully terminated pods that are not in the desiredPods
// list, which means SyncKnownPods must be called in a threadsafe manner from calls
// to UpdatePods for new pods. It returns a map of known workers that are not finished
// with a value of SyncPodTerminated, SyncPodKill, or SyncPodSync depending on whether
// the pod is terminated, terminating, or syncing.
func (p *podWorkers) SyncKnownPods(desiredPods []*v1.Pod) map[types.UID]PodWorkerState {
	workers := make(map[types.UID]PodWorkerState)
	known := make(map[types.UID]struct{})
	for _, pod := range desiredPods {
		known[pod.UID] = struct{}{}
	}

	p.podLock.Lock()
	defer p.podLock.Unlock()

	p.podsSynced = true
	for uid, status := range p.podSyncStatuses {
		if _, exists := known[uid]; !exists || status.restartRequested {
			p.removeTerminatedWorker(uid)
		}
		switch {
		case !status.terminatedAt.IsZero():
			if status.restartRequested {
				workers[uid] = TerminatedAndRecreatedPod
			} else {
				workers[uid] = TerminatedPod
			}
		case !status.terminatingAt.IsZero():
			workers[uid] = TerminatingPod
		default:
			workers[uid] = SyncPod
		}
	}
	return workers
}

// removeTerminatedWorker cleans up and removes the worker status for a worker
// that has reached a terminal state of "finished" - has successfully exited
// syncTerminatedPod. This "forgets" a pod by UID and allows another pod to be
// recreated with the same UID.
func (p *podWorkers) removeTerminatedWorker(uid types.UID) {
	status, ok := p.podSyncStatuses[uid]
	if !ok {
		// already forgotten, or forgotten too early
		klog.V(4).InfoS("Pod worker has been requested for removal but is not a known pod", "podUID", uid)
		return
	}

	if !status.finished {
		klog.V(4).InfoS("Pod worker has been requested for removal but is still not fully terminated", "podUID", uid)
		return
	}

	if status.restartRequested {
		klog.V(4).InfoS("Pod has been terminated but another pod with the same UID was created, remove history to allow restart", "podUID", uid)
	} else {
		klog.V(4).InfoS("Pod has been terminated and is no longer known to the kubelet, remove all history", "podUID", uid)
	}
	delete(p.podSyncStatuses, uid)
	p.cleanupPodUpdates(uid)

	if p.startedStaticPodsByFullname[status.fullname] == uid {
		delete(p.startedStaticPodsByFullname, status.fullname)
	}
}

// killPodNow returns a KillPodFunc that can be used to kill a pod.
// It is intended to be injected into other modules that need to kill a pod.
func killPodNow(podWorkers PodWorkers, recorder record.EventRecorder) eviction.KillPodFunc {
	return func(pod *v1.Pod, isEvicted bool, gracePeriodOverride *int64, statusFn func(*v1.PodStatus)) error {
		// determine the grace period to use when killing the pod
		gracePeriod := int64(0)
		if gracePeriodOverride != nil {
			gracePeriod = *gracePeriodOverride
		} else if pod.Spec.TerminationGracePeriodSeconds != nil {
			gracePeriod = *pod.Spec.TerminationGracePeriodSeconds
		}

		// we timeout and return an error if we don't get a callback within a reasonable time.
		// the default timeout is relative to the grace period (we settle on 10s to wait for kubelet->runtime traffic to complete in sigkill)
		timeout := int64(gracePeriod + (gracePeriod / 2))
		minTimeout := int64(10)
		if timeout < minTimeout {
			timeout = minTimeout
		}
		timeoutDuration := time.Duration(timeout) * time.Second

		// open a channel we block against until we get a result
		ch := make(chan struct{}, 1)
		podWorkers.UpdatePod(UpdatePodOptions{
			Pod:        pod,
			UpdateType: kubetypes.SyncPodKill,
			KillPodOptions: &KillPodOptions{
				CompletedCh:                              ch,
				Evict:                                    isEvicted,
				PodStatusFunc:                            statusFn,
				PodTerminationGracePeriodSecondsOverride: gracePeriodOverride,
			},
		})

		// wait for either a response, or a timeout
		select {
		case <-ch:
			return nil
		case <-time.After(timeoutDuration):
			recorder.Eventf(pod, v1.EventTypeWarning, events.ExceededGracePeriod, "Container runtime did not kill the pod within specified grace period.")
			return fmt.Errorf("timeout waiting to kill pod")
		}
	}
}

// cleanupPodUpdates closes the podUpdates channel and removes it from
// podUpdates map so that the corresponding pod worker can stop. It also
// removes any undelivered work. This method must be called holding the
// pod lock.
func (p *podWorkers) cleanupPodUpdates(uid types.UID) {
	if ch, ok := p.podUpdates[uid]; ok {
		close(ch)
	}
	delete(p.podUpdates, uid)
	delete(p.lastUndeliveredWorkUpdate, uid)
}<|MERGE_RESOLUTION|>--- conflicted
+++ resolved
@@ -447,20 +447,7 @@
 		resyncInterval:                     resyncInterval,
 		backOffPeriod:                      backOffPeriod,
 		podCache:                           podCache,
-<<<<<<< HEAD
-=======
-	}
-}
-
-func (p *podWorkers) IsPodKnownTerminated(uid types.UID) bool {
-	p.podLock.Lock()
-	defer p.podLock.Unlock()
-	if status, ok := p.podSyncStatuses[uid]; ok {
-		return status.IsTerminated()
->>>>>>> e8d3e9b1
-	}
-	// if the pod is not known, we return false (pod worker is not aware of it)
-	return false
+	}
 }
 
 func (p *podWorkers) IsPodKnownTerminated(uid types.UID) bool {
