//go:build linux
// +build linux

/*
Copyright 2015 The Kubernetes Authors.

Licensed under the Apache License, Version 2.0 (the "License");
you may not use this file except in compliance with the License.
You may obtain a copy of the License at

    http://www.apache.org/licenses/LICENSE-2.0

Unless required by applicable law or agreed to in writing, software
distributed under the License is distributed on an "AS IS" BASIS,
WITHOUT WARRANTIES OR CONDITIONS OF ANY KIND, either express or implied.
See the License for the specific language governing permissions and
limitations under the License.
*/

package cadvisor

import (
	"flag"
	"fmt"
	"net/http"
	"os"
	"path"
	"time"

	// Register supported container handlers.
	_ "github.com/google/cadvisor/container/containerd/install"
	_ "github.com/google/cadvisor/container/crio/install"
	_ "github.com/google/cadvisor/container/systemd/install"

	"github.com/google/cadvisor/cache/memory"
	cadvisormetrics "github.com/google/cadvisor/container"
	cadvisorapi "github.com/google/cadvisor/info/v1"
	cadvisorapiv2 "github.com/google/cadvisor/info/v2"
	"github.com/google/cadvisor/manager"
	"github.com/google/cadvisor/utils/sysfs"
	"k8s.io/klog/v2"
	"k8s.io/utils/pointer"
)

type cadvisorClient struct {
	imageFsInfoProvider ImageFsInfoProvider
	rootPath            string
	manager.Manager
}

var _ Interface = new(cadvisorClient)

// TODO(vmarmol): Make configurable.
// The amount of time for which to keep stats in memory.
const statsCacheDuration = 2 * time.Minute
const maxHousekeepingInterval = 15 * time.Second
const defaultHousekeepingInterval = 10 * time.Second
const allowDynamicHousekeeping = true

func init() {
	// Override cAdvisor flag defaults.
	flagOverrides := map[string]string{
		// Override the default cAdvisor housekeeping interval.
		"housekeeping_interval": defaultHousekeepingInterval.String(),
		// Disable event storage by default.
		"event_storage_event_limit": "default=0",
		"event_storage_age_limit":   "default=0",
	}
	for name, defaultValue := range flagOverrides {
		if f := flag.Lookup(name); f != nil {
			f.DefValue = defaultValue
			f.Value.Set(defaultValue)
		} else {
			klog.ErrorS(nil, "Expected cAdvisor flag not found", "flag", name)
		}
	}
}

// New creates a new cAdvisor Interface for linux systems.
func New(imageFsInfoProvider ImageFsInfoProvider, rootPath string, cgroupRoots []string, usingLegacyStats, localStorageCapacityIsolation bool) (Interface, error) {
	sysFs := sysfs.NewRealSysFs()

	includedMetrics := cadvisormetrics.MetricSet{
		cadvisormetrics.CpuUsageMetrics:     struct{}{},
		cadvisormetrics.MemoryUsageMetrics:  struct{}{},
		cadvisormetrics.CpuLoadMetrics:      struct{}{},
		cadvisormetrics.DiskIOMetrics:       struct{}{},
		cadvisormetrics.NetworkUsageMetrics: struct{}{},
		cadvisormetrics.AppMetrics:          struct{}{},
		cadvisormetrics.ProcessMetrics:      struct{}{},
		cadvisormetrics.OOMMetrics:          struct{}{},
	}

	if usingLegacyStats || localStorageCapacityIsolation {
		includedMetrics[cadvisormetrics.DiskUsageMetrics] = struct{}{}
	}

	duration := maxHousekeepingInterval
	housekeepingConfig := manager.HousekeepingConfig{
		Interval:     &duration,
		AllowDynamic: pointer.Bool(allowDynamicHousekeeping),
	}

	// Create the cAdvisor container manager.
	m, err := manager.New(memory.New(statsCacheDuration, nil), sysFs, housekeepingConfig, includedMetrics, http.DefaultClient, cgroupRoots, nil /* containerEnvMetadataWhiteList */, "" /* perfEventsFile */, time.Duration(0) /*resctrlInterval*/)
	if err != nil {
		return nil, err
	}

	if _, err := os.Stat(rootPath); err != nil {
		if os.IsNotExist(err) {
			if err := os.MkdirAll(path.Clean(rootPath), 0750); err != nil {
				return nil, fmt.Errorf("error creating root directory %q: %v", rootPath, err)
			}
		} else {
			return nil, fmt.Errorf("failed to Stat %q: %v", rootPath, err)
		}
	}

	return &cadvisorClient{
		imageFsInfoProvider: imageFsInfoProvider,
		rootPath:            rootPath,
		Manager:             m,
	}, nil
}

func (cc *cadvisorClient) Start() error {
	return cc.Manager.Start()
}

func (cc *cadvisorClient) ContainerInfoV2(name string, options cadvisorapiv2.RequestOptions) (map[string]cadvisorapiv2.ContainerInfo, error) {
	return cc.GetContainerInfoV2(name, options)
}

func (cc *cadvisorClient) VersionInfo() (*cadvisorapi.VersionInfo, error) {
	return cc.GetVersionInfo()
}

func (cc *cadvisorClient) MachineInfo() (*cadvisorapi.MachineInfo, error) {
	return cc.GetMachineInfo()
}

func (cc *cadvisorClient) ImagesFsInfo() (cadvisorapiv2.FsInfo, error) {
	label, err := cc.imageFsInfoProvider.ImageFsInfoLabel()
	if err != nil {
		return cadvisorapiv2.FsInfo{}, err
	}
	return cc.getFsInfo(label)
}

func (cc *cadvisorClient) RootFsInfo() (cadvisorapiv2.FsInfo, error) {
	return cc.GetDirFsInfo(cc.rootPath)
}

func (cc *cadvisorClient) getFsInfo(label string) (cadvisorapiv2.FsInfo, error) {
	res, err := cc.GetFsInfo(label)
	if err != nil {
		return cadvisorapiv2.FsInfo{}, err
	}
	if len(res) == 0 {
		return cadvisorapiv2.FsInfo{}, fmt.Errorf("failed to find information for the filesystem labeled %q", label)
	}
	// TODO(vmarmol): Handle this better when a label has more than one image filesystem.
	if len(res) > 1 {
		klog.InfoS("More than one filesystem labeled. Only using the first one", "label", label, "fileSystem", res)
	}

	return res[0], nil
}

func (cc *cadvisorClient) ContainerFsInfo() (cadvisorapiv2.FsInfo, error) {
	label, err := cc.imageFsInfoProvider.ContainerFsInfoLabel()
	if err != nil {
		return cadvisorapiv2.FsInfo{}, err
	}
	return cc.getFsInfo(label)
<<<<<<< HEAD
}

func (cc *cadvisorClient) WatchEvents(request *events.Request) (*events.EventChannel, error) {
	return cc.WatchForEvents(request)
=======
>>>>>>> 7d1f87fc
}<|MERGE_RESOLUTION|>--- conflicted
+++ resolved
@@ -174,11 +174,4 @@
 		return cadvisorapiv2.FsInfo{}, err
 	}
 	return cc.getFsInfo(label)
-<<<<<<< HEAD
-}
-
-func (cc *cadvisorClient) WatchEvents(request *events.Request) (*events.EventChannel, error) {
-	return cc.WatchForEvents(request)
-=======
->>>>>>> 7d1f87fc
 }