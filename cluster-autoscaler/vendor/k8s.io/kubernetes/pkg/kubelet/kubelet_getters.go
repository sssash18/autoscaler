/*
Copyright 2016 The Kubernetes Authors.

Licensed under the Apache License, Version 2.0 (the "License");
you may not use this file except in compliance with the License.
You may obtain a copy of the License at

    http://www.apache.org/licenses/LICENSE-2.0

Unless required by applicable law or agreed to in writing, software
distributed under the License is distributed on an "AS IS" BASIS,
WITHOUT WARRANTIES OR CONDITIONS OF ANY KIND, either express or implied.
See the License for the specific language governing permissions and
limitations under the License.
*/

package kubelet

import (
	"context"
	"fmt"
	"net"
	"os"
	"path/filepath"

	cadvisorapiv1 "github.com/google/cadvisor/info/v1"
	cadvisorv2 "github.com/google/cadvisor/info/v2"
	"k8s.io/klog/v2"
	"k8s.io/mount-utils"
	utilpath "k8s.io/utils/path"
	utilstrings "k8s.io/utils/strings"

	v1 "k8s.io/api/core/v1"
	"k8s.io/apimachinery/pkg/types"
	"k8s.io/kubernetes/pkg/kubelet/cm"
	"k8s.io/kubernetes/pkg/kubelet/config"
	kubecontainer "k8s.io/kubernetes/pkg/kubelet/container"
	kubelettypes "k8s.io/kubernetes/pkg/kubelet/types"
	utilnode "k8s.io/kubernetes/pkg/util/node"
	"k8s.io/kubernetes/pkg/volume/csi"
)

// getRootDir returns the full path to the directory under which kubelet can
// store data.  These functions are useful to pass interfaces to other modules
// that may need to know where to write data without getting a whole kubelet
// instance.
func (kl *Kubelet) getRootDir() string {
	return kl.rootDirectory
}

// getPodLogsDir returns the full path to the directory that kubelet can use
// to store pod's log files. This defaults to /var/log/pods if not specified
// otherwise in the config file.
func (kl *Kubelet) getPodLogsDir() string {
	return kl.podLogsDirectory
}

// getPodsDir returns the full path to the directory under which pod
// directories are created.
func (kl *Kubelet) getPodsDir() string {
	return filepath.Join(kl.getRootDir(), config.DefaultKubeletPodsDirName)
}

// getPluginsDir returns the full path to the directory under which plugin
// directories are created.  Plugins can use these directories for data that
// they need to persist.  Plugins should create subdirectories under this named
// after their own names.
func (kl *Kubelet) getPluginsDir() string {
	return filepath.Join(kl.getRootDir(), config.DefaultKubeletPluginsDirName)
}

// getPluginsRegistrationDir returns the full path to the directory under which
// plugins socket should be placed to be registered.
// More information is available about plugin registration in the pluginwatcher
// module
func (kl *Kubelet) getPluginsRegistrationDir() string {
	return filepath.Join(kl.getRootDir(), config.DefaultKubeletPluginsRegistrationDirName)
}

// getPluginDir returns a data directory name for a given plugin name.
// Plugins can use these directories to store data that they need to persist.
// For per-pod plugin data, see getPodPluginDir.
func (kl *Kubelet) getPluginDir(pluginName string) string {
	return filepath.Join(kl.getPluginsDir(), pluginName)
}

// getCheckpointsDir returns a data directory name for checkpoints.
// Checkpoints can be stored in this directory for further use.
func (kl *Kubelet) getCheckpointsDir() string {
	return filepath.Join(kl.getRootDir(), config.DefaultKubeletCheckpointsDirName)
}

// getVolumeDevicePluginsDir returns the full path to the directory under which plugin
// directories are created.  Plugins can use these directories for data that
// they need to persist.  Plugins should create subdirectories under this named
// after their own names.
func (kl *Kubelet) getVolumeDevicePluginsDir() string {
	return filepath.Join(kl.getRootDir(), config.DefaultKubeletPluginsDirName)
}

// getVolumeDevicePluginDir returns a data directory name for a given plugin name.
// Plugins can use these directories to store data that they need to persist.
// For per-pod plugin data, see getVolumeDevicePluginsDir.
func (kl *Kubelet) getVolumeDevicePluginDir(pluginName string) string {
	return filepath.Join(kl.getVolumeDevicePluginsDir(), pluginName, config.DefaultKubeletVolumeDevicesDirName)
}

// GetPodDir returns the full path to the per-pod data directory for the
// specified pod. This directory may not exist if the pod does not exist.
func (kl *Kubelet) GetPodDir(podUID types.UID) string {
	return kl.getPodDir(podUID)
}

// ListPodsFromDisk gets a list of pods that have data directories.
func (kl *Kubelet) ListPodsFromDisk() ([]types.UID, error) {
	return kl.listPodsFromDisk()
}

<<<<<<< HEAD
=======
// HandlerSupportsUserNamespaces checks whether the specified handler supports
// user namespaces.
func (kl *Kubelet) HandlerSupportsUserNamespaces(rtHandler string) (bool, error) {
	rtHandlers := kl.runtimeState.runtimeHandlers()
	if rtHandlers == nil {
		return false, fmt.Errorf("runtime handlers are not set")
	}
	for _, h := range rtHandlers {
		if h.Name == rtHandler {
			return h.SupportsUserNamespaces, nil
		}
	}
	return false, fmt.Errorf("the handler %q is not known", rtHandler)
}

// GetKubeletMappings gets the additional IDs allocated for the Kubelet.
func (kl *Kubelet) GetKubeletMappings() (uint32, uint32, error) {
	return kl.getKubeletMappings()
}

func (kl *Kubelet) GetMaxPods() int {
	return kl.maxPods
}

>>>>>>> 7d1f87fc
// getPodDir returns the full path to the per-pod directory for the pod with
// the given UID.
func (kl *Kubelet) getPodDir(podUID types.UID) string {
	return filepath.Join(kl.getPodsDir(), string(podUID))
}

// getPodVolumesSubpathsDir returns the full path to the per-pod subpaths directory under
// which subpath volumes are created for the specified pod.  This directory may not
// exist if the pod does not exist or subpaths are not specified.
func (kl *Kubelet) getPodVolumeSubpathsDir(podUID types.UID) string {
	return filepath.Join(kl.getPodDir(podUID), config.DefaultKubeletVolumeSubpathsDirName)
}

// getPodVolumesDir returns the full path to the per-pod data directory under
// which volumes are created for the specified pod.  This directory may not
// exist if the pod does not exist.
func (kl *Kubelet) getPodVolumesDir(podUID types.UID) string {
	return filepath.Join(kl.getPodDir(podUID), config.DefaultKubeletVolumesDirName)
}

// getPodVolumeDir returns the full path to the directory which represents the
// named volume under the named plugin for specified pod.  This directory may not
// exist if the pod does not exist.
func (kl *Kubelet) getPodVolumeDir(podUID types.UID, pluginName string, volumeName string) string {
	return filepath.Join(kl.getPodVolumesDir(podUID), pluginName, volumeName)
}

// getPodVolumeDevicesDir returns the full path to the per-pod data directory under
// which volumes are created for the specified pod. This directory may not
// exist if the pod does not exist.
func (kl *Kubelet) getPodVolumeDevicesDir(podUID types.UID) string {
	return filepath.Join(kl.getPodDir(podUID), config.DefaultKubeletVolumeDevicesDirName)
}

// getPodVolumeDeviceDir returns the full path to the directory which represents the
// named plugin for specified pod. This directory may not exist if the pod does not exist.
func (kl *Kubelet) getPodVolumeDeviceDir(podUID types.UID, pluginName string) string {
	return filepath.Join(kl.getPodVolumeDevicesDir(podUID), pluginName)
}

// getPodPluginsDir returns the full path to the per-pod data directory under
// which plugins may store data for the specified pod.  This directory may not
// exist if the pod does not exist.
func (kl *Kubelet) getPodPluginsDir(podUID types.UID) string {
	return filepath.Join(kl.getPodDir(podUID), config.DefaultKubeletPluginsDirName)
}

// getPodPluginDir returns a data directory name for a given plugin name for a
// given pod UID.  Plugins can use these directories to store data that they
// need to persist.  For non-per-pod plugin data, see getPluginDir.
func (kl *Kubelet) getPodPluginDir(podUID types.UID, pluginName string) string {
	return filepath.Join(kl.getPodPluginsDir(podUID), pluginName)
}

// getPodContainerDir returns the full path to the per-pod data directory under
// which container data is held for the specified pod.  This directory may not
// exist if the pod or container does not exist.
func (kl *Kubelet) getPodContainerDir(podUID types.UID, ctrName string) string {
	return filepath.Join(kl.getPodDir(podUID), config.DefaultKubeletContainersDirName, ctrName)
}

// getPodResourcesSocket returns the full path to the directory containing the pod resources socket
func (kl *Kubelet) getPodResourcesDir() string {
	return filepath.Join(kl.getRootDir(), config.DefaultKubeletPodResourcesDirName)
}

// GetPods returns all pods bound to the kubelet and their spec, and the mirror
// pods.
func (kl *Kubelet) GetPods() []*v1.Pod {
	pods := kl.podManager.GetPods()
	// a kubelet running without apiserver requires an additional
	// update of the static pod status. See #57106
	for i, p := range pods {
		if kubelettypes.IsStaticPod(p) {
			if status, ok := kl.statusManager.GetPodStatus(p.UID); ok {
				klog.V(2).InfoS("Pod status updated", "pod", klog.KObj(p), "status", status.Phase)
				// do not mutate the cache
				p = p.DeepCopy()
				p.Status = status
				pods[i] = p
			}
		}
	}
	return pods
}

// GetRunningPods returns all pods running on kubelet from looking at the
// container runtime cache. This function converts kubecontainer.Pod to
// v1.Pod, so only the fields that exist in both kubecontainer.Pod and
// v1.Pod are considered meaningful.
func (kl *Kubelet) GetRunningPods(ctx context.Context) ([]*v1.Pod, error) {
	pods, err := kl.runtimeCache.GetPods(ctx)
	if err != nil {
		return nil, err
	}

	apiPods := make([]*v1.Pod, 0, len(pods))
	for _, pod := range pods {
		apiPods = append(apiPods, pod.ToAPIPod())
	}
	return apiPods, nil
}

// GetPodByFullName gets the pod with the given 'full' name, which
// incorporates the namespace as well as whether the pod was found.
func (kl *Kubelet) GetPodByFullName(podFullName string) (*v1.Pod, bool) {
	return kl.podManager.GetPodByFullName(podFullName)
}

// GetPodByName provides the first pod that matches namespace and name, as well
// as whether the pod was found.
func (kl *Kubelet) GetPodByName(namespace, name string) (*v1.Pod, bool) {
	return kl.podManager.GetPodByName(namespace, name)
}

// GetPodByCgroupfs provides the pod that maps to the specified cgroup, as well
// as whether the pod was found.
func (kl *Kubelet) GetPodByCgroupfs(cgroupfs string) (*v1.Pod, bool) {
	pcm := kl.containerManager.NewPodContainerManager()
	if result, podUID := pcm.IsPodCgroup(cgroupfs); result {
		return kl.podManager.GetPodByUID(podUID)
	}
	return nil, false
}

// GetHostname Returns the hostname as the kubelet sees it.
func (kl *Kubelet) GetHostname() string {
	return kl.hostname
}

// getRuntime returns the current Runtime implementation in use by the kubelet.
func (kl *Kubelet) getRuntime() kubecontainer.Runtime {
	return kl.containerRuntime
}

// GetNode returns the node info for the configured node name of this Kubelet.
func (kl *Kubelet) GetNode() (*v1.Node, error) {
	if kl.kubeClient == nil {
		return kl.initialNode(context.TODO())
	}
	return kl.nodeLister.Get(string(kl.nodeName))
}

// getNodeAnyWay() must return a *v1.Node which is required by RunGeneralPredicates().
// The *v1.Node is obtained as follows:
// Return kubelet's nodeInfo for this node, except on error or if in standalone mode,
// in which case return a manufactured nodeInfo representing a node with no pods,
// zero capacity, and the default labels.
func (kl *Kubelet) getNodeAnyWay() (*v1.Node, error) {
	if kl.kubeClient != nil {
		if n, err := kl.nodeLister.Get(string(kl.nodeName)); err == nil {
			return n, nil
		}
	}
	return kl.initialNode(context.TODO())
}

// GetNodeConfig returns the container manager node config.
func (kl *Kubelet) GetNodeConfig() cm.NodeConfig {
	return kl.containerManager.GetNodeConfig()
}

// GetPodCgroupRoot returns the listeral cgroupfs value for the cgroup containing all pods
func (kl *Kubelet) GetPodCgroupRoot() string {
	return kl.containerManager.GetPodCgroupRoot()
}

// GetHostIPs returns host IPs or nil in case of error.
func (kl *Kubelet) GetHostIPs() ([]net.IP, error) {
	node, err := kl.GetNode()
	if err != nil {
		return nil, fmt.Errorf("cannot get node: %v", err)
	}
	return utilnode.GetNodeHostIPs(node)
}

// getHostIPsAnyWay attempts to return the host IPs from kubelet's nodeInfo, or
// the initialNode.
func (kl *Kubelet) getHostIPsAnyWay() ([]net.IP, error) {
	node, err := kl.getNodeAnyWay()
	if err != nil {
		return nil, err
	}
	return utilnode.GetNodeHostIPs(node)
}

// GetExtraSupplementalGroupsForPod returns a list of the extra
// supplemental groups for the Pod. These extra supplemental groups come
// from annotations on persistent volumes that the pod depends on.
func (kl *Kubelet) GetExtraSupplementalGroupsForPod(pod *v1.Pod) []int64 {
	return kl.volumeManager.GetExtraSupplementalGroupsForPod(pod)
}

// getPodVolumePathListFromDisk returns a list of the volume paths by reading the
// volume directories for the given pod from the disk.
func (kl *Kubelet) getPodVolumePathListFromDisk(podUID types.UID) ([]string, error) {
	volumes := []string{}
	podVolDir := kl.getPodVolumesDir(podUID)

	if pathExists, pathErr := mount.PathExists(podVolDir); pathErr != nil {
		return volumes, fmt.Errorf("error checking if path %q exists: %v", podVolDir, pathErr)
	} else if !pathExists {
		klog.V(6).InfoS("Path does not exist", "path", podVolDir)
		return volumes, nil
	}

	volumePluginDirs, err := os.ReadDir(podVolDir)
	if err != nil {
		klog.ErrorS(err, "Could not read directory", "path", podVolDir)
		return volumes, err
	}
	for _, volumePluginDir := range volumePluginDirs {
		volumePluginName := volumePluginDir.Name()
		volumePluginPath := filepath.Join(podVolDir, volumePluginName)
		volumeDirs, err := utilpath.ReadDirNoStat(volumePluginPath)
		if err != nil {
			return volumes, fmt.Errorf("could not read directory %s: %v", volumePluginPath, err)
		}
		unescapePluginName := utilstrings.UnescapeQualifiedName(volumePluginName)

		if unescapePluginName != csi.CSIPluginName {
			for _, volumeDir := range volumeDirs {
				volumes = append(volumes, filepath.Join(volumePluginPath, volumeDir))
			}
		} else {
			// For CSI volumes, the mounted volume path has an extra sub path "/mount", so also add it
			// to the list if the mounted path exists.
			for _, volumeDir := range volumeDirs {
				path := filepath.Join(volumePluginPath, volumeDir)
				csimountpath := csi.GetCSIMounterPath(path)
				if pathExists, _ := mount.PathExists(csimountpath); pathExists {
					volumes = append(volumes, csimountpath)
				}
			}
		}
	}
	return volumes, nil
}

func (kl *Kubelet) getMountedVolumePathListFromDisk(podUID types.UID) ([]string, error) {
	mountedVolumes := []string{}
	volumePaths, err := kl.getPodVolumePathListFromDisk(podUID)
	if err != nil {
		return mountedVolumes, err
	}
	// Only use IsLikelyNotMountPoint to check might not cover all cases. For CSI volumes that
	// either: 1) don't mount or 2) bind mount in the rootfs, the mount check will not work as expected.
	// We plan to remove this mountpoint check as a condition before deleting pods since it is
	// not reliable and the condition might be different for different types of volumes. But it requires
	// a reliable way to clean up unused volume dir to avoid problems during pod deletion. See discussion in issue #74650
	for _, volumePath := range volumePaths {
		isNotMount, err := kl.mounter.IsLikelyNotMountPoint(volumePath)
		if err != nil {
			return mountedVolumes, fmt.Errorf("fail to check mount point %q: %v", volumePath, err)
		}
		if !isNotMount {
			mountedVolumes = append(mountedVolumes, volumePath)
		}
	}
	return mountedVolumes, nil
}

// getPodVolumeSubpathListFromDisk returns a list of the volume-subpath paths by reading the
// subpath directories for the given pod from the disk.
func (kl *Kubelet) getPodVolumeSubpathListFromDisk(podUID types.UID) ([]string, error) {
	volumes := []string{}
	podSubpathsDir := kl.getPodVolumeSubpathsDir(podUID)

	if pathExists, pathErr := mount.PathExists(podSubpathsDir); pathErr != nil {
		return nil, fmt.Errorf("error checking if path %q exists: %v", podSubpathsDir, pathErr)
	} else if !pathExists {
		return volumes, nil
	}

	// Explicitly walks /<volume>/<container name>/<subPathIndex>
	volumePluginDirs, err := os.ReadDir(podSubpathsDir)
	if err != nil {
		klog.ErrorS(err, "Could not read directory", "path", podSubpathsDir)
		return volumes, err
	}
	for _, volumePluginDir := range volumePluginDirs {
		volumePluginName := volumePluginDir.Name()
		volumePluginPath := filepath.Join(podSubpathsDir, volumePluginName)
		containerDirs, err := os.ReadDir(volumePluginPath)
		if err != nil {
			return volumes, fmt.Errorf("could not read directory %s: %v", volumePluginPath, err)
		}
		for _, containerDir := range containerDirs {
			containerName := containerDir.Name()
			containerPath := filepath.Join(volumePluginPath, containerName)
			// Switch to ReadDirNoStat at the subPathIndex level to prevent issues with stat'ing
			// mount points that may not be responsive
			subPaths, err := utilpath.ReadDirNoStat(containerPath)
			if err != nil {
				return volumes, fmt.Errorf("could not read directory %s: %v", containerPath, err)
			}
			for _, subPathDir := range subPaths {
				volumes = append(volumes, filepath.Join(containerPath, subPathDir))
			}
		}
	}
	return volumes, nil
}

// GetRequestedContainersInfo returns container info.
func (kl *Kubelet) GetRequestedContainersInfo(containerName string, options cadvisorv2.RequestOptions) (map[string]*cadvisorapiv1.ContainerInfo, error) {
	return kl.cadvisor.GetRequestedContainersInfo(containerName, options)
}

// GetVersionInfo returns information about the version of cAdvisor in use.
func (kl *Kubelet) GetVersionInfo() (*cadvisorapiv1.VersionInfo, error) {
	return kl.cadvisor.VersionInfo()
}

// GetCachedMachineInfo assumes that the machine info can't change without a reboot
func (kl *Kubelet) GetCachedMachineInfo() (*cadvisorapiv1.MachineInfo, error) {
	kl.machineInfoLock.RLock()
	defer kl.machineInfoLock.RUnlock()
	return kl.machineInfo, nil
}

func (kl *Kubelet) setCachedMachineInfo(info *cadvisorapiv1.MachineInfo) {
	kl.machineInfoLock.Lock()
	defer kl.machineInfoLock.Unlock()
	kl.machineInfo = info
}<|MERGE_RESOLUTION|>--- conflicted
+++ resolved
@@ -116,8 +116,6 @@
 	return kl.listPodsFromDisk()
 }
 
-<<<<<<< HEAD
-=======
 // HandlerSupportsUserNamespaces checks whether the specified handler supports
 // user namespaces.
 func (kl *Kubelet) HandlerSupportsUserNamespaces(rtHandler string) (bool, error) {
@@ -142,7 +140,6 @@
 	return kl.maxPods
 }
 
->>>>>>> 7d1f87fc
 // getPodDir returns the full path to the per-pod directory for the pod with
 // the given UID.
 func (kl *Kubelet) getPodDir(podUID types.UID) string {
