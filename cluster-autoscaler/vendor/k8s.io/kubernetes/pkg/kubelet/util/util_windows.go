--- conflicted
+++ resolved
@@ -24,10 +24,6 @@
 	"fmt"
 	"net"
 	"net/url"
-<<<<<<< HEAD
-	"os"
-=======
->>>>>>> acfd0dd7
 	"path/filepath"
 	"strings"
 	"syscall"
@@ -149,57 +145,6 @@
 	return currentTime.Add(-time.Duration(output) * time.Millisecond).Truncate(time.Second), nil
 }
 
-<<<<<<< HEAD
-// IsUnixDomainSocket returns whether a given file is a AF_UNIX socket file
-// Note that due to the retry logic inside, it could take up to 4 seconds
-// to determine whether or not the file path supplied is a Unix domain socket
-func IsUnixDomainSocket(filePath string) (bool, error) {
-	// Due to the absence of golang support for os.ModeSocket in Windows (https://github.com/golang/go/issues/33357)
-	// we need to dial the file and check if we receive an error to determine if a file is Unix Domain Socket file.
-
-	// Note that querrying for the Reparse Points (https://docs.microsoft.com/en-us/windows/win32/fileio/reparse-points)
-	// for the file (using FSCTL_GET_REPARSE_POINT) and checking for reparse tag: reparseTagSocket
-	// does NOT work in 1809 if the socket file is created within a bind mounted directory by a container
-	// and the FSCTL is issued in the host by the kubelet.
-
-	// If the file does not exist, it cannot be a Unix domain socket.
-	if _, err := os.Stat(filePath); os.IsNotExist(err) {
-		return false, fmt.Errorf("File %s not found. Err: %v", filePath, err)
-	}
-
-	klog.V(6).InfoS("Function IsUnixDomainSocket starts", "filePath", filePath)
-	// As detailed in https://github.com/kubernetes/kubernetes/issues/104584 we cannot rely
-	// on the Unix Domain socket working on the very first try, hence the potential need to
-	// dial multiple times
-	var lastSocketErr error
-	err := wait.PollImmediate(socketDialRetryPeriod, socketDialTimeout,
-		func() (bool, error) {
-			klog.V(6).InfoS("Dialing the socket", "filePath", filePath)
-			var c net.Conn
-			c, lastSocketErr = net.Dial("unix", filePath)
-			if lastSocketErr == nil {
-				c.Close()
-				klog.V(6).InfoS("Socket dialed successfully", "filePath", filePath)
-				return true, nil
-			}
-			klog.V(6).InfoS("Failed the current attempt to dial the socket, so pausing before retry",
-				"filePath", filePath, "err", lastSocketErr, "socketDialRetryPeriod",
-				socketDialRetryPeriod)
-			return false, nil
-		})
-
-	// PollImmediate will return "timed out waiting for the condition" if the function it
-	// invokes never returns true
-	if err != nil {
-		klog.V(2).InfoS("Failed all attempts to dial the socket so marking it as a non-Unix Domain socket. Last socket error along with the error from PollImmediate follow",
-			"filePath", filePath, "lastSocketErr", lastSocketErr, "err", err)
-		return false, nil
-	}
-	return true, nil
-}
-
-=======
->>>>>>> acfd0dd7
 // NormalizePath converts FS paths returned by certain go frameworks (like fsnotify)
 // to native Windows paths that can be passed to Windows specific code
 func NormalizePath(path string) string {
