/*
Copyright 2016 The Kubernetes Authors.

Licensed under the Apache License, Version 2.0 (the "License");
you may not use this file except in compliance with the License.
You may obtain a copy of the License at

    http://www.apache.org/licenses/LICENSE-2.0

Unless required by applicable law or agreed to in writing, software
distributed under the License is distributed on an "AS IS" BASIS,
WITHOUT WARRANTIES OR CONDITIONS OF ANY KIND, either express or implied.
See the License for the specific language governing permissions and
limitations under the License.
*/

package sysctl

import (
<<<<<<< HEAD
	"fmt"
=======
>>>>>>> acfd0dd7
	goruntime "runtime"

	"k8s.io/apimachinery/pkg/util/version"
	"k8s.io/klog/v2"
<<<<<<< HEAD
	"k8s.io/kubernetes/pkg/proxy/ipvs"
)

// refer to https://github.com/torvalds/linux/commit/122ff243f5f104194750ecbc76d5946dd1eec934.
const ipLocalReservedPortsMinNamespacedKernelVersion = "3.16"

var safeSysctls = []string{
	"kernel.shm_rmid_forced",
	"net.ipv4.ip_local_port_range",
	"net.ipv4.tcp_syncookies",
	"net.ipv4.ping_group_range",
	"net.ipv4.ip_unprivileged_port_start",
}

var safeSysctlsIncludeReservedPorts = []string{
	"kernel.shm_rmid_forced",
	"net.ipv4.ip_local_port_range",
	"net.ipv4.tcp_syncookies",
	"net.ipv4.ping_group_range",
	"net.ipv4.ip_unprivileged_port_start",
	"net.ipv4.ip_local_reserved_ports",
=======
	utilkernel "k8s.io/kubernetes/pkg/util/kernel"
)

type sysctl struct {
	// the name of sysctl
	name string
	// the minimum kernel version where the sysctl is available
	kernel string
}

var safeSysctls = []sysctl{
	{
		name: "kernel.shm_rmid_forced",
	}, {
		name: "net.ipv4.ip_local_port_range",
	}, {
		name: "net.ipv4.tcp_syncookies",
	}, {
		name: "net.ipv4.ping_group_range",
	}, {
		name: "net.ipv4.ip_unprivileged_port_start",
	}, {
		name:   "net.ipv4.ip_local_reserved_ports",
		kernel: utilkernel.IPLocalReservedPortsNamespacedKernelVersion,
	}, {
		name:   "net.ipv4.tcp_keepalive_time",
		kernel: utilkernel.TCPKeepAliveTimeNamespacedKernelVersion,
	}, {
		name:   "net.ipv4.tcp_fin_timeout",
		kernel: utilkernel.TCPFinTimeoutNamespacedKernelVersion,
	},
	{
		name:   "net.ipv4.tcp_keepalive_intvl",
		kernel: utilkernel.TCPKeepAliveIntervalNamespacedKernelVersion,
	},
	{
		name:   "net.ipv4.tcp_keepalive_probes",
		kernel: utilkernel.TCPKeepAliveProbesNamespacedKernelVersion,
	},
>>>>>>> acfd0dd7
}

// SafeSysctlAllowlist returns the allowlist of safe sysctls and safe sysctl patterns (ending in *).
//
// A sysctl is called safe iff
// - it is namespaced in the container or the pod
// - it is isolated, i.e. has no influence on any other pod on the same node.
func SafeSysctlAllowlist() []string {
<<<<<<< HEAD
	if goruntime.GOOS == "linux" {
		// make sure we're on a new enough kernel that the ip_local_reserved_ports sysctl is namespaced
		kernelVersion, err := getKernelVersion()
		if err != nil {
			klog.ErrorS(err, "Failed to get kernel version, dropping net.ipv4.ip_local_reserved_ports from safe sysctl list")
			return safeSysctls
		}
		if kernelVersion.LessThan(version.MustParseGeneric(ipLocalReservedPortsMinNamespacedKernelVersion)) {
			klog.ErrorS(nil, "Kernel version is too old, dropping net.ipv4.ip_local_reserved_ports from safe sysctl list", "kernelVersion", kernelVersion)
			return safeSysctls
		}
	}
	return safeSysctlsIncludeReservedPorts
}

func getKernelVersion() (*version.Version, error) {
	kernelVersionStr, err := ipvs.NewLinuxKernelHandler().GetKernelVersion()
	if err != nil {
		return nil, fmt.Errorf("failed to get kernel version: %w", err)
	}
	kernelVersion, err := version.ParseGeneric(kernelVersionStr)
	if err != nil {
		return nil, fmt.Errorf("failed to parse kernel version: %w", err)
	}
	return kernelVersion, nil
=======
	if goruntime.GOOS != "linux" {
		return nil
	}

	return getSafeSysctlAllowlist(utilkernel.GetVersion)
}

func getSafeSysctlAllowlist(getVersion func() (*version.Version, error)) []string {
	kernelVersion, err := getVersion()
	if err != nil {
		klog.ErrorS(err, "failed to get kernel version, unable to determine which sysctls are available")
	}

	var safeSysctlAllowlist []string
	for _, sc := range safeSysctls {
		if sc.kernel == "" {
			safeSysctlAllowlist = append(safeSysctlAllowlist, sc.name)
			continue
		}

		if kernelVersion != nil && kernelVersion.AtLeast(version.MustParseGeneric(sc.kernel)) {
			safeSysctlAllowlist = append(safeSysctlAllowlist, sc.name)
		} else {
			klog.InfoS("kernel version is too old, dropping the sysctl from safe sysctl list", "kernelVersion", kernelVersion, "sysctl", sc.name)
		}
	}
	return safeSysctlAllowlist
>>>>>>> acfd0dd7
}<|MERGE_RESOLUTION|>--- conflicted
+++ resolved
@@ -17,37 +17,10 @@
 package sysctl
 
 import (
-<<<<<<< HEAD
-	"fmt"
-=======
->>>>>>> acfd0dd7
 	goruntime "runtime"
 
 	"k8s.io/apimachinery/pkg/util/version"
 	"k8s.io/klog/v2"
-<<<<<<< HEAD
-	"k8s.io/kubernetes/pkg/proxy/ipvs"
-)
-
-// refer to https://github.com/torvalds/linux/commit/122ff243f5f104194750ecbc76d5946dd1eec934.
-const ipLocalReservedPortsMinNamespacedKernelVersion = "3.16"
-
-var safeSysctls = []string{
-	"kernel.shm_rmid_forced",
-	"net.ipv4.ip_local_port_range",
-	"net.ipv4.tcp_syncookies",
-	"net.ipv4.ping_group_range",
-	"net.ipv4.ip_unprivileged_port_start",
-}
-
-var safeSysctlsIncludeReservedPorts = []string{
-	"kernel.shm_rmid_forced",
-	"net.ipv4.ip_local_port_range",
-	"net.ipv4.tcp_syncookies",
-	"net.ipv4.ping_group_range",
-	"net.ipv4.ip_unprivileged_port_start",
-	"net.ipv4.ip_local_reserved_ports",
-=======
 	utilkernel "k8s.io/kubernetes/pkg/util/kernel"
 )
 
@@ -87,7 +60,6 @@
 		name:   "net.ipv4.tcp_keepalive_probes",
 		kernel: utilkernel.TCPKeepAliveProbesNamespacedKernelVersion,
 	},
->>>>>>> acfd0dd7
 }
 
 // SafeSysctlAllowlist returns the allowlist of safe sysctls and safe sysctl patterns (ending in *).
@@ -96,33 +68,6 @@
 // - it is namespaced in the container or the pod
 // - it is isolated, i.e. has no influence on any other pod on the same node.
 func SafeSysctlAllowlist() []string {
-<<<<<<< HEAD
-	if goruntime.GOOS == "linux" {
-		// make sure we're on a new enough kernel that the ip_local_reserved_ports sysctl is namespaced
-		kernelVersion, err := getKernelVersion()
-		if err != nil {
-			klog.ErrorS(err, "Failed to get kernel version, dropping net.ipv4.ip_local_reserved_ports from safe sysctl list")
-			return safeSysctls
-		}
-		if kernelVersion.LessThan(version.MustParseGeneric(ipLocalReservedPortsMinNamespacedKernelVersion)) {
-			klog.ErrorS(nil, "Kernel version is too old, dropping net.ipv4.ip_local_reserved_ports from safe sysctl list", "kernelVersion", kernelVersion)
-			return safeSysctls
-		}
-	}
-	return safeSysctlsIncludeReservedPorts
-}
-
-func getKernelVersion() (*version.Version, error) {
-	kernelVersionStr, err := ipvs.NewLinuxKernelHandler().GetKernelVersion()
-	if err != nil {
-		return nil, fmt.Errorf("failed to get kernel version: %w", err)
-	}
-	kernelVersion, err := version.ParseGeneric(kernelVersionStr)
-	if err != nil {
-		return nil, fmt.Errorf("failed to parse kernel version: %w", err)
-	}
-	return kernelVersion, nil
-=======
 	if goruntime.GOOS != "linux" {
 		return nil
 	}
@@ -150,5 +95,4 @@
 		}
 	}
 	return safeSysctlAllowlist
->>>>>>> acfd0dd7
 }