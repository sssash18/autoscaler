/*
Copyright 2018 The Kubernetes Authors.

Licensed under the Apache License, Version 2.0 (the "License");
you may not use this file except in compliance with the License.
You may obtain a copy of the License at

    http://www.apache.org/licenses/LICENSE-2.0

Unless required by applicable law or agreed to in writing, software
distributed under the License is distributed on an "AS IS" BASIS,
WITHOUT WARRANTIES OR CONDITIONS OF ANY KIND, either express or implied.
See the License for the specific language governing permissions and
limitations under the License.
*/

package types

import (
	v1 "k8s.io/api/core/v1"
	utilfeature "k8s.io/apiserver/pkg/util/feature"
	"k8s.io/kubernetes/pkg/features"
)

// PodConditionsByKubelet is the list of pod conditions owned by kubelet
var PodConditionsByKubelet = []v1.PodConditionType{
	v1.PodScheduled,
	v1.PodReady,
	v1.PodInitialized,
	v1.ContainersReady,
}

// PodConditionByKubelet returns if the pod condition type is owned by kubelet
func PodConditionByKubelet(conditionType v1.PodConditionType) bool {
	for _, c := range PodConditionsByKubelet {
		if c == conditionType {
			return true
		}
	}
	if utilfeature.DefaultFeatureGate.Enabled(features.PodReadyToStartContainersCondition) {
<<<<<<< HEAD
		if conditionType == PodReadyToStartContainers {
=======
		if conditionType == v1.PodReadyToStartContainers {
>>>>>>> acfd0dd7
			return true
		}
	}
	return false
}

// PodConditionSharedByKubelet returns if the pod condition type is shared by kubelet
func PodConditionSharedByKubelet(conditionType v1.PodConditionType) bool {
	if utilfeature.DefaultFeatureGate.Enabled(features.PodDisruptionConditions) {
		if conditionType == v1.DisruptionTarget {
			return true
		}
	}
	return false
}<|MERGE_RESOLUTION|>--- conflicted
+++ resolved
@@ -38,11 +38,7 @@
 		}
 	}
 	if utilfeature.DefaultFeatureGate.Enabled(features.PodReadyToStartContainersCondition) {
-<<<<<<< HEAD
-		if conditionType == PodReadyToStartContainers {
-=======
 		if conditionType == v1.PodReadyToStartContainers {
->>>>>>> acfd0dd7
 			return true
 		}
 	}
