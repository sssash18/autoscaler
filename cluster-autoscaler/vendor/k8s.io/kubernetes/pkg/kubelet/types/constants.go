/*
Copyright 2015 The Kubernetes Authors.

Licensed under the Apache License, Version 2.0 (the "License");
you may not use this file except in compliance with the License.
You may obtain a copy of the License at

    http://www.apache.org/licenses/LICENSE-2.0

Unless required by applicable law or agreed to in writing, software
distributed under the License is distributed on an "AS IS" BASIS,
WITHOUT WARRANTIES OR CONDITIONS OF ANY KIND, either express or implied.
See the License for the specific language governing permissions and
limitations under the License.
*/

package types

const (
	// ResolvConfDefault is the system default DNS resolver configuration.
	ResolvConfDefault = "/etc/resolv.conf"
	// RFC3339NanoFixed is the fixed width version of time.RFC3339Nano.
	RFC3339NanoFixed = "2006-01-02T15:04:05.000000000Z07:00"
	// RFC3339NanoLenient is the variable width RFC3339 time format for lenient parsing of strings into timestamps.
	RFC3339NanoLenient = "2006-01-02T15:04:05.999999999Z07:00"
)

// User visible keys for managing node allocatable enforcement on the node.
const (
	NodeAllocatableEnforcementKey = "pods"
	SystemReservedEnforcementKey  = "system-reserved"
	KubeReservedEnforcementKey    = "kube-reserved"
	NodeAllocatableNoneKey        = "none"
)

// SwapBehavior types
const (
<<<<<<< HEAD
	LimitedSwap   = "LimitedSwap"
	UnlimitedSwap = "UnlimitedSwap"
=======
	LimitedSwap = "LimitedSwap"
	NoSwap      = "NoSwap"
>>>>>>> 7d1f87fc
)<|MERGE_RESOLUTION|>--- conflicted
+++ resolved
@@ -35,11 +35,6 @@
 
 // SwapBehavior types
 const (
-<<<<<<< HEAD
-	LimitedSwap   = "LimitedSwap"
-	UnlimitedSwap = "UnlimitedSwap"
-=======
 	LimitedSwap = "LimitedSwap"
 	NoSwap      = "NoSwap"
->>>>>>> 7d1f87fc
 )