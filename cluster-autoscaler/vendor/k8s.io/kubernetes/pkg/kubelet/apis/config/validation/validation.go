/*
Copyright 2017 The Kubernetes Authors.

Licensed under the Apache License, Version 2.0 (the "License");
you may not use this file except in compliance with the License.
You may obtain a copy of the License at

    http://www.apache.org/licenses/LICENSE-2.0

Unless required by applicable law or agreed to in writing, software
distributed under the License is distributed on an "AS IS" BASIS,
WITHOUT WARRANTIES OR CONDITIONS OF ANY KIND, either express or implied.
See the License for the specific language governing permissions and
limitations under the License.
*/

package validation

import (
	"fmt"
	"time"
	"unicode"

	metav1 "k8s.io/apimachinery/pkg/apis/meta/v1"
	utilerrors "k8s.io/apimachinery/pkg/util/errors"
	utilvalidation "k8s.io/apimachinery/pkg/util/validation"
	"k8s.io/apimachinery/pkg/util/validation/field"
	"k8s.io/component-base/featuregate"
	logsapi "k8s.io/component-base/logs/api/v1"
	"k8s.io/component-base/metrics"
	tracingapi "k8s.io/component-base/tracing/api/v1"
	"k8s.io/kubernetes/pkg/features"
	kubeletconfig "k8s.io/kubernetes/pkg/kubelet/apis/config"
	kubetypes "k8s.io/kubernetes/pkg/kubelet/types"
	utilfs "k8s.io/kubernetes/pkg/util/filesystem"
	utiltaints "k8s.io/kubernetes/pkg/util/taints"
	"k8s.io/utils/cpuset"
)

var (
	defaultCFSQuota = metav1.Duration{Duration: 100 * time.Millisecond}
)

// ValidateKubeletConfiguration validates `kc` and returns an error if it is invalid
func ValidateKubeletConfiguration(kc *kubeletconfig.KubeletConfiguration, featureGate featuregate.FeatureGate) error {
	allErrors := []error{}

	// Make a local copy of the feature gates and combine it with the gates set by this configuration.
	// This allows us to validate the config against the set of gates it will actually run against.
	localFeatureGate := featureGate.DeepCopy()
	if err := localFeatureGate.SetFromMap(kc.FeatureGates); err != nil {
		return err
	}

	if kc.NodeLeaseDurationSeconds <= 0 {
		allErrors = append(allErrors, fmt.Errorf("invalid configuration: nodeLeaseDurationSeconds must be greater than 0"))
	}
	if !kc.CgroupsPerQOS && len(kc.EnforceNodeAllocatable) > 0 {
		allErrors = append(allErrors, fmt.Errorf("invalid configuration: enforceNodeAllocatable (--enforce-node-allocatable) is not supported unless cgroupsPerQOS (--cgroups-per-qos) is set to true"))
	}
	if kc.SystemCgroups != "" && kc.CgroupRoot == "" {
		allErrors = append(allErrors, fmt.Errorf("invalid configuration: systemCgroups (--system-cgroups) was specified and cgroupRoot (--cgroup-root) was not specified"))
	}
	if kc.EventBurst < 0 {
		allErrors = append(allErrors, fmt.Errorf("invalid configuration: eventBurst (--event-burst) %v must not be a negative number", kc.EventBurst))
	}
	if kc.EventRecordQPS < 0 {
		allErrors = append(allErrors, fmt.Errorf("invalid configuration: eventRecordQPS (--event-qps) %v must not be a negative number", kc.EventRecordQPS))
	}
	if kc.HealthzPort != 0 && utilvalidation.IsValidPortNum(int(kc.HealthzPort)) != nil {
		allErrors = append(allErrors, fmt.Errorf("invalid configuration: healthzPort (--healthz-port) %v must be between 1 and 65535, inclusive", kc.HealthzPort))
	}
	if !localFeatureGate.Enabled(features.CPUCFSQuotaPeriod) && kc.CPUCFSQuotaPeriod != defaultCFSQuota {
		allErrors = append(allErrors, fmt.Errorf("invalid configuration: cpuCFSQuotaPeriod (--cpu-cfs-quota-period) %v requires feature gate CustomCPUCFSQuotaPeriod", kc.CPUCFSQuotaPeriod))
	}
	if localFeatureGate.Enabled(features.CPUCFSQuotaPeriod) && utilvalidation.IsInRange(int(kc.CPUCFSQuotaPeriod.Duration), int(1*time.Millisecond), int(time.Second)) != nil {
		allErrors = append(allErrors, fmt.Errorf("invalid configuration: cpuCFSQuotaPeriod (--cpu-cfs-quota-period) %v must be between 1ms and 1sec, inclusive", kc.CPUCFSQuotaPeriod))
	}
	if utilvalidation.IsInRange(int(kc.ImageGCHighThresholdPercent), 0, 100) != nil {
		allErrors = append(allErrors, fmt.Errorf("invalid configuration: imageGCHighThresholdPercent (--image-gc-high-threshold) %v must be between 0 and 100, inclusive", kc.ImageGCHighThresholdPercent))
	}
	if utilvalidation.IsInRange(int(kc.ImageGCLowThresholdPercent), 0, 100) != nil {
		allErrors = append(allErrors, fmt.Errorf("invalid configuration: imageGCLowThresholdPercent (--image-gc-low-threshold) %v must be between 0 and 100, inclusive", kc.ImageGCLowThresholdPercent))
	}
	if kc.ImageGCLowThresholdPercent >= kc.ImageGCHighThresholdPercent {
		allErrors = append(allErrors, fmt.Errorf("invalid configuration: imageGCLowThresholdPercent (--image-gc-low-threshold) %v must be less than imageGCHighThresholdPercent (--image-gc-high-threshold) %v", kc.ImageGCLowThresholdPercent, kc.ImageGCHighThresholdPercent))
	}
	if kc.ImageMaximumGCAge.Duration != 0 && !localFeatureGate.Enabled(features.ImageMaximumGCAge) {
<<<<<<< HEAD
		allErrors = append(allErrors, fmt.Errorf("invalid configuration: ImageMaximumGCAge feature gate is required for Kubelet configuration option ImageMaximumGCAge"))
=======
		allErrors = append(allErrors, fmt.Errorf("invalid configuration: ImageMaximumGCAge feature gate is required for Kubelet configuration option imageMaximumGCAge"))
>>>>>>> 7d1f87fc
	}
	if kc.ImageMaximumGCAge.Duration < 0 {
		allErrors = append(allErrors, fmt.Errorf("invalid configuration: imageMaximumGCAge %v must not be negative", kc.ImageMaximumGCAge.Duration))
	}
	if kc.ImageMaximumGCAge.Duration > 0 && kc.ImageMaximumGCAge.Duration <= kc.ImageMinimumGCAge.Duration {
		allErrors = append(allErrors, fmt.Errorf("invalid configuration: imageMaximumGCAge %v must be greater than imageMinimumGCAge %v", kc.ImageMaximumGCAge.Duration, kc.ImageMinimumGCAge.Duration))
	}
	if utilvalidation.IsInRange(int(kc.IPTablesDropBit), 0, 31) != nil {
		allErrors = append(allErrors, fmt.Errorf("invalid configuration: iptablesDropBit (--iptables-drop-bit) %v must be between 0 and 31, inclusive", kc.IPTablesDropBit))
	}
	if utilvalidation.IsInRange(int(kc.IPTablesMasqueradeBit), 0, 31) != nil {
		allErrors = append(allErrors, fmt.Errorf("invalid configuration: iptablesMasqueradeBit (--iptables-masquerade-bit) %v must be between 0 and 31, inclusive", kc.IPTablesMasqueradeBit))
	}
	if kc.KubeAPIBurst < 0 {
		allErrors = append(allErrors, fmt.Errorf("invalid configuration: kubeAPIBurst (--kube-api-burst) %v must not be a negative number", kc.KubeAPIBurst))
	}
	if kc.KubeAPIQPS < 0 {
		allErrors = append(allErrors, fmt.Errorf("invalid configuration: kubeAPIQPS (--kube-api-qps) %v must not be a negative number", kc.KubeAPIQPS))
	}
	if kc.NodeStatusMaxImages < -1 {
		allErrors = append(allErrors, fmt.Errorf("invalid configuration: nodeStatusMaxImages (--node-status-max-images) %v must be -1 or greater", kc.NodeStatusMaxImages))
	}
	if kc.MaxOpenFiles < 0 {
		allErrors = append(allErrors, fmt.Errorf("invalid configuration: maxOpenFiles (--max-open-files) %v must not be a negative number", kc.MaxOpenFiles))
	}
	if kc.MaxPods < 0 {
		allErrors = append(allErrors, fmt.Errorf("invalid configuration: maxPods (--max-pods) %v must not be a negative number", kc.MaxPods))
	}
	if utilvalidation.IsInRange(int(kc.OOMScoreAdj), -1000, 1000) != nil {
		allErrors = append(allErrors, fmt.Errorf("invalid configuration: oomScoreAdj (--oom-score-adj) %v must be between -1000 and 1000, inclusive", kc.OOMScoreAdj))
	}
	if kc.PodsPerCore < 0 {
		allErrors = append(allErrors, fmt.Errorf("invalid configuration: podsPerCore (--pods-per-core) %v must not be a negative number", kc.PodsPerCore))
	}
	if utilvalidation.IsValidPortNum(int(kc.Port)) != nil {
		allErrors = append(allErrors, fmt.Errorf("invalid configuration: port (--port) %v must be between 1 and 65535, inclusive", kc.Port))
	}
	if kc.ReadOnlyPort != 0 && utilvalidation.IsValidPortNum(int(kc.ReadOnlyPort)) != nil {
		allErrors = append(allErrors, fmt.Errorf("invalid configuration: readOnlyPort (--read-only-port) %v must be between 0 and 65535, inclusive", kc.ReadOnlyPort))
	}
	if kc.RegistryBurst < 0 {
		allErrors = append(allErrors, fmt.Errorf("invalid configuration: registryBurst (--registry-burst) %v must not be a negative number", kc.RegistryBurst))
	}
	if kc.RegistryPullQPS < 0 {
		allErrors = append(allErrors, fmt.Errorf("invalid configuration: registryPullQPS (--registry-qps) %v must not be a negative number", kc.RegistryPullQPS))
	}
	if kc.MaxParallelImagePulls != nil && *kc.MaxParallelImagePulls < 1 {
		allErrors = append(allErrors, fmt.Errorf("invalid configuration: maxParallelImagePulls %v must be a positive number", *kc.MaxParallelImagePulls))
	}
	if kc.SerializeImagePulls && kc.MaxParallelImagePulls != nil && *kc.MaxParallelImagePulls > 1 {
		allErrors = append(allErrors, fmt.Errorf("invalid configuration: maxParallelImagePulls cannot be larger than 1 unless SerializeImagePulls (--serialize-image-pulls) is set to false"))
	}
	if kc.ServerTLSBootstrap && !localFeatureGate.Enabled(features.RotateKubeletServerCertificate) {
		allErrors = append(allErrors, fmt.Errorf("invalid configuration: serverTLSBootstrap %v requires feature gate RotateKubeletServerCertificate", kc.ServerTLSBootstrap))
	}

	for _, nodeTaint := range kc.RegisterWithTaints {
		if err := utiltaints.CheckTaintValidation(nodeTaint); err != nil {
			allErrors = append(allErrors, fmt.Errorf("invalid taint: %v", nodeTaint))
		}
		if nodeTaint.TimeAdded != nil {
			allErrors = append(allErrors, fmt.Errorf("invalid configuration: taint.TimeAdded is not nil"))
		}
	}

	switch kc.TopologyManagerPolicy {
	case kubeletconfig.NoneTopologyManagerPolicy:
	case kubeletconfig.BestEffortTopologyManagerPolicy:
	case kubeletconfig.RestrictedTopologyManagerPolicy:
	case kubeletconfig.SingleNumaNodeTopologyManagerPolicy:
	default:
		allErrors = append(allErrors, fmt.Errorf("invalid configuration: topologyManagerPolicy (--topology-manager-policy) %q must be one of: %q", kc.TopologyManagerPolicy, []string{kubeletconfig.NoneTopologyManagerPolicy, kubeletconfig.BestEffortTopologyManagerPolicy, kubeletconfig.RestrictedTopologyManagerPolicy, kubeletconfig.SingleNumaNodeTopologyManagerPolicy}))
	}

	switch kc.TopologyManagerScope {
	case kubeletconfig.ContainerTopologyManagerScope:
	case kubeletconfig.PodTopologyManagerScope:
	default:
		allErrors = append(allErrors, fmt.Errorf("invalid configuration: topologyManagerScope (--topology-manager-scope) %q must be one of: %q, or %q", kc.TopologyManagerScope, kubeletconfig.ContainerTopologyManagerScope, kubeletconfig.PodTopologyManagerScope))
	}

	if localFeatureGate.Enabled(features.GracefulNodeShutdown) {
		if kc.ShutdownGracePeriodCriticalPods.Duration > kc.ShutdownGracePeriod.Duration {
			allErrors = append(allErrors, fmt.Errorf("invalid configuration: shutdownGracePeriodCriticalPods %v must be <= shutdownGracePeriod %v", kc.ShutdownGracePeriodCriticalPods, kc.ShutdownGracePeriod))
		}
		if kc.ShutdownGracePeriod.Duration < 0 || (kc.ShutdownGracePeriod.Duration > 0 && kc.ShutdownGracePeriod.Duration < time.Second) {
			allErrors = append(allErrors, fmt.Errorf("invalid configuration: shutdownGracePeriod %v must be either zero or otherwise >= 1 sec", kc.ShutdownGracePeriod))
		}
		if kc.ShutdownGracePeriodCriticalPods.Duration < 0 || (kc.ShutdownGracePeriodCriticalPods.Duration > 0 && kc.ShutdownGracePeriodCriticalPods.Duration < time.Second) {
			allErrors = append(allErrors, fmt.Errorf("invalid configuration: shutdownGracePeriodCriticalPods %v must be either zero or otherwise >= 1 sec", kc.ShutdownGracePeriodCriticalPods))
		}
	}
	if (kc.ShutdownGracePeriod.Duration > 0 || kc.ShutdownGracePeriodCriticalPods.Duration > 0) && !localFeatureGate.Enabled(features.GracefulNodeShutdown) {
		allErrors = append(allErrors, fmt.Errorf("invalid configuration: specifying shutdownGracePeriod or shutdownGracePeriodCriticalPods requires feature gate GracefulNodeShutdown"))
	}
	if localFeatureGate.Enabled(features.GracefulNodeShutdownBasedOnPodPriority) {
		if len(kc.ShutdownGracePeriodByPodPriority) != 0 && (kc.ShutdownGracePeriod.Duration > 0 || kc.ShutdownGracePeriodCriticalPods.Duration > 0) {
			allErrors = append(allErrors, fmt.Errorf("invalid configuration: Cannot specify both shutdownGracePeriodByPodPriority and shutdownGracePeriod at the same time"))
		}
	}
	if !localFeatureGate.Enabled(features.GracefulNodeShutdownBasedOnPodPriority) {
		if len(kc.ShutdownGracePeriodByPodPriority) != 0 {
			allErrors = append(allErrors, fmt.Errorf("invalid configuration: Specifying shutdownGracePeriodByPodPriority requires feature gate GracefulNodeShutdownBasedOnPodPriority"))
		}
	}
	if localFeatureGate.Enabled(features.NodeSwap) {
		switch kc.MemorySwap.SwapBehavior {
		case "":
		case kubetypes.NoSwap:
		case kubetypes.LimitedSwap:
		default:
			allErrors = append(allErrors, fmt.Errorf("invalid configuration: memorySwap.swapBehavior %q must be one of: \"\", %q or %q", kc.MemorySwap.SwapBehavior, kubetypes.LimitedSwap, kubetypes.NoSwap))
		}
	}
	if !localFeatureGate.Enabled(features.NodeSwap) && kc.MemorySwap != (kubeletconfig.MemorySwapConfiguration{}) {
		allErrors = append(allErrors, fmt.Errorf("invalid configuration: memorySwap.swapBehavior cannot be set when NodeSwap feature flag is disabled"))
	}

	for _, val := range kc.EnforceNodeAllocatable {
		switch val {
		case kubetypes.NodeAllocatableEnforcementKey:
		case kubetypes.SystemReservedEnforcementKey:
			if kc.SystemReservedCgroup == "" {
				allErrors = append(allErrors, fmt.Errorf("invalid configuration: systemReservedCgroup (--system-reserved-cgroup) must be specified when %q contained in enforceNodeAllocatable (--enforce-node-allocatable)", kubetypes.SystemReservedEnforcementKey))
			}
		case kubetypes.KubeReservedEnforcementKey:
			if kc.KubeReservedCgroup == "" {
				allErrors = append(allErrors, fmt.Errorf("invalid configuration: kubeReservedCgroup (--kube-reserved-cgroup) must be specified when %q contained in enforceNodeAllocatable (--enforce-node-allocatable)", kubetypes.KubeReservedEnforcementKey))
			}
		case kubetypes.NodeAllocatableNoneKey:
			if len(kc.EnforceNodeAllocatable) > 1 {
				allErrors = append(allErrors, fmt.Errorf("invalid configuration: enforceNodeAllocatable (--enforce-node-allocatable) may not contain additional enforcements when %q is specified", kubetypes.NodeAllocatableNoneKey))
			}
		default:
			allErrors = append(allErrors, fmt.Errorf("invalid configuration: option %q specified for enforceNodeAllocatable (--enforce-node-allocatable). Valid options are %q, %q, %q, or %q",
				val, kubetypes.NodeAllocatableEnforcementKey, kubetypes.SystemReservedEnforcementKey, kubetypes.KubeReservedEnforcementKey, kubetypes.NodeAllocatableNoneKey))
		}
	}
	switch kc.HairpinMode {
	case kubeletconfig.HairpinNone:
	case kubeletconfig.HairpinVeth:
	case kubeletconfig.PromiscuousBridge:
	default:
		allErrors = append(allErrors, fmt.Errorf("invalid configuration: option %q specified for hairpinMode (--hairpin-mode). Valid options are %q, %q or %q",
			kc.HairpinMode, kubeletconfig.HairpinNone, kubeletconfig.HairpinVeth, kubeletconfig.PromiscuousBridge))
	}
	if kc.ReservedSystemCPUs != "" {
		// --reserved-cpus does not support --system-reserved-cgroup or --kube-reserved-cgroup
		if kc.SystemReservedCgroup != "" || kc.KubeReservedCgroup != "" {
			allErrors = append(allErrors, fmt.Errorf("invalid configuration: can't use reservedSystemCPUs (--reserved-cpus) with systemReservedCgroup (--system-reserved-cgroup) or kubeReservedCgroup (--kube-reserved-cgroup)"))
		}
		if _, err := cpuset.Parse(kc.ReservedSystemCPUs); err != nil {
			allErrors = append(allErrors, fmt.Errorf("invalid configuration: unable to parse reservedSystemCPUs (--reserved-cpus) %v, error: %w", kc.ReservedSystemCPUs, err))
		}
	}

	allErrors = append(allErrors, validateReservedMemoryConfiguration(kc)...)

	if err := validateKubeletOSConfiguration(kc); err != nil {
		allErrors = append(allErrors, err)
	}
	allErrors = append(allErrors, metrics.ValidateShowHiddenMetricsVersion(kc.ShowHiddenMetricsForVersion)...)

	if errs := logsapi.Validate(&kc.Logging, localFeatureGate, field.NewPath("logging")); len(errs) > 0 {
		allErrors = append(allErrors, errs.ToAggregate().Errors()...)
	}

	if localFeatureGate.Enabled(features.KubeletTracing) {
		if errs := tracingapi.ValidateTracingConfiguration(kc.Tracing, localFeatureGate, field.NewPath("tracing")); len(errs) > 0 {
			allErrors = append(allErrors, errs.ToAggregate().Errors()...)
		}
	} else if kc.Tracing != nil {
		allErrors = append(allErrors, fmt.Errorf("invalid configuration: tracing should not be configured if KubeletTracing feature flag is disabled."))
	}

	if localFeatureGate.Enabled(features.MemoryQoS) && kc.MemoryThrottlingFactor == nil {
		allErrors = append(allErrors, fmt.Errorf("invalid configuration: memoryThrottlingFactor is required when MemoryQoS feature flag is enabled"))
	}
	if kc.MemoryThrottlingFactor != nil && (*kc.MemoryThrottlingFactor <= 0 || *kc.MemoryThrottlingFactor > 1.0) {
		allErrors = append(allErrors, fmt.Errorf("invalid configuration: memoryThrottlingFactor %v must be greater than 0 and less than or equal to 1.0", *kc.MemoryThrottlingFactor))
	}

	if kc.ContainerRuntimeEndpoint == "" {
		allErrors = append(allErrors, fmt.Errorf("invalid configuration: the containerRuntimeEndpoint was not specified or empty"))
	}

	if kc.EnableSystemLogQuery && !localFeatureGate.Enabled(features.NodeLogQuery) {
		allErrors = append(allErrors, fmt.Errorf("invalid configuration: NodeLogQuery feature gate is required for enableSystemLogHandler"))
	}
	if kc.EnableSystemLogQuery && !kc.EnableSystemLogHandler {
		allErrors = append(allErrors,
			fmt.Errorf("invalid configuration: enableSystemLogHandler is required for enableSystemLogQuery"))
	}

<<<<<<< HEAD
=======
	if kc.ContainerLogMaxWorkers < 1 {
		allErrors = append(allErrors, fmt.Errorf("invalid configuration: containerLogMaxWorkers must be greater than or equal to 1"))
	}

	if kc.ContainerLogMonitorInterval.Duration.Seconds() < 3 {
		allErrors = append(allErrors, fmt.Errorf("invalid configuration: containerLogMonitorInterval must be a positive time duration greater than or equal to 3s"))
	}

	if kc.PodLogsDir == "" {
		allErrors = append(allErrors, fmt.Errorf("invalid configuration: podLogsDir was not specified"))
	}

	if !utilfs.IsAbs(kc.PodLogsDir) {
		allErrors = append(allErrors, fmt.Errorf("invalid configuration: pod logs path %q must be absolute path", kc.PodLogsDir))
	}

	if !utilfs.IsPathClean(kc.PodLogsDir) {
		allErrors = append(allErrors, fmt.Errorf("invalid configuration: pod logs path %q must be normalized", kc.PodLogsDir))
	}

	// Since pod logs path is used in metrics, make sure it contains only ASCII characters.
	for _, c := range kc.PodLogsDir {
		if c > unicode.MaxASCII {
			allErrors = append(allErrors, fmt.Errorf("invalid configuration: pod logs path %q mut contains ASCII characters only", kc.PodLogsDir))
			break
		}
	}

>>>>>>> 7d1f87fc
	return utilerrors.NewAggregate(allErrors)
}<|MERGE_RESOLUTION|>--- conflicted
+++ resolved
@@ -86,11 +86,7 @@
 		allErrors = append(allErrors, fmt.Errorf("invalid configuration: imageGCLowThresholdPercent (--image-gc-low-threshold) %v must be less than imageGCHighThresholdPercent (--image-gc-high-threshold) %v", kc.ImageGCLowThresholdPercent, kc.ImageGCHighThresholdPercent))
 	}
 	if kc.ImageMaximumGCAge.Duration != 0 && !localFeatureGate.Enabled(features.ImageMaximumGCAge) {
-<<<<<<< HEAD
-		allErrors = append(allErrors, fmt.Errorf("invalid configuration: ImageMaximumGCAge feature gate is required for Kubelet configuration option ImageMaximumGCAge"))
-=======
 		allErrors = append(allErrors, fmt.Errorf("invalid configuration: ImageMaximumGCAge feature gate is required for Kubelet configuration option imageMaximumGCAge"))
->>>>>>> 7d1f87fc
 	}
 	if kc.ImageMaximumGCAge.Duration < 0 {
 		allErrors = append(allErrors, fmt.Errorf("invalid configuration: imageMaximumGCAge %v must not be negative", kc.ImageMaximumGCAge.Duration))
@@ -285,8 +281,6 @@
 			fmt.Errorf("invalid configuration: enableSystemLogHandler is required for enableSystemLogQuery"))
 	}
 
-<<<<<<< HEAD
-=======
 	if kc.ContainerLogMaxWorkers < 1 {
 		allErrors = append(allErrors, fmt.Errorf("invalid configuration: containerLogMaxWorkers must be greater than or equal to 1"))
 	}
@@ -315,6 +309,5 @@
 		}
 	}
 
->>>>>>> 7d1f87fc
 	return utilerrors.NewAggregate(allErrors)
 }