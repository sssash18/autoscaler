/*
Copyright 2015 The Kubernetes Authors.

Licensed under the Apache License, Version 2.0 (the "License");
you may not use this file except in compliance with the License.
You may obtain a copy of the License at

    http://www.apache.org/licenses/LICENSE-2.0

Unless required by applicable law or agreed to in writing, software
distributed under the License is distributed on an "AS IS" BASIS,
WITHOUT WARRANTIES OR CONDITIONS OF ANY KIND, either express or implied.
See the License for the specific language governing permissions and
limitations under the License.
*/

package images

import (
	"context"
	goerrors "errors"
	"fmt"
	"math"
	"sort"
	"strings"
	"sync"
	"time"

	"go.opentelemetry.io/otel/trace"
	v1 "k8s.io/api/core/v1"
	"k8s.io/klog/v2"

	"k8s.io/apimachinery/pkg/util/errors"
	"k8s.io/apimachinery/pkg/util/sets"
	"k8s.io/apimachinery/pkg/util/wait"
	utilfeature "k8s.io/apiserver/pkg/util/feature"
	"k8s.io/client-go/tools/record"
	statsapi "k8s.io/kubelet/pkg/apis/stats/v1alpha1"
	"k8s.io/kubernetes/pkg/features"
	"k8s.io/kubernetes/pkg/kubelet/container"
	"k8s.io/kubernetes/pkg/kubelet/events"
	"k8s.io/kubernetes/pkg/kubelet/metrics"
	"k8s.io/kubernetes/pkg/kubelet/util/sliceutils"
)

// instrumentationScope is OpenTelemetry instrumentation scope name
const instrumentationScope = "k8s.io/kubernetes/pkg/kubelet/images"

// When RuntimeClassInImageCriAPI feature gate is enabled, imageRecord is
// indexed as imageId-RuntimeHandler
const imageIndexTupleFormat = "%s,%s"

<<<<<<< HEAD
=======
// ImageGarbageCollectedTotalReason* specify the reason why an image was garbage collected
// in the `image_garbage_collected_total` metric.
const (
	ImageGarbageCollectedTotalReasonAge   = "age"
	ImageGarbageCollectedTotalReasonSpace = "space"
)

>>>>>>> 7d1f87fc
// StatsProvider is an interface for fetching stats used during image garbage
// collection.
type StatsProvider interface {
	// ImageFsStats returns the stats of the image filesystem.
	ImageFsStats(ctx context.Context) (*statsapi.FsStats, *statsapi.FsStats, error)
}

// ImageGCManager is an interface for managing lifecycle of all images.
// Implementation is thread-safe.
type ImageGCManager interface {
	// Applies the garbage collection policy. Errors include being unable to free
	// enough space as per the garbage collection policy.
	GarbageCollect(ctx context.Context, beganGC time.Time) error

	// Start async garbage collection of images.
	Start()

	GetImageList() ([]container.Image, error)

	// Delete all unused images.
	DeleteUnusedImages(ctx context.Context) error
}

// ImageGCPolicy is a policy for garbage collecting images. Policy defines an allowed band in
// which garbage collection will be run.
type ImageGCPolicy struct {
	// Any usage above this threshold will always trigger garbage collection.
	// This is the highest usage we will allow.
	HighThresholdPercent int

	// Any usage below this threshold will never trigger garbage collection.
	// This is the lowest threshold we will try to garbage collect to.
	LowThresholdPercent int

	// Minimum age at which an image can be garbage collected.
	MinAge time.Duration

	// Maximum age after which an image can be garbage collected, regardless of disk usage.
	// Currently gated by MaximumImageGCAge feature gate and Kubelet configuration.
	// If 0, the feature is disabled.
	MaxAge time.Duration
}

type realImageGCManager struct {
	// Container runtime
	runtime container.Runtime

	// Records of images and their use. Indexed by ImageId.
	// If RuntimeClassInImageCriAPI feature gate is enabled, imageRecords
	// are identified by a tuple of (imageId,runtimeHandler) that is passed
	// from ListImages() call. If no runtimehandler is specified in response
	// to ListImages() by the container runtime, only imageID will be used as
	// the index of this map.
	imageRecords     map[string]*imageRecord
	imageRecordsLock sync.Mutex

	// The image garbage collection policy in use.
	policy ImageGCPolicy

	// statsProvider provides stats used during image garbage collection.
	statsProvider StatsProvider

	// Recorder for Kubernetes events.
	recorder record.EventRecorder

	// Reference to this node.
	nodeRef *v1.ObjectReference

	// imageCache is the cache of latest image list.
	imageCache imageCache

	// tracer for recording spans
	tracer trace.Tracer
}

// imageCache caches latest result of ListImages.
type imageCache struct {
	// sync.Mutex is the mutex protects the image cache.
	sync.Mutex
	// images is the image cache.
	images []container.Image
}

// set sorts the input list and updates image cache.
// 'i' takes ownership of the list, you should not reference the list again
// after calling this function.
func (i *imageCache) set(images []container.Image) {
	i.Lock()
	defer i.Unlock()
	// The image list needs to be sorted when it gets read and used in
	// setNodeStatusImages. We sort the list on write instead of on read,
	// because the image cache is more often read than written
	sort.Sort(sliceutils.ByImageSize(images))
	i.images = images
}

// get gets image list from image cache.
// NOTE: The caller of get() should not do mutating operations on the
// returned list that could cause data race against other readers (e.g.
// in-place sorting the returned list)
func (i *imageCache) get() []container.Image {
	i.Lock()
	defer i.Unlock()
	return i.images
}

// Information about the images we track.
type imageRecord struct {
	// runtime handler used to pull this image
	runtimeHandlerUsedToPullImage string
	// Time when this image was first detected.
	firstDetected time.Time

	// Time when we last saw this image being used.
	lastUsed time.Time

	// Size of the image in bytes.
	size int64

	// Pinned status of the image
	pinned bool
}

// NewImageGCManager instantiates a new ImageGCManager object.
func NewImageGCManager(runtime container.Runtime, statsProvider StatsProvider, recorder record.EventRecorder, nodeRef *v1.ObjectReference, policy ImageGCPolicy, tracerProvider trace.TracerProvider) (ImageGCManager, error) {
	// Validate policy.
	if policy.HighThresholdPercent < 0 || policy.HighThresholdPercent > 100 {
		return nil, fmt.Errorf("invalid HighThresholdPercent %d, must be in range [0-100]", policy.HighThresholdPercent)
	}
	if policy.LowThresholdPercent < 0 || policy.LowThresholdPercent > 100 {
		return nil, fmt.Errorf("invalid LowThresholdPercent %d, must be in range [0-100]", policy.LowThresholdPercent)
	}
	if policy.LowThresholdPercent > policy.HighThresholdPercent {
		return nil, fmt.Errorf("LowThresholdPercent %d can not be higher than HighThresholdPercent %d", policy.LowThresholdPercent, policy.HighThresholdPercent)
	}
	tracer := tracerProvider.Tracer(instrumentationScope)
	im := &realImageGCManager{
		runtime:       runtime,
		policy:        policy,
		imageRecords:  make(map[string]*imageRecord),
		statsProvider: statsProvider,
		recorder:      recorder,
		nodeRef:       nodeRef,
		tracer:        tracer,
	}

	return im, nil
}

func (im *realImageGCManager) Start() {
	ctx := context.Background()
	go wait.Until(func() {
		_, err := im.detectImages(ctx, time.Now())
		if err != nil {
			klog.InfoS("Failed to monitor images", "err", err)
		}
	}, 5*time.Minute, wait.NeverStop)

	// Start a goroutine periodically updates image cache.
	go wait.Until(func() {
		images, err := im.runtime.ListImages(ctx)
		if err != nil {
			klog.InfoS("Failed to update image list", "err", err)
		} else {
			im.imageCache.set(images)
		}
	}, 30*time.Second, wait.NeverStop)

}

// Get a list of images on this node
func (im *realImageGCManager) GetImageList() ([]container.Image, error) {
	return im.imageCache.get(), nil
}

func (im *realImageGCManager) detectImages(ctx context.Context, detectTime time.Time) (sets.String, error) {
	isRuntimeClassInImageCriAPIEnabled := utilfeature.DefaultFeatureGate.Enabled(features.RuntimeClassInImageCriAPI)
	imagesInUse := sets.NewString()

	images, err := im.runtime.ListImages(ctx)
	if err != nil {
		return imagesInUse, err
	}
	pods, err := im.runtime.GetPods(ctx, true)
	if err != nil {
		return imagesInUse, err
	}

	// Make a set of images in use by containers.
	for _, pod := range pods {
		for _, container := range pod.Containers {
			if !isRuntimeClassInImageCriAPIEnabled {
<<<<<<< HEAD
				klog.V(5).InfoS("Container uses image", "pod", klog.KRef(pod.Namespace, pod.Name), "containerName", container.Name, "containerImage", container.Image, "imageID", container.ImageID)
				imagesInUse.Insert(container.ImageID)
			} else {
				imageKey := getImageTuple(container.ImageID, container.ImageRuntimeHandler)
				klog.V(5).InfoS("Container uses image", "pod", klog.KRef(pod.Namespace, pod.Name), "containerName", container.Name, "containerImage", container.Image, "imageID", container.ImageID, "imageKey", imageKey)
=======
				klog.V(5).InfoS("Container uses image", "pod", klog.KRef(pod.Namespace, pod.Name), "containerName", container.Name, "containerImage", container.Image, "imageID", container.ImageID, "imageRef", container.ImageRef)
				imagesInUse.Insert(container.ImageID)
			} else {
				imageKey := getImageTuple(container.ImageID, container.ImageRuntimeHandler)
				klog.V(5).InfoS("Container uses image", "pod", klog.KRef(pod.Namespace, pod.Name), "containerName", container.Name, "containerImage", container.Image, "imageID", container.ImageID, "imageRef", container.ImageRef, "imageKey", imageKey)
>>>>>>> 7d1f87fc
				imagesInUse.Insert(imageKey)
			}
		}
	}

	// Add new images and record those being used.
	now := time.Now()
	currentImages := sets.NewString()
	im.imageRecordsLock.Lock()
	defer im.imageRecordsLock.Unlock()
	for _, image := range images {
		imageKey := image.ID
		if !isRuntimeClassInImageCriAPIEnabled {
			klog.V(5).InfoS("Adding image ID to currentImages", "imageID", imageKey)
		} else {
			imageKey = getImageTuple(image.ID, image.Spec.RuntimeHandler)
			klog.V(5).InfoS("Adding image ID with runtime class to currentImages", "imageKey", imageKey, "runtimeHandler", image.Spec.RuntimeHandler)
		}

		currentImages.Insert(imageKey)

		// New image, set it as detected now.
		if _, ok := im.imageRecords[imageKey]; !ok {
			klog.V(5).InfoS("Image ID is new", "imageID", imageKey, "runtimeHandler", image.Spec.RuntimeHandler)
			im.imageRecords[imageKey] = &imageRecord{
				firstDetected:                 detectTime,
				runtimeHandlerUsedToPullImage: image.Spec.RuntimeHandler,
			}
		}

		// Set last used time to now if the image is being used.
		if isImageUsed(imageKey, imagesInUse) {
			klog.V(5).InfoS("Setting Image ID lastUsed", "imageID", imageKey, "lastUsed", now)
			im.imageRecords[imageKey].lastUsed = now
		}

		klog.V(5).InfoS("Image ID has size", "imageID", imageKey, "size", image.Size)
		im.imageRecords[imageKey].size = image.Size

		klog.V(5).InfoS("Image ID is pinned", "imageID", imageKey, "pinned", image.Pinned)
		im.imageRecords[imageKey].pinned = image.Pinned
	}

	// Remove old images from our records.
	for image := range im.imageRecords {
		if !currentImages.Has(image) {
			klog.V(5).InfoS("Image ID is no longer present; removing from imageRecords", "imageID", image)
			delete(im.imageRecords, image)
		}
	}

	return imagesInUse, nil
}

<<<<<<< HEAD
func (im *realImageGCManager) GarbageCollect(ctx context.Context) error {
=======
func (im *realImageGCManager) GarbageCollect(ctx context.Context, beganGC time.Time) error {
>>>>>>> 7d1f87fc
	ctx, otelSpan := im.tracer.Start(ctx, "Images/GarbageCollect")
	defer otelSpan.End()

	freeTime := time.Now()
	images, err := im.imagesInEvictionOrder(ctx, freeTime)
	if err != nil {
		return err
	}

<<<<<<< HEAD
	images, err = im.freeOldImages(ctx, images, freeTime)
=======
	images, err = im.freeOldImages(ctx, images, freeTime, beganGC)
>>>>>>> 7d1f87fc
	if err != nil {
		return err
	}

	// Get disk usage on disk holding images.
	fsStats, _, err := im.statsProvider.ImageFsStats(ctx)
	if err != nil {
		return err
	}

	var capacity, available int64
	if fsStats.CapacityBytes != nil {
		capacity = int64(*fsStats.CapacityBytes)
	}
	if fsStats.AvailableBytes != nil {
		available = int64(*fsStats.AvailableBytes)
	}

	if available > capacity {
		klog.InfoS("Availability is larger than capacity", "available", available, "capacity", capacity)
		available = capacity
	}

	// Check valid capacity.
	if capacity == 0 {
		err := goerrors.New("invalid capacity 0 on image filesystem")
		im.recorder.Eventf(im.nodeRef, v1.EventTypeWarning, events.InvalidDiskCapacity, err.Error())
		return err
	}

	// If over the max threshold, free enough to place us at the lower threshold.
	usagePercent := 100 - int(available*100/capacity)
	if usagePercent >= im.policy.HighThresholdPercent {
		amountToFree := capacity*int64(100-im.policy.LowThresholdPercent)/100 - available
		klog.InfoS("Disk usage on image filesystem is over the high threshold, trying to free bytes down to the low threshold", "usage", usagePercent, "highThreshold", im.policy.HighThresholdPercent, "amountToFree", amountToFree, "lowThreshold", im.policy.LowThresholdPercent)
		freed, err := im.freeSpace(ctx, amountToFree, freeTime, images)
		if err != nil {
			return err
		}

		if freed < amountToFree {
			err := fmt.Errorf("Failed to garbage collect required amount of images. Attempted to free %d bytes, but only found %d bytes eligible to free.", amountToFree, freed)
			im.recorder.Eventf(im.nodeRef, v1.EventTypeWarning, events.FreeDiskSpaceFailed, err.Error())
			return err
		}
	}

	return nil
}

<<<<<<< HEAD
func (im *realImageGCManager) freeOldImages(ctx context.Context, images []evictionInfo, freeTime time.Time) ([]evictionInfo, error) {
	if im.policy.MaxAge == 0 {
		return images, nil
	}
=======
func (im *realImageGCManager) freeOldImages(ctx context.Context, images []evictionInfo, freeTime, beganGC time.Time) ([]evictionInfo, error) {
	if im.policy.MaxAge == 0 {
		return images, nil
	}

	// Wait until the MaxAge has passed since the Kubelet has started,
	// or else we risk prematurely garbage collecting images.
	if freeTime.Sub(beganGC) <= im.policy.MaxAge {
		return images, nil
	}
>>>>>>> 7d1f87fc
	var deletionErrors []error
	remainingImages := make([]evictionInfo, 0)
	for _, image := range images {
		klog.V(5).InfoS("Evaluating image ID for possible garbage collection based on image age", "imageID", image.id)
		// Evaluate whether image is older than MaxAge.
		if freeTime.Sub(image.lastUsed) > im.policy.MaxAge {
<<<<<<< HEAD
			if err := im.freeImage(ctx, image); err != nil {
=======
			if err := im.freeImage(ctx, image, ImageGarbageCollectedTotalReasonAge); err != nil {
>>>>>>> 7d1f87fc
				deletionErrors = append(deletionErrors, err)
				remainingImages = append(remainingImages, image)
				continue
			}
			continue
		}
		remainingImages = append(remainingImages, image)
	}
	if len(deletionErrors) > 0 {
		return remainingImages, fmt.Errorf("wanted to free images older than %v, encountered errors in image deletion: %v", im.policy.MaxAge, errors.NewAggregate(deletionErrors))
	}
	return remainingImages, nil
}

func (im *realImageGCManager) DeleteUnusedImages(ctx context.Context) error {
	klog.InfoS("Attempting to delete unused images")
	freeTime := time.Now()
	images, err := im.imagesInEvictionOrder(ctx, freeTime)
	if err != nil {
		return err
	}
	_, err = im.freeSpace(ctx, math.MaxInt64, freeTime, images)
	return err
}

// Tries to free bytesToFree worth of images on the disk.
//
// Returns the number of bytes free and an error if any occurred. The number of
// bytes freed is always returned.
// Note that error may be nil and the number of bytes free may be less
// than bytesToFree.
func (im *realImageGCManager) freeSpace(ctx context.Context, bytesToFree int64, freeTime time.Time, images []evictionInfo) (int64, error) {
	// Delete unused images until we've freed up enough space.
	var deletionErrors []error
	spaceFreed := int64(0)
	for _, image := range images {
		klog.V(5).InfoS("Evaluating image ID for possible garbage collection based on disk usage", "imageID", image.id, "runtimeHandler", image.imageRecord.runtimeHandlerUsedToPullImage)
		// Images that are currently in used were given a newer lastUsed.
		if image.lastUsed.Equal(freeTime) || image.lastUsed.After(freeTime) {
			klog.V(5).InfoS("Image ID was used too recently, not eligible for garbage collection", "imageID", image.id, "lastUsed", image.lastUsed, "freeTime", freeTime)
			continue
		}

		// Avoid garbage collect the image if the image is not old enough.
		// In such a case, the image may have just been pulled down, and will be used by a container right away.
		if freeTime.Sub(image.firstDetected) < im.policy.MinAge {
			klog.V(5).InfoS("Image ID's age is less than the policy's minAge, not eligible for garbage collection", "imageID", image.id, "age", freeTime.Sub(image.firstDetected), "minAge", im.policy.MinAge)
			continue
		}

<<<<<<< HEAD
		if err := im.freeImage(ctx, image); err != nil {
=======
		if err := im.freeImage(ctx, image, ImageGarbageCollectedTotalReasonSpace); err != nil {
>>>>>>> 7d1f87fc
			deletionErrors = append(deletionErrors, err)
			continue
		}
		spaceFreed += image.size

		if spaceFreed >= bytesToFree {
			break
		}
	}

	if len(deletionErrors) > 0 {
		return spaceFreed, fmt.Errorf("wanted to free %d bytes, but freed %d bytes space with errors in image deletion: %v", bytesToFree, spaceFreed, errors.NewAggregate(deletionErrors))
	}
	return spaceFreed, nil
}

<<<<<<< HEAD
func (im *realImageGCManager) freeImage(ctx context.Context, image evictionInfo) error {
=======
func (im *realImageGCManager) freeImage(ctx context.Context, image evictionInfo, reason string) error {
>>>>>>> 7d1f87fc
	isRuntimeClassInImageCriAPIEnabled := utilfeature.DefaultFeatureGate.Enabled(features.RuntimeClassInImageCriAPI)
	// Remove image. Continue despite errors.
	var err error
	klog.InfoS("Removing image to free bytes", "imageID", image.id, "size", image.size, "runtimeHandler", image.runtimeHandlerUsedToPullImage)
	err = im.runtime.RemoveImage(ctx, container.ImageSpec{Image: image.id, RuntimeHandler: image.runtimeHandlerUsedToPullImage})
	if err != nil {
		return err
	}

	imageKey := image.id
	if isRuntimeClassInImageCriAPIEnabled {
		imageKey = getImageTuple(image.id, image.runtimeHandlerUsedToPullImage)
	}
	delete(im.imageRecords, imageKey)

<<<<<<< HEAD
	metrics.ImageGarbageCollectedTotal.Inc()
=======
	metrics.ImageGarbageCollectedTotal.WithLabelValues(reason).Inc()
>>>>>>> 7d1f87fc
	return err
}

// Queries all of the image records and arranges them in a slice of evictionInfo, sorted based on last time used, ignoring images pinned by the runtime.
func (im *realImageGCManager) imagesInEvictionOrder(ctx context.Context, freeTime time.Time) ([]evictionInfo, error) {
	isRuntimeClassInImageCriAPIEnabled := utilfeature.DefaultFeatureGate.Enabled(features.RuntimeClassInImageCriAPI)
	imagesInUse, err := im.detectImages(ctx, freeTime)
	if err != nil {
		return nil, err
	}

	im.imageRecordsLock.Lock()
	defer im.imageRecordsLock.Unlock()

	// Get all images in eviction order.
	images := make([]evictionInfo, 0, len(im.imageRecords))
	for image, record := range im.imageRecords {
		if isImageUsed(image, imagesInUse) {
			klog.V(5).InfoS("Image ID is being used", "imageID", image)
			continue
		}
		// Check if image is pinned, prevent garbage collection
		if record.pinned {
			klog.V(5).InfoS("Image is pinned, skipping garbage collection", "imageID", image)
			continue

		}
		if !isRuntimeClassInImageCriAPIEnabled {
			images = append(images, evictionInfo{
				id:          image,
				imageRecord: *record,
			})
		} else {
			imageID := getImageIDFromTuple(image)
			// Ensure imageID is valid or else continue
			if imageID == "" {
				im.recorder.Eventf(im.nodeRef, v1.EventTypeWarning, "ImageID is not valid, skipping, ImageID: %v", imageID)
				continue
			}
			images = append(images, evictionInfo{
				id:          imageID,
				imageRecord: *record,
			})
		}
	}
	sort.Sort(byLastUsedAndDetected(images))
	return images, nil
}

// If RuntimeClassInImageCriAPI feature gate is enabled, imageRecords
// are identified by a tuple of (imageId,runtimeHandler) that is passed
// from ListImages() call. If no runtimehandler is specified in response
// to ListImages() by the container runtime, only imageID will be will
// be returned.
func getImageTuple(imageID, runtimeHandler string) string {
	if runtimeHandler == "" {
		return imageID
	}
	return fmt.Sprintf(imageIndexTupleFormat, imageID, runtimeHandler)
}

// get imageID from the imageTuple
func getImageIDFromTuple(image string) string {
	imageTuples := strings.Split(image, ",")
	return imageTuples[0]
}

type evictionInfo struct {
	id string
	imageRecord
}

type byLastUsedAndDetected []evictionInfo

func (ev byLastUsedAndDetected) Len() int      { return len(ev) }
func (ev byLastUsedAndDetected) Swap(i, j int) { ev[i], ev[j] = ev[j], ev[i] }
func (ev byLastUsedAndDetected) Less(i, j int) bool {
	// Sort by last used, break ties by detected.
	if ev[i].lastUsed.Equal(ev[j].lastUsed) {
		return ev[i].firstDetected.Before(ev[j].firstDetected)
	}
	return ev[i].lastUsed.Before(ev[j].lastUsed)
}

func isImageUsed(imageID string, imagesInUse sets.String) bool {
	// Check the image ID.
	if _, ok := imagesInUse[imageID]; ok {
		return true
	}
	return false
}<|MERGE_RESOLUTION|>--- conflicted
+++ resolved
@@ -50,8 +50,6 @@
 // indexed as imageId-RuntimeHandler
 const imageIndexTupleFormat = "%s,%s"
 
-<<<<<<< HEAD
-=======
 // ImageGarbageCollectedTotalReason* specify the reason why an image was garbage collected
 // in the `image_garbage_collected_total` metric.
 const (
@@ -59,7 +57,6 @@
 	ImageGarbageCollectedTotalReasonSpace = "space"
 )
 
->>>>>>> 7d1f87fc
 // StatsProvider is an interface for fetching stats used during image garbage
 // collection.
 type StatsProvider interface {
@@ -252,19 +249,11 @@
 	for _, pod := range pods {
 		for _, container := range pod.Containers {
 			if !isRuntimeClassInImageCriAPIEnabled {
-<<<<<<< HEAD
-				klog.V(5).InfoS("Container uses image", "pod", klog.KRef(pod.Namespace, pod.Name), "containerName", container.Name, "containerImage", container.Image, "imageID", container.ImageID)
-				imagesInUse.Insert(container.ImageID)
-			} else {
-				imageKey := getImageTuple(container.ImageID, container.ImageRuntimeHandler)
-				klog.V(5).InfoS("Container uses image", "pod", klog.KRef(pod.Namespace, pod.Name), "containerName", container.Name, "containerImage", container.Image, "imageID", container.ImageID, "imageKey", imageKey)
-=======
 				klog.V(5).InfoS("Container uses image", "pod", klog.KRef(pod.Namespace, pod.Name), "containerName", container.Name, "containerImage", container.Image, "imageID", container.ImageID, "imageRef", container.ImageRef)
 				imagesInUse.Insert(container.ImageID)
 			} else {
 				imageKey := getImageTuple(container.ImageID, container.ImageRuntimeHandler)
 				klog.V(5).InfoS("Container uses image", "pod", klog.KRef(pod.Namespace, pod.Name), "containerName", container.Name, "containerImage", container.Image, "imageID", container.ImageID, "imageRef", container.ImageRef, "imageKey", imageKey)
->>>>>>> 7d1f87fc
 				imagesInUse.Insert(imageKey)
 			}
 		}
@@ -319,11 +308,7 @@
 	return imagesInUse, nil
 }
 
-<<<<<<< HEAD
-func (im *realImageGCManager) GarbageCollect(ctx context.Context) error {
-=======
 func (im *realImageGCManager) GarbageCollect(ctx context.Context, beganGC time.Time) error {
->>>>>>> 7d1f87fc
 	ctx, otelSpan := im.tracer.Start(ctx, "Images/GarbageCollect")
 	defer otelSpan.End()
 
@@ -333,11 +318,7 @@
 		return err
 	}
 
-<<<<<<< HEAD
-	images, err = im.freeOldImages(ctx, images, freeTime)
-=======
 	images, err = im.freeOldImages(ctx, images, freeTime, beganGC)
->>>>>>> 7d1f87fc
 	if err != nil {
 		return err
 	}
@@ -388,12 +369,6 @@
 	return nil
 }
 
-<<<<<<< HEAD
-func (im *realImageGCManager) freeOldImages(ctx context.Context, images []evictionInfo, freeTime time.Time) ([]evictionInfo, error) {
-	if im.policy.MaxAge == 0 {
-		return images, nil
-	}
-=======
 func (im *realImageGCManager) freeOldImages(ctx context.Context, images []evictionInfo, freeTime, beganGC time.Time) ([]evictionInfo, error) {
 	if im.policy.MaxAge == 0 {
 		return images, nil
@@ -404,18 +379,13 @@
 	if freeTime.Sub(beganGC) <= im.policy.MaxAge {
 		return images, nil
 	}
->>>>>>> 7d1f87fc
 	var deletionErrors []error
 	remainingImages := make([]evictionInfo, 0)
 	for _, image := range images {
 		klog.V(5).InfoS("Evaluating image ID for possible garbage collection based on image age", "imageID", image.id)
 		// Evaluate whether image is older than MaxAge.
 		if freeTime.Sub(image.lastUsed) > im.policy.MaxAge {
-<<<<<<< HEAD
-			if err := im.freeImage(ctx, image); err != nil {
-=======
 			if err := im.freeImage(ctx, image, ImageGarbageCollectedTotalReasonAge); err != nil {
->>>>>>> 7d1f87fc
 				deletionErrors = append(deletionErrors, err)
 				remainingImages = append(remainingImages, image)
 				continue
@@ -466,11 +436,7 @@
 			continue
 		}
 
-<<<<<<< HEAD
-		if err := im.freeImage(ctx, image); err != nil {
-=======
 		if err := im.freeImage(ctx, image, ImageGarbageCollectedTotalReasonSpace); err != nil {
->>>>>>> 7d1f87fc
 			deletionErrors = append(deletionErrors, err)
 			continue
 		}
@@ -487,11 +453,7 @@
 	return spaceFreed, nil
 }
 
-<<<<<<< HEAD
-func (im *realImageGCManager) freeImage(ctx context.Context, image evictionInfo) error {
-=======
 func (im *realImageGCManager) freeImage(ctx context.Context, image evictionInfo, reason string) error {
->>>>>>> 7d1f87fc
 	isRuntimeClassInImageCriAPIEnabled := utilfeature.DefaultFeatureGate.Enabled(features.RuntimeClassInImageCriAPI)
 	// Remove image. Continue despite errors.
 	var err error
@@ -507,11 +469,7 @@
 	}
 	delete(im.imageRecords, imageKey)
 
-<<<<<<< HEAD
-	metrics.ImageGarbageCollectedTotal.Inc()
-=======
 	metrics.ImageGarbageCollectedTotal.WithLabelValues(reason).Inc()
->>>>>>> 7d1f87fc
 	return err
 }
 
