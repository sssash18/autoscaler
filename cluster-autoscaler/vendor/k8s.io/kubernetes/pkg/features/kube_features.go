--- conflicted
+++ resolved
@@ -72,10 +72,7 @@
 
 	// owner: @danwinship
 	// alpha: v1.27
-<<<<<<< HEAD
-=======
 	// beta: v1.29
->>>>>>> acfd0dd7
 	//
 	// Enables dual-stack --node-ip in kubelet with external cloud providers
 	CloudDualStackNodeIPs featuregate.Feature = "CloudDualStackNodeIPs"
@@ -86,15 +83,12 @@
 	// Enable ClusterTrustBundle objects and Kubelet integration.
 	ClusterTrustBundle featuregate.Feature = "ClusterTrustBundle"
 
-<<<<<<< HEAD
-=======
 	// owner: @ahmedtd
 	// alpha: v1.28
 	//
 	// Enable ClusterTrustBundle Kubelet projected volumes.  Depends on ClusterTrustBundle.
 	ClusterTrustBundleProjection featuregate.Feature = "ClusterTrustBundleProjection"
 
->>>>>>> acfd0dd7
 	// owner: @szuecs
 	// alpha: v1.12
 	//
@@ -154,12 +148,8 @@
 	// owner: @mfordjody
 	// alpha: v1.26
 	//
-<<<<<<< HEAD
-	// Skip validation Enable in next version
-=======
 	// Bypasses obsolete validation that GCP volumes are read-only when used in
 	// Deployments.
->>>>>>> acfd0dd7
 	SkipReadOnlyValidationGCE featuregate.Feature = "SkipReadOnlyValidationGCE"
 
 	// owner: @trierra
@@ -179,11 +169,7 @@
 	// kep: https://kep.k8s.io/3171
 	// alpha: v1.25
 	// beta: v1.27
-<<<<<<< HEAD
-	//
-=======
 	// GA: v1.29
->>>>>>> acfd0dd7
 	// Enables SecretRef field in CSI NodeExpandVolume request.
 	CSINodeExpandSecret featuregate.Feature = "CSINodeExpandSecret"
 
@@ -193,8 +179,6 @@
 	// Enables kubelet to detect CSI volume condition and send the event of the abnormal volume to the corresponding pod that is using it.
 	CSIVolumeHealth featuregate.Feature = "CSIVolumeHealth"
 
-<<<<<<< HEAD
-=======
 	// owner: @seans3
 	// kep: http://kep.k8s.io/4006
 	// alpha: v1.29
@@ -203,7 +187,6 @@
 	// version of the RemoteCommand subprotocol that supports the "close" signal.
 	TranslateStreamCloseWebsocketRequests featuregate.Feature = "TranslateStreamCloseWebsocketRequests"
 
->>>>>>> acfd0dd7
 	// owner: @nckturner
 	// kep:  http://kep.k8s.io/2699
 	// alpha: v1.27
@@ -228,18 +211,6 @@
 	// Set the scheduled time as an annotation in the job.
 	CronJobsScheduledAnnotation featuregate.Feature = "CronJobsScheduledAnnotation"
 
-<<<<<<< HEAD
-	// owner: @deejross, @soltysh
-	// kep: https://kep.k8s.io/3140
-	// alpha: v1.24
-	// beta: v1.25
-	// GA: 1.27
-	//
-	// Enables support for time zones in CronJobs.
-	CronJobTimeZone featuregate.Feature = "CronJobTimeZone"
-
-=======
->>>>>>> acfd0dd7
 	// owner: @thockin
 	// deprecated: v1.28
 	//
@@ -252,10 +223,7 @@
 	// owner: @elezar
 	// kep: http://kep.k8s.io/4009
 	// alpha: v1.28
-<<<<<<< HEAD
-=======
 	// beta: v1.29
->>>>>>> acfd0dd7
 	//
 	// Add support for CDI Device IDs in the Device Plugin API.
 	DevicePluginCDIDevices featuregate.Feature = "DevicePluginCDIDevices"
@@ -274,21 +242,11 @@
 	// Disable in-tree functionality in kubelet to authenticate to cloud provider container registries for image pull credentials.
 	DisableKubeletCloudCredentialProviders featuregate.Feature = "DisableKubeletCloudCredentialProviders"
 
-<<<<<<< HEAD
-	// owner: @derekwaynecarr
-	// alpha: v1.20
-	// beta: v1.21 (off by default until 1.22)
-	// ga: v1.27
-	//
-	// Enables usage of hugepages-<size> in downward API.
-	DownwardAPIHugePages featuregate.Feature = "DownwardAPIHugePages"
-=======
 	// owner: @HirazawaUi
 	// kep: http://kep.k8s.io/4004
 	// alpha: v1.29
 	// DisableNodeKubeProxyVersion disable the status.nodeInfo.kubeProxyVersion field of v1.Node
 	DisableNodeKubeProxyVersion featuregate.Feature = "DisableNodeKubeProxyVersion"
->>>>>>> acfd0dd7
 
 	// owner: @pohly
 	// kep: http://kep.k8s.io/3063
@@ -301,7 +259,6 @@
 	// owner: @harche
 	// kep: http://kep.k8s.io/3386
 	// alpha: v1.25
-	// beta: v1.27
 	//
 	// Allows using event-driven PLEG (pod lifecycle event generator) through kubelet
 	// which avoids frequent relisting of containers which helps optimize performance.
@@ -331,18 +288,6 @@
 	// This flag used to be needed for dockershim CRI and currently does nothing.
 	ExperimentalHostUserNamespaceDefaultingGate featuregate.Feature = "ExperimentalHostUserNamespaceDefaulting"
 
-<<<<<<< HEAD
-	// owner: @yuzhiquan, @bowei, @PxyUp, @SergeyKanzhelev
-	// kep: https://kep.k8s.io/2727
-	// alpha: v1.23
-	// beta: v1.24
-	// stable: v1.27
-	//
-	// Enables GRPC probe method for {Liveness,Readiness,Startup}Probe.
-	GRPCContainerProbe featuregate.Feature = "GRPCContainerProbe"
-
-=======
->>>>>>> acfd0dd7
 	// owner: @bobbypage
 	// alpha: v1.20
 	// beta:  v1.21
@@ -439,8 +384,6 @@
 	// owner: @mimowo
 	// kep: https://kep.k8s.io/3850
 	// alpha: v1.28
-<<<<<<< HEAD
-=======
 	// beta: v1.29
 	//
 	// Allows users to specify counting of failed pods per index.
@@ -450,41 +393,16 @@
 	// kep: https://kep.k8s.io/3329
 	// alpha: v1.25
 	// beta: v1.26
->>>>>>> acfd0dd7
-	//
-	// Allows users to specify counting of failed pods per index.
-	JobBackoffLimitPerIndex featuregate.Feature = "JobBackoffLimitPerIndex"
-
-<<<<<<< HEAD
-	// owner: @ahg
-	// beta: v1.23
-	// stable: v1.27
-	//
-	// Allow updating node scheduling directives in the pod template of jobs. Specifically,
-	// node affinity, selector and tolerations. This is allowed only for suspended jobs
-	// that have never been unsuspended before.
-	JobMutableNodeSchedulingDirectives featuregate.Feature = "JobMutableNodeSchedulingDirectives"
-
-	// owner: @mimowo
-	// kep: https://kep.k8s.io/3329
-	// alpha: v1.25
-	// beta: v1.26
 	//
 	// Allow users to specify handling of pod failures based on container exit codes
 	// and pod conditions.
 	JobPodFailurePolicy featuregate.Feature = "JobPodFailurePolicy"
 
-	// owner: @kannon92
-	// kep : https://kep.k8s.io/3939
-	// alpha: v1.28
-	//
-=======
 	// owner: @kannon92
 	// kep : https://kep.k8s.io/3939
 	// alpha: v1.28
 	// beta: v1.29
 	//
->>>>>>> acfd0dd7
 	// Allow users to specify recreating pods of a job only when
 	// pods have fully terminated.
 	JobPodReplacementPolicy featuregate.Feature = "JobPodReplacementPolicy"
@@ -499,19 +417,6 @@
 	// kep: http://kep.k8s.io/4033
 	// alpha: v1.28
 	//
-<<<<<<< HEAD
-	// Track Job completion without relying on Pod remaining in the cluster
-	// indefinitely. Pod finalizers, in addition to a field in the Job status
-	// allow the Job controller to keep track of Pods that it didn't account for
-	// yet.
-	JobTrackingWithFinalizers featuregate.Feature = "JobTrackingWithFinalizers"
-
-	// owner: @marquiz
-	// kep: http://kep.k8s.io/4033
-	// alpha: v1.28
-	//
-=======
->>>>>>> acfd0dd7
 	// Enable detection of the kubelet cgroup driver configuration option from
 	// the CRI.  The CRI runtime also needs to support this feature in which
 	// case the kubelet will ignore the cgroupDriver (--cgroup-driver)
@@ -571,24 +476,12 @@
 	// owner: @alexanderConstantinescu
 	// kep: http://kep.k8s.io/3836
 	// alpha: v1.28
-<<<<<<< HEAD
 	//
 	// Implement connection draining for terminating nodes for
 	// `externalTrafficPolicy: Cluster` services.
 	KubeProxyDrainingTerminatingNodes featuregate.Feature = "KubeProxyDrainingTerminatingNodes"
 
 	// owner: @zshihang
-	// kep: https://kep.k8s.io/2800
-	// beta: v1.24
-	// ga: v1.26
-=======
->>>>>>> acfd0dd7
-	//
-	// Implement connection draining for terminating nodes for
-	// `externalTrafficPolicy: Cluster` services.
-	KubeProxyDrainingTerminatingNodes featuregate.Feature = "KubeProxyDrainingTerminatingNodes"
-
-	// owner: @zshihang
 	// kep: http://kep.k8s.io/2800
 	// alpha: v1.26
 	// beta: v1.27
@@ -599,10 +492,7 @@
 	// owner: @yt2985
 	// kep: http://kep.k8s.io/2800
 	// alpha: v1.28
-<<<<<<< HEAD
-=======
 	// beta: v1.29
->>>>>>> acfd0dd7
 	//
 	// Enables cleaning up of secret-based service account tokens.
 	LegacyServiceAccountTokenCleanUp featuregate.Feature = "LegacyServiceAccountTokenCleanUp"
@@ -671,11 +561,6 @@
 	// Enables new performance-improving code in kube-proxy iptables mode
 	MinimizeIPTablesRestore featuregate.Feature = "MinimizeIPTablesRestore"
 
-<<<<<<< HEAD
-	// owner: @sarveshr7
-	// kep: https://kep.k8s.io/2593
-	// alpha: v1.25
-=======
 	// owner: @aojea
 	// kep: https://kep.k8s.io/1880
 	// alpha: v1.27
@@ -693,28 +578,10 @@
 	// owner: @danwinship
 	// kep: https://kep.k8s.io/3866
 	// alpha: v1.29
->>>>>>> acfd0dd7
 	//
 	// Allows running kube-proxy with `--mode nftables`.
 	NFTablesProxyMode featuregate.Feature = "NFTablesProxyMode"
 
-<<<<<<< HEAD
-	// owner: @aojea
-	// kep: https://kep.k8s.io/1880
-	// alpha: v1.27
-	//
-	// Enables the dynamic configuration of Service IP ranges
-	MultiCIDRServiceAllocator featuregate.Feature = "MultiCIDRServiceAllocator"
-
-	// owner: @jsafrane
-	// kep: https://kep.k8s.io/3756
-	// alpha: v1.25 (as part of SELinuxMountReadWriteOncePod)
-	// beta: v1.27
-	// Robust VolumeManager reconstruction after kubelet restart.
-	NewVolumeManagerReconstruction featuregate.Feature = "NewVolumeManagerReconstruction"
-
-=======
->>>>>>> acfd0dd7
 	// owner: @aravindhp @LorbusChris
 	// kep: http://kep.k8s.io/2271
 	// alpha: v1.27
@@ -749,10 +616,7 @@
 	// owner: @RomanBednar
 	// kep: https://kep.k8s.io/3762
 	// alpha: v1.28
-<<<<<<< HEAD
-=======
 	// beta: v1.29
->>>>>>> acfd0dd7
 	//
 	// Adds a new field to persistent volumes which holds a timestamp of when the volume last transitioned its phase.
 	PersistentVolumeLastPhaseTransitionTime featuregate.Feature = "PersistentVolumeLastPhaseTransitionTime"
@@ -788,11 +652,7 @@
 	// Set pod completion index as a pod label for Indexed Jobs.
 	PodIndexLabel featuregate.Feature = "PodIndexLabel"
 
-<<<<<<< HEAD
-	// owner: @ddebroy
-=======
 	// owner: @ddebroy, @kannon92
->>>>>>> acfd0dd7
 	// alpha: v1.25
 	// beta: v1.29
 	//
@@ -803,15 +663,10 @@
 	// owner: @wzshiming
 	// kep: http://kep.k8s.io/2681
 	// alpha: v1.28
-<<<<<<< HEAD
+	// beta: v1.29
 	//
 	// Adds pod.status.hostIPs and downward API
 	PodHostIPs featuregate.Feature = "PodHostIPs"
-=======
-	// beta: v1.29
-	//
-	// Adds pod.status.hostIPs and downward API
-	PodHostIPs featuregate.Feature = "PodHostIPs"
 
 	// owner: @AxeZhan
 	// kep: http://kep.k8s.io/3960
@@ -819,7 +674,6 @@
 	//
 	// Enables SleepAction in container lifecycle hooks
 	PodLifecycleSleepAction featuregate.Feature = "PodLifecycleSleepAction"
->>>>>>> acfd0dd7
 
 	// owner: @Huang-Wei
 	// kep: https://kep.k8s.io/3521
@@ -829,17 +683,6 @@
 	// Enable users to specify when a Pod is ready for scheduling.
 	PodSchedulingReadiness featuregate.Feature = "PodSchedulingReadiness"
 
-<<<<<<< HEAD
-	// owner: @rphillips
-	// alpha: v1.21
-	// beta: v1.22
-	// ga: v1.28
-	//
-	// Allows user to override pod-level terminationGracePeriod for probes
-	ProbeTerminationGracePeriod featuregate.Feature = "ProbeTerminationGracePeriod"
-
-=======
->>>>>>> acfd0dd7
 	// owner: @jessfraz
 	// alpha: v1.12
 	//
@@ -866,10 +709,7 @@
 	// kep: https://kep.k8s.io/2485
 	// alpha: v1.22
 	// beta: v1.27
-<<<<<<< HEAD
-=======
 	// GA: v1.29
->>>>>>> acfd0dd7
 	//
 	// Enables usage of the ReadWriteOncePod PersistentVolume access mode.
 	ReadWriteOncePod featuregate.Feature = "ReadWriteOncePod"
@@ -881,18 +721,6 @@
 	// Allow users to recover from volume expansion failure
 	RecoverVolumeExpansionFailure featuregate.Feature = "RecoverVolumeExpansionFailure"
 
-<<<<<<< HEAD
-	// owner: @RomanBednar
-	// kep: https://kep.k8s.io/3333
-	// alpha: v1.25
-	// beta: 1.26
-	// stable: v1.28
-	//
-	// Allow assigning StorageClass to unbound PVCs retroactively
-	RetroactiveDefaultStorageClass featuregate.Feature = "RetroactiveDefaultStorageClass"
-
-=======
->>>>>>> acfd0dd7
 	// owner: @mikedanese
 	// alpha: v1.7
 	// beta: v1.12
@@ -902,7 +730,13 @@
 	// certificate as expiration approaches.
 	RotateKubeletServerCertificate featuregate.Feature = "RotateKubeletServerCertificate"
 
-<<<<<<< HEAD
+	// owner: @kiashok
+	// kep: https://kep.k8s.io/4216
+	// alpha: v1.29
+	//
+	// Adds support to pull images based on the runtime class specified.
+	RuntimeClassInImageCriAPI featuregate.Feature = "RuntimeClassInImageCriApi"
+
 	// owner: @danielvegamyhre
 	// kep: https://kep.k8s.io/2413
 	// beta: v1.27
@@ -912,52 +746,6 @@
 	// equals to spec.parallelism before and after the update.
 	ElasticIndexedJob featuregate.Feature = "ElasticIndexedJob"
 
-	// owner: @sanposhiho
-	// kep: http://kep.k8s.io/3063
-	// beta: v1.28
-	//
-	// Enables the scheduler's enhancement called QueueingHints,
-	// which benefits to reduce the useless requeueing.
-	SchedulerQueueingHints featuregate.Feature = "SchedulerQueueingHints"
-
-	// owner: @saschagrunert
-	// kep: https://kep.k8s.io/2413
-	// alpha: v1.22
-	// beta: v1.25
-	// ga: v1.27
-=======
-	// owner: @kiashok
-	// kep: https://kep.k8s.io/4216
-	// alpha: v1.29
-	//
-	// Adds support to pull images based on the runtime class specified.
-	RuntimeClassInImageCriAPI featuregate.Feature = "RuntimeClassInImageCriApi"
-
-	// owner: @danielvegamyhre
-	// kep: https://kep.k8s.io/2413
-	// beta: v1.27
->>>>>>> acfd0dd7
-	//
-	// Allows mutating spec.completions for Indexed job when done in tandem with
-	// spec.parallelism. Specifically, spec.completions is mutable iff spec.completions
-	// equals to spec.parallelism before and after the update.
-	ElasticIndexedJob featuregate.Feature = "ElasticIndexedJob"
-
-<<<<<<< HEAD
-	// owner: @mtardy
-	// alpha: v1.0
-	//
-	// Putting this admission plugin behind a feature gate is part of the
-	// deprecation process. For details about the removal see:
-	// https://github.com/kubernetes/kubernetes/issues/111516
-	SecurityContextDeny featuregate.Feature = "SecurityContextDeny"
-
-	// owner: @xuzhenglun
-	// kep: http://kep.k8s.io/3682
-	// alpha: v1.27
-	// beta: v1.28
-	//
-=======
 	// owner: @sanposhiho
 	// kep: http://kep.k8s.io/4247
 	// beta: v1.28
@@ -1017,7 +805,6 @@
 	// beta: v1.28
 	// stable: v1.29
 	//
->>>>>>> acfd0dd7
 	// Subdivide the NodePort range for dynamic and static port allocation.
 	ServiceNodePortStaticSubrange featuregate.Feature = "ServiceNodePortStaticSubrange"
 
@@ -1067,17 +854,6 @@
 	// Enables topology aware hints for EndpointSlices
 	TopologyAwareHints featuregate.Feature = "TopologyAwareHints"
 
-<<<<<<< HEAD
-	// owner: @lmdaly, @swatisehgal (for GA graduation)
-	// alpha: v1.16
-	// beta: v1.18
-	// GA: v1.27
-	//
-	// Enable resource managers to make NUMA aligned decisions
-	TopologyManager featuregate.Feature = "TopologyManager"
-
-=======
->>>>>>> acfd0dd7
 	// owner: @PiotrProkop
 	// kep: https://kep.k8s.io/3545
 	// alpha: v1.26
@@ -1118,8 +894,6 @@
 	//
 	// Enables user namespace support for stateless pods.
 	UserNamespacesSupport featuregate.Feature = "UserNamespacesSupport"
-<<<<<<< HEAD
-=======
 
 	// owner: @mattcarry, @sunnylovestiramisu
 	// kep: https://kep.k8s.io/3751
@@ -1127,7 +901,6 @@
 	//
 	// Enables user specified volume attributes for persistent volumes, like iops and throughput.
 	VolumeAttributesClass featuregate.Feature = "VolumeAttributesClass"
->>>>>>> acfd0dd7
 
 	// owner: @cofyc
 	// alpha: v1.21
@@ -1177,8 +950,6 @@
 	//
 	// Enables In-Place Pod Vertical Scaling
 	InPlacePodVerticalScaling featuregate.Feature = "InPlacePodVerticalScaling"
-<<<<<<< HEAD
-=======
 
 	// owner: @Sh4d1,@RyanAoh
 	// kep: http://kep.k8s.io/1860
@@ -1204,7 +975,6 @@
 	// will not graduate or be enabled by default in future Kubernetes
 	// releases.
 	UserNamespacesPodSecurityStandards featuregate.Feature = "UserNamespacesPodSecurityStandards"
->>>>>>> acfd0dd7
 )
 
 func init() {
@@ -1228,19 +998,12 @@
 
 	AppArmor: {Default: true, PreRelease: featuregate.Beta},
 
-<<<<<<< HEAD
-	CloudDualStackNodeIPs: {Default: false, PreRelease: featuregate.Alpha},
+	CloudDualStackNodeIPs: {Default: true, PreRelease: featuregate.Beta},
 
 	ClusterTrustBundle: {Default: false, PreRelease: featuregate.Alpha},
 
-=======
-	CloudDualStackNodeIPs: {Default: true, PreRelease: featuregate.Beta},
-
-	ClusterTrustBundle: {Default: false, PreRelease: featuregate.Alpha},
-
 	ClusterTrustBundleProjection: {Default: false, PreRelease: featuregate.Alpha},
 
->>>>>>> acfd0dd7
 	CPUCFSQuotaPeriod: {Default: false, PreRelease: featuregate.Alpha},
 
 	CPUManager: {Default: true, PreRelease: featuregate.GA, LockToDefault: true}, // GA in 1.26
@@ -1257,14 +1020,13 @@
 
 	CSIMigrationRBD: {Default: false, PreRelease: featuregate.Deprecated}, //  deprecated in 1.28, remove in 1.31
 
-<<<<<<< HEAD
-	CSIMigrationvSphere: {Default: true, PreRelease: featuregate.GA, LockToDefault: true}, // remove in 1.29
-
-	CSINodeExpandSecret: {Default: true, PreRelease: featuregate.Beta},
+	CSINodeExpandSecret: {Default: true, PreRelease: featuregate.GA, LockToDefault: true}, // remove in 1.31
 
 	CSIVolumeHealth: {Default: false, PreRelease: featuregate.Alpha},
 
-	SkipReadOnlyValidationGCE: {Default: false, PreRelease: featuregate.Alpha},
+	SkipReadOnlyValidationGCE: {Default: true, PreRelease: featuregate.Deprecated}, // remove in 1.31
+
+	TranslateStreamCloseWebsocketRequests: {Default: false, PreRelease: featuregate.Alpha},
 
 	CloudControllerManagerWebhook: {Default: false, PreRelease: featuregate.Alpha},
 
@@ -1274,58 +1036,26 @@
 
 	CronJobsScheduledAnnotation: {Default: true, PreRelease: featuregate.Beta},
 
-	CronJobTimeZone: {Default: true, PreRelease: featuregate.GA, LockToDefault: true}, // remove in 1.29
-=======
-	CSINodeExpandSecret: {Default: true, PreRelease: featuregate.GA, LockToDefault: true}, // remove in 1.31
-
-	CSIVolumeHealth: {Default: false, PreRelease: featuregate.Alpha},
-
-	SkipReadOnlyValidationGCE: {Default: true, PreRelease: featuregate.Deprecated}, // remove in 1.31
-
-	TranslateStreamCloseWebsocketRequests: {Default: false, PreRelease: featuregate.Alpha},
-
-	CloudControllerManagerWebhook: {Default: false, PreRelease: featuregate.Alpha},
-
-	ContainerCheckpoint: {Default: false, PreRelease: featuregate.Alpha},
-
-	ConsistentHTTPGetHandlers: {Default: true, PreRelease: featuregate.GA},
-
-	CronJobsScheduledAnnotation: {Default: true, PreRelease: featuregate.Beta},
->>>>>>> acfd0dd7
-
 	DefaultHostNetworkHostPortsInPodTemplates: {Default: false, PreRelease: featuregate.Deprecated},
 
 	DisableCloudProviders: {Default: true, PreRelease: featuregate.Beta},
 
 	DisableKubeletCloudCredentialProviders: {Default: true, PreRelease: featuregate.Beta},
 
-<<<<<<< HEAD
-	DevicePluginCDIDevices: {Default: false, PreRelease: featuregate.Alpha},
-
-	DownwardAPIHugePages: {Default: true, PreRelease: featuregate.GA, LockToDefault: true}, // remove in v1.29
-=======
 	DisableNodeKubeProxyVersion: {Default: false, PreRelease: featuregate.Alpha},
 
 	DevicePluginCDIDevices: {Default: true, PreRelease: featuregate.Beta},
->>>>>>> acfd0dd7
 
 	DynamicResourceAllocation: {Default: false, PreRelease: featuregate.Alpha},
 
-	EventedPLEG: {Default: false, PreRelease: featuregate.Beta}, // off by default, requires CRI Runtime support
+	EventedPLEG: {Default: false, PreRelease: featuregate.Alpha},
 
 	ExecProbeTimeout: {Default: true, PreRelease: featuregate.GA}, // lock to default and remove after v1.22 based on KEP #1972 update
 
 	ExpandedDNSConfig: {Default: true, PreRelease: featuregate.GA, LockToDefault: true}, // remove in 1.30
-<<<<<<< HEAD
 
 	ExperimentalHostUserNamespaceDefaultingGate: {Default: false, PreRelease: featuregate.Deprecated, LockToDefault: true}, // remove in 1.30
 
-	GRPCContainerProbe: {Default: true, PreRelease: featuregate.GA, LockToDefault: true}, //remove in 1.29
-=======
-
-	ExperimentalHostUserNamespaceDefaultingGate: {Default: false, PreRelease: featuregate.Deprecated, LockToDefault: true}, // remove in 1.30
->>>>>>> acfd0dd7
-
 	GracefulNodeShutdown: {Default: true, PreRelease: featuregate.Beta},
 
 	GracefulNodeShutdownBasedOnPodPriority: {Default: true, PreRelease: featuregate.Beta},
@@ -1351,21 +1081,10 @@
 	InTreePluginvSphereUnregister: {Default: false, PreRelease: featuregate.Alpha},
 
 	IPTablesOwnershipCleanup: {Default: true, PreRelease: featuregate.GA, LockToDefault: true}, // remove in 1.30
-<<<<<<< HEAD
-
-	JobBackoffLimitPerIndex: {Default: false, PreRelease: featuregate.Alpha},
-
-	JobMutableNodeSchedulingDirectives: {Default: true, PreRelease: featuregate.GA, LockToDefault: true}, // remove in 1.29
-=======
->>>>>>> acfd0dd7
 
 	JobBackoffLimitPerIndex: {Default: true, PreRelease: featuregate.Beta},
 
-<<<<<<< HEAD
-	JobPodReplacementPolicy: {Default: false, PreRelease: featuregate.Alpha},
-=======
 	JobPodFailurePolicy: {Default: true, PreRelease: featuregate.Beta},
->>>>>>> acfd0dd7
 
 	JobPodReplacementPolicy: {Default: true, PreRelease: featuregate.Beta},
 
@@ -1378,45 +1097,27 @@
 	KubeletPodResources: {Default: true, PreRelease: featuregate.GA, LockToDefault: true}, // GA in 1.28, remove in 1.30
 
 	KubeletPodResourcesDynamicResources: {Default: false, PreRelease: featuregate.Alpha},
-<<<<<<< HEAD
 
 	KubeletPodResourcesGet: {Default: false, PreRelease: featuregate.Alpha},
 
 	KubeletPodResourcesGetAllocatable: {Default: true, PreRelease: featuregate.GA, LockToDefault: true}, // GA in 1.28, remove in 1.30
 
+	KubeletSeparateDiskGC: {Default: false, PreRelease: featuregate.Alpha},
+
 	KubeletTracing: {Default: true, PreRelease: featuregate.Beta},
 
 	KubeProxyDrainingTerminatingNodes: {Default: false, PreRelease: featuregate.Alpha},
-=======
-
-	KubeletPodResourcesGet: {Default: false, PreRelease: featuregate.Alpha},
-
-	KubeletPodResourcesGetAllocatable: {Default: true, PreRelease: featuregate.GA, LockToDefault: true}, // GA in 1.28, remove in 1.30
-
-	KubeletSeparateDiskGC: {Default: false, PreRelease: featuregate.Alpha},
-
-	KubeletTracing: {Default: true, PreRelease: featuregate.Beta},
->>>>>>> acfd0dd7
-
-	KubeProxyDrainingTerminatingNodes: {Default: false, PreRelease: featuregate.Alpha},
 
 	LegacyServiceAccountTokenTracking: {Default: true, PreRelease: featuregate.GA, LockToDefault: true}, // remove in 1.30
 
-<<<<<<< HEAD
-	LegacyServiceAccountTokenCleanUp: {Default: false, PreRelease: featuregate.Alpha},
-=======
 	LegacyServiceAccountTokenCleanUp: {Default: true, PreRelease: featuregate.Beta},
->>>>>>> acfd0dd7
 
 	LocalStorageCapacityIsolationFSQuotaMonitoring: {Default: false, PreRelease: featuregate.Alpha},
 
 	LogarithmicScaleDown: {Default: true, PreRelease: featuregate.Beta},
 
-<<<<<<< HEAD
-=======
 	MatchLabelKeysInPodAffinity: {Default: false, PreRelease: featuregate.Alpha},
 
->>>>>>> acfd0dd7
 	MatchLabelKeysInPodTopologySpread: {Default: true, PreRelease: featuregate.Beta},
 
 	MaxUnavailableStatefulSet: {Default: false, PreRelease: featuregate.Alpha},
@@ -1428,23 +1129,13 @@
 	MinDomainsInPodTopologySpread: {Default: true, PreRelease: featuregate.Beta},
 
 	MinimizeIPTablesRestore: {Default: true, PreRelease: featuregate.GA, LockToDefault: true}, // remove in 1.30
-<<<<<<< HEAD
-=======
 
 	MultiCIDRServiceAllocator: {Default: false, PreRelease: featuregate.Alpha},
 
 	NewVolumeManagerReconstruction: {Default: true, PreRelease: featuregate.Beta},
->>>>>>> acfd0dd7
 
 	NFTablesProxyMode: {Default: false, PreRelease: featuregate.Alpha},
 
-<<<<<<< HEAD
-	MultiCIDRServiceAllocator: {Default: false, PreRelease: featuregate.Alpha},
-
-	NewVolumeManagerReconstruction: {Default: true, PreRelease: featuregate.Beta},
-
-=======
->>>>>>> acfd0dd7
 	NodeLogQuery: {Default: false, PreRelease: featuregate.Alpha},
 
 	NodeOutOfServiceVolumeDetach: {Default: true, PreRelease: featuregate.GA, LockToDefault: true}, // remove in 1.31
@@ -1453,11 +1144,7 @@
 
 	PDBUnhealthyPodEvictionPolicy: {Default: true, PreRelease: featuregate.Beta},
 
-<<<<<<< HEAD
-	PersistentVolumeLastPhaseTransitionTime: {Default: false, PreRelease: featuregate.Alpha},
-=======
 	PersistentVolumeLastPhaseTransitionTime: {Default: true, PreRelease: featuregate.Beta},
->>>>>>> acfd0dd7
 
 	PodAndContainerStatsFromCRI: {Default: false, PreRelease: featuregate.Alpha},
 
@@ -1465,65 +1152,34 @@
 
 	PodDisruptionConditions: {Default: true, PreRelease: featuregate.Beta},
 
-<<<<<<< HEAD
-	PodReadyToStartContainersCondition: {Default: false, PreRelease: featuregate.Alpha},
-
-	PodHostIPs: {Default: false, PreRelease: featuregate.Alpha},
+	PodReadyToStartContainersCondition: {Default: true, PreRelease: featuregate.Beta},
+
+	PodHostIPs: {Default: true, PreRelease: featuregate.Beta},
+
+	PodLifecycleSleepAction: {Default: false, PreRelease: featuregate.Alpha},
 
 	PodSchedulingReadiness: {Default: true, PreRelease: featuregate.Beta},
 
-	ProbeTerminationGracePeriod: {Default: true, PreRelease: featuregate.GA, LockToDefault: true}, // remove in 1.29
-=======
-	PodReadyToStartContainersCondition: {Default: true, PreRelease: featuregate.Beta},
-
-	PodHostIPs: {Default: true, PreRelease: featuregate.Beta},
-
-	PodLifecycleSleepAction: {Default: false, PreRelease: featuregate.Alpha},
-
-	PodSchedulingReadiness: {Default: true, PreRelease: featuregate.Beta},
->>>>>>> acfd0dd7
-
 	ProcMountType: {Default: false, PreRelease: featuregate.Alpha},
 
 	ProxyTerminatingEndpoints: {Default: true, PreRelease: featuregate.GA, LockToDefault: true}, // remove in 1.30
 
 	QOSReserved: {Default: false, PreRelease: featuregate.Alpha},
 
-<<<<<<< HEAD
-	ReadWriteOncePod: {Default: true, PreRelease: featuregate.Beta},
+	ReadWriteOncePod: {Default: true, PreRelease: featuregate.GA, LockToDefault: true}, // remove in 1.31
 
 	RecoverVolumeExpansionFailure: {Default: false, PreRelease: featuregate.Alpha},
 
-	RetroactiveDefaultStorageClass: {Default: true, PreRelease: featuregate.GA, LockToDefault: true}, // remove in 1.29
-
 	RotateKubeletServerCertificate: {Default: true, PreRelease: featuregate.Beta},
 
+	RuntimeClassInImageCriAPI: {Default: false, PreRelease: featuregate.Alpha},
+
 	ElasticIndexedJob: {Default: true, PreRelease: featuregate.Beta},
 
-	SchedulerQueueingHints: {Default: true, PreRelease: featuregate.Beta},
-
-	SeccompDefault: {Default: true, PreRelease: featuregate.GA, LockToDefault: true}, // remove in 1.29
+	SchedulerQueueingHints: {Default: false, PreRelease: featuregate.Beta},
 
 	SecurityContextDeny: {Default: false, PreRelease: featuregate.Alpha},
 
-	ServiceNodePortStaticSubrange: {Default: true, PreRelease: featuregate.Beta},
-
-	SidecarContainers: {Default: false, PreRelease: featuregate.Alpha},
-=======
-	ReadWriteOncePod: {Default: true, PreRelease: featuregate.GA, LockToDefault: true}, // remove in 1.31
-
-	RecoverVolumeExpansionFailure: {Default: false, PreRelease: featuregate.Alpha},
-
-	RotateKubeletServerCertificate: {Default: true, PreRelease: featuregate.Beta},
-
-	RuntimeClassInImageCriAPI: {Default: false, PreRelease: featuregate.Alpha},
-
-	ElasticIndexedJob: {Default: true, PreRelease: featuregate.Beta},
-
-	SchedulerQueueingHints: {Default: false, PreRelease: featuregate.Beta},
-
-	SecurityContextDeny: {Default: false, PreRelease: featuregate.Alpha},
-
 	SeparateTaintEvictionController: {Default: true, PreRelease: featuregate.Beta},
 
 	ServiceAccountTokenJTI: {Default: false, PreRelease: featuregate.Alpha},
@@ -1537,45 +1193,26 @@
 	ServiceNodePortStaticSubrange: {Default: true, PreRelease: featuregate.GA, LockToDefault: true}, // GA in 1.29; remove in 1.31
 
 	SidecarContainers: {Default: true, PreRelease: featuregate.Beta},
->>>>>>> acfd0dd7
 
 	SizeMemoryBackedVolumes: {Default: true, PreRelease: featuregate.Beta},
 
 	StableLoadBalancerNodeSet: {Default: true, PreRelease: featuregate.Beta},
-<<<<<<< HEAD
 
 	StatefulSetAutoDeletePVC: {Default: true, PreRelease: featuregate.Beta},
 
 	StatefulSetStartOrdinal: {Default: true, PreRelease: featuregate.Beta},
-=======
-
-	StatefulSetAutoDeletePVC: {Default: true, PreRelease: featuregate.Beta},
->>>>>>> acfd0dd7
-
-	StatefulSetStartOrdinal: {Default: true, PreRelease: featuregate.Beta},
-
-<<<<<<< HEAD
-	TopologyManager: {Default: true, PreRelease: featuregate.GA, LockToDefault: true}, // GA in 1.27; remove in 1.29
-=======
+
 	TopologyAwareHints: {Default: true, PreRelease: featuregate.Beta},
->>>>>>> acfd0dd7
 
 	TopologyManagerPolicyAlphaOptions: {Default: false, PreRelease: featuregate.Alpha},
 
 	TopologyManagerPolicyBetaOptions: {Default: true, PreRelease: featuregate.Beta},
-<<<<<<< HEAD
 
 	TopologyManagerPolicyOptions: {Default: true, PreRelease: featuregate.Beta},
 
 	UnknownVersionInteroperabilityProxy: {Default: false, PreRelease: featuregate.Alpha},
-=======
-
-	TopologyManagerPolicyOptions: {Default: true, PreRelease: featuregate.Beta},
-
-	UnknownVersionInteroperabilityProxy: {Default: false, PreRelease: featuregate.Alpha},
 
 	VolumeAttributesClass: {Default: false, PreRelease: featuregate.Alpha},
->>>>>>> acfd0dd7
 
 	VolumeCapacityPriority: {Default: false, PreRelease: featuregate.Alpha},
 
@@ -1594,15 +1231,12 @@
 	InPlacePodVerticalScaling: {Default: false, PreRelease: featuregate.Alpha},
 
 	PodIndexLabel: {Default: true, PreRelease: featuregate.Beta},
-<<<<<<< HEAD
-=======
 
 	LoadBalancerIPMode: {Default: false, PreRelease: featuregate.Alpha},
 
 	ImageMaximumGCAge: {Default: false, PreRelease: featuregate.Alpha},
 
 	UserNamespacesPodSecurityStandards: {Default: false, PreRelease: featuregate.Alpha},
->>>>>>> acfd0dd7
 
 	// inherited features from generic apiserver, relisted here to get a conflict if it is changed
 	// unintentionally on either side:
@@ -1617,43 +1251,30 @@
 
 	genericfeatures.APIResponseCompression: {Default: true, PreRelease: featuregate.Beta},
 
-<<<<<<< HEAD
+	genericfeatures.KMSv1: {Default: false, PreRelease: featuregate.Deprecated},
+
+	genericfeatures.KMSv2: {Default: true, PreRelease: featuregate.GA, LockToDefault: true}, // remove in 1.31
+
+	genericfeatures.KMSv2KDF: {Default: true, PreRelease: featuregate.GA, LockToDefault: true}, // remove in 1.31
+
 	genericfeatures.ValidatingAdmissionPolicy: {Default: false, PreRelease: featuregate.Beta},
-=======
-	genericfeatures.KMSv1: {Default: false, PreRelease: featuregate.Deprecated},
-
-	genericfeatures.KMSv2: {Default: true, PreRelease: featuregate.GA, LockToDefault: true}, // remove in 1.31
->>>>>>> acfd0dd7
-
-	genericfeatures.KMSv2KDF: {Default: true, PreRelease: featuregate.GA, LockToDefault: true}, // remove in 1.31
-
-<<<<<<< HEAD
+
+	genericfeatures.CustomResourceValidationExpressions: {Default: true, PreRelease: featuregate.GA, LockToDefault: true}, // remove in 1.31
+
 	genericfeatures.OpenAPIEnums: {Default: true, PreRelease: featuregate.Beta},
 
-	genericfeatures.OpenAPIV3: {Default: true, PreRelease: featuregate.GA, LockToDefault: true}, // remove in 1.29
-=======
-	genericfeatures.ValidatingAdmissionPolicy: {Default: false, PreRelease: featuregate.Beta},
-
-	genericfeatures.CustomResourceValidationExpressions: {Default: true, PreRelease: featuregate.GA, LockToDefault: true}, // remove in 1.31
-
-	genericfeatures.OpenAPIEnums: {Default: true, PreRelease: featuregate.Beta},
-
 	genericfeatures.SeparateCacheWatchRPC: {Default: true, PreRelease: featuregate.Beta},
->>>>>>> acfd0dd7
 
 	genericfeatures.ServerSideApply: {Default: true, PreRelease: featuregate.GA, LockToDefault: true}, // remove in 1.29
 
 	genericfeatures.ServerSideFieldValidation: {Default: true, PreRelease: featuregate.GA, LockToDefault: true}, // remove in 1.29
 
-<<<<<<< HEAD
-=======
 	genericfeatures.StructuredAuthorizationConfiguration: {Default: false, PreRelease: featuregate.Alpha},
 
 	genericfeatures.UnauthenticatedHTTP2DOSMitigation: {Default: true, PreRelease: featuregate.Beta},
 
 	genericfeatures.ZeroLimitedNominalConcurrencyShares: {Default: false, PreRelease: featuregate.Beta},
 
->>>>>>> acfd0dd7
 	// inherited features from apiextensions-apiserver, relisted here to get a conflict if it is changed
 	// unintentionally on either side:
 
