//go:build !providerless
// +build !providerless

/*
Copyright 2016 The Kubernetes Authors.

Licensed under the Apache License, Version 2.0 (the "License");
you may not use this file except in compliance with the License.
You may obtain a copy of the License at

    http://www.apache.org/licenses/LICENSE-2.0

Unless required by applicable law or agreed to in writing, software
distributed under the License is distributed on an "AS IS" BASIS,
WITHOUT WARRANTIES OR CONDITIONS OF ANY KIND, either express or implied.
See the License for the specific language governing permissions and
limitations under the License.
*/

package azure

import (
	"context"
	"errors"
	"io"
	"io/ioutil"
	"os"
	"regexp"
	"strings"
	"sync"
	"time"

	"github.com/Azure/azure-sdk-for-go/services/containerregistry/mgmt/2019-05-01/containerregistry"
	"github.com/Azure/go-autorest/autorest/adal"
	"github.com/Azure/go-autorest/autorest/azure"
	"github.com/spf13/pflag"

	"k8s.io/client-go/tools/cache"
	"k8s.io/klog/v2"
	"k8s.io/kubernetes/pkg/credentialprovider"
	"k8s.io/legacy-cloud-providers/azure/auth"
	"sigs.k8s.io/yaml"
)

var flagConfigFile = pflag.String("azure-container-registry-config", "",
	"Path to the file containing Azure container registry configuration information.")

const (
	dummyRegistryEmail = "name@contoso.com"
	maxReadLength      = 10 * 1 << 20 // 10MB
)

var (
	containerRegistryUrls = []string{"*.azurecr.io", "*.azurecr.cn", "*.azurecr.de", "*.azurecr.us"}
	acrRE                 = regexp.MustCompile(`.*\.azurecr\.io|.*\.azurecr\.cn|.*\.azurecr\.de|.*\.azurecr\.us`)
	warnOnce              sync.Once
)

// init registers the various means by which credentials may
// be resolved on Azure.
func init() {
	credentialprovider.RegisterCredentialProvider(
		"azure",
		NewACRProvider(flagConfigFile),
	)
}

type cacheEntry struct {
	expiresAt   time.Time
	credentials credentialprovider.DockerConfigEntry
	registry    string
}

// acrExpirationPolicy implements ExpirationPolicy from client-go.
type acrExpirationPolicy struct{}

// stringKeyFunc returns the cache key as a string
func stringKeyFunc(obj interface{}) (string, error) {
	key := obj.(*cacheEntry).registry
	return key, nil
}

// IsExpired checks if the ACR credentials are expired.
func (p *acrExpirationPolicy) IsExpired(entry *cache.TimestampedEntry) bool {
	return time.Now().After(entry.Obj.(*cacheEntry).expiresAt)
}

// RegistriesClient is a testable interface for the ACR client List operation.
type RegistriesClient interface {
	List(ctx context.Context) ([]containerregistry.Registry, error)
}

// NewACRProvider parses the specified configFile and returns a DockerConfigProvider
func NewACRProvider(configFile *string) credentialprovider.DockerConfigProvider {
	return &acrProvider{
		file:  configFile,
		cache: cache.NewExpirationStore(stringKeyFunc, &acrExpirationPolicy{}),
	}
}

type acrProvider struct {
	file                  *string
	config                *auth.AzureAuthConfig
	environment           *azure.Environment
	servicePrincipalToken *adal.ServicePrincipalToken
	cache                 cache.Store
}

// ParseConfig returns a parsed configuration for an Azure cloudprovider config file
func parseConfig(configReader io.Reader) (*auth.AzureAuthConfig, error) {
	var config auth.AzureAuthConfig

	if configReader == nil {
		return &config, nil
	}

	limitedReader := &io.LimitedReader{R: configReader, N: maxReadLength}
	configContents, err := ioutil.ReadAll(limitedReader)
	if err != nil {
		return nil, err
	}
	if limitedReader.N <= 0 {
		return nil, errors.New("the read limit is reached")
	}
	err = yaml.Unmarshal(configContents, &config)
	if err != nil {
		return nil, err
	}

	return &config, nil
}

func (a *acrProvider) loadConfig(rdr io.Reader) error {
	var err error
	a.config, err = parseConfig(rdr)
	if err != nil {
		klog.Errorf("Failed to load azure credential file: %v", err)
	}

	a.environment, err = auth.ParseAzureEnvironment(a.config.Cloud, a.config.ResourceManagerEndpoint, a.config.IdentitySystem)
	if err != nil {
		return err
	}

	return nil
}

func (a *acrProvider) Enabled() bool {
	if a.file == nil || len(*a.file) == 0 {
		klog.V(5).Infof("Azure config unspecified, disabling")
		return false
	}

	if credentialprovider.AreLegacyCloudCredentialProvidersDisabled() {
		warnOnce.Do(func() {
			klog.V(4).Infof("Azure credential provider is now disabled. Please refer to sig-cloud-provider for guidance on external credential provider integration for Azure")
		})
		return false
	}

	f, err := os.Open(*a.file)
	if err != nil {
		klog.Errorf("Failed to load config from file: %s", *a.file)
		return false
	}
	defer f.Close()

	err = a.loadConfig(f)
	if err != nil {
		klog.Errorf("Failed to load config from file: %s", *a.file)
		return false
	}

	a.servicePrincipalToken, err = auth.GetServicePrincipalToken(a.config, a.environment)
	if err != nil {
		klog.Errorf("Failed to create service principal token: %v", err)
	}
<<<<<<< HEAD

	a.registryClient = newAzRegistriesClient(a.config.SubscriptionID, a.environment.ResourceManagerEndpoint, a.servicePrincipalToken)

=======
>>>>>>> e8d3e9b1
	return true
}

// getFromCache attempts to get credentials from the cache
func (a *acrProvider) getFromCache(loginServer string) (credentialprovider.DockerConfig, bool) {
	cfg := credentialprovider.DockerConfig{}
	obj, exists, err := a.cache.GetByKey(loginServer)
	if err != nil {
		klog.Errorf("error getting ACR credentials from cache: %v", err)
		return cfg, false
	}
	if !exists {
		return cfg, false
	}

	entry := obj.(*cacheEntry)
	cfg[entry.registry] = entry.credentials
	return cfg, true
}

// getFromACR gets credentials from ACR since they are not in the cache
func (a *acrProvider) getFromACR(loginServer string) (credentialprovider.DockerConfig, error) {
	cfg := credentialprovider.DockerConfig{}
	cred, err := getACRDockerEntryFromARMToken(a, loginServer)
	if err != nil {
		return cfg, err
	}

	entry := &cacheEntry{
		expiresAt:   time.Now().Add(10 * time.Minute),
		credentials: *cred,
		registry:    loginServer,
	}
	if err := a.cache.Add(entry); err != nil {
		return cfg, err
	}
	cfg[loginServer] = *cred
	return cfg, nil
}

func (a *acrProvider) Provide(image string) credentialprovider.DockerConfig {
	loginServer := a.parseACRLoginServerFromImage(image)
	if loginServer == "" {
		klog.V(2).Infof("image(%s) is not from ACR, return empty authentication", image)
		return credentialprovider.DockerConfig{}
	}

	cfg := credentialprovider.DockerConfig{}
	if a.config != nil && a.config.UseManagedIdentityExtension {
		var exists bool
		cfg, exists = a.getFromCache(loginServer)
		if exists {
			klog.V(4).Infof("Got ACR credentials from cache for %s", loginServer)
		} else {
			klog.V(2).Infof("unable to get ACR credentials from cache for %s, checking ACR API", loginServer)
			var err error
			cfg, err = a.getFromACR(loginServer)
			if err != nil {
				klog.Errorf("error getting credentials from ACR for %s %v", loginServer, err)
			}
		}
	} else {
		// Add our entry for each of the supported container registry URLs
		for _, url := range containerRegistryUrls {
			cred := &credentialprovider.DockerConfigEntry{
				Username: a.config.AADClientID,
				Password: a.config.AADClientSecret,
				Email:    dummyRegistryEmail,
			}
			cfg[url] = *cred
		}

		// Handle the custom cloud case
		// In clouds where ACR is not yet deployed, the string will be empty
		if a.environment != nil && strings.Contains(a.environment.ContainerRegistryDNSSuffix, ".azurecr.") {
			customAcrSuffix := "*" + a.environment.ContainerRegistryDNSSuffix
			hasBeenAdded := false
			for _, url := range containerRegistryUrls {
				if strings.EqualFold(url, customAcrSuffix) {
					hasBeenAdded = true
					break
				}
			}

			if !hasBeenAdded {
				cred := &credentialprovider.DockerConfigEntry{
					Username: a.config.AADClientID,
					Password: a.config.AADClientSecret,
					Email:    dummyRegistryEmail,
				}
				cfg[customAcrSuffix] = *cred
			}
		}
	}

	// add ACR anonymous repo support: use empty username and password for anonymous access
	defaultConfigEntry := credentialprovider.DockerConfigEntry{
		Username: "",
		Password: "",
		Email:    dummyRegistryEmail,
	}
	cfg["*.azurecr.*"] = defaultConfigEntry
	return cfg
}

func getLoginServer(registry containerregistry.Registry) string {
	return *(*registry.RegistryProperties).LoginServer
}

func getACRDockerEntryFromARMToken(a *acrProvider, loginServer string) (*credentialprovider.DockerConfigEntry, error) {
	if a.servicePrincipalToken == nil {
		token, err := auth.GetServicePrincipalToken(a.config, a.environment)
		if err != nil {
			klog.Errorf("Failed to create service principal token: %v", err)
			return nil, err
		}
		a.servicePrincipalToken = token
	} else {
		// Run EnsureFresh to make sure the token is valid and does not expire
		if err := a.servicePrincipalToken.EnsureFresh(); err != nil {
			klog.Errorf("Failed to ensure fresh service principal token: %v", err)
			return nil, err
		}
	}

	armAccessToken := a.servicePrincipalToken.OAuthToken()

	klog.V(4).Infof("discovering auth redirects for: %s", loginServer)
	directive, err := receiveChallengeFromLoginServer(loginServer)
	if err != nil {
		klog.Errorf("failed to receive challenge: %s", err)
		return nil, err
	}

	klog.V(4).Infof("exchanging an acr refresh_token")
	registryRefreshToken, err := performTokenExchange(
		loginServer, directive, a.config.TenantID, armAccessToken)
	if err != nil {
		klog.Errorf("failed to perform token exchange: %s", err)
		return nil, err
	}

	klog.V(4).Infof("adding ACR docker config entry for: %s", loginServer)
	return &credentialprovider.DockerConfigEntry{
		Username: dockerTokenLoginUsernameGUID,
		Password: registryRefreshToken,
		Email:    dummyRegistryEmail,
	}, nil
}

// parseACRLoginServerFromImage takes image as parameter and returns login server of it.
// Parameter `image` is expected in following format: foo.azurecr.io/bar/imageName:version
// If the provided image is not an acr image, this function will return an empty string.
func (a *acrProvider) parseACRLoginServerFromImage(image string) string {
	match := acrRE.FindAllString(image, -1)
	if len(match) == 1 {
		return match[0]
	}

	// handle the custom cloud case
	if a != nil && a.environment != nil {
		cloudAcrSuffix := a.environment.ContainerRegistryDNSSuffix
		cloudAcrSuffixLength := len(cloudAcrSuffix)
		if cloudAcrSuffixLength > 0 {
			customAcrSuffixIndex := strings.Index(image, cloudAcrSuffix)
			if customAcrSuffixIndex != -1 {
				endIndex := customAcrSuffixIndex + cloudAcrSuffixLength
				return image[0:endIndex]
			}
		}
	}

	return ""
}<|MERGE_RESOLUTION|>--- conflicted
+++ resolved
@@ -175,12 +175,6 @@
 	if err != nil {
 		klog.Errorf("Failed to create service principal token: %v", err)
 	}
-<<<<<<< HEAD
-
-	a.registryClient = newAzRegistriesClient(a.config.SubscriptionID, a.environment.ResourceManagerEndpoint, a.servicePrincipalToken)
-
-=======
->>>>>>> e8d3e9b1
 	return true
 }
 
