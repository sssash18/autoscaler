--- conflicted
+++ resolved
@@ -690,10 +690,8 @@
 	// More info: https://git.k8s.io/community/contributors/devel/sig-architecture/api-conventions.md#metadata
 	// +optional
 	metav1.ListMeta
-<<<<<<< HEAD
-
-	// items is the list of ClusterCIDRs.
-	Items []ClusterCIDR
+	// items is the list of ServiceCIDRs.
+	Items []ServiceCIDR
 }
 
 // +genclient
@@ -746,8 +744,4 @@
 
 	// Items is the list of IPAddress
 	Items []IPAddress
-=======
-	// items is the list of ServiceCIDRs.
-	Items []ServiceCIDR
->>>>>>> acfd0dd7
 }