/*
Copyright 2017 The Kubernetes Authors.

Licensed under the Apache License, Version 2.0 (the "License");
you may not use this file except in compliance with the License.
You may obtain a copy of the License at

    http://www.apache.org/licenses/LICENSE-2.0

Unless required by applicable law or agreed to in writing, software
distributed under the License is distributed on an "AS IS" BASIS,
WITHOUT WARRANTIES OR CONDITIONS OF ANY KIND, either express or implied.
See the License for the specific language governing permissions and
limitations under the License.
*/

package networking

import (
	"k8s.io/apimachinery/pkg/runtime"
	"k8s.io/apimachinery/pkg/runtime/schema"
)

// GroupName is the group name use in this package
const GroupName = "networking.k8s.io"

// SchemeGroupVersion is group version used to register these objects
var SchemeGroupVersion = schema.GroupVersion{Group: GroupName, Version: runtime.APIVersionInternal}

// Kind takes an unqualified kind and returns a Group qualified GroupKind
func Kind(kind string) schema.GroupKind {
	return SchemeGroupVersion.WithKind(kind).GroupKind()
}

// Resource takes an unqualified resource and returns a Group qualified GroupResource
func Resource(resource string) schema.GroupResource {
	return SchemeGroupVersion.WithResource(resource).GroupResource()
}

var (
	// SchemeBuilder points to a list of functions added to Scheme.
	SchemeBuilder = runtime.NewSchemeBuilder(addKnownTypes)
	// AddToScheme applies all the stored functions to the scheme.
	AddToScheme = SchemeBuilder.AddToScheme
)

func addKnownTypes(scheme *runtime.Scheme) error {
	scheme.AddKnownTypes(SchemeGroupVersion,
		&NetworkPolicy{},
		&NetworkPolicyList{},
		&Ingress{},
		&IngressList{},
		&IngressClass{},
		&IngressClassList{},
<<<<<<< HEAD
		&ClusterCIDR{},
		&ClusterCIDRList{},
		&IPAddress{},
		&IPAddressList{},
=======
		&IPAddress{},
		&IPAddressList{},
		&ServiceCIDR{},
		&ServiceCIDRList{},
>>>>>>> acfd0dd7
	)
	return nil
}<|MERGE_RESOLUTION|>--- conflicted
+++ resolved
@@ -52,17 +52,10 @@
 		&IngressList{},
 		&IngressClass{},
 		&IngressClassList{},
-<<<<<<< HEAD
-		&ClusterCIDR{},
-		&ClusterCIDRList{},
-		&IPAddress{},
-		&IPAddressList{},
-=======
 		&IPAddress{},
 		&IPAddressList{},
 		&ServiceCIDR{},
 		&ServiceCIDRList{},
->>>>>>> acfd0dd7
 	)
 	return nil
 }