--- conflicted
+++ resolved
@@ -2085,8 +2085,6 @@
 	// Allow setting NodeAffinity if oldPv NodeAffinity was not set
 	if oldPv.Spec.NodeAffinity != nil {
 		allErrs = append(allErrs, validatePvNodeAffinity(newPv.Spec.NodeAffinity, oldPv.Spec.NodeAffinity, field.NewPath("nodeAffinity"))...)
-<<<<<<< HEAD
-=======
 	}
 
 	if !apiequality.Semantic.DeepEqual(oldPv.Spec.VolumeAttributesClassName, newPv.Spec.VolumeAttributesClassName) {
@@ -2098,7 +2096,6 @@
 				allErrs = append(allErrs, field.Forbidden(field.NewPath("spec", "volumeAttributesClassName"), "update from non-nil value to nil is forbidden"))
 			}
 		}
->>>>>>> acfd0dd7
 	}
 
 	return allErrs
@@ -2126,15 +2123,9 @@
 
 func ValidationOptionsForPersistentVolumeClaim(pvc, oldPvc *core.PersistentVolumeClaim) PersistentVolumeClaimSpecValidationOptions {
 	opts := PersistentVolumeClaimSpecValidationOptions{
-<<<<<<< HEAD
-		AllowReadWriteOncePod:             utilfeature.DefaultFeatureGate.Enabled(features.ReadWriteOncePod),
-		EnableRecoverFromExpansionFailure: utilfeature.DefaultFeatureGate.Enabled(features.RecoverVolumeExpansionFailure),
-		AllowInvalidLabelValueInSelector:  false,
-=======
 		EnableRecoverFromExpansionFailure: utilfeature.DefaultFeatureGate.Enabled(features.RecoverVolumeExpansionFailure),
 		AllowInvalidLabelValueInSelector:  false,
 		EnableVolumeAttributesClass:       utilfeature.DefaultFeatureGate.Enabled(features.VolumeAttributesClass),
->>>>>>> acfd0dd7
 	}
 	if oldPvc == nil {
 		// If there's no old PVC, use the options based solely on feature enablement
@@ -2155,11 +2146,6 @@
 	if len(unversionedvalidation.ValidateLabelSelector(oldPvc.Spec.Selector, labelSelectorValidationOpts, nil)) > 0 {
 		// If the old object had an invalid label selector, continue to allow it in the new object
 		opts.AllowInvalidLabelValueInSelector = true
-	}
-
-	if helper.ClaimContainsAllocatedResources(oldPvc) ||
-		helper.ClaimContainsAllocatedResourceStatus(oldPvc) {
-		opts.EnableRecoverFromExpansionFailure = true
 	}
 
 	if helper.ClaimContainsAllocatedResources(oldPvc) ||
@@ -2446,33 +2432,6 @@
 	return newScName != nil /* condition 1 */ &&
 		oldScName == nil /* condition 2 */ &&
 		(!oldAnnotationExist || *newScName == oldAnnotation) /* condition 3 */
-<<<<<<< HEAD
-}
-
-func validatePersistentVolumeClaimResourceKey(value string, fldPath *field.Path) field.ErrorList {
-	allErrs := field.ErrorList{}
-	for _, msg := range validation.IsQualifiedName(value) {
-		allErrs = append(allErrs, field.Invalid(fldPath, value, msg))
-	}
-	if len(allErrs) != 0 {
-		return allErrs
-	}
-	// For native resource names such as - either unprefixed names or with kubernetes.io prefix,
-	// only allowed value is storage
-	if helper.IsNativeResource(core.ResourceName(value)) {
-		if core.ResourceName(value) != core.ResourceStorage {
-			return append(allErrs, field.NotSupported(fldPath, value, []string{string(core.ResourceStorage)}))
-		}
-	}
-	return allErrs
-}
-
-var resizeStatusSet = sets.NewString(string(core.PersistentVolumeClaimControllerResizeInProgress),
-	string(core.PersistentVolumeClaimControllerResizeFailed),
-	string(core.PersistentVolumeClaimNodeResizePending),
-	string(core.PersistentVolumeClaimNodeResizeInProgress),
-	string(core.PersistentVolumeClaimNodeResizeFailed))
-=======
 }
 
 func validatePersistentVolumeClaimResourceKey(value string, fldPath *field.Path) field.ErrorList {
@@ -2498,7 +2457,6 @@
 	core.PersistentVolumeClaimNodeResizePending,
 	core.PersistentVolumeClaimNodeResizeInProgress,
 	core.PersistentVolumeClaimNodeResizeFailed)
->>>>>>> acfd0dd7
 
 // ValidatePersistentVolumeClaimStatusUpdate validates an update to status of a PersistentVolumeClaim
 func ValidatePersistentVolumeClaimStatusUpdate(newPvc, oldPvc *core.PersistentVolumeClaim, validationOpts PersistentVolumeClaimSpecValidationOptions) field.ErrorList {
@@ -2522,13 +2480,8 @@
 				if errs := validatePersistentVolumeClaimResourceKey(k.String(), resizeStatusPath); len(errs) > 0 {
 					allErrs = append(allErrs, errs...)
 				}
-<<<<<<< HEAD
-				if !resizeStatusSet.Has(string(v)) {
-					allErrs = append(allErrs, field.NotSupported(resizeStatusPath, k, resizeStatusSet.List()))
-=======
 				if !resizeStatusSet.Has(v) {
 					allErrs = append(allErrs, field.NotSupported(resizeStatusPath, k, sets.List(resizeStatusSet)))
->>>>>>> acfd0dd7
 					continue
 				}
 			}
@@ -2632,11 +2585,7 @@
 	"requests.ephemeral-storage",
 )
 
-<<<<<<< HEAD
-var validContainerResourceFieldPathPrefixesWithDownwardAPIHugePages = sets.NewString(hugepagesRequestsPrefixDownwardAPI, hugepagesLimitsPrefixDownwardAPI)
-=======
 var validContainerResourceFieldPathPrefixesWithDownwardAPIHugePages = sets.New(hugepagesRequestsPrefixDownwardAPI, hugepagesLimitsPrefixDownwardAPI)
->>>>>>> acfd0dd7
 
 const hugepagesRequestsPrefixDownwardAPI string = `requests.hugepages-`
 const hugepagesLimitsPrefixDownwardAPI string = `limits.hugepages-`
@@ -2727,11 +2676,7 @@
 	return allErrs
 }
 
-<<<<<<< HEAD
-func validateContainerResourceFieldSelector(fs *core.ResourceFieldSelector, expressions *sets.String, prefixes *sets.String, fldPath *field.Path, volume bool) field.ErrorList {
-=======
 func validateContainerResourceFieldSelector(fs *core.ResourceFieldSelector, expressions *sets.Set[string], prefixes *sets.Set[string], fldPath *field.Path, volume bool) field.ErrorList {
->>>>>>> acfd0dd7
 	allErrs := field.ErrorList{}
 
 	if volume && len(fs.ContainerName) == 0 {
@@ -3024,11 +2969,7 @@
 	return podClaimNames
 }
 
-<<<<<<< HEAD
-func validatePodResourceClaim(podMeta *metav1.ObjectMeta, claim core.PodResourceClaim, podClaimNames *sets.String, fldPath *field.Path) field.ErrorList {
-=======
 func validatePodResourceClaim(podMeta *metav1.ObjectMeta, claim core.PodResourceClaim, podClaimNames *sets.Set[string], fldPath *field.Path) field.ErrorList {
->>>>>>> acfd0dd7
 	var allErrs field.ErrorList
 	if claim.Name == "" {
 		allErrs = append(allErrs, field.Required(fldPath.Child("name"), ""))
@@ -3069,48 +3010,6 @@
 			allErrs = append(allErrs, field.Invalid(fldPath.Child("resourceClaimTemplateName"), *claimSource.ResourceClaimTemplateName, detail))
 		}
 	}
-<<<<<<< HEAD
-	return allErrs
-}
-
-func validateLivenessProbe(probe *core.Probe, fldPath *field.Path) field.ErrorList {
-	allErrs := field.ErrorList{}
-
-	if probe == nil {
-		return allErrs
-	}
-	allErrs = append(allErrs, validateProbe(probe, fldPath)...)
-	if probe.SuccessThreshold != 1 {
-		allErrs = append(allErrs, field.Invalid(fldPath.Child("successThreshold"), probe.SuccessThreshold, "must be 1"))
-	}
-	return allErrs
-}
-
-func validateReadinessProbe(probe *core.Probe, fldPath *field.Path) field.ErrorList {
-	allErrs := field.ErrorList{}
-
-	if probe == nil {
-		return allErrs
-	}
-	allErrs = append(allErrs, validateProbe(probe, fldPath)...)
-	if probe.TerminationGracePeriodSeconds != nil {
-		allErrs = append(allErrs, field.Invalid(fldPath.Child("terminationGracePeriodSeconds"), probe.TerminationGracePeriodSeconds, "must not be set for readinessProbes"))
-	}
-	return allErrs
-}
-
-func validateStartupProbe(probe *core.Probe, fldPath *field.Path) field.ErrorList {
-	allErrs := field.ErrorList{}
-
-	if probe == nil {
-		return allErrs
-	}
-	allErrs = append(allErrs, validateProbe(probe, fldPath)...)
-	if probe.SuccessThreshold != 1 {
-		allErrs = append(allErrs, field.Invalid(fldPath.Child("successThreshold"), probe.SuccessThreshold, "must be 1"))
-	}
-=======
->>>>>>> acfd0dd7
 	return allErrs
 }
 
@@ -3182,11 +3081,7 @@
 	case core.ContainerRestartPolicyAlways:
 		break
 	default:
-<<<<<<< HEAD
-		validValues := []string{string(core.ContainerRestartPolicyAlways)}
-=======
 		validValues := []core.ContainerRestartPolicy{core.ContainerRestartPolicyAlways}
->>>>>>> acfd0dd7
 		allErrors = append(allErrors, field.NotSupported(fldPath, *restartPolicy, validValues))
 	}
 
@@ -3416,17 +3311,10 @@
 	return allErrors
 }
 
-<<<<<<< HEAD
-var supportedResizeResources = sets.NewString(string(core.ResourceCPU), string(core.ResourceMemory))
-var supportedResizePolicies = sets.NewString(string(core.NotRequired), string(core.RestartContainer))
-
-func validateResizePolicy(policyList []core.ContainerResizePolicy, fldPath *field.Path) field.ErrorList {
-=======
 var supportedResizeResources = sets.New(core.ResourceCPU, core.ResourceMemory)
 var supportedResizePolicies = sets.New(core.NotRequired, core.RestartContainer)
 
 func validateResizePolicy(policyList []core.ContainerResizePolicy, fldPath *field.Path, podRestartPolicy *core.RestartPolicy) field.ErrorList {
->>>>>>> acfd0dd7
 	allErrors := field.ErrorList{}
 
 	// validate that resource name is not repeated, supported resource names and policy values are specified
@@ -3441,26 +3329,18 @@
 		case "":
 			allErrors = append(allErrors, field.Required(fldPath, ""))
 		default:
-<<<<<<< HEAD
-			allErrors = append(allErrors, field.NotSupported(fldPath, p.ResourceName, supportedResizeResources.List()))
-=======
 			allErrors = append(allErrors, field.NotSupported(fldPath, p.ResourceName, sets.List(supportedResizeResources)))
->>>>>>> acfd0dd7
 		}
 		switch p.RestartPolicy {
 		case core.NotRequired, core.RestartContainer:
 		case "":
 			allErrors = append(allErrors, field.Required(fldPath, ""))
 		default:
-<<<<<<< HEAD
-			allErrors = append(allErrors, field.NotSupported(fldPath, p.RestartPolicy, supportedResizePolicies.List()))
-=======
 			allErrors = append(allErrors, field.NotSupported(fldPath, p.RestartPolicy, sets.List(supportedResizePolicies)))
 		}
 
 		if *podRestartPolicy == core.RestartPolicyNever && p.RestartPolicy != core.NotRequired {
 			allErrors = append(allErrors, field.Invalid(fldPath, p.RestartPolicy, "must be 'NotRequired' when `restartPolicy` is 'Never'"))
->>>>>>> acfd0dd7
 		}
 	}
 	return allErrors
@@ -3571,13 +3451,6 @@
 			restartAlways = *ctr.RestartPolicy == core.ContainerRestartPolicyAlways
 		}
 
-		restartAlways := false
-		// Apply the validation specific to init containers
-		if ctr.RestartPolicy != nil {
-			allErrs = append(allErrs, validateInitContainerRestartPolicy(ctr.RestartPolicy, idxPath.Child("restartPolicy"))...)
-			restartAlways = *ctr.RestartPolicy == core.ContainerRestartPolicyAlways
-		}
-
 		// Names must be unique within regular and init containers. Collisions with ephemeral containers
 		// will be detected by validateEphemeralContainers().
 		if allNames.Has(ctr.Name) {
@@ -3592,19 +3465,11 @@
 		switch {
 		case restartAlways:
 			if ctr.Lifecycle != nil {
-<<<<<<< HEAD
-				allErrs = append(allErrs, validateLifecycle(ctr.Lifecycle, idxPath.Child("lifecycle"))...)
-			}
-			allErrs = append(allErrs, validateLivenessProbe(ctr.LivenessProbe, idxPath.Child("livenessProbe"))...)
-			allErrs = append(allErrs, validateReadinessProbe(ctr.ReadinessProbe, idxPath.Child("readinessProbe"))...)
-			allErrs = append(allErrs, validateStartupProbe(ctr.StartupProbe, idxPath.Child("startupProbe"))...)
-=======
 				allErrs = append(allErrs, validateLifecycle(ctr.Lifecycle, gracePeriod, idxPath.Child("lifecycle"))...)
 			}
 			allErrs = append(allErrs, validateLivenessProbe(ctr.LivenessProbe, gracePeriod, idxPath.Child("livenessProbe"))...)
 			allErrs = append(allErrs, validateReadinessProbe(ctr.ReadinessProbe, gracePeriod, idxPath.Child("readinessProbe"))...)
 			allErrs = append(allErrs, validateStartupProbe(ctr.StartupProbe, gracePeriod, idxPath.Child("startupProbe"))...)
->>>>>>> acfd0dd7
 
 		default:
 			// These fields are disallowed for init containers.
@@ -3670,11 +3535,7 @@
 	allErrs = append(allErrs, ValidateVolumeDevices(ctr.VolumeDevices, volMounts, volumes, path.Child("volumeDevices"))...)
 	allErrs = append(allErrs, validatePullPolicy(ctr.ImagePullPolicy, path.Child("imagePullPolicy"))...)
 	allErrs = append(allErrs, ValidateResourceRequirements(&ctr.Resources, podClaimNames, path.Child("resources"), opts)...)
-<<<<<<< HEAD
-	allErrs = append(allErrs, validateResizePolicy(ctr.ResizePolicy, path.Child("resizePolicy"))...)
-=======
 	allErrs = append(allErrs, validateResizePolicy(ctr.ResizePolicy, path.Child("resizePolicy"), podRestartPolicy)...)
->>>>>>> acfd0dd7
 	allErrs = append(allErrs, ValidateSecurityContext(ctr.SecurityContext, path.Child("securityContext"))...)
 	return allErrs
 }
@@ -3736,19 +3597,11 @@
 		// Regular init container and ephemeral container validation will return
 		// field.Forbidden() for these paths.
 		if ctr.Lifecycle != nil {
-<<<<<<< HEAD
-			allErrs = append(allErrs, validateLifecycle(ctr.Lifecycle, path.Child("lifecycle"))...)
-		}
-		allErrs = append(allErrs, validateLivenessProbe(ctr.LivenessProbe, path.Child("livenessProbe"))...)
-		allErrs = append(allErrs, validateReadinessProbe(ctr.ReadinessProbe, path.Child("readinessProbe"))...)
-		allErrs = append(allErrs, validateStartupProbe(ctr.StartupProbe, path.Child("startupProbe"))...)
-=======
 			allErrs = append(allErrs, validateLifecycle(ctr.Lifecycle, gracePeriod, path.Child("lifecycle"))...)
 		}
 		allErrs = append(allErrs, validateLivenessProbe(ctr.LivenessProbe, gracePeriod, path.Child("livenessProbe"))...)
 		allErrs = append(allErrs, validateReadinessProbe(ctr.ReadinessProbe, gracePeriod, path.Child("readinessProbe"))...)
 		allErrs = append(allErrs, validateStartupProbe(ctr.StartupProbe, gracePeriod, path.Child("startupProbe"))...)
->>>>>>> acfd0dd7
 
 		// These fields are disallowed for regular containers
 		if ctr.RestartPolicy != nil {
@@ -4125,11 +3978,8 @@
 	AllowInvalidTopologySpreadConstraintLabelSelector bool
 	// Allow node selector additions for gated pods.
 	AllowMutableNodeSelectorAndNodeAffinity bool
-<<<<<<< HEAD
-=======
 	// Allow namespaced sysctls in hostNet and hostIPC pods
 	AllowNamespacedSysctlsForHostNetAndHostIPC bool
->>>>>>> acfd0dd7
 	// The top-level resource being validated is a Pod, not just a PodSpec
 	// embedded in some other resource.
 	ResourceIsPod bool
@@ -4240,11 +4090,7 @@
 	// - validate for dual stack
 	// - validate for duplication
 	if len(pod.Status.HostIPs) > 1 {
-<<<<<<< HEAD
-		seen := sets.String{}
-=======
 		seen := sets.Set[string]{}
->>>>>>> acfd0dd7
 		hostIPs := make([]string, 0, len(pod.Status.HostIPs))
 
 		// There should be no duplicates in list of Pod.HostIPs
@@ -4289,15 +4135,9 @@
 	allErrs = append(allErrs, vErrs...)
 	podClaimNames := gatherPodResourceClaimNames(spec.ResourceClaims)
 	allErrs = append(allErrs, validatePodResourceClaims(podMeta, spec.ResourceClaims, fldPath.Child("resourceClaims"))...)
-<<<<<<< HEAD
-	allErrs = append(allErrs, validateContainers(spec.Containers, vols, podClaimNames, fldPath.Child("containers"), opts)...)
-	allErrs = append(allErrs, validateInitContainers(spec.InitContainers, spec.Containers, vols, podClaimNames, fldPath.Child("initContainers"), opts)...)
-	allErrs = append(allErrs, validateEphemeralContainers(spec.EphemeralContainers, spec.Containers, spec.InitContainers, vols, podClaimNames, fldPath.Child("ephemeralContainers"), opts)...)
-=======
 	allErrs = append(allErrs, validateContainers(spec.Containers, vols, podClaimNames, gracePeriod, fldPath.Child("containers"), opts, &spec.RestartPolicy)...)
 	allErrs = append(allErrs, validateInitContainers(spec.InitContainers, spec.Containers, vols, podClaimNames, gracePeriod, fldPath.Child("initContainers"), opts, &spec.RestartPolicy)...)
 	allErrs = append(allErrs, validateEphemeralContainers(spec.EphemeralContainers, spec.Containers, spec.InitContainers, vols, podClaimNames, fldPath.Child("ephemeralContainers"), opts, &spec.RestartPolicy)...)
->>>>>>> acfd0dd7
 	allErrs = append(allErrs, validatePodHostNetworkDeps(spec, fldPath, opts)...)
 	allErrs = append(allErrs, validateRestartPolicy(&spec.RestartPolicy, fldPath.Child("restartPolicy"))...)
 	allErrs = append(allErrs, validateDNSPolicy(&spec.DNSPolicy, fldPath.Child("dnsPolicy"))...)
@@ -4912,8 +4752,6 @@
 	return allErrs
 }
 
-<<<<<<< HEAD
-=======
 // ValidateHostSysctl will return error if namespaced sysctls is applied to pod sharing the respective namespaces with the host.
 func ValidateHostSysctl(sysctl string, securityContext *core.PodSecurityContext, fldPath *field.Path) *field.Error {
 	ns, _, _ := utilsysctl.GetNamespace(sysctl)
@@ -4926,7 +4764,6 @@
 	return nil
 }
 
->>>>>>> acfd0dd7
 // validatePodSpecSecurityContext verifies the SecurityContext of a PodSpec,
 // whether that is defined in a Pod or in an embedded PodSpec (e.g. a
 // Deployment's pod template).
@@ -5155,24 +4992,8 @@
 		return allErrs
 	}
 
-<<<<<<< HEAD
-	//TODO(vinaykul,InPlacePodVerticalScaling): With KEP 2527, we can rely on persistence of PodStatus.QOSClass
-	// We can use PodStatus.QOSClass instead of GetPodQOS here, in kubelet, and elsewhere, as PodStatus.QOSClass
-	// does not change once it is bootstrapped in podCreate. This needs to be addressed before beta as a
-	// separate PR covering all uses of GetPodQOS. With that change, we can drop the below block.
-	// Ref: https://github.com/kubernetes/kubernetes/pull/102884#discussion_r1093790446
-	// Ref: https://github.com/kubernetes/kubernetes/pull/102884/#discussion_r663280487
-	if utilfeature.DefaultFeatureGate.Enabled(features.InPlacePodVerticalScaling) {
-		// reject attempts to change pod qos
-		oldQoS := qos.GetPodQOS(oldPod)
-		newQoS := qos.GetPodQOS(newPod)
-		if newQoS != oldQoS {
-			allErrs = append(allErrs, field.Invalid(fldPath, newQoS, "Pod QoS is immutable"))
-		}
-=======
 	if qos.GetPodQOS(oldPod) != qos.ComputePodQOS(newPod) {
 		allErrs = append(allErrs, field.Invalid(fldPath, newPod.Status.QOSClass, "Pod QoS is immutable"))
->>>>>>> acfd0dd7
 	}
 
 	// handle updateable fields by munging those fields prior to deep equal comparison.
@@ -5275,14 +5096,11 @@
 				mungedPodSpec.Affinity.NodeAffinity = oldNodeAffinity // +k8s:verify-mutation:reason=clone
 			}
 		}
-<<<<<<< HEAD
-=======
 
 		// Note: Unlike NodeAffinity and NodeSelector, we cannot make PodAffinity/PodAntiAffinity mutable due to the presence of the matchLabelKeys/mismatchLabelKeys feature.
 		// Those features automatically generate the matchExpressions in labelSelector for PodAffinity/PodAntiAffinity when the Pod is created.
 		// When we make them mutable, we need to make sure things like how to handle/validate matchLabelKeys,
 		// and what if the fieldManager/A sets matchexpressions and fieldManager/B sets matchLabelKeys later. (could it lead the understandable conflict, etc)
->>>>>>> acfd0dd7
 	}
 
 	if !apiequality.Semantic.DeepEqual(mungedPodSpec, oldPod.Spec) {
@@ -7727,11 +7545,7 @@
 	}
 
 	var allErrs field.ErrorList
-<<<<<<< HEAD
-	labelSelectorKeys := sets.String{}
-=======
 	labelSelectorKeys := sets.Set[string]{}
->>>>>>> acfd0dd7
 
 	if labelSelector != nil {
 		for key := range labelSelector.MatchLabels {
