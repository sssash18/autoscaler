/*
Copyright 2014 The Kubernetes Authors.

Licensed under the Apache License, Version 2.0 (the "License");
you may not use this file except in compliance with the License.
You may obtain a copy of the License at

    http://www.apache.org/licenses/LICENSE-2.0

Unless required by applicable law or agreed to in writing, software
distributed under the License is distributed on an "AS IS" BASIS,
WITHOUT WARRANTIES OR CONDITIONS OF ANY KIND, either express or implied.
See the License for the specific language governing permissions and
limitations under the License.
*/

package validation

import (
	"encoding/json"
	"fmt"
	"math"
	"net"
	"path"
	"path/filepath"
	"reflect"
	"regexp"
	"strings"
	"sync"
	"unicode"
	"unicode/utf8"

	"github.com/google/go-cmp/cmp"
	v1 "k8s.io/api/core/v1"
	apiequality "k8s.io/apimachinery/pkg/api/equality"
	"k8s.io/apimachinery/pkg/api/resource"
	apimachineryvalidation "k8s.io/apimachinery/pkg/api/validation"
	metav1 "k8s.io/apimachinery/pkg/apis/meta/v1"
	unversionedvalidation "k8s.io/apimachinery/pkg/apis/meta/v1/validation"
	"k8s.io/apimachinery/pkg/conversion"
	"k8s.io/apimachinery/pkg/labels"
	"k8s.io/apimachinery/pkg/util/intstr"
	"k8s.io/apimachinery/pkg/util/sets"
	"k8s.io/apimachinery/pkg/util/validation"
	"k8s.io/apimachinery/pkg/util/validation/field"
	utilfeature "k8s.io/apiserver/pkg/util/feature"
	utilsysctl "k8s.io/component-helpers/node/util/sysctl"
	schedulinghelper "k8s.io/component-helpers/scheduling/corev1"
	kubeletapis "k8s.io/kubelet/pkg/apis"
	apiservice "k8s.io/kubernetes/pkg/api/service"
	"k8s.io/kubernetes/pkg/apis/core"
	"k8s.io/kubernetes/pkg/apis/core/helper"
	"k8s.io/kubernetes/pkg/apis/core/helper/qos"
	podshelper "k8s.io/kubernetes/pkg/apis/core/pods"
	corev1 "k8s.io/kubernetes/pkg/apis/core/v1"
	"k8s.io/kubernetes/pkg/capabilities"
	"k8s.io/kubernetes/pkg/cluster/ports"
	"k8s.io/kubernetes/pkg/features"
	"k8s.io/kubernetes/pkg/fieldpath"
	netutils "k8s.io/utils/net"
)

const isNegativeErrorMsg string = apimachineryvalidation.IsNegativeErrorMsg
const isInvalidQuotaResource string = `must be a standard resource for quota`
const fieldImmutableErrorMsg string = apimachineryvalidation.FieldImmutableErrorMsg
const isNotIntegerErrorMsg string = `must be an integer`
const isNotPositiveErrorMsg string = `must be greater than zero`

var pdPartitionErrorMsg string = validation.InclusiveRangeError(1, 255)
var fileModeErrorMsg = "must be a number between 0 and 0777 (octal), both inclusive"

// BannedOwners is a black list of object that are not allowed to be owners.
var BannedOwners = apimachineryvalidation.BannedOwners

var iscsiInitiatorIqnRegex = regexp.MustCompile(`iqn\.\d{4}-\d{2}\.([[:alnum:]-.]+)(:[^,;*&$|\s]+)$`)
var iscsiInitiatorEuiRegex = regexp.MustCompile(`^eui.[[:alnum:]]{16}$`)
var iscsiInitiatorNaaRegex = regexp.MustCompile(`^naa.[[:alnum:]]{32}$`)

var allowedEphemeralContainerFields = map[string]bool{
	"Name":                     true,
	"Image":                    true,
	"Command":                  true,
	"Args":                     true,
	"WorkingDir":               true,
	"Ports":                    false,
	"EnvFrom":                  true,
	"Env":                      true,
	"Resources":                false,
	"VolumeMounts":             true,
	"VolumeDevices":            true,
	"LivenessProbe":            false,
	"ReadinessProbe":           false,
	"StartupProbe":             false,
	"Lifecycle":                false,
	"TerminationMessagePath":   true,
	"TerminationMessagePolicy": true,
	"ImagePullPolicy":          true,
	"SecurityContext":          true,
	"Stdin":                    true,
	"StdinOnce":                true,
	"TTY":                      true,
}

// validOS stores the set of valid OSes within pod spec.
// The valid values currently are linux, windows.
// In future, they can be expanded to values from
// https://github.com/opencontainers/runtime-spec/blob/master/config.md#platform-specific-configuration
var validOS = sets.New(core.Linux, core.Windows)

// ValidateHasLabel requires that metav1.ObjectMeta has a Label with key and expectedValue
func ValidateHasLabel(meta metav1.ObjectMeta, fldPath *field.Path, key, expectedValue string) field.ErrorList {
	allErrs := field.ErrorList{}
	actualValue, found := meta.Labels[key]
	if !found {
		allErrs = append(allErrs, field.Required(fldPath.Child("labels").Key(key),
			fmt.Sprintf("must be '%s'", expectedValue)))
		return allErrs
	}
	if actualValue != expectedValue {
		allErrs = append(allErrs, field.Invalid(fldPath.Child("labels").Key(key), meta.Labels,
			fmt.Sprintf("must be '%s'", expectedValue)))
	}
	return allErrs
}

// ValidateAnnotations validates that a set of annotations are correctly defined.
func ValidateAnnotations(annotations map[string]string, fldPath *field.Path) field.ErrorList {
	return apimachineryvalidation.ValidateAnnotations(annotations, fldPath)
}

func ValidateDNS1123Label(value string, fldPath *field.Path) field.ErrorList {
	allErrs := field.ErrorList{}
	for _, msg := range validation.IsDNS1123Label(value) {
		allErrs = append(allErrs, field.Invalid(fldPath, value, msg))
	}
	return allErrs
}

// ValidateQualifiedName validates if name is what Kubernetes calls a "qualified name".
func ValidateQualifiedName(value string, fldPath *field.Path) field.ErrorList {
	allErrs := field.ErrorList{}
	for _, msg := range validation.IsQualifiedName(value) {
		allErrs = append(allErrs, field.Invalid(fldPath, value, msg))
	}
	return allErrs
}

// ValidateDNS1123Subdomain validates that a name is a proper DNS subdomain.
func ValidateDNS1123Subdomain(value string, fldPath *field.Path) field.ErrorList {
	allErrs := field.ErrorList{}
	for _, msg := range validation.IsDNS1123Subdomain(value) {
		allErrs = append(allErrs, field.Invalid(fldPath, value, msg))
	}
	return allErrs
}

func ValidatePodSpecificAnnotations(annotations map[string]string, spec *core.PodSpec, fldPath *field.Path, opts PodValidationOptions) field.ErrorList {
	allErrs := field.ErrorList{}

	if value, isMirror := annotations[core.MirrorPodAnnotationKey]; isMirror {
		if len(spec.NodeName) == 0 {
			allErrs = append(allErrs, field.Invalid(fldPath.Key(core.MirrorPodAnnotationKey), value, "must set spec.nodeName if mirror pod annotation is set"))
		}
	}

	if annotations[core.TolerationsAnnotationKey] != "" {
		allErrs = append(allErrs, ValidateTolerationsInPodAnnotations(annotations, fldPath)...)
	}

	if !opts.AllowInvalidPodDeletionCost {
		if _, err := helper.GetDeletionCostFromPodAnnotations(annotations); err != nil {
			allErrs = append(allErrs, field.Invalid(fldPath.Key(core.PodDeletionCost), annotations[core.PodDeletionCost], "must be a 32bit integer"))
		}
	}

	allErrs = append(allErrs, ValidateSeccompPodAnnotations(annotations, fldPath)...)
	allErrs = append(allErrs, ValidateAppArmorPodAnnotations(annotations, spec, fldPath)...)

	return allErrs
}

// ValidateTolerationsInPodAnnotations tests that the serialized tolerations in Pod.Annotations has valid data
func ValidateTolerationsInPodAnnotations(annotations map[string]string, fldPath *field.Path) field.ErrorList {
	allErrs := field.ErrorList{}

	tolerations, err := helper.GetTolerationsFromPodAnnotations(annotations)
	if err != nil {
		allErrs = append(allErrs, field.Invalid(fldPath, core.TolerationsAnnotationKey, err.Error()))
		return allErrs
	}

	if len(tolerations) > 0 {
		allErrs = append(allErrs, ValidateTolerations(tolerations, fldPath.Child(core.TolerationsAnnotationKey))...)
	}

	return allErrs
}

func ValidatePodSpecificAnnotationUpdates(newPod, oldPod *core.Pod, fldPath *field.Path, opts PodValidationOptions) field.ErrorList {
	allErrs := field.ErrorList{}
	newAnnotations := newPod.Annotations
	oldAnnotations := oldPod.Annotations
	for k, oldVal := range oldAnnotations {
		if newVal, exists := newAnnotations[k]; exists && newVal == oldVal {
			continue // No change.
		}
		if strings.HasPrefix(k, v1.DeprecatedAppArmorBetaContainerAnnotationKeyPrefix) {
			allErrs = append(allErrs, field.Forbidden(fldPath.Key(k), "may not remove or update AppArmor annotations"))
		}
		if k == core.MirrorPodAnnotationKey {
			allErrs = append(allErrs, field.Forbidden(fldPath.Key(k), "may not remove or update mirror pod annotation"))
		}
	}
	// Check for additions
	for k := range newAnnotations {
		if _, ok := oldAnnotations[k]; ok {
			continue // No change.
		}
		if strings.HasPrefix(k, v1.DeprecatedAppArmorBetaContainerAnnotationKeyPrefix) {
			allErrs = append(allErrs, field.Forbidden(fldPath.Key(k), "may not add AppArmor annotations"))
		}
		if k == core.MirrorPodAnnotationKey {
			allErrs = append(allErrs, field.Forbidden(fldPath.Key(k), "may not add mirror pod annotation"))
		}
	}
	allErrs = append(allErrs, ValidatePodSpecificAnnotations(newAnnotations, &newPod.Spec, fldPath, opts)...)
	return allErrs
}

func ValidateEndpointsSpecificAnnotations(annotations map[string]string, fldPath *field.Path) field.ErrorList {
	allErrs := field.ErrorList{}
	return allErrs
}

// ValidateNameFunc validates that the provided name is valid for a given resource type.
// Not all resources have the same validation rules for names. Prefix is true
// if the name will have a value appended to it.  If the name is not valid,
// this returns a list of descriptions of individual characteristics of the
// value that were not valid.  Otherwise this returns an empty list or nil.
type ValidateNameFunc apimachineryvalidation.ValidateNameFunc

// ValidatePodName can be used to check whether the given pod name is valid.
// Prefix indicates this name will be used as part of generation, in which case
// trailing dashes are allowed.
var ValidatePodName = apimachineryvalidation.NameIsDNSSubdomain

// ValidateReplicationControllerName can be used to check whether the given replication
// controller name is valid.
// Prefix indicates this name will be used as part of generation, in which case
// trailing dashes are allowed.
var ValidateReplicationControllerName = apimachineryvalidation.NameIsDNSSubdomain

// ValidateServiceName can be used to check whether the given service name is valid.
// Prefix indicates this name will be used as part of generation, in which case
// trailing dashes are allowed.
var ValidateServiceName = apimachineryvalidation.NameIsDNS1035Label

// ValidateNodeName can be used to check whether the given node name is valid.
// Prefix indicates this name will be used as part of generation, in which case
// trailing dashes are allowed.
var ValidateNodeName = apimachineryvalidation.NameIsDNSSubdomain

// ValidateNamespaceName can be used to check whether the given namespace name is valid.
// Prefix indicates this name will be used as part of generation, in which case
// trailing dashes are allowed.
var ValidateNamespaceName = apimachineryvalidation.ValidateNamespaceName

// ValidateLimitRangeName can be used to check whether the given limit range name is valid.
// Prefix indicates this name will be used as part of generation, in which case
// trailing dashes are allowed.
var ValidateLimitRangeName = apimachineryvalidation.NameIsDNSSubdomain

// ValidateResourceQuotaName can be used to check whether the given
// resource quota name is valid.
// Prefix indicates this name will be used as part of generation, in which case
// trailing dashes are allowed.
var ValidateResourceQuotaName = apimachineryvalidation.NameIsDNSSubdomain

// ValidateSecretName can be used to check whether the given secret name is valid.
// Prefix indicates this name will be used as part of generation, in which case
// trailing dashes are allowed.
var ValidateSecretName = apimachineryvalidation.NameIsDNSSubdomain

// ValidateServiceAccountName can be used to check whether the given service account name is valid.
// Prefix indicates this name will be used as part of generation, in which case
// trailing dashes are allowed.
var ValidateServiceAccountName = apimachineryvalidation.ValidateServiceAccountName

// ValidateEndpointsName can be used to check whether the given endpoints name is valid.
// Prefix indicates this name will be used as part of generation, in which case
// trailing dashes are allowed.
var ValidateEndpointsName = apimachineryvalidation.NameIsDNSSubdomain

// ValidateClassName can be used to check whether the given class name is valid.
// It is defined here to avoid import cycle between pkg/apis/storage/validation
// (where it should be) and this file.
var ValidateClassName = apimachineryvalidation.NameIsDNSSubdomain

// ValidatePriorityClassName can be used to check whether the given priority
// class name is valid.
var ValidatePriorityClassName = apimachineryvalidation.NameIsDNSSubdomain

// ValidateResourceClaimName can be used to check whether the given
// name for a ResourceClaim is valid.
var ValidateResourceClaimName = apimachineryvalidation.NameIsDNSSubdomain

// ValidateResourceClaimTemplateName can be used to check whether the given
// name for a ResourceClaimTemplate is valid.
var ValidateResourceClaimTemplateName = apimachineryvalidation.NameIsDNSSubdomain

// ValidateRuntimeClassName can be used to check whether the given RuntimeClass name is valid.
// Prefix indicates this name will be used as part of generation, in which case
// trailing dashes are allowed.
func ValidateRuntimeClassName(name string, fldPath *field.Path) field.ErrorList {
	var allErrs field.ErrorList
	for _, msg := range apimachineryvalidation.NameIsDNSSubdomain(name, false) {
		allErrs = append(allErrs, field.Invalid(fldPath, name, msg))
	}
	return allErrs
}

// validateOverhead can be used to check whether the given Overhead is valid.
func validateOverhead(overhead core.ResourceList, fldPath *field.Path, opts PodValidationOptions) field.ErrorList {
	// reuse the ResourceRequirements validation logic
	return ValidateResourceRequirements(&core.ResourceRequirements{Limits: overhead}, nil, fldPath, opts)
}

// Validates that given value is not negative.
func ValidateNonnegativeField(value int64, fldPath *field.Path) field.ErrorList {
	return apimachineryvalidation.ValidateNonnegativeField(value, fldPath)
}

// Validates that a Quantity is not negative
func ValidateNonnegativeQuantity(value resource.Quantity, fldPath *field.Path) field.ErrorList {
	allErrs := field.ErrorList{}
	if value.Cmp(resource.Quantity{}) < 0 {
		allErrs = append(allErrs, field.Invalid(fldPath, value.String(), isNegativeErrorMsg))
	}
	return allErrs
}

// Validates that a Quantity is positive
func ValidatePositiveQuantityValue(value resource.Quantity, fldPath *field.Path) field.ErrorList {
	allErrs := field.ErrorList{}
	if value.Cmp(resource.Quantity{}) <= 0 {
		allErrs = append(allErrs, field.Invalid(fldPath, value.String(), isNotPositiveErrorMsg))
	}
	return allErrs
}

func ValidateImmutableField(newVal, oldVal interface{}, fldPath *field.Path) field.ErrorList {
	return apimachineryvalidation.ValidateImmutableField(newVal, oldVal, fldPath)
}

func ValidateImmutableAnnotation(newVal string, oldVal string, annotation string, fldPath *field.Path) field.ErrorList {
	allErrs := field.ErrorList{}

	if oldVal != newVal {
		allErrs = append(allErrs, field.Invalid(fldPath.Child("annotations", annotation), newVal, fieldImmutableErrorMsg))
	}
	return allErrs
}

// ValidateObjectMeta validates an object's metadata on creation. It expects that name generation has already
// been performed.
// It doesn't return an error for rootscoped resources with namespace, because namespace should already be cleared before.
// TODO: Remove calls to this method scattered in validations of specific resources, e.g., ValidatePodUpdate.
func ValidateObjectMeta(meta *metav1.ObjectMeta, requiresNamespace bool, nameFn ValidateNameFunc, fldPath *field.Path) field.ErrorList {
	allErrs := apimachineryvalidation.ValidateObjectMeta(meta, requiresNamespace, apimachineryvalidation.ValidateNameFunc(nameFn), fldPath)
	// run additional checks for the finalizer name
	for i := range meta.Finalizers {
		allErrs = append(allErrs, validateKubeFinalizerName(string(meta.Finalizers[i]), fldPath.Child("finalizers").Index(i))...)
	}
	return allErrs
}

// ValidateObjectMetaUpdate validates an object's metadata when updated
func ValidateObjectMetaUpdate(newMeta, oldMeta *metav1.ObjectMeta, fldPath *field.Path) field.ErrorList {
	allErrs := apimachineryvalidation.ValidateObjectMetaUpdate(newMeta, oldMeta, fldPath)
	// run additional checks for the finalizer name
	for i := range newMeta.Finalizers {
		allErrs = append(allErrs, validateKubeFinalizerName(string(newMeta.Finalizers[i]), fldPath.Child("finalizers").Index(i))...)
	}

	return allErrs
}

func ValidateVolumes(volumes []core.Volume, podMeta *metav1.ObjectMeta, fldPath *field.Path, opts PodValidationOptions) (map[string]core.VolumeSource, field.ErrorList) {
	allErrs := field.ErrorList{}

	allNames := sets.Set[string]{}
	allCreatedPVCs := sets.Set[string]{}
	// Determine which PVCs will be created for this pod. We need
	// the exact name of the pod for this. Without it, this sanity
	// check has to be skipped.
	if podMeta != nil && podMeta.Name != "" {
		for _, vol := range volumes {
			if vol.VolumeSource.Ephemeral != nil {
				allCreatedPVCs.Insert(podMeta.Name + "-" + vol.Name)
			}
		}
	}
	vols := make(map[string]core.VolumeSource)
	for i, vol := range volumes {
		idxPath := fldPath.Index(i)
		namePath := idxPath.Child("name")
		el := validateVolumeSource(&vol.VolumeSource, idxPath, vol.Name, podMeta, opts)
		if len(vol.Name) == 0 {
			el = append(el, field.Required(namePath, ""))
		} else {
			el = append(el, ValidateDNS1123Label(vol.Name, namePath)...)
		}
		if allNames.Has(vol.Name) {
			el = append(el, field.Duplicate(namePath, vol.Name))
		}
		if len(el) == 0 {
			allNames.Insert(vol.Name)
			vols[vol.Name] = vol.VolumeSource
		} else {
			allErrs = append(allErrs, el...)
		}
		// A PersistentVolumeClaimSource should not reference a created PVC. That doesn't
		// make sense.
		if vol.PersistentVolumeClaim != nil && allCreatedPVCs.Has(vol.PersistentVolumeClaim.ClaimName) {
			allErrs = append(allErrs, field.Invalid(idxPath.Child("persistentVolumeClaim").Child("claimName"), vol.PersistentVolumeClaim.ClaimName,
				"must not reference a PVC that gets created for an ephemeral volume"))
		}
	}

	return vols, allErrs
}

func IsMatchedVolume(name string, volumes map[string]core.VolumeSource) bool {
	if _, ok := volumes[name]; ok {
		return true
	}
	return false
}

// isMatched checks whether the volume with the given name is used by a
// container and if so, if it involves a PVC.
func isMatchedDevice(name string, volumes map[string]core.VolumeSource) (isMatched bool, isPVC bool) {
	if source, ok := volumes[name]; ok {
		if source.PersistentVolumeClaim != nil ||
			source.Ephemeral != nil {
			return true, true
		}
		return true, false
	}
	return false, false
}

func mountNameAlreadyExists(name string, devices map[string]string) bool {
	if _, ok := devices[name]; ok {
		return true
	}
	return false
}

func mountPathAlreadyExists(mountPath string, devices map[string]string) bool {
	for _, devPath := range devices {
		if mountPath == devPath {
			return true
		}
	}

	return false
}

func deviceNameAlreadyExists(name string, mounts map[string]string) bool {
	if _, ok := mounts[name]; ok {
		return true
	}
	return false
}

func devicePathAlreadyExists(devicePath string, mounts map[string]string) bool {
	for _, mountPath := range mounts {
		if mountPath == devicePath {
			return true
		}
	}

	return false
}

func validateVolumeSource(source *core.VolumeSource, fldPath *field.Path, volName string, podMeta *metav1.ObjectMeta, opts PodValidationOptions) field.ErrorList {
	numVolumes := 0
	allErrs := field.ErrorList{}
	if source.EmptyDir != nil {
		numVolumes++
		if source.EmptyDir.SizeLimit != nil && source.EmptyDir.SizeLimit.Cmp(resource.Quantity{}) < 0 {
			allErrs = append(allErrs, field.Forbidden(fldPath.Child("emptyDir").Child("sizeLimit"), "SizeLimit field must be a valid resource quantity"))
		}
	}
	if source.HostPath != nil {
		if numVolumes > 0 {
			allErrs = append(allErrs, field.Forbidden(fldPath.Child("hostPath"), "may not specify more than 1 volume type"))
		} else {
			numVolumes++
			allErrs = append(allErrs, validateHostPathVolumeSource(source.HostPath, fldPath.Child("hostPath"))...)
		}
	}
	if source.GitRepo != nil {
		if numVolumes > 0 {
			allErrs = append(allErrs, field.Forbidden(fldPath.Child("gitRepo"), "may not specify more than 1 volume type"))
		} else {
			numVolumes++
			allErrs = append(allErrs, validateGitRepoVolumeSource(source.GitRepo, fldPath.Child("gitRepo"))...)
		}
	}
	if source.GCEPersistentDisk != nil {
		if numVolumes > 0 {
			allErrs = append(allErrs, field.Forbidden(fldPath.Child("gcePersistentDisk"), "may not specify more than 1 volume type"))
		} else {
			numVolumes++
			allErrs = append(allErrs, validateGCEPersistentDiskVolumeSource(source.GCEPersistentDisk, fldPath.Child("persistentDisk"))...)
		}
	}
	if source.AWSElasticBlockStore != nil {
		if numVolumes > 0 {
			allErrs = append(allErrs, field.Forbidden(fldPath.Child("awsElasticBlockStore"), "may not specify more than 1 volume type"))
		} else {
			numVolumes++
			allErrs = append(allErrs, validateAWSElasticBlockStoreVolumeSource(source.AWSElasticBlockStore, fldPath.Child("awsElasticBlockStore"))...)
		}
	}
	if source.Secret != nil {
		if numVolumes > 0 {
			allErrs = append(allErrs, field.Forbidden(fldPath.Child("secret"), "may not specify more than 1 volume type"))
		} else {
			numVolumes++
			allErrs = append(allErrs, validateSecretVolumeSource(source.Secret, fldPath.Child("secret"))...)
		}
	}
	if source.NFS != nil {
		if numVolumes > 0 {
			allErrs = append(allErrs, field.Forbidden(fldPath.Child("nfs"), "may not specify more than 1 volume type"))
		} else {
			numVolumes++
			allErrs = append(allErrs, validateNFSVolumeSource(source.NFS, fldPath.Child("nfs"))...)
		}
	}
	if source.ISCSI != nil {
		if numVolumes > 0 {
			allErrs = append(allErrs, field.Forbidden(fldPath.Child("iscsi"), "may not specify more than 1 volume type"))
		} else {
			numVolumes++
			allErrs = append(allErrs, validateISCSIVolumeSource(source.ISCSI, fldPath.Child("iscsi"))...)
		}
		if source.ISCSI.InitiatorName != nil && len(volName+":"+source.ISCSI.TargetPortal) > 64 {
			tooLongErr := "Total length of <volume name>:<iscsi.targetPortal> must be under 64 characters if iscsi.initiatorName is specified."
			allErrs = append(allErrs, field.Invalid(fldPath.Child("name"), volName, tooLongErr))
		}
	}
	if source.Glusterfs != nil {
		if numVolumes > 0 {
			allErrs = append(allErrs, field.Forbidden(fldPath.Child("glusterfs"), "may not specify more than 1 volume type"))
		} else {
			numVolumes++
			allErrs = append(allErrs, validateGlusterfsVolumeSource(source.Glusterfs, fldPath.Child("glusterfs"))...)
		}
	}
	if source.Flocker != nil {
		if numVolumes > 0 {
			allErrs = append(allErrs, field.Forbidden(fldPath.Child("flocker"), "may not specify more than 1 volume type"))
		} else {
			numVolumes++
			allErrs = append(allErrs, validateFlockerVolumeSource(source.Flocker, fldPath.Child("flocker"))...)
		}
	}
	if source.PersistentVolumeClaim != nil {
		if numVolumes > 0 {
			allErrs = append(allErrs, field.Forbidden(fldPath.Child("persistentVolumeClaim"), "may not specify more than 1 volume type"))
		} else {
			numVolumes++
			allErrs = append(allErrs, validatePersistentClaimVolumeSource(source.PersistentVolumeClaim, fldPath.Child("persistentVolumeClaim"))...)
		}
	}
	if source.RBD != nil {
		if numVolumes > 0 {
			allErrs = append(allErrs, field.Forbidden(fldPath.Child("rbd"), "may not specify more than 1 volume type"))
		} else {
			numVolumes++
			allErrs = append(allErrs, validateRBDVolumeSource(source.RBD, fldPath.Child("rbd"))...)
		}
	}
	if source.Cinder != nil {
		if numVolumes > 0 {
			allErrs = append(allErrs, field.Forbidden(fldPath.Child("cinder"), "may not specify more than 1 volume type"))
		} else {
			numVolumes++
			allErrs = append(allErrs, validateCinderVolumeSource(source.Cinder, fldPath.Child("cinder"))...)
		}
	}
	if source.CephFS != nil {
		if numVolumes > 0 {
			allErrs = append(allErrs, field.Forbidden(fldPath.Child("cephFS"), "may not specify more than 1 volume type"))
		} else {
			numVolumes++
			allErrs = append(allErrs, validateCephFSVolumeSource(source.CephFS, fldPath.Child("cephfs"))...)
		}
	}
	if source.Quobyte != nil {
		if numVolumes > 0 {
			allErrs = append(allErrs, field.Forbidden(fldPath.Child("quobyte"), "may not specify more than 1 volume type"))
		} else {
			numVolumes++
			allErrs = append(allErrs, validateQuobyteVolumeSource(source.Quobyte, fldPath.Child("quobyte"))...)
		}
	}
	if source.DownwardAPI != nil {
		if numVolumes > 0 {
			allErrs = append(allErrs, field.Forbidden(fldPath.Child("downwarAPI"), "may not specify more than 1 volume type"))
		} else {
			numVolumes++
			allErrs = append(allErrs, validateDownwardAPIVolumeSource(source.DownwardAPI, fldPath.Child("downwardAPI"), opts)...)
		}
	}
	if source.FC != nil {
		if numVolumes > 0 {
			allErrs = append(allErrs, field.Forbidden(fldPath.Child("fc"), "may not specify more than 1 volume type"))
		} else {
			numVolumes++
			allErrs = append(allErrs, validateFCVolumeSource(source.FC, fldPath.Child("fc"))...)
		}
	}
	if source.FlexVolume != nil {
		if numVolumes > 0 {
			allErrs = append(allErrs, field.Forbidden(fldPath.Child("flexVolume"), "may not specify more than 1 volume type"))
		} else {
			numVolumes++
			allErrs = append(allErrs, validateFlexVolumeSource(source.FlexVolume, fldPath.Child("flexVolume"))...)
		}
	}
	if source.ConfigMap != nil {
		if numVolumes > 0 {
			allErrs = append(allErrs, field.Forbidden(fldPath.Child("configMap"), "may not specify more than 1 volume type"))
		} else {
			numVolumes++
			allErrs = append(allErrs, validateConfigMapVolumeSource(source.ConfigMap, fldPath.Child("configMap"))...)
		}
	}

	if source.AzureFile != nil {
		if numVolumes > 0 {
			allErrs = append(allErrs, field.Forbidden(fldPath.Child("azureFile"), "may not specify more than 1 volume type"))
		} else {
			numVolumes++
			allErrs = append(allErrs, validateAzureFile(source.AzureFile, fldPath.Child("azureFile"))...)
		}
	}

	if source.VsphereVolume != nil {
		if numVolumes > 0 {
			allErrs = append(allErrs, field.Forbidden(fldPath.Child("vsphereVolume"), "may not specify more than 1 volume type"))
		} else {
			numVolumes++
			allErrs = append(allErrs, validateVsphereVolumeSource(source.VsphereVolume, fldPath.Child("vsphereVolume"))...)
		}
	}
	if source.PhotonPersistentDisk != nil {
		if numVolumes > 0 {
			allErrs = append(allErrs, field.Forbidden(fldPath.Child("photonPersistentDisk"), "may not specify more than 1 volume type"))
		} else {
			numVolumes++
			allErrs = append(allErrs, validatePhotonPersistentDiskVolumeSource(source.PhotonPersistentDisk, fldPath.Child("photonPersistentDisk"))...)
		}
	}
	if source.PortworxVolume != nil {
		if numVolumes > 0 {
			allErrs = append(allErrs, field.Forbidden(fldPath.Child("portworxVolume"), "may not specify more than 1 volume type"))
		} else {
			numVolumes++
			allErrs = append(allErrs, validatePortworxVolumeSource(source.PortworxVolume, fldPath.Child("portworxVolume"))...)
		}
	}
	if source.AzureDisk != nil {
		if numVolumes > 0 {
			allErrs = append(allErrs, field.Forbidden(fldPath.Child("azureDisk"), "may not specify more than 1 volume type"))
		} else {
			numVolumes++
			allErrs = append(allErrs, validateAzureDisk(source.AzureDisk, fldPath.Child("azureDisk"))...)
		}
	}
	if source.StorageOS != nil {
		if numVolumes > 0 {
			allErrs = append(allErrs, field.Forbidden(fldPath.Child("storageos"), "may not specify more than 1 volume type"))
		} else {
			numVolumes++
			allErrs = append(allErrs, validateStorageOSVolumeSource(source.StorageOS, fldPath.Child("storageos"))...)
		}
	}
	if source.Projected != nil {
		if numVolumes > 0 {
			allErrs = append(allErrs, field.Forbidden(fldPath.Child("projected"), "may not specify more than 1 volume type"))
		} else {
			numVolumes++
			allErrs = append(allErrs, validateProjectedVolumeSource(source.Projected, fldPath.Child("projected"), opts)...)
		}
	}
	if source.ScaleIO != nil {
		if numVolumes > 0 {
			allErrs = append(allErrs, field.Forbidden(fldPath.Child("scaleIO"), "may not specify more than 1 volume type"))
		} else {
			numVolumes++
			allErrs = append(allErrs, validateScaleIOVolumeSource(source.ScaleIO, fldPath.Child("scaleIO"))...)
		}
	}
	if source.CSI != nil {
		if numVolumes > 0 {
			allErrs = append(allErrs, field.Forbidden(fldPath.Child("csi"), "may not specify more than 1 volume type"))
		} else {
			numVolumes++
			allErrs = append(allErrs, validateCSIVolumeSource(source.CSI, fldPath.Child("csi"))...)
		}
	}
	if source.Ephemeral != nil {
		if numVolumes > 0 {
			allErrs = append(allErrs, field.Forbidden(fldPath.Child("ephemeral"), "may not specify more than 1 volume type"))
		} else {
			numVolumes++
			allErrs = append(allErrs, validateEphemeralVolumeSource(source.Ephemeral, fldPath.Child("ephemeral"))...)
			// Check the expected name for the PVC. This gets skipped if information is missing,
			// because that already gets flagged as a problem elsewhere. For example,
			// ValidateObjectMeta as called by validatePodMetadataAndSpec checks that the name is set.
			if podMeta != nil && podMeta.Name != "" && volName != "" {
				pvcName := podMeta.Name + "-" + volName
				for _, msg := range ValidatePersistentVolumeName(pvcName, false) {
					allErrs = append(allErrs, field.Invalid(fldPath.Child("name"), volName, fmt.Sprintf("PVC name %q: %v", pvcName, msg)))
				}
			}
		}
	}

	if numVolumes == 0 {
		allErrs = append(allErrs, field.Required(fldPath, "must specify a volume type"))
	}

	return allErrs
}

func validateHostPathVolumeSource(hostPath *core.HostPathVolumeSource, fldPath *field.Path) field.ErrorList {
	allErrs := field.ErrorList{}
	if len(hostPath.Path) == 0 {
		allErrs = append(allErrs, field.Required(fldPath.Child("path"), ""))
		return allErrs
	}

	allErrs = append(allErrs, validatePathNoBacksteps(hostPath.Path, fldPath.Child("path"))...)
	allErrs = append(allErrs, validateHostPathType(hostPath.Type, fldPath.Child("type"))...)
	return allErrs
}

func validateGitRepoVolumeSource(gitRepo *core.GitRepoVolumeSource, fldPath *field.Path) field.ErrorList {
	allErrs := field.ErrorList{}
	if len(gitRepo.Repository) == 0 {
		allErrs = append(allErrs, field.Required(fldPath.Child("repository"), ""))
	}

	pathErrs := validateLocalDescendingPath(gitRepo.Directory, fldPath.Child("directory"))
	allErrs = append(allErrs, pathErrs...)
	return allErrs
}

func validateISCSIVolumeSource(iscsi *core.ISCSIVolumeSource, fldPath *field.Path) field.ErrorList {
	allErrs := field.ErrorList{}
	if len(iscsi.TargetPortal) == 0 {
		allErrs = append(allErrs, field.Required(fldPath.Child("targetPortal"), ""))
	}
	if len(iscsi.IQN) == 0 {
		allErrs = append(allErrs, field.Required(fldPath.Child("iqn"), ""))
	} else {
		if !strings.HasPrefix(iscsi.IQN, "iqn") && !strings.HasPrefix(iscsi.IQN, "eui") && !strings.HasPrefix(iscsi.IQN, "naa") {
			allErrs = append(allErrs, field.Invalid(fldPath.Child("iqn"), iscsi.IQN, "must be valid format starting with iqn, eui, or naa"))
		} else if strings.HasPrefix(iscsi.IQN, "iqn") && !iscsiInitiatorIqnRegex.MatchString(iscsi.IQN) {
			allErrs = append(allErrs, field.Invalid(fldPath.Child("iqn"), iscsi.IQN, "must be valid format"))
		} else if strings.HasPrefix(iscsi.IQN, "eui") && !iscsiInitiatorEuiRegex.MatchString(iscsi.IQN) {
			allErrs = append(allErrs, field.Invalid(fldPath.Child("iqn"), iscsi.IQN, "must be valid format"))
		} else if strings.HasPrefix(iscsi.IQN, "naa") && !iscsiInitiatorNaaRegex.MatchString(iscsi.IQN) {
			allErrs = append(allErrs, field.Invalid(fldPath.Child("iqn"), iscsi.IQN, "must be valid format"))
		}
	}
	if iscsi.Lun < 0 || iscsi.Lun > 255 {
		allErrs = append(allErrs, field.Invalid(fldPath.Child("lun"), iscsi.Lun, validation.InclusiveRangeError(0, 255)))
	}
	if (iscsi.DiscoveryCHAPAuth || iscsi.SessionCHAPAuth) && iscsi.SecretRef == nil {
		allErrs = append(allErrs, field.Required(fldPath.Child("secretRef"), ""))
	}
	if iscsi.InitiatorName != nil {
		initiator := *iscsi.InitiatorName
		if !strings.HasPrefix(initiator, "iqn") && !strings.HasPrefix(initiator, "eui") && !strings.HasPrefix(initiator, "naa") {
			allErrs = append(allErrs, field.Invalid(fldPath.Child("initiatorname"), initiator, "must be valid format starting with iqn, eui, or naa"))
		}
		if strings.HasPrefix(initiator, "iqn") && !iscsiInitiatorIqnRegex.MatchString(initiator) {
			allErrs = append(allErrs, field.Invalid(fldPath.Child("initiatorname"), initiator, "must be valid format"))
		} else if strings.HasPrefix(initiator, "eui") && !iscsiInitiatorEuiRegex.MatchString(initiator) {
			allErrs = append(allErrs, field.Invalid(fldPath.Child("initiatorname"), initiator, "must be valid format"))
		} else if strings.HasPrefix(initiator, "naa") && !iscsiInitiatorNaaRegex.MatchString(initiator) {
			allErrs = append(allErrs, field.Invalid(fldPath.Child("initiatorname"), initiator, "must be valid format"))
		}
	}
	return allErrs
}

func validateISCSIPersistentVolumeSource(iscsi *core.ISCSIPersistentVolumeSource, pvName string, fldPath *field.Path) field.ErrorList {
	allErrs := field.ErrorList{}
	if len(iscsi.TargetPortal) == 0 {
		allErrs = append(allErrs, field.Required(fldPath.Child("targetPortal"), ""))
	}
	if iscsi.InitiatorName != nil && len(pvName+":"+iscsi.TargetPortal) > 64 {
		tooLongErr := "Total length of <volume name>:<iscsi.targetPortal> must be under 64 characters if iscsi.initiatorName is specified."
		allErrs = append(allErrs, field.Invalid(fldPath.Child("targetportal"), iscsi.TargetPortal, tooLongErr))
	}
	if len(iscsi.IQN) == 0 {
		allErrs = append(allErrs, field.Required(fldPath.Child("iqn"), ""))
	} else {
		if !strings.HasPrefix(iscsi.IQN, "iqn") && !strings.HasPrefix(iscsi.IQN, "eui") && !strings.HasPrefix(iscsi.IQN, "naa") {
			allErrs = append(allErrs, field.Invalid(fldPath.Child("iqn"), iscsi.IQN, "must be valid format"))
		} else if strings.HasPrefix(iscsi.IQN, "iqn") && !iscsiInitiatorIqnRegex.MatchString(iscsi.IQN) {
			allErrs = append(allErrs, field.Invalid(fldPath.Child("iqn"), iscsi.IQN, "must be valid format"))
		} else if strings.HasPrefix(iscsi.IQN, "eui") && !iscsiInitiatorEuiRegex.MatchString(iscsi.IQN) {
			allErrs = append(allErrs, field.Invalid(fldPath.Child("iqn"), iscsi.IQN, "must be valid format"))
		} else if strings.HasPrefix(iscsi.IQN, "naa") && !iscsiInitiatorNaaRegex.MatchString(iscsi.IQN) {
			allErrs = append(allErrs, field.Invalid(fldPath.Child("iqn"), iscsi.IQN, "must be valid format"))
		}
	}
	if iscsi.Lun < 0 || iscsi.Lun > 255 {
		allErrs = append(allErrs, field.Invalid(fldPath.Child("lun"), iscsi.Lun, validation.InclusiveRangeError(0, 255)))
	}
	if (iscsi.DiscoveryCHAPAuth || iscsi.SessionCHAPAuth) && iscsi.SecretRef == nil {
		allErrs = append(allErrs, field.Required(fldPath.Child("secretRef"), ""))
	}
	if iscsi.SecretRef != nil {
		if len(iscsi.SecretRef.Name) == 0 {
			allErrs = append(allErrs, field.Required(fldPath.Child("secretRef", "name"), ""))
		}
	}
	if iscsi.InitiatorName != nil {
		initiator := *iscsi.InitiatorName
		if !strings.HasPrefix(initiator, "iqn") && !strings.HasPrefix(initiator, "eui") && !strings.HasPrefix(initiator, "naa") {
			allErrs = append(allErrs, field.Invalid(fldPath.Child("initiatorname"), initiator, "must be valid format"))
		}
		if strings.HasPrefix(initiator, "iqn") && !iscsiInitiatorIqnRegex.MatchString(initiator) {
			allErrs = append(allErrs, field.Invalid(fldPath.Child("initiatorname"), initiator, "must be valid format"))
		} else if strings.HasPrefix(initiator, "eui") && !iscsiInitiatorEuiRegex.MatchString(initiator) {
			allErrs = append(allErrs, field.Invalid(fldPath.Child("initiatorname"), initiator, "must be valid format"))
		} else if strings.HasPrefix(initiator, "naa") && !iscsiInitiatorNaaRegex.MatchString(initiator) {
			allErrs = append(allErrs, field.Invalid(fldPath.Child("initiatorname"), initiator, "must be valid format"))
		}
	}
	return allErrs
}

func validateFCVolumeSource(fc *core.FCVolumeSource, fldPath *field.Path) field.ErrorList {
	allErrs := field.ErrorList{}
	if len(fc.TargetWWNs) < 1 && len(fc.WWIDs) < 1 {
		allErrs = append(allErrs, field.Required(fldPath.Child("targetWWNs"), "must specify either targetWWNs or wwids, but not both"))
	}

	if len(fc.TargetWWNs) != 0 && len(fc.WWIDs) != 0 {
		allErrs = append(allErrs, field.Invalid(fldPath.Child("targetWWNs"), fc.TargetWWNs, "targetWWNs and wwids can not be specified simultaneously"))
	}

	if len(fc.TargetWWNs) != 0 {
		if fc.Lun == nil {
			allErrs = append(allErrs, field.Required(fldPath.Child("lun"), "lun is required if targetWWNs is specified"))
		} else {
			if *fc.Lun < 0 || *fc.Lun > 255 {
				allErrs = append(allErrs, field.Invalid(fldPath.Child("lun"), fc.Lun, validation.InclusiveRangeError(0, 255)))
			}
		}
	}
	return allErrs
}

func validateGCEPersistentDiskVolumeSource(pd *core.GCEPersistentDiskVolumeSource, fldPath *field.Path) field.ErrorList {
	allErrs := field.ErrorList{}
	if len(pd.PDName) == 0 {
		allErrs = append(allErrs, field.Required(fldPath.Child("pdName"), ""))
	}
	if pd.Partition < 0 || pd.Partition > 255 {
		allErrs = append(allErrs, field.Invalid(fldPath.Child("partition"), pd.Partition, pdPartitionErrorMsg))
	}
	return allErrs
}

func validateAWSElasticBlockStoreVolumeSource(PD *core.AWSElasticBlockStoreVolumeSource, fldPath *field.Path) field.ErrorList {
	allErrs := field.ErrorList{}
	if len(PD.VolumeID) == 0 {
		allErrs = append(allErrs, field.Required(fldPath.Child("volumeID"), ""))
	}
	if PD.Partition < 0 || PD.Partition > 255 {
		allErrs = append(allErrs, field.Invalid(fldPath.Child("partition"), PD.Partition, pdPartitionErrorMsg))
	}
	return allErrs
}

func validateSecretVolumeSource(secretSource *core.SecretVolumeSource, fldPath *field.Path) field.ErrorList {
	allErrs := field.ErrorList{}
	if len(secretSource.SecretName) == 0 {
		allErrs = append(allErrs, field.Required(fldPath.Child("secretName"), ""))
	}

	secretMode := secretSource.DefaultMode
	if secretMode != nil && (*secretMode > 0777 || *secretMode < 0) {
		allErrs = append(allErrs, field.Invalid(fldPath.Child("defaultMode"), *secretMode, fileModeErrorMsg))
	}

	itemsPath := fldPath.Child("items")
	for i, kp := range secretSource.Items {
		itemPath := itemsPath.Index(i)
		allErrs = append(allErrs, validateKeyToPath(&kp, itemPath)...)
	}
	return allErrs
}

func validateConfigMapVolumeSource(configMapSource *core.ConfigMapVolumeSource, fldPath *field.Path) field.ErrorList {
	allErrs := field.ErrorList{}
	if len(configMapSource.Name) == 0 {
		allErrs = append(allErrs, field.Required(fldPath.Child("name"), ""))
	}

	configMapMode := configMapSource.DefaultMode
	if configMapMode != nil && (*configMapMode > 0777 || *configMapMode < 0) {
		allErrs = append(allErrs, field.Invalid(fldPath.Child("defaultMode"), *configMapMode, fileModeErrorMsg))
	}

	itemsPath := fldPath.Child("items")
	for i, kp := range configMapSource.Items {
		itemPath := itemsPath.Index(i)
		allErrs = append(allErrs, validateKeyToPath(&kp, itemPath)...)
	}
	return allErrs
}

func validateKeyToPath(kp *core.KeyToPath, fldPath *field.Path) field.ErrorList {
	allErrs := field.ErrorList{}
	if len(kp.Key) == 0 {
		allErrs = append(allErrs, field.Required(fldPath.Child("key"), ""))
	}
	if len(kp.Path) == 0 {
		allErrs = append(allErrs, field.Required(fldPath.Child("path"), ""))
	}
	allErrs = append(allErrs, ValidateLocalNonReservedPath(kp.Path, fldPath.Child("path"))...)
	if kp.Mode != nil && (*kp.Mode > 0777 || *kp.Mode < 0) {
		allErrs = append(allErrs, field.Invalid(fldPath.Child("mode"), *kp.Mode, fileModeErrorMsg))
	}

	return allErrs
}

func validatePersistentClaimVolumeSource(claim *core.PersistentVolumeClaimVolumeSource, fldPath *field.Path) field.ErrorList {
	allErrs := field.ErrorList{}
	if len(claim.ClaimName) == 0 {
		allErrs = append(allErrs, field.Required(fldPath.Child("claimName"), ""))
	}
	return allErrs
}

func validateNFSVolumeSource(nfs *core.NFSVolumeSource, fldPath *field.Path) field.ErrorList {
	allErrs := field.ErrorList{}
	if len(nfs.Server) == 0 {
		allErrs = append(allErrs, field.Required(fldPath.Child("server"), ""))
	}
	if len(nfs.Path) == 0 {
		allErrs = append(allErrs, field.Required(fldPath.Child("path"), ""))
	}
	if !path.IsAbs(nfs.Path) {
		allErrs = append(allErrs, field.Invalid(fldPath.Child("path"), nfs.Path, "must be an absolute path"))
	}
	return allErrs
}

func validateQuobyteVolumeSource(quobyte *core.QuobyteVolumeSource, fldPath *field.Path) field.ErrorList {
	allErrs := field.ErrorList{}
	if len(quobyte.Registry) == 0 {
		allErrs = append(allErrs, field.Required(fldPath.Child("registry"), "must be a host:port pair or multiple pairs separated by commas"))
	} else if len(quobyte.Tenant) >= 65 {
		allErrs = append(allErrs, field.Required(fldPath.Child("tenant"), "must be a UUID and may not exceed a length of 64 characters"))
	} else {
		for _, hostPortPair := range strings.Split(quobyte.Registry, ",") {
			if _, _, err := net.SplitHostPort(hostPortPair); err != nil {
				allErrs = append(allErrs, field.Invalid(fldPath.Child("registry"), quobyte.Registry, "must be a host:port pair or multiple pairs separated by commas"))
			}
		}
	}

	if len(quobyte.Volume) == 0 {
		allErrs = append(allErrs, field.Required(fldPath.Child("volume"), ""))
	}
	return allErrs
}

func validateGlusterfsVolumeSource(glusterfs *core.GlusterfsVolumeSource, fldPath *field.Path) field.ErrorList {
	allErrs := field.ErrorList{}
	if len(glusterfs.EndpointsName) == 0 {
		allErrs = append(allErrs, field.Required(fldPath.Child("endpoints"), ""))
	}
	if len(glusterfs.Path) == 0 {
		allErrs = append(allErrs, field.Required(fldPath.Child("path"), ""))
	}
	return allErrs
}
func validateGlusterfsPersistentVolumeSource(glusterfs *core.GlusterfsPersistentVolumeSource, fldPath *field.Path) field.ErrorList {
	allErrs := field.ErrorList{}
	if len(glusterfs.EndpointsName) == 0 {
		allErrs = append(allErrs, field.Required(fldPath.Child("endpoints"), ""))
	}
	if len(glusterfs.Path) == 0 {
		allErrs = append(allErrs, field.Required(fldPath.Child("path"), ""))
	}
	if glusterfs.EndpointsNamespace != nil {
		endpointNs := glusterfs.EndpointsNamespace
		if *endpointNs == "" {
			allErrs = append(allErrs, field.Invalid(fldPath.Child("endpointsNamespace"), *endpointNs, "if the endpointnamespace is set, it must be a valid namespace name"))
		} else {
			for _, msg := range ValidateNamespaceName(*endpointNs, false) {
				allErrs = append(allErrs, field.Invalid(fldPath.Child("endpointsNamespace"), *endpointNs, msg))
			}
		}
	}
	return allErrs
}

func validateFlockerVolumeSource(flocker *core.FlockerVolumeSource, fldPath *field.Path) field.ErrorList {
	allErrs := field.ErrorList{}
	if len(flocker.DatasetName) == 0 && len(flocker.DatasetUUID) == 0 {
		// TODO: consider adding a RequiredOneOf() error for this and similar cases
		allErrs = append(allErrs, field.Required(fldPath, "one of datasetName and datasetUUID is required"))
	}
	if len(flocker.DatasetName) != 0 && len(flocker.DatasetUUID) != 0 {
		allErrs = append(allErrs, field.Invalid(fldPath, "resource", "datasetName and datasetUUID can not be specified simultaneously"))
	}
	if strings.Contains(flocker.DatasetName, "/") {
		allErrs = append(allErrs, field.Invalid(fldPath.Child("datasetName"), flocker.DatasetName, "must not contain '/'"))
	}
	return allErrs
}

var validVolumeDownwardAPIFieldPathExpressions = sets.New(
	"metadata.name",
	"metadata.namespace",
	"metadata.labels",
	"metadata.annotations",
	"metadata.uid")

func validateDownwardAPIVolumeFile(file *core.DownwardAPIVolumeFile, fldPath *field.Path, opts PodValidationOptions) field.ErrorList {
	allErrs := field.ErrorList{}
	if len(file.Path) == 0 {
		allErrs = append(allErrs, field.Required(fldPath.Child("path"), ""))
	}
	allErrs = append(allErrs, ValidateLocalNonReservedPath(file.Path, fldPath.Child("path"))...)
	if file.FieldRef != nil {
		allErrs = append(allErrs, validateObjectFieldSelector(file.FieldRef, &validVolumeDownwardAPIFieldPathExpressions, fldPath.Child("fieldRef"))...)
		if file.ResourceFieldRef != nil {
			allErrs = append(allErrs, field.Invalid(fldPath, "resource", "fieldRef and resourceFieldRef can not be specified simultaneously"))
		}
		allErrs = append(allErrs, validateDownwardAPIHostIPs(file.FieldRef, fldPath.Child("fieldRef"), opts)...)
	} else if file.ResourceFieldRef != nil {
		localValidContainerResourceFieldPathPrefixes := validContainerResourceFieldPathPrefixesWithDownwardAPIHugePages
		allErrs = append(allErrs, validateContainerResourceFieldSelector(file.ResourceFieldRef, &validContainerResourceFieldPathExpressions, &localValidContainerResourceFieldPathPrefixes, fldPath.Child("resourceFieldRef"), true)...)
	} else {
		allErrs = append(allErrs, field.Required(fldPath, "one of fieldRef and resourceFieldRef is required"))
	}
	if file.Mode != nil && (*file.Mode > 0777 || *file.Mode < 0) {
		allErrs = append(allErrs, field.Invalid(fldPath.Child("mode"), *file.Mode, fileModeErrorMsg))
	}

	return allErrs
}

func validateDownwardAPIVolumeSource(downwardAPIVolume *core.DownwardAPIVolumeSource, fldPath *field.Path, opts PodValidationOptions) field.ErrorList {
	allErrs := field.ErrorList{}

	downwardAPIMode := downwardAPIVolume.DefaultMode
	if downwardAPIMode != nil && (*downwardAPIMode > 0777 || *downwardAPIMode < 0) {
		allErrs = append(allErrs, field.Invalid(fldPath.Child("defaultMode"), *downwardAPIMode, fileModeErrorMsg))
	}

	for _, file := range downwardAPIVolume.Items {
		allErrs = append(allErrs, validateDownwardAPIVolumeFile(&file, fldPath, opts)...)
	}
	return allErrs
}

func validateProjectionSources(projection *core.ProjectedVolumeSource, projectionMode *int32, fldPath *field.Path, opts PodValidationOptions) field.ErrorList {
	allErrs := field.ErrorList{}
	allPaths := sets.Set[string]{}

	for i, source := range projection.Sources {
		numSources := 0
		srcPath := fldPath.Child("sources").Index(i)
		if projPath := srcPath.Child("secret"); source.Secret != nil {
			numSources++
			if len(source.Secret.Name) == 0 {
				allErrs = append(allErrs, field.Required(projPath.Child("name"), ""))
			}
			itemsPath := projPath.Child("items")
			for i, kp := range source.Secret.Items {
				itemPath := itemsPath.Index(i)
				allErrs = append(allErrs, validateKeyToPath(&kp, itemPath)...)
				if len(kp.Path) > 0 {
					curPath := kp.Path
					if !allPaths.Has(curPath) {
						allPaths.Insert(curPath)
					} else {
						allErrs = append(allErrs, field.Invalid(fldPath, source.Secret.Name, "conflicting duplicate paths"))
					}
				}
			}
		}
		if projPath := srcPath.Child("configMap"); source.ConfigMap != nil {
			numSources++
			if len(source.ConfigMap.Name) == 0 {
				allErrs = append(allErrs, field.Required(projPath.Child("name"), ""))
			}
			itemsPath := projPath.Child("items")
			for i, kp := range source.ConfigMap.Items {
				itemPath := itemsPath.Index(i)
				allErrs = append(allErrs, validateKeyToPath(&kp, itemPath)...)
				if len(kp.Path) > 0 {
					curPath := kp.Path
					if !allPaths.Has(curPath) {
						allPaths.Insert(curPath)
					} else {
						allErrs = append(allErrs, field.Invalid(fldPath, source.ConfigMap.Name, "conflicting duplicate paths"))
					}
				}
			}
		}
		if projPath := srcPath.Child("downwardAPI"); source.DownwardAPI != nil {
			numSources++
			for _, file := range source.DownwardAPI.Items {
				allErrs = append(allErrs, validateDownwardAPIVolumeFile(&file, projPath, opts)...)
				if len(file.Path) > 0 {
					curPath := file.Path
					if !allPaths.Has(curPath) {
						allPaths.Insert(curPath)
					} else {
						allErrs = append(allErrs, field.Invalid(fldPath, curPath, "conflicting duplicate paths"))
					}
				}
			}
		}
		if projPath := srcPath.Child("serviceAccountToken"); source.ServiceAccountToken != nil {
			numSources++
			if source.ServiceAccountToken.ExpirationSeconds < 10*60 {
				allErrs = append(allErrs, field.Invalid(projPath.Child("expirationSeconds"), source.ServiceAccountToken.ExpirationSeconds, "may not specify a duration less than 10 minutes"))
			}
			if source.ServiceAccountToken.ExpirationSeconds > 1<<32 {
				allErrs = append(allErrs, field.Invalid(projPath.Child("expirationSeconds"), source.ServiceAccountToken.ExpirationSeconds, "may not specify a duration larger than 2^32 seconds"))
			}
			if source.ServiceAccountToken.Path == "" {
				allErrs = append(allErrs, field.Required(fldPath.Child("path"), ""))
			} else if !opts.AllowNonLocalProjectedTokenPath {
				allErrs = append(allErrs, ValidateLocalNonReservedPath(source.ServiceAccountToken.Path, fldPath.Child("path"))...)
			}
		}
		if projPath := srcPath.Child("clusterTrustBundlePEM"); source.ClusterTrustBundle != nil {
			numSources++

			usingName := source.ClusterTrustBundle.Name != nil
			usingSignerName := source.ClusterTrustBundle.SignerName != nil

			switch {
			case usingName && usingSignerName:
				allErrs = append(allErrs, field.Invalid(projPath, source.ClusterTrustBundle, "only one of name and signerName may be used"))
			case usingName:
				if *source.ClusterTrustBundle.Name == "" {
					allErrs = append(allErrs, field.Required(projPath.Child("name"), "must be a valid object name"))
				}

				name := *source.ClusterTrustBundle.Name
				if signerName, ok := extractSignerNameFromClusterTrustBundleName(name); ok {
					validationFunc := ValidateClusterTrustBundleName(signerName)
					errMsgs := validationFunc(name, false)
					for _, msg := range errMsgs {
						allErrs = append(allErrs, field.Invalid(projPath.Child("name"), name, fmt.Sprintf("not a valid clustertrustbundlename: %v", msg)))
					}
				} else {
					validationFunc := ValidateClusterTrustBundleName("")
					errMsgs := validationFunc(name, false)
					for _, msg := range errMsgs {
						allErrs = append(allErrs, field.Invalid(projPath.Child("name"), name, fmt.Sprintf("not a valid clustertrustbundlename: %v", msg)))
					}
				}

				if source.ClusterTrustBundle.LabelSelector != nil {
					allErrs = append(allErrs, field.Invalid(projPath.Child("labelSelector"), source.ClusterTrustBundle.LabelSelector, "labelSelector must be unset if name is specified"))
				}
			case usingSignerName:
				if *source.ClusterTrustBundle.SignerName == "" {
					allErrs = append(allErrs, field.Required(projPath.Child("signerName"), "must be a valid signer name"))
				}

				allErrs = append(allErrs, ValidateSignerName(projPath.Child("signerName"), *source.ClusterTrustBundle.SignerName)...)

				labelSelectorErrs := unversionedvalidation.ValidateLabelSelector(
					source.ClusterTrustBundle.LabelSelector,
					unversionedvalidation.LabelSelectorValidationOptions{AllowInvalidLabelValueInSelector: false},
					projPath.Child("labelSelector"),
				)
				allErrs = append(allErrs, labelSelectorErrs...)

			default:
				allErrs = append(allErrs, field.Required(projPath, "either name or signerName must be specified"))
			}

			if source.ClusterTrustBundle.Path == "" {
				allErrs = append(allErrs, field.Required(projPath.Child("path"), ""))
			}

			allErrs = append(allErrs, ValidateLocalNonReservedPath(source.ClusterTrustBundle.Path, projPath.Child("path"))...)

			curPath := source.ClusterTrustBundle.Path
			if !allPaths.Has(curPath) {
				allPaths.Insert(curPath)
			} else {
				allErrs = append(allErrs, field.Invalid(fldPath, curPath, "conflicting duplicate paths"))
			}
		}
		if projPath := srcPath.Child("clusterTrustBundlePEM"); source.ClusterTrustBundle != nil {
			numSources++

			usingName := source.ClusterTrustBundle.Name != nil
			usingSignerName := source.ClusterTrustBundle.SignerName != nil

			switch {
			case usingName && usingSignerName:
				allErrs = append(allErrs, field.Invalid(projPath, source.ClusterTrustBundle, "only one of name and signerName may be used"))
			case usingName:
				if *source.ClusterTrustBundle.Name == "" {
					allErrs = append(allErrs, field.Required(projPath.Child("name"), "must be a valid object name"))
				}

				name := *source.ClusterTrustBundle.Name
				if signerName, ok := extractSignerNameFromClusterTrustBundleName(name); ok {
					validationFunc := ValidateClusterTrustBundleName(signerName)
					errMsgs := validationFunc(name, false)
					for _, msg := range errMsgs {
						allErrs = append(allErrs, field.Invalid(projPath.Child("name"), name, fmt.Sprintf("not a valid clustertrustbundlename: %v", msg)))
					}
				} else {
					validationFunc := ValidateClusterTrustBundleName("")
					errMsgs := validationFunc(name, false)
					for _, msg := range errMsgs {
						allErrs = append(allErrs, field.Invalid(projPath.Child("name"), name, fmt.Sprintf("not a valid clustertrustbundlename: %v", msg)))
					}
				}

				if source.ClusterTrustBundle.LabelSelector != nil {
					allErrs = append(allErrs, field.Invalid(projPath.Child("labelSelector"), source.ClusterTrustBundle.LabelSelector, "labelSelector must be unset if name is specified"))
				}
			case usingSignerName:
				if *source.ClusterTrustBundle.SignerName == "" {
					allErrs = append(allErrs, field.Required(projPath.Child("signerName"), "must be a valid signer name"))
				}

				allErrs = append(allErrs, ValidateSignerName(projPath.Child("signerName"), *source.ClusterTrustBundle.SignerName)...)

				labelSelectorErrs := unversionedvalidation.ValidateLabelSelector(
					source.ClusterTrustBundle.LabelSelector,
					unversionedvalidation.LabelSelectorValidationOptions{AllowInvalidLabelValueInSelector: false},
					projPath.Child("labelSelector"),
				)
				allErrs = append(allErrs, labelSelectorErrs...)

			default:
				allErrs = append(allErrs, field.Required(projPath, "either name or signerName must be specified"))
			}

			if source.ClusterTrustBundle.Path == "" {
				allErrs = append(allErrs, field.Required(projPath.Child("path"), ""))
			}

			allErrs = append(allErrs, validateLocalNonReservedPath(source.ClusterTrustBundle.Path, projPath.Child("path"))...)

			curPath := source.ClusterTrustBundle.Path
			if !allPaths.Has(curPath) {
				allPaths.Insert(curPath)
			} else {
				allErrs = append(allErrs, field.Invalid(fldPath, curPath, "conflicting duplicate paths"))
			}
		}
		if numSources > 1 {
			allErrs = append(allErrs, field.Forbidden(srcPath, "may not specify more than 1 volume type"))
		}
	}
	return allErrs
}

func validateProjectedVolumeSource(projection *core.ProjectedVolumeSource, fldPath *field.Path, opts PodValidationOptions) field.ErrorList {
	allErrs := field.ErrorList{}

	projectionMode := projection.DefaultMode
	if projectionMode != nil && (*projectionMode > 0777 || *projectionMode < 0) {
		allErrs = append(allErrs, field.Invalid(fldPath.Child("defaultMode"), *projectionMode, fileModeErrorMsg))
	}

	allErrs = append(allErrs, validateProjectionSources(projection, projectionMode, fldPath, opts)...)
	return allErrs
}

var supportedHostPathTypes = sets.New(
	core.HostPathUnset,
	core.HostPathDirectoryOrCreate,
	core.HostPathDirectory,
	core.HostPathFileOrCreate,
	core.HostPathFile,
	core.HostPathSocket,
	core.HostPathCharDev,
	core.HostPathBlockDev)

func validateHostPathType(hostPathType *core.HostPathType, fldPath *field.Path) field.ErrorList {
	allErrs := field.ErrorList{}

	if hostPathType != nil && !supportedHostPathTypes.Has(*hostPathType) {
		allErrs = append(allErrs, field.NotSupported(fldPath, hostPathType, sets.List(supportedHostPathTypes)))
	}

	return allErrs
}

// This validate will make sure targetPath:
// 1. is not abs path
// 2. does not have any element which is ".."
func validateLocalDescendingPath(targetPath string, fldPath *field.Path) field.ErrorList {
	allErrs := field.ErrorList{}
	if path.IsAbs(targetPath) {
		allErrs = append(allErrs, field.Invalid(fldPath, targetPath, "must be a relative path"))
	}

	allErrs = append(allErrs, validatePathNoBacksteps(targetPath, fldPath)...)

	return allErrs
}

// validatePathNoBacksteps makes sure the targetPath does not have any `..` path elements when split
//
// This assumes the OS of the apiserver and the nodes are the same. The same check should be done
// on the node to ensure there are no backsteps.
func validatePathNoBacksteps(targetPath string, fldPath *field.Path) field.ErrorList {
	allErrs := field.ErrorList{}
	parts := strings.Split(filepath.ToSlash(targetPath), "/")
	for _, item := range parts {
		if item == ".." {
			allErrs = append(allErrs, field.Invalid(fldPath, targetPath, "must not contain '..'"))
			break // even for `../../..`, one error is sufficient to make the point
		}
	}
	return allErrs
}

// validateMountPropagation verifies that MountPropagation field is valid and
// allowed for given container.
func validateMountPropagation(mountPropagation *core.MountPropagationMode, container *core.Container, fldPath *field.Path) field.ErrorList {
	allErrs := field.ErrorList{}

	if mountPropagation == nil {
		return allErrs
	}

	supportedMountPropagations := sets.New(
		core.MountPropagationBidirectional,
		core.MountPropagationHostToContainer,
		core.MountPropagationNone)

	if !supportedMountPropagations.Has(*mountPropagation) {
		allErrs = append(allErrs, field.NotSupported(fldPath, *mountPropagation, sets.List(supportedMountPropagations)))
	}

	if container == nil {
		// The container is not available yet.
		// Stop validation now, Pod validation will refuse final
		// Pods with Bidirectional propagation in non-privileged containers.
		return allErrs
	}

	privileged := container.SecurityContext != nil && container.SecurityContext.Privileged != nil && *container.SecurityContext.Privileged
	if *mountPropagation == core.MountPropagationBidirectional && !privileged {
		allErrs = append(allErrs, field.Forbidden(fldPath, "Bidirectional mount propagation is available only to privileged containers"))
	}
	return allErrs
}

// validateMountRecursiveReadOnly validates RecursiveReadOnly mounts.
func validateMountRecursiveReadOnly(mount core.VolumeMount, fldPath *field.Path) field.ErrorList {
	if mount.RecursiveReadOnly == nil {
		return nil
	}
	allErrs := field.ErrorList{}
	switch *mount.RecursiveReadOnly {
	case core.RecursiveReadOnlyDisabled:
		// NOP
	case core.RecursiveReadOnlyEnabled, core.RecursiveReadOnlyIfPossible:
		if !mount.ReadOnly {
			allErrs = append(allErrs, field.Forbidden(fldPath, "may only be specified when readOnly is true"))
		}
		if mount.MountPropagation != nil && *mount.MountPropagation != core.MountPropagationNone {
			allErrs = append(allErrs, field.Forbidden(fldPath, "may only be specified when mountPropagation is None or not specified"))
		}
	default:
		supportedRRO := sets.New(
			core.RecursiveReadOnlyDisabled,
			core.RecursiveReadOnlyIfPossible,
			core.RecursiveReadOnlyEnabled)
		allErrs = append(allErrs, field.NotSupported(fldPath, *mount.RecursiveReadOnly, sets.List(supportedRRO)))
	}
	return allErrs
}

// ValidateLocalNonReservedPath makes sure targetPath:
// 1. is not abs path
// 2. does not contain any '..' elements
// 3. does not start with '..'
func ValidateLocalNonReservedPath(targetPath string, fldPath *field.Path) field.ErrorList {
	allErrs := field.ErrorList{}
	allErrs = append(allErrs, validateLocalDescendingPath(targetPath, fldPath)...)
	// Don't report this error if the check for .. elements already caught it.
	if strings.HasPrefix(targetPath, "..") && !strings.HasPrefix(targetPath, "../") {
		allErrs = append(allErrs, field.Invalid(fldPath, targetPath, "must not start with '..'"))
	}
	return allErrs
}

func validateRBDVolumeSource(rbd *core.RBDVolumeSource, fldPath *field.Path) field.ErrorList {
	allErrs := field.ErrorList{}
	if len(rbd.CephMonitors) == 0 {
		allErrs = append(allErrs, field.Required(fldPath.Child("monitors"), ""))
	}
	if len(rbd.RBDImage) == 0 {
		allErrs = append(allErrs, field.Required(fldPath.Child("image"), ""))
	}
	return allErrs
}

func validateRBDPersistentVolumeSource(rbd *core.RBDPersistentVolumeSource, fldPath *field.Path) field.ErrorList {
	allErrs := field.ErrorList{}
	if len(rbd.CephMonitors) == 0 {
		allErrs = append(allErrs, field.Required(fldPath.Child("monitors"), ""))
	}
	if len(rbd.RBDImage) == 0 {
		allErrs = append(allErrs, field.Required(fldPath.Child("image"), ""))
	}
	return allErrs
}

func validateCinderVolumeSource(cd *core.CinderVolumeSource, fldPath *field.Path) field.ErrorList {
	allErrs := field.ErrorList{}
	if len(cd.VolumeID) == 0 {
		allErrs = append(allErrs, field.Required(fldPath.Child("volumeID"), ""))
	}
	if cd.SecretRef != nil {
		if len(cd.SecretRef.Name) == 0 {
			allErrs = append(allErrs, field.Required(fldPath.Child("secretRef", "name"), ""))
		}
	}
	return allErrs
}

func validateCinderPersistentVolumeSource(cd *core.CinderPersistentVolumeSource, fldPath *field.Path) field.ErrorList {
	allErrs := field.ErrorList{}
	if len(cd.VolumeID) == 0 {
		allErrs = append(allErrs, field.Required(fldPath.Child("volumeID"), ""))
	}
	if cd.SecretRef != nil {
		if len(cd.SecretRef.Name) == 0 {
			allErrs = append(allErrs, field.Required(fldPath.Child("secretRef", "name"), ""))
		}
		if len(cd.SecretRef.Namespace) == 0 {
			allErrs = append(allErrs, field.Required(fldPath.Child("secretRef", "namespace"), ""))
		}
	}
	return allErrs
}

func validateCephFSVolumeSource(cephfs *core.CephFSVolumeSource, fldPath *field.Path) field.ErrorList {
	allErrs := field.ErrorList{}
	if len(cephfs.Monitors) == 0 {
		allErrs = append(allErrs, field.Required(fldPath.Child("monitors"), ""))
	}
	return allErrs
}

func validateCephFSPersistentVolumeSource(cephfs *core.CephFSPersistentVolumeSource, fldPath *field.Path) field.ErrorList {
	allErrs := field.ErrorList{}
	if len(cephfs.Monitors) == 0 {
		allErrs = append(allErrs, field.Required(fldPath.Child("monitors"), ""))
	}
	return allErrs
}

func validateFlexVolumeSource(fv *core.FlexVolumeSource, fldPath *field.Path) field.ErrorList {
	allErrs := field.ErrorList{}
	if len(fv.Driver) == 0 {
		allErrs = append(allErrs, field.Required(fldPath.Child("driver"), ""))
	}

	// Make sure user-specified options don't use kubernetes namespaces
	for k := range fv.Options {
		namespace := k
		if parts := strings.SplitN(k, "/", 2); len(parts) == 2 {
			namespace = parts[0]
		}
		normalized := "." + strings.ToLower(namespace)
		if strings.HasSuffix(normalized, ".kubernetes.io") || strings.HasSuffix(normalized, ".k8s.io") {
			allErrs = append(allErrs, field.Invalid(fldPath.Child("options").Key(k), k, "kubernetes.io and k8s.io namespaces are reserved"))
		}
	}

	return allErrs
}

func validateFlexPersistentVolumeSource(fv *core.FlexPersistentVolumeSource, fldPath *field.Path) field.ErrorList {
	allErrs := field.ErrorList{}
	if len(fv.Driver) == 0 {
		allErrs = append(allErrs, field.Required(fldPath.Child("driver"), ""))
	}

	// Make sure user-specified options don't use kubernetes namespaces
	for k := range fv.Options {
		namespace := k
		if parts := strings.SplitN(k, "/", 2); len(parts) == 2 {
			namespace = parts[0]
		}
		normalized := "." + strings.ToLower(namespace)
		if strings.HasSuffix(normalized, ".kubernetes.io") || strings.HasSuffix(normalized, ".k8s.io") {
			allErrs = append(allErrs, field.Invalid(fldPath.Child("options").Key(k), k, "kubernetes.io and k8s.io namespaces are reserved"))
		}
	}

	return allErrs
}

func validateAzureFile(azure *core.AzureFileVolumeSource, fldPath *field.Path) field.ErrorList {
	allErrs := field.ErrorList{}
	if azure.SecretName == "" {
		allErrs = append(allErrs, field.Required(fldPath.Child("secretName"), ""))
	}
	if azure.ShareName == "" {
		allErrs = append(allErrs, field.Required(fldPath.Child("shareName"), ""))
	}
	return allErrs
}

func validateAzureFilePV(azure *core.AzureFilePersistentVolumeSource, fldPath *field.Path) field.ErrorList {
	allErrs := field.ErrorList{}
	if azure.SecretName == "" {
		allErrs = append(allErrs, field.Required(fldPath.Child("secretName"), ""))
	}
	if azure.ShareName == "" {
		allErrs = append(allErrs, field.Required(fldPath.Child("shareName"), ""))
	}
	if azure.SecretNamespace != nil {
		if len(*azure.SecretNamespace) == 0 {
			allErrs = append(allErrs, field.Required(fldPath.Child("secretNamespace"), ""))
		}
	}
	return allErrs
}

func validateAzureDisk(azure *core.AzureDiskVolumeSource, fldPath *field.Path) field.ErrorList {
	var supportedCachingModes = sets.New(
		core.AzureDataDiskCachingNone,
		core.AzureDataDiskCachingReadOnly,
		core.AzureDataDiskCachingReadWrite)

	var supportedDiskKinds = sets.New(
		core.AzureSharedBlobDisk,
		core.AzureDedicatedBlobDisk,
		core.AzureManagedDisk)

	diskURISupportedManaged := []string{"/subscriptions/{sub-id}/resourcegroups/{group-name}/providers/microsoft.compute/disks/{disk-id}"}
	diskURISupportedblob := []string{"https://{account-name}.blob.core.windows.net/{container-name}/{disk-name}.vhd"}

	allErrs := field.ErrorList{}
	if azure.DiskName == "" {
		allErrs = append(allErrs, field.Required(fldPath.Child("diskName"), ""))
	}

	if azure.DataDiskURI == "" {
		allErrs = append(allErrs, field.Required(fldPath.Child("diskURI"), ""))
	}

	if azure.CachingMode != nil && !supportedCachingModes.Has(*azure.CachingMode) {
		allErrs = append(allErrs, field.NotSupported(fldPath.Child("cachingMode"), *azure.CachingMode, sets.List(supportedCachingModes)))
	}

	if azure.Kind != nil && !supportedDiskKinds.Has(*azure.Kind) {
		allErrs = append(allErrs, field.NotSupported(fldPath.Child("kind"), *azure.Kind, sets.List(supportedDiskKinds)))
	}

	// validate that DiskUri is the correct format
	if azure.Kind != nil && *azure.Kind == core.AzureManagedDisk && strings.Index(azure.DataDiskURI, "/subscriptions/") != 0 {
		allErrs = append(allErrs, field.NotSupported(fldPath.Child("diskURI"), azure.DataDiskURI, diskURISupportedManaged))
	}

	if azure.Kind != nil && *azure.Kind != core.AzureManagedDisk && strings.Index(azure.DataDiskURI, "https://") != 0 {
		allErrs = append(allErrs, field.NotSupported(fldPath.Child("diskURI"), azure.DataDiskURI, diskURISupportedblob))
	}

	return allErrs
}

func validateVsphereVolumeSource(cd *core.VsphereVirtualDiskVolumeSource, fldPath *field.Path) field.ErrorList {
	allErrs := field.ErrorList{}
	if len(cd.VolumePath) == 0 {
		allErrs = append(allErrs, field.Required(fldPath.Child("volumePath"), ""))
	}
	return allErrs
}

func validatePhotonPersistentDiskVolumeSource(cd *core.PhotonPersistentDiskVolumeSource, fldPath *field.Path) field.ErrorList {
	allErrs := field.ErrorList{}
	if len(cd.PdID) == 0 {
		allErrs = append(allErrs, field.Required(fldPath.Child("pdID"), ""))
	}
	return allErrs
}

func validatePortworxVolumeSource(pwx *core.PortworxVolumeSource, fldPath *field.Path) field.ErrorList {
	allErrs := field.ErrorList{}
	if len(pwx.VolumeID) == 0 {
		allErrs = append(allErrs, field.Required(fldPath.Child("volumeID"), ""))
	}
	return allErrs
}

func validateScaleIOVolumeSource(sio *core.ScaleIOVolumeSource, fldPath *field.Path) field.ErrorList {
	allErrs := field.ErrorList{}
	if sio.Gateway == "" {
		allErrs = append(allErrs, field.Required(fldPath.Child("gateway"), ""))
	}
	if sio.System == "" {
		allErrs = append(allErrs, field.Required(fldPath.Child("system"), ""))
	}
	if sio.VolumeName == "" {
		allErrs = append(allErrs, field.Required(fldPath.Child("volumeName"), ""))
	}
	return allErrs
}

func validateScaleIOPersistentVolumeSource(sio *core.ScaleIOPersistentVolumeSource, fldPath *field.Path) field.ErrorList {
	allErrs := field.ErrorList{}
	if sio.Gateway == "" {
		allErrs = append(allErrs, field.Required(fldPath.Child("gateway"), ""))
	}
	if sio.System == "" {
		allErrs = append(allErrs, field.Required(fldPath.Child("system"), ""))
	}
	if sio.VolumeName == "" {
		allErrs = append(allErrs, field.Required(fldPath.Child("volumeName"), ""))
	}
	return allErrs
}

func validateLocalVolumeSource(ls *core.LocalVolumeSource, fldPath *field.Path) field.ErrorList {
	allErrs := field.ErrorList{}
	if ls.Path == "" {
		allErrs = append(allErrs, field.Required(fldPath.Child("path"), ""))
		return allErrs
	}

	allErrs = append(allErrs, validatePathNoBacksteps(ls.Path, fldPath.Child("path"))...)
	return allErrs
}

func validateStorageOSVolumeSource(storageos *core.StorageOSVolumeSource, fldPath *field.Path) field.ErrorList {
	allErrs := field.ErrorList{}
	if len(storageos.VolumeName) == 0 {
		allErrs = append(allErrs, field.Required(fldPath.Child("volumeName"), ""))
	} else {
		allErrs = append(allErrs, ValidateDNS1123Label(storageos.VolumeName, fldPath.Child("volumeName"))...)
	}
	if len(storageos.VolumeNamespace) > 0 {
		allErrs = append(allErrs, ValidateDNS1123Label(storageos.VolumeNamespace, fldPath.Child("volumeNamespace"))...)
	}
	if storageos.SecretRef != nil {
		if len(storageos.SecretRef.Name) == 0 {
			allErrs = append(allErrs, field.Required(fldPath.Child("secretRef", "name"), ""))
		}
	}
	return allErrs
}

func validateStorageOSPersistentVolumeSource(storageos *core.StorageOSPersistentVolumeSource, fldPath *field.Path) field.ErrorList {
	allErrs := field.ErrorList{}
	if len(storageos.VolumeName) == 0 {
		allErrs = append(allErrs, field.Required(fldPath.Child("volumeName"), ""))
	} else {
		allErrs = append(allErrs, ValidateDNS1123Label(storageos.VolumeName, fldPath.Child("volumeName"))...)
	}
	if len(storageos.VolumeNamespace) > 0 {
		allErrs = append(allErrs, ValidateDNS1123Label(storageos.VolumeNamespace, fldPath.Child("volumeNamespace"))...)
	}
	if storageos.SecretRef != nil {
		if len(storageos.SecretRef.Name) == 0 {
			allErrs = append(allErrs, field.Required(fldPath.Child("secretRef", "name"), ""))
		}
		if len(storageos.SecretRef.Namespace) == 0 {
			allErrs = append(allErrs, field.Required(fldPath.Child("secretRef", "namespace"), ""))
		}
	}
	return allErrs
}

// validatePVSecretReference check whether provided SecretReference object is valid in terms of secret name and namespace.

func validatePVSecretReference(secretRef *core.SecretReference, fldPath *field.Path) field.ErrorList {
	var allErrs field.ErrorList
	if len(secretRef.Name) == 0 {
		allErrs = append(allErrs, field.Required(fldPath.Child("name"), ""))
	} else {
		allErrs = append(allErrs, ValidateDNS1123Subdomain(secretRef.Name, fldPath.Child("name"))...)
	}

	if len(secretRef.Namespace) == 0 {
		allErrs = append(allErrs, field.Required(fldPath.Child("namespace"), ""))
	} else {
		allErrs = append(allErrs, ValidateDNS1123Label(secretRef.Namespace, fldPath.Child("namespace"))...)
	}
	return allErrs
}

func ValidateCSIDriverName(driverName string, fldPath *field.Path) field.ErrorList {
	allErrs := field.ErrorList{}

	if len(driverName) == 0 {
		allErrs = append(allErrs, field.Required(fldPath, ""))
	}

	if len(driverName) > 63 {
		allErrs = append(allErrs, field.TooLong(fldPath, driverName, 63))
	}

	for _, msg := range validation.IsDNS1123Subdomain(strings.ToLower(driverName)) {
		allErrs = append(allErrs, field.Invalid(fldPath, driverName, msg))
	}

	return allErrs
}

func validateCSIPersistentVolumeSource(csi *core.CSIPersistentVolumeSource, fldPath *field.Path) field.ErrorList {
	allErrs := field.ErrorList{}

	allErrs = append(allErrs, ValidateCSIDriverName(csi.Driver, fldPath.Child("driver"))...)

	if len(csi.VolumeHandle) == 0 {
		allErrs = append(allErrs, field.Required(fldPath.Child("volumeHandle"), ""))
	}
	if csi.ControllerPublishSecretRef != nil {
		allErrs = append(allErrs, validatePVSecretReference(csi.ControllerPublishSecretRef, fldPath.Child("controllerPublishSecretRef"))...)
	}
	if csi.ControllerExpandSecretRef != nil {
		allErrs = append(allErrs, validatePVSecretReference(csi.ControllerExpandSecretRef, fldPath.Child("controllerExpandSecretRef"))...)
	}
	if csi.NodePublishSecretRef != nil {
		allErrs = append(allErrs, validatePVSecretReference(csi.NodePublishSecretRef, fldPath.Child("nodePublishSecretRef"))...)
	}
	if csi.NodeExpandSecretRef != nil {
		allErrs = append(allErrs, validatePVSecretReference(csi.NodeExpandSecretRef, fldPath.Child("nodeExpandSecretRef"))...)
	}
	return allErrs
}

func validateCSIVolumeSource(csi *core.CSIVolumeSource, fldPath *field.Path) field.ErrorList {
	allErrs := field.ErrorList{}
	allErrs = append(allErrs, ValidateCSIDriverName(csi.Driver, fldPath.Child("driver"))...)

	if csi.NodePublishSecretRef != nil {
		if len(csi.NodePublishSecretRef.Name) == 0 {
			allErrs = append(allErrs, field.Required(fldPath.Child("nodePublishSecretRef", "name"), ""))
		} else {
			for _, msg := range ValidateSecretName(csi.NodePublishSecretRef.Name, false) {
				allErrs = append(allErrs, field.Invalid(fldPath.Child("name"), csi.NodePublishSecretRef.Name, msg))
			}
		}
	}

	return allErrs
}

func validateEphemeralVolumeSource(ephemeral *core.EphemeralVolumeSource, fldPath *field.Path) field.ErrorList {
	allErrs := field.ErrorList{}
	if ephemeral.VolumeClaimTemplate == nil {
		allErrs = append(allErrs, field.Required(fldPath.Child("volumeClaimTemplate"), ""))
	} else {
		opts := ValidationOptionsForPersistentVolumeClaimTemplate(ephemeral.VolumeClaimTemplate, nil)
		allErrs = append(allErrs, ValidatePersistentVolumeClaimTemplate(ephemeral.VolumeClaimTemplate, fldPath.Child("volumeClaimTemplate"), opts)...)
	}
	return allErrs
}

// ValidatePersistentVolumeClaimTemplate verifies that the embedded object meta and spec are valid.
// Checking of the object data is very minimal because only labels and annotations are used.
func ValidatePersistentVolumeClaimTemplate(claimTemplate *core.PersistentVolumeClaimTemplate, fldPath *field.Path, opts PersistentVolumeClaimSpecValidationOptions) field.ErrorList {
	allErrs := ValidateTemplateObjectMeta(&claimTemplate.ObjectMeta, fldPath.Child("metadata"))
	allErrs = append(allErrs, ValidatePersistentVolumeClaimSpec(&claimTemplate.Spec, fldPath.Child("spec"), opts)...)
	return allErrs
}

func ValidateTemplateObjectMeta(objMeta *metav1.ObjectMeta, fldPath *field.Path) field.ErrorList {
	allErrs := apimachineryvalidation.ValidateAnnotations(objMeta.Annotations, fldPath.Child("annotations"))
	allErrs = append(allErrs, unversionedvalidation.ValidateLabels(objMeta.Labels, fldPath.Child("labels"))...)
	// All other fields are not supported and thus must not be set
	// to avoid confusion.  We could reject individual fields,
	// but then adding a new one to ObjectMeta wouldn't be checked
	// unless this code gets updated. Instead, we ensure that
	// only allowed fields are set via reflection.
	allErrs = append(allErrs, validateFieldAllowList(*objMeta, allowedTemplateObjectMetaFields, "cannot be set", fldPath)...)
	return allErrs
}

var allowedTemplateObjectMetaFields = map[string]bool{
	"Annotations": true,
	"Labels":      true,
}

// PersistentVolumeSpecValidationOptions contains the different settings for PeristentVolume validation
type PersistentVolumeSpecValidationOptions struct {
	// Allow users to modify the class of volume attributes
	EnableVolumeAttributesClass bool
}

// ValidatePersistentVolumeName checks that a name is appropriate for a
// PersistentVolumeName object.
var ValidatePersistentVolumeName = apimachineryvalidation.NameIsDNSSubdomain

var supportedAccessModes = sets.New(
	core.ReadWriteOnce,
	core.ReadOnlyMany,
	core.ReadWriteMany,
	core.ReadWriteOncePod)

var supportedReclaimPolicy = sets.New(
	core.PersistentVolumeReclaimDelete,
	core.PersistentVolumeReclaimRecycle,
	core.PersistentVolumeReclaimRetain)

var supportedVolumeModes = sets.New(core.PersistentVolumeBlock, core.PersistentVolumeFilesystem)

func ValidationOptionsForPersistentVolume(pv, oldPv *core.PersistentVolume) PersistentVolumeSpecValidationOptions {
	opts := PersistentVolumeSpecValidationOptions{
		EnableVolumeAttributesClass: utilfeature.DefaultMutableFeatureGate.Enabled(features.VolumeAttributesClass),
	}
	if oldPv != nil && oldPv.Spec.VolumeAttributesClassName != nil {
		opts.EnableVolumeAttributesClass = true
	}
	return opts
}

func ValidatePersistentVolumeSpec(pvSpec *core.PersistentVolumeSpec, pvName string, validateInlinePersistentVolumeSpec bool, fldPath *field.Path, opts PersistentVolumeSpecValidationOptions) field.ErrorList {
	allErrs := field.ErrorList{}

	if validateInlinePersistentVolumeSpec {
		if pvSpec.ClaimRef != nil {
			allErrs = append(allErrs, field.Forbidden(fldPath.Child("claimRef"), "may not be specified in the context of inline volumes"))
		}
		if len(pvSpec.Capacity) != 0 {
			allErrs = append(allErrs, field.Forbidden(fldPath.Child("capacity"), "may not be specified in the context of inline volumes"))
		}
		if pvSpec.CSI == nil {
			allErrs = append(allErrs, field.Required(fldPath.Child("csi"), "has to be specified in the context of inline volumes"))
		}
	}

	if len(pvSpec.AccessModes) == 0 {
		allErrs = append(allErrs, field.Required(fldPath.Child("accessModes"), ""))
	}

	foundReadWriteOncePod, foundNonReadWriteOncePod := false, false
	for _, mode := range pvSpec.AccessModes {
		if !supportedAccessModes.Has(mode) {
			allErrs = append(allErrs, field.NotSupported(fldPath.Child("accessModes"), mode, sets.List(supportedAccessModes)))
		}

		if mode == core.ReadWriteOncePod {
			foundReadWriteOncePod = true
		} else if supportedAccessModes.Has(mode) {
			foundNonReadWriteOncePod = true
		}
	}
	if foundReadWriteOncePod && foundNonReadWriteOncePod {
		allErrs = append(allErrs, field.Forbidden(fldPath.Child("accessModes"), "may not use ReadWriteOncePod with other access modes"))
	}

	if !validateInlinePersistentVolumeSpec {
		if len(pvSpec.Capacity) == 0 {
			allErrs = append(allErrs, field.Required(fldPath.Child("capacity"), ""))
		}

		if _, ok := pvSpec.Capacity[core.ResourceStorage]; !ok || len(pvSpec.Capacity) > 1 {
			allErrs = append(allErrs, field.NotSupported(fldPath.Child("capacity"), pvSpec.Capacity, []core.ResourceName{core.ResourceStorage}))
		}
		capPath := fldPath.Child("capacity")
		for r, qty := range pvSpec.Capacity {
			allErrs = append(allErrs, validateBasicResource(qty, capPath.Key(string(r)))...)
			allErrs = append(allErrs, ValidatePositiveQuantityValue(qty, capPath.Key(string(r)))...)
		}
	}

	if len(pvSpec.PersistentVolumeReclaimPolicy) > 0 {
		if validateInlinePersistentVolumeSpec {
			if pvSpec.PersistentVolumeReclaimPolicy != core.PersistentVolumeReclaimRetain {
				allErrs = append(allErrs, field.Forbidden(fldPath.Child("persistentVolumeReclaimPolicy"), "may only be "+string(core.PersistentVolumeReclaimRetain)+" in the context of inline volumes"))
			}
		} else {
			if !supportedReclaimPolicy.Has(pvSpec.PersistentVolumeReclaimPolicy) {
				allErrs = append(allErrs, field.NotSupported(fldPath.Child("persistentVolumeReclaimPolicy"), pvSpec.PersistentVolumeReclaimPolicy, sets.List(supportedReclaimPolicy)))
			}
		}
	}

	var nodeAffinitySpecified bool
	var errs field.ErrorList
	if pvSpec.NodeAffinity != nil {
		if validateInlinePersistentVolumeSpec {
			allErrs = append(allErrs, field.Forbidden(fldPath.Child("nodeAffinity"), "may not be specified in the context of inline volumes"))
		} else {
			nodeAffinitySpecified, errs = validateVolumeNodeAffinity(pvSpec.NodeAffinity, fldPath.Child("nodeAffinity"))
			allErrs = append(allErrs, errs...)
		}
	}
	numVolumes := 0
	if pvSpec.HostPath != nil {
		if numVolumes > 0 {
			allErrs = append(allErrs, field.Forbidden(fldPath.Child("hostPath"), "may not specify more than 1 volume type"))
		} else {
			numVolumes++
			allErrs = append(allErrs, validateHostPathVolumeSource(pvSpec.HostPath, fldPath.Child("hostPath"))...)
		}
	}
	if pvSpec.GCEPersistentDisk != nil {
		if numVolumes > 0 {
			allErrs = append(allErrs, field.Forbidden(fldPath.Child("gcePersistentDisk"), "may not specify more than 1 volume type"))
		} else {
			numVolumes++
			allErrs = append(allErrs, validateGCEPersistentDiskVolumeSource(pvSpec.GCEPersistentDisk, fldPath.Child("persistentDisk"))...)
		}
	}
	if pvSpec.AWSElasticBlockStore != nil {
		if numVolumes > 0 {
			allErrs = append(allErrs, field.Forbidden(fldPath.Child("awsElasticBlockStore"), "may not specify more than 1 volume type"))
		} else {
			numVolumes++
			allErrs = append(allErrs, validateAWSElasticBlockStoreVolumeSource(pvSpec.AWSElasticBlockStore, fldPath.Child("awsElasticBlockStore"))...)
		}
	}
	if pvSpec.Glusterfs != nil {
		if numVolumes > 0 {
			allErrs = append(allErrs, field.Forbidden(fldPath.Child("glusterfs"), "may not specify more than 1 volume type"))
		} else {
			numVolumes++
			allErrs = append(allErrs, validateGlusterfsPersistentVolumeSource(pvSpec.Glusterfs, fldPath.Child("glusterfs"))...)
		}
	}
	if pvSpec.Flocker != nil {
		if numVolumes > 0 {
			allErrs = append(allErrs, field.Forbidden(fldPath.Child("flocker"), "may not specify more than 1 volume type"))
		} else {
			numVolumes++
			allErrs = append(allErrs, validateFlockerVolumeSource(pvSpec.Flocker, fldPath.Child("flocker"))...)
		}
	}
	if pvSpec.NFS != nil {
		if numVolumes > 0 {
			allErrs = append(allErrs, field.Forbidden(fldPath.Child("nfs"), "may not specify more than 1 volume type"))
		} else {
			numVolumes++
			allErrs = append(allErrs, validateNFSVolumeSource(pvSpec.NFS, fldPath.Child("nfs"))...)
		}
	}
	if pvSpec.RBD != nil {
		if numVolumes > 0 {
			allErrs = append(allErrs, field.Forbidden(fldPath.Child("rbd"), "may not specify more than 1 volume type"))
		} else {
			numVolumes++
			allErrs = append(allErrs, validateRBDPersistentVolumeSource(pvSpec.RBD, fldPath.Child("rbd"))...)
		}
	}
	if pvSpec.Quobyte != nil {
		if numVolumes > 0 {
			allErrs = append(allErrs, field.Forbidden(fldPath.Child("quobyte"), "may not specify more than 1 volume type"))
		} else {
			numVolumes++
			allErrs = append(allErrs, validateQuobyteVolumeSource(pvSpec.Quobyte, fldPath.Child("quobyte"))...)
		}
	}
	if pvSpec.CephFS != nil {
		if numVolumes > 0 {
			allErrs = append(allErrs, field.Forbidden(fldPath.Child("cephFS"), "may not specify more than 1 volume type"))
		} else {
			numVolumes++
			allErrs = append(allErrs, validateCephFSPersistentVolumeSource(pvSpec.CephFS, fldPath.Child("cephfs"))...)
		}
	}
	if pvSpec.ISCSI != nil {
		if numVolumes > 0 {
			allErrs = append(allErrs, field.Forbidden(fldPath.Child("iscsi"), "may not specify more than 1 volume type"))
		} else {
			numVolumes++
			allErrs = append(allErrs, validateISCSIPersistentVolumeSource(pvSpec.ISCSI, pvName, fldPath.Child("iscsi"))...)
		}
	}
	if pvSpec.Cinder != nil {
		if numVolumes > 0 {
			allErrs = append(allErrs, field.Forbidden(fldPath.Child("cinder"), "may not specify more than 1 volume type"))
		} else {
			numVolumes++
			allErrs = append(allErrs, validateCinderPersistentVolumeSource(pvSpec.Cinder, fldPath.Child("cinder"))...)
		}
	}
	if pvSpec.FC != nil {
		if numVolumes > 0 {
			allErrs = append(allErrs, field.Forbidden(fldPath.Child("fc"), "may not specify more than 1 volume type"))
		} else {
			numVolumes++
			allErrs = append(allErrs, validateFCVolumeSource(pvSpec.FC, fldPath.Child("fc"))...)
		}
	}
	if pvSpec.FlexVolume != nil {
		numVolumes++
		allErrs = append(allErrs, validateFlexPersistentVolumeSource(pvSpec.FlexVolume, fldPath.Child("flexVolume"))...)
	}
	if pvSpec.AzureFile != nil {
		if numVolumes > 0 {
			allErrs = append(allErrs, field.Forbidden(fldPath.Child("azureFile"), "may not specify more than 1 volume type"))

		} else {
			numVolumes++
			allErrs = append(allErrs, validateAzureFilePV(pvSpec.AzureFile, fldPath.Child("azureFile"))...)
		}
	}

	if pvSpec.VsphereVolume != nil {
		if numVolumes > 0 {
			allErrs = append(allErrs, field.Forbidden(fldPath.Child("vsphereVolume"), "may not specify more than 1 volume type"))
		} else {
			numVolumes++
			allErrs = append(allErrs, validateVsphereVolumeSource(pvSpec.VsphereVolume, fldPath.Child("vsphereVolume"))...)
		}
	}
	if pvSpec.PhotonPersistentDisk != nil {
		if numVolumes > 0 {
			allErrs = append(allErrs, field.Forbidden(fldPath.Child("photonPersistentDisk"), "may not specify more than 1 volume type"))
		} else {
			numVolumes++
			allErrs = append(allErrs, validatePhotonPersistentDiskVolumeSource(pvSpec.PhotonPersistentDisk, fldPath.Child("photonPersistentDisk"))...)
		}
	}
	if pvSpec.PortworxVolume != nil {
		if numVolumes > 0 {
			allErrs = append(allErrs, field.Forbidden(fldPath.Child("portworxVolume"), "may not specify more than 1 volume type"))
		} else {
			numVolumes++
			allErrs = append(allErrs, validatePortworxVolumeSource(pvSpec.PortworxVolume, fldPath.Child("portworxVolume"))...)
		}
	}
	if pvSpec.AzureDisk != nil {
		if numVolumes > 0 {
			allErrs = append(allErrs, field.Forbidden(fldPath.Child("azureDisk"), "may not specify more than 1 volume type"))
		} else {
			numVolumes++
			allErrs = append(allErrs, validateAzureDisk(pvSpec.AzureDisk, fldPath.Child("azureDisk"))...)
		}
	}
	if pvSpec.ScaleIO != nil {
		if numVolumes > 0 {
			allErrs = append(allErrs, field.Forbidden(fldPath.Child("scaleIO"), "may not specify more than 1 volume type"))
		} else {
			numVolumes++
			allErrs = append(allErrs, validateScaleIOPersistentVolumeSource(pvSpec.ScaleIO, fldPath.Child("scaleIO"))...)
		}
	}
	if pvSpec.Local != nil {
		if numVolumes > 0 {
			allErrs = append(allErrs, field.Forbidden(fldPath.Child("local"), "may not specify more than 1 volume type"))
		} else {
			numVolumes++
			allErrs = append(allErrs, validateLocalVolumeSource(pvSpec.Local, fldPath.Child("local"))...)
			// NodeAffinity is required
			if !nodeAffinitySpecified {
				allErrs = append(allErrs, field.Required(fldPath.Child("nodeAffinity"), "Local volume requires node affinity"))
			}
		}
	}
	if pvSpec.StorageOS != nil {
		if numVolumes > 0 {
			allErrs = append(allErrs, field.Forbidden(fldPath.Child("storageos"), "may not specify more than 1 volume type"))
		} else {
			numVolumes++
			allErrs = append(allErrs, validateStorageOSPersistentVolumeSource(pvSpec.StorageOS, fldPath.Child("storageos"))...)
		}
	}

	if pvSpec.CSI != nil {
		if numVolumes > 0 {
			allErrs = append(allErrs, field.Forbidden(fldPath.Child("csi"), "may not specify more than 1 volume type"))
		} else {
			numVolumes++
			allErrs = append(allErrs, validateCSIPersistentVolumeSource(pvSpec.CSI, fldPath.Child("csi"))...)
		}
	}

	if numVolumes == 0 {
		allErrs = append(allErrs, field.Required(fldPath, "must specify a volume type"))
	}

	// do not allow hostPath mounts of '/' to have a 'recycle' reclaim policy
	if pvSpec.HostPath != nil && path.Clean(pvSpec.HostPath.Path) == "/" && pvSpec.PersistentVolumeReclaimPolicy == core.PersistentVolumeReclaimRecycle {
		allErrs = append(allErrs, field.Forbidden(fldPath.Child("persistentVolumeReclaimPolicy"), "may not be 'recycle' for a hostPath mount of '/'"))
	}

	if len(pvSpec.StorageClassName) > 0 {
		if validateInlinePersistentVolumeSpec {
			allErrs = append(allErrs, field.Forbidden(fldPath.Child("storageClassName"), "may not be specified in the context of inline volumes"))
		} else {
			for _, msg := range ValidateClassName(pvSpec.StorageClassName, false) {
				allErrs = append(allErrs, field.Invalid(fldPath.Child("storageClassName"), pvSpec.StorageClassName, msg))
			}
		}
	}
	if pvSpec.VolumeMode != nil {
		if validateInlinePersistentVolumeSpec {
			if *pvSpec.VolumeMode != core.PersistentVolumeFilesystem {
				allErrs = append(allErrs, field.Forbidden(fldPath.Child("volumeMode"), "may not specify volumeMode other than "+string(core.PersistentVolumeFilesystem)+" in the context of inline volumes"))
			}
		} else {
			if !supportedVolumeModes.Has(*pvSpec.VolumeMode) {
				allErrs = append(allErrs, field.NotSupported(fldPath.Child("volumeMode"), *pvSpec.VolumeMode, sets.List(supportedVolumeModes)))
			}
		}
	}
	if pvSpec.VolumeAttributesClassName != nil && opts.EnableVolumeAttributesClass {
		if len(*pvSpec.VolumeAttributesClassName) == 0 {
			allErrs = append(allErrs, field.Required(fldPath.Child("volumeAttributesClassName"), "an empty string is disallowed"))
		} else {
			for _, msg := range ValidateClassName(*pvSpec.VolumeAttributesClassName, false) {
				allErrs = append(allErrs, field.Invalid(fldPath.Child("volumeAttributesClassName"), *pvSpec.VolumeAttributesClassName, msg))
			}
		}
		if pvSpec.CSI == nil {
			allErrs = append(allErrs, field.Required(fldPath.Child("csi"), "has to be specified when using volumeAttributesClassName"))
		}
	}
	return allErrs
}

func ValidatePersistentVolume(pv *core.PersistentVolume, opts PersistentVolumeSpecValidationOptions) field.ErrorList {
	metaPath := field.NewPath("metadata")
	allErrs := ValidateObjectMeta(&pv.ObjectMeta, false, ValidatePersistentVolumeName, metaPath)
	allErrs = append(allErrs, ValidatePersistentVolumeSpec(&pv.Spec, pv.ObjectMeta.Name, false, field.NewPath("spec"), opts)...)
	return allErrs
}

// ValidatePersistentVolumeUpdate tests to see if the update is legal for an end user to make.
// newPv is updated with fields that cannot be changed.
func ValidatePersistentVolumeUpdate(newPv, oldPv *core.PersistentVolume, opts PersistentVolumeSpecValidationOptions) field.ErrorList {
	allErrs := ValidatePersistentVolume(newPv, opts)

	// if oldPV does not have ControllerExpandSecretRef then allow it to be set
	if (oldPv.Spec.CSI != nil && oldPv.Spec.CSI.ControllerExpandSecretRef == nil) &&
		(newPv.Spec.CSI != nil && newPv.Spec.CSI.ControllerExpandSecretRef != nil) {
		newPv = newPv.DeepCopy()
		newPv.Spec.CSI.ControllerExpandSecretRef = nil
	}

	// PersistentVolumeSource should be immutable after creation.
	if !apiequality.Semantic.DeepEqual(newPv.Spec.PersistentVolumeSource, oldPv.Spec.PersistentVolumeSource) {
		pvcSourceDiff := cmp.Diff(oldPv.Spec.PersistentVolumeSource, newPv.Spec.PersistentVolumeSource)
		allErrs = append(allErrs, field.Forbidden(field.NewPath("spec", "persistentvolumesource"), fmt.Sprintf("spec.persistentvolumesource is immutable after creation\n%v", pvcSourceDiff)))
	}
	allErrs = append(allErrs, ValidateImmutableField(newPv.Spec.VolumeMode, oldPv.Spec.VolumeMode, field.NewPath("volumeMode"))...)

	// Allow setting NodeAffinity if oldPv NodeAffinity was not set
	if oldPv.Spec.NodeAffinity != nil {
		allErrs = append(allErrs, validatePvNodeAffinity(newPv.Spec.NodeAffinity, oldPv.Spec.NodeAffinity, field.NewPath("nodeAffinity"))...)
	}

	if !apiequality.Semantic.DeepEqual(oldPv.Spec.VolumeAttributesClassName, newPv.Spec.VolumeAttributesClassName) {
		if !utilfeature.DefaultFeatureGate.Enabled(features.VolumeAttributesClass) {
			allErrs = append(allErrs, field.Forbidden(field.NewPath("spec", "volumeAttributesClassName"), "update is forbidden when the VolumeAttributesClass feature gate is disabled"))
		}
		if opts.EnableVolumeAttributesClass {
			if oldPv.Spec.VolumeAttributesClassName != nil && newPv.Spec.VolumeAttributesClassName == nil {
				allErrs = append(allErrs, field.Forbidden(field.NewPath("spec", "volumeAttributesClassName"), "update from non-nil value to nil is forbidden"))
			}
		}
	}

	return allErrs
}

// ValidatePersistentVolumeStatusUpdate tests to see if the status update is legal for an end user to make.
func ValidatePersistentVolumeStatusUpdate(newPv, oldPv *core.PersistentVolume) field.ErrorList {
	allErrs := ValidateObjectMetaUpdate(&newPv.ObjectMeta, &oldPv.ObjectMeta, field.NewPath("metadata"))
	if len(newPv.ResourceVersion) == 0 {
		allErrs = append(allErrs, field.Required(field.NewPath("resourceVersion"), ""))
	}
	return allErrs
}

type PersistentVolumeClaimSpecValidationOptions struct {
	// Allow users to recover from previously failing expansion operation
	EnableRecoverFromExpansionFailure bool
	// Allow to validate the label value of the label selector
	AllowInvalidLabelValueInSelector bool
	// Allow to validate the API group of the data source and data source reference
	AllowInvalidAPIGroupInDataSourceOrRef bool
	// Allow users to modify the class of volume attributes
	EnableVolumeAttributesClass bool
}

func ValidationOptionsForPersistentVolumeClaim(pvc, oldPvc *core.PersistentVolumeClaim) PersistentVolumeClaimSpecValidationOptions {
	opts := PersistentVolumeClaimSpecValidationOptions{
		EnableRecoverFromExpansionFailure: utilfeature.DefaultFeatureGate.Enabled(features.RecoverVolumeExpansionFailure),
		AllowInvalidLabelValueInSelector:  false,
		EnableVolumeAttributesClass:       utilfeature.DefaultFeatureGate.Enabled(features.VolumeAttributesClass),
	}
	if oldPvc == nil {
		// If there's no old PVC, use the options based solely on feature enablement
		return opts
	}

	// If the old object had an invalid API group in the data source or data source reference, continue to allow it in the new object
	opts.AllowInvalidAPIGroupInDataSourceOrRef = allowInvalidAPIGroupInDataSourceOrRef(&oldPvc.Spec)

	if oldPvc.Spec.VolumeAttributesClassName != nil {
		// If the old object had a volume attributes class, continue to validate it in the new object.
		opts.EnableVolumeAttributesClass = true
	}

	labelSelectorValidationOpts := unversionedvalidation.LabelSelectorValidationOptions{
		AllowInvalidLabelValueInSelector: opts.AllowInvalidLabelValueInSelector,
	}
	if len(unversionedvalidation.ValidateLabelSelector(oldPvc.Spec.Selector, labelSelectorValidationOpts, nil)) > 0 {
		// If the old object had an invalid label selector, continue to allow it in the new object
		opts.AllowInvalidLabelValueInSelector = true
	}

	if helper.ClaimContainsAllocatedResources(oldPvc) ||
		helper.ClaimContainsAllocatedResourceStatus(oldPvc) {
		opts.EnableRecoverFromExpansionFailure = true
	}
	return opts
}

func ValidationOptionsForPersistentVolumeClaimTemplate(claimTemplate, oldClaimTemplate *core.PersistentVolumeClaimTemplate) PersistentVolumeClaimSpecValidationOptions {
	opts := PersistentVolumeClaimSpecValidationOptions{
		AllowInvalidLabelValueInSelector: false,
		EnableVolumeAttributesClass:      utilfeature.DefaultFeatureGate.Enabled(features.VolumeAttributesClass),
	}
	if oldClaimTemplate == nil {
		// If there's no old PVC template, use the options based solely on feature enablement
		return opts
	}
	labelSelectorValidationOpts := unversionedvalidation.LabelSelectorValidationOptions{
		AllowInvalidLabelValueInSelector: opts.AllowInvalidLabelValueInSelector,
	}
	if len(unversionedvalidation.ValidateLabelSelector(oldClaimTemplate.Spec.Selector, labelSelectorValidationOpts, nil)) > 0 {
		// If the old object had an invalid label selector, continue to allow it in the new object
		opts.AllowInvalidLabelValueInSelector = true
	}
	return opts
}

// allowInvalidAPIGroupInDataSourceOrRef returns true if the spec contains a data source or data source reference with an API group
func allowInvalidAPIGroupInDataSourceOrRef(spec *core.PersistentVolumeClaimSpec) bool {
	if spec.DataSource != nil && spec.DataSource.APIGroup != nil {
		return true
	}
	if spec.DataSourceRef != nil && spec.DataSourceRef.APIGroup != nil {
		return true
	}
	return false
}

// ValidatePersistentVolumeClaim validates a PersistentVolumeClaim
func ValidatePersistentVolumeClaim(pvc *core.PersistentVolumeClaim, opts PersistentVolumeClaimSpecValidationOptions) field.ErrorList {
	allErrs := ValidateObjectMeta(&pvc.ObjectMeta, true, ValidatePersistentVolumeName, field.NewPath("metadata"))
	allErrs = append(allErrs, ValidatePersistentVolumeClaimSpec(&pvc.Spec, field.NewPath("spec"), opts)...)
	return allErrs
}

// validateDataSource validates a DataSource/DataSourceRef in a PersistentVolumeClaimSpec
func validateDataSource(dataSource *core.TypedLocalObjectReference, fldPath *field.Path, allowInvalidAPIGroupInDataSourceOrRef bool) field.ErrorList {
	allErrs := field.ErrorList{}

	if len(dataSource.Name) == 0 {
		allErrs = append(allErrs, field.Required(fldPath.Child("name"), ""))
	}
	if len(dataSource.Kind) == 0 {
		allErrs = append(allErrs, field.Required(fldPath.Child("kind"), ""))
	}
	apiGroup := ""
	if dataSource.APIGroup != nil {
		apiGroup = *dataSource.APIGroup
	}
	if len(apiGroup) == 0 && dataSource.Kind != "PersistentVolumeClaim" {
		allErrs = append(allErrs, field.Invalid(fldPath, dataSource.Kind, "must be 'PersistentVolumeClaim' when referencing the default apiGroup"))
	}
	if len(apiGroup) > 0 && !allowInvalidAPIGroupInDataSourceOrRef {
		for _, errString := range validation.IsDNS1123Subdomain(apiGroup) {
			allErrs = append(allErrs, field.Invalid(fldPath.Child("apiGroup"), apiGroup, errString))
		}
	}

	return allErrs
}

// validateDataSourceRef validates a DataSourceRef in a PersistentVolumeClaimSpec
func validateDataSourceRef(dataSourceRef *core.TypedObjectReference, fldPath *field.Path, allowInvalidAPIGroupInDataSourceOrRef bool) field.ErrorList {
	allErrs := field.ErrorList{}

	if len(dataSourceRef.Name) == 0 {
		allErrs = append(allErrs, field.Required(fldPath.Child("name"), ""))
	}
	if len(dataSourceRef.Kind) == 0 {
		allErrs = append(allErrs, field.Required(fldPath.Child("kind"), ""))
	}
	apiGroup := ""
	if dataSourceRef.APIGroup != nil {
		apiGroup = *dataSourceRef.APIGroup
	}
	if len(apiGroup) == 0 && dataSourceRef.Kind != "PersistentVolumeClaim" {
		allErrs = append(allErrs, field.Invalid(fldPath, dataSourceRef.Kind, "must be 'PersistentVolumeClaim' when referencing the default apiGroup"))
	}
	if len(apiGroup) > 0 && !allowInvalidAPIGroupInDataSourceOrRef {
		for _, errString := range validation.IsDNS1123Subdomain(apiGroup) {
			allErrs = append(allErrs, field.Invalid(fldPath.Child("apiGroup"), apiGroup, errString))
		}
	}

	if dataSourceRef.Namespace != nil && len(*dataSourceRef.Namespace) > 0 {
		for _, msg := range ValidateNameFunc(ValidateNamespaceName)(*dataSourceRef.Namespace, false) {
			allErrs = append(allErrs, field.Invalid(fldPath.Child("namespace"), *dataSourceRef.Namespace, msg))
		}
	}

	return allErrs
}

// ValidatePersistentVolumeClaimSpec validates a PersistentVolumeClaimSpec
func ValidatePersistentVolumeClaimSpec(spec *core.PersistentVolumeClaimSpec, fldPath *field.Path, opts PersistentVolumeClaimSpecValidationOptions) field.ErrorList {
	allErrs := field.ErrorList{}
	if len(spec.AccessModes) == 0 {
		allErrs = append(allErrs, field.Required(fldPath.Child("accessModes"), "at least 1 access mode is required"))
	}
	if spec.Selector != nil {
		labelSelectorValidationOpts := unversionedvalidation.LabelSelectorValidationOptions{
			AllowInvalidLabelValueInSelector: opts.AllowInvalidLabelValueInSelector,
		}
		allErrs = append(allErrs, unversionedvalidation.ValidateLabelSelector(spec.Selector, labelSelectorValidationOpts, fldPath.Child("selector"))...)
	}

	foundReadWriteOncePod, foundNonReadWriteOncePod := false, false
	for _, mode := range spec.AccessModes {
		if !supportedAccessModes.Has(mode) {
			allErrs = append(allErrs, field.NotSupported(fldPath.Child("accessModes"), mode, sets.List(supportedAccessModes)))
		}

		if mode == core.ReadWriteOncePod {
			foundReadWriteOncePod = true
		} else if supportedAccessModes.Has(mode) {
			foundNonReadWriteOncePod = true
		}
	}
	if foundReadWriteOncePod && foundNonReadWriteOncePod {
		allErrs = append(allErrs, field.Forbidden(fldPath.Child("accessModes"), "may not use ReadWriteOncePod with other access modes"))
	}

	storageValue, ok := spec.Resources.Requests[core.ResourceStorage]
	if !ok {
		allErrs = append(allErrs, field.Required(fldPath.Child("resources").Key(string(core.ResourceStorage)), ""))
	} else if errs := ValidatePositiveQuantityValue(storageValue, fldPath.Child("resources").Key(string(core.ResourceStorage))); len(errs) > 0 {
		allErrs = append(allErrs, errs...)
	} else {
		allErrs = append(allErrs, ValidateResourceQuantityValue(core.ResourceStorage, storageValue, fldPath.Child("resources").Key(string(core.ResourceStorage)))...)
	}

	if spec.StorageClassName != nil && len(*spec.StorageClassName) > 0 {
		for _, msg := range ValidateClassName(*spec.StorageClassName, false) {
			allErrs = append(allErrs, field.Invalid(fldPath.Child("storageClassName"), *spec.StorageClassName, msg))
		}
	}
	if spec.VolumeMode != nil && !supportedVolumeModes.Has(*spec.VolumeMode) {
		allErrs = append(allErrs, field.NotSupported(fldPath.Child("volumeMode"), *spec.VolumeMode, sets.List(supportedVolumeModes)))
	}

	if spec.DataSource != nil {
		allErrs = append(allErrs, validateDataSource(spec.DataSource, fldPath.Child("dataSource"), opts.AllowInvalidAPIGroupInDataSourceOrRef)...)
	}
	if spec.DataSourceRef != nil {
		allErrs = append(allErrs, validateDataSourceRef(spec.DataSourceRef, fldPath.Child("dataSourceRef"), opts.AllowInvalidAPIGroupInDataSourceOrRef)...)
	}
	if spec.DataSourceRef != nil && spec.DataSourceRef.Namespace != nil && len(*spec.DataSourceRef.Namespace) > 0 {
		if spec.DataSource != nil {
			allErrs = append(allErrs, field.Invalid(fldPath, fldPath.Child("dataSource"),
				"may not be specified when dataSourceRef.namespace is specified"))
		}
	} else if spec.DataSource != nil && spec.DataSourceRef != nil {
		if !isDataSourceEqualDataSourceRef(spec.DataSource, spec.DataSourceRef) {
			allErrs = append(allErrs, field.Invalid(fldPath, fldPath.Child("dataSource"),
				"must match dataSourceRef"))
		}
	}
	if spec.VolumeAttributesClassName != nil && len(*spec.VolumeAttributesClassName) > 0 && opts.EnableVolumeAttributesClass {
		for _, msg := range ValidateClassName(*spec.VolumeAttributesClassName, false) {
			allErrs = append(allErrs, field.Invalid(fldPath.Child("volumeAttributesClassName"), *spec.VolumeAttributesClassName, msg))
		}
	}

	return allErrs
}

func isDataSourceEqualDataSourceRef(dataSource *core.TypedLocalObjectReference, dataSourceRef *core.TypedObjectReference) bool {
	return reflect.DeepEqual(dataSource.APIGroup, dataSourceRef.APIGroup) && dataSource.Kind == dataSourceRef.Kind && dataSource.Name == dataSourceRef.Name
}

// ValidatePersistentVolumeClaimUpdate validates an update to a PersistentVolumeClaim
func ValidatePersistentVolumeClaimUpdate(newPvc, oldPvc *core.PersistentVolumeClaim, opts PersistentVolumeClaimSpecValidationOptions) field.ErrorList {
	allErrs := ValidateObjectMetaUpdate(&newPvc.ObjectMeta, &oldPvc.ObjectMeta, field.NewPath("metadata"))
	allErrs = append(allErrs, ValidatePersistentVolumeClaim(newPvc, opts)...)
	newPvcClone := newPvc.DeepCopy()
	oldPvcClone := oldPvc.DeepCopy()

	// PVController needs to update PVC.Spec w/ VolumeName.
	// Claims are immutable in order to enforce quota, range limits, etc. without gaming the system.
	if len(oldPvc.Spec.VolumeName) == 0 {
		// volumeName changes are allowed once.
		oldPvcClone.Spec.VolumeName = newPvcClone.Spec.VolumeName // +k8s:verify-mutation:reason=clone
	}

	if validateStorageClassUpgradeFromAnnotation(oldPvcClone.Annotations, newPvcClone.Annotations,
		oldPvcClone.Spec.StorageClassName, newPvcClone.Spec.StorageClassName) {
		newPvcClone.Spec.StorageClassName = nil
		metav1.SetMetaDataAnnotation(&newPvcClone.ObjectMeta, core.BetaStorageClassAnnotation, oldPvcClone.Annotations[core.BetaStorageClassAnnotation])
	} else {
		// storageclass annotation should be immutable after creation
		// TODO: remove Beta when no longer needed
		allErrs = append(allErrs, ValidateImmutableAnnotation(newPvc.ObjectMeta.Annotations[v1.BetaStorageClassAnnotation], oldPvc.ObjectMeta.Annotations[v1.BetaStorageClassAnnotation], v1.BetaStorageClassAnnotation, field.NewPath("metadata"))...)

		// If update from annotation to attribute failed we can attempt try to validate update from nil value.
		if validateStorageClassUpgradeFromNil(oldPvc.Annotations, oldPvc.Spec.StorageClassName, newPvc.Spec.StorageClassName, opts) {
			newPvcClone.Spec.StorageClassName = oldPvcClone.Spec.StorageClassName // +k8s:verify-mutation:reason=clone
		}
		// TODO: add a specific error with a hint that storage class name can not be changed
		// (instead of letting spec comparison below return generic field forbidden error)
	}

	// lets make sure storage values are same.
	if newPvc.Status.Phase == core.ClaimBound && newPvcClone.Spec.Resources.Requests != nil {
		newPvcClone.Spec.Resources.Requests["storage"] = oldPvc.Spec.Resources.Requests["storage"] // +k8s:verify-mutation:reason=clone
	}
	// lets make sure volume attributes class name is same.
	newPvcClone.Spec.VolumeAttributesClassName = oldPvcClone.Spec.VolumeAttributesClassName // +k8s:verify-mutation:reason=clone

	oldSize := oldPvc.Spec.Resources.Requests["storage"]
	newSize := newPvc.Spec.Resources.Requests["storage"]
	statusSize := oldPvc.Status.Capacity["storage"]

	if !apiequality.Semantic.DeepEqual(newPvcClone.Spec, oldPvcClone.Spec) {
		specDiff := cmp.Diff(oldPvcClone.Spec, newPvcClone.Spec)
		allErrs = append(allErrs, field.Forbidden(field.NewPath("spec"), fmt.Sprintf("spec is immutable after creation except resources.requests and volumeAttributesClassName for bound claims\n%v", specDiff)))
	}
	if newSize.Cmp(oldSize) < 0 {
		if !opts.EnableRecoverFromExpansionFailure {
			allErrs = append(allErrs, field.Forbidden(field.NewPath("spec", "resources", "requests", "storage"), "field can not be less than previous value"))
		} else {
			// This validation permits reducing pvc requested size up to capacity recorded in pvc.status
			// so that users can recover from volume expansion failure, but Kubernetes does not actually
			// support volume shrinking
			if newSize.Cmp(statusSize) <= 0 {
				allErrs = append(allErrs, field.Forbidden(field.NewPath("spec", "resources", "requests", "storage"), "field can not be less than status.capacity"))
			}
		}
	}

	allErrs = append(allErrs, ValidateImmutableField(newPvc.Spec.VolumeMode, oldPvc.Spec.VolumeMode, field.NewPath("volumeMode"))...)

	if !apiequality.Semantic.DeepEqual(oldPvc.Spec.VolumeAttributesClassName, newPvc.Spec.VolumeAttributesClassName) {
		if !utilfeature.DefaultFeatureGate.Enabled(features.VolumeAttributesClass) {
			allErrs = append(allErrs, field.Forbidden(field.NewPath("spec", "volumeAttributesClassName"), "update is forbidden when the VolumeAttributesClass feature gate is disabled"))
		}
		if opts.EnableVolumeAttributesClass {
			if oldPvc.Spec.VolumeAttributesClassName != nil {
				if newPvc.Spec.VolumeAttributesClassName == nil {
					allErrs = append(allErrs, field.Forbidden(field.NewPath("spec", "volumeAttributesClassName"), "update from non-nil value to nil is forbidden"))
				} else if len(*newPvc.Spec.VolumeAttributesClassName) == 0 {
					allErrs = append(allErrs, field.Forbidden(field.NewPath("spec", "volumeAttributesClassName"), "update from non-nil value to an empty string is forbidden"))
				}
			}
		}
	}

	return allErrs
}

// Provide an upgrade path from PVC with storage class specified in beta
// annotation to storage class specified in attribute. We allow update of
// StorageClassName only if following four conditions are met at the same time:
// 1. The old pvc's StorageClassAnnotation is set
// 2. The old pvc's StorageClassName is not set
// 3. The new pvc's StorageClassName is set and equal to the old value in annotation
// 4. If the new pvc's StorageClassAnnotation is set,it must be equal to the old pv/pvc's StorageClassAnnotation
func validateStorageClassUpgradeFromAnnotation(oldAnnotations, newAnnotations map[string]string, oldScName, newScName *string) bool {
	oldSc, oldAnnotationExist := oldAnnotations[core.BetaStorageClassAnnotation]
	newScInAnnotation, newAnnotationExist := newAnnotations[core.BetaStorageClassAnnotation]
	return oldAnnotationExist /* condition 1 */ &&
		oldScName == nil /* condition 2*/ &&
		(newScName != nil && *newScName == oldSc) /* condition 3 */ &&
		(!newAnnotationExist || newScInAnnotation == oldSc) /* condition 4 */
}

// Provide an upgrade path from PVC with nil storage class. We allow update of
// StorageClassName only if following four conditions are met at the same time:
// 1. The new pvc's StorageClassName is not nil
// 2. The old pvc's StorageClassName is nil
// 3. The old pvc either does not have beta annotation set, or the beta annotation matches new pvc's StorageClassName
func validateStorageClassUpgradeFromNil(oldAnnotations map[string]string, oldScName, newScName *string, opts PersistentVolumeClaimSpecValidationOptions) bool {
	oldAnnotation, oldAnnotationExist := oldAnnotations[core.BetaStorageClassAnnotation]
	return newScName != nil /* condition 1 */ &&
		oldScName == nil /* condition 2 */ &&
		(!oldAnnotationExist || *newScName == oldAnnotation) /* condition 3 */
}

func validatePersistentVolumeClaimResourceKey(value string, fldPath *field.Path) field.ErrorList {
	allErrs := field.ErrorList{}
	for _, msg := range validation.IsQualifiedName(value) {
		allErrs = append(allErrs, field.Invalid(fldPath, value, msg))
	}
	if len(allErrs) != 0 {
		return allErrs
	}
	// For native resource names such as - either unprefixed names or with kubernetes.io prefix,
	// only allowed value is storage
	if helper.IsNativeResource(core.ResourceName(value)) {
		if core.ResourceName(value) != core.ResourceStorage {
			return append(allErrs, field.NotSupported(fldPath, value, []core.ResourceName{core.ResourceStorage}))
		}
	}
	return allErrs
}

var resizeStatusSet = sets.New(core.PersistentVolumeClaimControllerResizeInProgress,
	core.PersistentVolumeClaimControllerResizeFailed,
	core.PersistentVolumeClaimNodeResizePending,
	core.PersistentVolumeClaimNodeResizeInProgress,
	core.PersistentVolumeClaimNodeResizeFailed)

// ValidatePersistentVolumeClaimStatusUpdate validates an update to status of a PersistentVolumeClaim
func ValidatePersistentVolumeClaimStatusUpdate(newPvc, oldPvc *core.PersistentVolumeClaim, validationOpts PersistentVolumeClaimSpecValidationOptions) field.ErrorList {
	allErrs := ValidateObjectMetaUpdate(&newPvc.ObjectMeta, &oldPvc.ObjectMeta, field.NewPath("metadata"))
	if len(newPvc.ResourceVersion) == 0 {
		allErrs = append(allErrs, field.Required(field.NewPath("resourceVersion"), ""))
	}
	if len(newPvc.Spec.AccessModes) == 0 {
		allErrs = append(allErrs, field.Required(field.NewPath("Spec", "accessModes"), ""))
	}

	capPath := field.NewPath("status", "capacity")
	for r, qty := range newPvc.Status.Capacity {
		allErrs = append(allErrs, validateBasicResource(qty, capPath.Key(string(r)))...)
	}
	if validationOpts.EnableRecoverFromExpansionFailure {
		resizeStatusPath := field.NewPath("status", "allocatedResourceStatus")
		if newPvc.Status.AllocatedResourceStatuses != nil {
			resizeStatus := newPvc.Status.AllocatedResourceStatuses
			for k, v := range resizeStatus {
				if errs := validatePersistentVolumeClaimResourceKey(k.String(), resizeStatusPath); len(errs) > 0 {
					allErrs = append(allErrs, errs...)
				}
				if !resizeStatusSet.Has(v) {
					allErrs = append(allErrs, field.NotSupported(resizeStatusPath, k, sets.List(resizeStatusSet)))
					continue
				}
			}
		}
		allocPath := field.NewPath("status", "allocatedResources")
		for r, qty := range newPvc.Status.AllocatedResources {
			if errs := validatePersistentVolumeClaimResourceKey(r.String(), allocPath); len(errs) > 0 {
				allErrs = append(allErrs, errs...)
				continue
			}

			if errs := validateBasicResource(qty, allocPath.Key(string(r))); len(errs) > 0 {
				allErrs = append(allErrs, errs...)
			} else {
				allErrs = append(allErrs, ValidateResourceQuantityValue(core.ResourceStorage, qty, allocPath.Key(string(r)))...)
			}
		}
	}
	return allErrs
}

var supportedPortProtocols = sets.New(
	core.ProtocolTCP,
	core.ProtocolUDP,
	core.ProtocolSCTP)

func validateContainerPorts(ports []core.ContainerPort, fldPath *field.Path) field.ErrorList {
	allErrs := field.ErrorList{}

	allNames := sets.Set[string]{}
	for i, port := range ports {
		idxPath := fldPath.Index(i)
		if len(port.Name) > 0 {
			if msgs := validation.IsValidPortName(port.Name); len(msgs) != 0 {
				for i = range msgs {
					allErrs = append(allErrs, field.Invalid(idxPath.Child("name"), port.Name, msgs[i]))
				}
			} else if allNames.Has(port.Name) {
				allErrs = append(allErrs, field.Duplicate(idxPath.Child("name"), port.Name))
			} else {
				allNames.Insert(port.Name)
			}
		}
		if port.ContainerPort == 0 {
			allErrs = append(allErrs, field.Required(idxPath.Child("containerPort"), ""))
		} else {
			for _, msg := range validation.IsValidPortNum(int(port.ContainerPort)) {
				allErrs = append(allErrs, field.Invalid(idxPath.Child("containerPort"), port.ContainerPort, msg))
			}
		}
		if port.HostPort != 0 {
			for _, msg := range validation.IsValidPortNum(int(port.HostPort)) {
				allErrs = append(allErrs, field.Invalid(idxPath.Child("hostPort"), port.HostPort, msg))
			}
		}
		if len(port.Protocol) == 0 {
			allErrs = append(allErrs, field.Required(idxPath.Child("protocol"), ""))
		} else if !supportedPortProtocols.Has(port.Protocol) {
			allErrs = append(allErrs, field.NotSupported(idxPath.Child("protocol"), port.Protocol, sets.List(supportedPortProtocols)))
		}
	}
	return allErrs
}

// ValidateEnv validates env vars
func ValidateEnv(vars []core.EnvVar, fldPath *field.Path, opts PodValidationOptions) field.ErrorList {
	allErrs := field.ErrorList{}

	for i, ev := range vars {
		idxPath := fldPath.Index(i)
		if len(ev.Name) == 0 {
			allErrs = append(allErrs, field.Required(idxPath.Child("name"), ""))
		} else {
			if opts.AllowRelaxedEnvironmentVariableValidation {
				for _, msg := range validation.IsRelaxedEnvVarName(ev.Name) {
					allErrs = append(allErrs, field.Invalid(idxPath.Child("name"), ev.Name, msg))
				}
			} else {
				for _, msg := range validation.IsEnvVarName(ev.Name) {
					allErrs = append(allErrs, field.Invalid(idxPath.Child("name"), ev.Name, msg))
				}
			}
		}
		allErrs = append(allErrs, validateEnvVarValueFrom(ev, idxPath.Child("valueFrom"), opts)...)
	}
	return allErrs
}

var validEnvDownwardAPIFieldPathExpressions = sets.New(
	"metadata.name",
	"metadata.namespace",
	"metadata.uid",
	"spec.nodeName",
	"spec.serviceAccountName",
	"status.hostIP",
	"status.hostIPs",
	"status.podIP",
	"status.podIPs",
)

var validContainerResourceFieldPathExpressions = sets.New(
	"limits.cpu",
	"limits.memory",
	"limits.ephemeral-storage",
	"requests.cpu",
	"requests.memory",
	"requests.ephemeral-storage",
)

var validContainerResourceFieldPathPrefixesWithDownwardAPIHugePages = sets.New(hugepagesRequestsPrefixDownwardAPI, hugepagesLimitsPrefixDownwardAPI)

const hugepagesRequestsPrefixDownwardAPI string = `requests.hugepages-`
const hugepagesLimitsPrefixDownwardAPI string = `limits.hugepages-`

func validateEnvVarValueFrom(ev core.EnvVar, fldPath *field.Path, opts PodValidationOptions) field.ErrorList {
	allErrs := field.ErrorList{}

	if ev.ValueFrom == nil {
		return allErrs
	}

	numSources := 0

	if ev.ValueFrom.FieldRef != nil {
		numSources++
		allErrs = append(allErrs, validateObjectFieldSelector(ev.ValueFrom.FieldRef, &validEnvDownwardAPIFieldPathExpressions, fldPath.Child("fieldRef"))...)
		allErrs = append(allErrs, validateDownwardAPIHostIPs(ev.ValueFrom.FieldRef, fldPath.Child("fieldRef"), opts)...)
	}
	if ev.ValueFrom.ResourceFieldRef != nil {
		numSources++
		localValidContainerResourceFieldPathPrefixes := validContainerResourceFieldPathPrefixesWithDownwardAPIHugePages
		allErrs = append(allErrs, validateContainerResourceFieldSelector(ev.ValueFrom.ResourceFieldRef, &validContainerResourceFieldPathExpressions, &localValidContainerResourceFieldPathPrefixes, fldPath.Child("resourceFieldRef"), false)...)
	}
	if ev.ValueFrom.ConfigMapKeyRef != nil {
		numSources++
		allErrs = append(allErrs, validateConfigMapKeySelector(ev.ValueFrom.ConfigMapKeyRef, fldPath.Child("configMapKeyRef"))...)
	}
	if ev.ValueFrom.SecretKeyRef != nil {
		numSources++
		allErrs = append(allErrs, validateSecretKeySelector(ev.ValueFrom.SecretKeyRef, fldPath.Child("secretKeyRef"))...)
	}

	if numSources == 0 {
		allErrs = append(allErrs, field.Invalid(fldPath, "", "must specify one of: `fieldRef`, `resourceFieldRef`, `configMapKeyRef` or `secretKeyRef`"))
	} else if len(ev.Value) != 0 {
		if numSources != 0 {
			allErrs = append(allErrs, field.Invalid(fldPath, "", "may not be specified when `value` is not empty"))
		}
	} else if numSources > 1 {
		allErrs = append(allErrs, field.Invalid(fldPath, "", "may not have more than one field specified at a time"))
	}

	return allErrs
}

func validateObjectFieldSelector(fs *core.ObjectFieldSelector, expressions *sets.Set[string], fldPath *field.Path) field.ErrorList {
	allErrs := field.ErrorList{}

	if len(fs.APIVersion) == 0 {
		allErrs = append(allErrs, field.Required(fldPath.Child("apiVersion"), ""))
		return allErrs
	}
	if len(fs.FieldPath) == 0 {
		allErrs = append(allErrs, field.Required(fldPath.Child("fieldPath"), ""))
		return allErrs
	}

	internalFieldPath, _, err := podshelper.ConvertDownwardAPIFieldLabel(fs.APIVersion, fs.FieldPath, "")
	if err != nil {
		allErrs = append(allErrs, field.Invalid(fldPath.Child("fieldPath"), fs.FieldPath, fmt.Sprintf("error converting fieldPath: %v", err)))
		return allErrs
	}

	if path, subscript, ok := fieldpath.SplitMaybeSubscriptedPath(internalFieldPath); ok {
		switch path {
		case "metadata.annotations":
			allErrs = append(allErrs, ValidateQualifiedName(strings.ToLower(subscript), fldPath)...)
		case "metadata.labels":
			allErrs = append(allErrs, ValidateQualifiedName(subscript, fldPath)...)
		default:
			allErrs = append(allErrs, field.Invalid(fldPath, path, "does not support subscript"))
		}
	} else if !expressions.Has(path) {
		allErrs = append(allErrs, field.NotSupported(fldPath.Child("fieldPath"), path, sets.List(*expressions)))
		return allErrs
	}

	return allErrs
}

func validateDownwardAPIHostIPs(fieldSel *core.ObjectFieldSelector, fldPath *field.Path, opts PodValidationOptions) field.ErrorList {
	allErrs := field.ErrorList{}
	if !opts.AllowHostIPsField {
		if fieldSel.FieldPath == "status.hostIPs" {
			allErrs = append(allErrs, field.Forbidden(fldPath, "may not be set when feature gate 'PodHostIPs' is not enabled"))
		}
	}
	return allErrs
}

func validateContainerResourceFieldSelector(fs *core.ResourceFieldSelector, expressions *sets.Set[string], prefixes *sets.Set[string], fldPath *field.Path, volume bool) field.ErrorList {
	allErrs := field.ErrorList{}

	if volume && len(fs.ContainerName) == 0 {
		allErrs = append(allErrs, field.Required(fldPath.Child("containerName"), ""))
	} else if len(fs.Resource) == 0 {
		allErrs = append(allErrs, field.Required(fldPath.Child("resource"), ""))
	} else if !expressions.Has(fs.Resource) {
		// check if the prefix is present
		foundPrefix := false
		if prefixes != nil {
			for _, prefix := range sets.List(*prefixes) {
				if strings.HasPrefix(fs.Resource, prefix) {
					foundPrefix = true
				}
			}
		}
		if !foundPrefix {
			allErrs = append(allErrs, field.NotSupported(fldPath.Child("resource"), fs.Resource, sets.List(*expressions)))
		}
	}
	allErrs = append(allErrs, validateContainerResourceDivisor(fs.Resource, fs.Divisor, fldPath)...)
	return allErrs
}

func ValidateEnvFrom(vars []core.EnvFromSource, fldPath *field.Path, opts PodValidationOptions) field.ErrorList {
	allErrs := field.ErrorList{}
	for i, ev := range vars {
		idxPath := fldPath.Index(i)
		if len(ev.Prefix) > 0 {
			if opts.AllowRelaxedEnvironmentVariableValidation {
				for _, msg := range validation.IsRelaxedEnvVarName(ev.Prefix) {
					allErrs = append(allErrs, field.Invalid(idxPath.Child("prefix"), ev.Prefix, msg))
				}
			} else {
				for _, msg := range validation.IsEnvVarName(ev.Prefix) {
					allErrs = append(allErrs, field.Invalid(idxPath.Child("prefix"), ev.Prefix, msg))
				}
			}
		}

		numSources := 0
		if ev.ConfigMapRef != nil {
			numSources++
			allErrs = append(allErrs, validateConfigMapEnvSource(ev.ConfigMapRef, idxPath.Child("configMapRef"))...)
		}
		if ev.SecretRef != nil {
			numSources++
			allErrs = append(allErrs, validateSecretEnvSource(ev.SecretRef, idxPath.Child("secretRef"))...)
		}

		if numSources == 0 {
			allErrs = append(allErrs, field.Invalid(fldPath, "", "must specify one of: `configMapRef` or `secretRef`"))
		} else if numSources > 1 {
			allErrs = append(allErrs, field.Invalid(fldPath, "", "may not have more than one field specified at a time"))
		}
	}
	return allErrs
}

func validateConfigMapEnvSource(configMapSource *core.ConfigMapEnvSource, fldPath *field.Path) field.ErrorList {
	allErrs := field.ErrorList{}
	if len(configMapSource.Name) == 0 {
		allErrs = append(allErrs, field.Required(fldPath.Child("name"), ""))
	} else {
		for _, msg := range ValidateConfigMapName(configMapSource.Name, true) {
			allErrs = append(allErrs, field.Invalid(fldPath.Child("name"), configMapSource.Name, msg))
		}
	}
	return allErrs
}

func validateSecretEnvSource(secretSource *core.SecretEnvSource, fldPath *field.Path) field.ErrorList {
	allErrs := field.ErrorList{}
	if len(secretSource.Name) == 0 {
		allErrs = append(allErrs, field.Required(fldPath.Child("name"), ""))
	} else {
		for _, msg := range ValidateSecretName(secretSource.Name, true) {
			allErrs = append(allErrs, field.Invalid(fldPath.Child("name"), secretSource.Name, msg))
		}
	}
	return allErrs
}

var validContainerResourceDivisorForCPU = sets.New("1m", "1")
var validContainerResourceDivisorForMemory = sets.New(
	"1",
	"1k", "1M", "1G", "1T", "1P", "1E",
	"1Ki", "1Mi", "1Gi", "1Ti", "1Pi", "1Ei")
var validContainerResourceDivisorForHugePages = sets.New(
	"1",
	"1k", "1M", "1G", "1T", "1P", "1E",
	"1Ki", "1Mi", "1Gi", "1Ti", "1Pi", "1Ei")
var validContainerResourceDivisorForEphemeralStorage = sets.New(
	"1",
	"1k", "1M", "1G", "1T", "1P", "1E",
	"1Ki", "1Mi", "1Gi", "1Ti", "1Pi", "1Ei")

func validateContainerResourceDivisor(rName string, divisor resource.Quantity, fldPath *field.Path) field.ErrorList {
	allErrs := field.ErrorList{}
	unsetDivisor := resource.Quantity{}
	if unsetDivisor.Cmp(divisor) == 0 {
		return allErrs
	}
	switch rName {
	case "limits.cpu", "requests.cpu":
		if !validContainerResourceDivisorForCPU.Has(divisor.String()) {
			allErrs = append(allErrs, field.Invalid(fldPath.Child("divisor"), rName, "only divisor's values 1m and 1 are supported with the cpu resource"))
		}
	case "limits.memory", "requests.memory":
		if !validContainerResourceDivisorForMemory.Has(divisor.String()) {
			allErrs = append(allErrs, field.Invalid(fldPath.Child("divisor"), rName, "only divisor's values 1, 1k, 1M, 1G, 1T, 1P, 1E, 1Ki, 1Mi, 1Gi, 1Ti, 1Pi, 1Ei are supported with the memory resource"))
		}
	case "limits.ephemeral-storage", "requests.ephemeral-storage":
		if !validContainerResourceDivisorForEphemeralStorage.Has(divisor.String()) {
			allErrs = append(allErrs, field.Invalid(fldPath.Child("divisor"), rName, "only divisor's values 1, 1k, 1M, 1G, 1T, 1P, 1E, 1Ki, 1Mi, 1Gi, 1Ti, 1Pi, 1Ei are supported with the local ephemeral storage resource"))
		}
	}
	if strings.HasPrefix(rName, hugepagesRequestsPrefixDownwardAPI) || strings.HasPrefix(rName, hugepagesLimitsPrefixDownwardAPI) {
		if !validContainerResourceDivisorForHugePages.Has(divisor.String()) {
			allErrs = append(allErrs, field.Invalid(fldPath.Child("divisor"), rName, "only divisor's values 1, 1k, 1M, 1G, 1T, 1P, 1E, 1Ki, 1Mi, 1Gi, 1Ti, 1Pi, 1Ei are supported with the hugepages resource"))
		}
	}
	return allErrs
}

func validateConfigMapKeySelector(s *core.ConfigMapKeySelector, fldPath *field.Path) field.ErrorList {
	allErrs := field.ErrorList{}

	nameFn := ValidateNameFunc(ValidateSecretName)
	for _, msg := range nameFn(s.Name, false) {
		allErrs = append(allErrs, field.Invalid(fldPath.Child("name"), s.Name, msg))
	}
	if len(s.Key) == 0 {
		allErrs = append(allErrs, field.Required(fldPath.Child("key"), ""))
	} else {
		for _, msg := range validation.IsConfigMapKey(s.Key) {
			allErrs = append(allErrs, field.Invalid(fldPath.Child("key"), s.Key, msg))
		}
	}

	return allErrs
}

func validateSecretKeySelector(s *core.SecretKeySelector, fldPath *field.Path) field.ErrorList {
	allErrs := field.ErrorList{}

	nameFn := ValidateNameFunc(ValidateSecretName)
	for _, msg := range nameFn(s.Name, false) {
		allErrs = append(allErrs, field.Invalid(fldPath.Child("name"), s.Name, msg))
	}
	if len(s.Key) == 0 {
		allErrs = append(allErrs, field.Required(fldPath.Child("key"), ""))
	} else {
		for _, msg := range validation.IsConfigMapKey(s.Key) {
			allErrs = append(allErrs, field.Invalid(fldPath.Child("key"), s.Key, msg))
		}
	}

	return allErrs
}

func GetVolumeMountMap(mounts []core.VolumeMount) map[string]string {
	volmounts := make(map[string]string)

	for _, mnt := range mounts {
		volmounts[mnt.Name] = mnt.MountPath
	}

	return volmounts
}

func GetVolumeDeviceMap(devices []core.VolumeDevice) map[string]string {
	volDevices := make(map[string]string)

	for _, dev := range devices {
		volDevices[dev.Name] = dev.DevicePath
	}

	return volDevices
}

func ValidateVolumeMounts(mounts []core.VolumeMount, voldevices map[string]string, volumes map[string]core.VolumeSource, container *core.Container, fldPath *field.Path) field.ErrorList {
	allErrs := field.ErrorList{}
	mountpoints := sets.New[string]()

	for i, mnt := range mounts {
		idxPath := fldPath.Index(i)
		if len(mnt.Name) == 0 {
			allErrs = append(allErrs, field.Required(idxPath.Child("name"), ""))
		}
		if !IsMatchedVolume(mnt.Name, volumes) {
			allErrs = append(allErrs, field.NotFound(idxPath.Child("name"), mnt.Name))
		}
		if len(mnt.MountPath) == 0 {
			allErrs = append(allErrs, field.Required(idxPath.Child("mountPath"), ""))
		}
		if mountpoints.Has(mnt.MountPath) {
			allErrs = append(allErrs, field.Invalid(idxPath.Child("mountPath"), mnt.MountPath, "must be unique"))
		}
		mountpoints.Insert(mnt.MountPath)

		// check for overlap with VolumeDevice
		if mountNameAlreadyExists(mnt.Name, voldevices) {
			allErrs = append(allErrs, field.Invalid(idxPath.Child("name"), mnt.Name, "must not already exist in volumeDevices"))
		}
		if mountPathAlreadyExists(mnt.MountPath, voldevices) {
			allErrs = append(allErrs, field.Invalid(idxPath.Child("mountPath"), mnt.MountPath, "must not already exist as a path in volumeDevices"))
		}

		if len(mnt.SubPath) > 0 {
			allErrs = append(allErrs, validateLocalDescendingPath(mnt.SubPath, fldPath.Child("subPath"))...)
		}

		if len(mnt.SubPathExpr) > 0 {
			if len(mnt.SubPath) > 0 {
				allErrs = append(allErrs, field.Invalid(idxPath.Child("subPathExpr"), mnt.SubPathExpr, "subPathExpr and subPath are mutually exclusive"))
			}

			allErrs = append(allErrs, validateLocalDescendingPath(mnt.SubPathExpr, fldPath.Child("subPathExpr"))...)
		}

		if mnt.MountPropagation != nil {
			allErrs = append(allErrs, validateMountPropagation(mnt.MountPropagation, container, fldPath.Child("mountPropagation"))...)
		}
		allErrs = append(allErrs, validateMountRecursiveReadOnly(mnt, fldPath.Child("recursiveReadOnly"))...)
	}
	return allErrs
}

func ValidateVolumeDevices(devices []core.VolumeDevice, volmounts map[string]string, volumes map[string]core.VolumeSource, fldPath *field.Path) field.ErrorList {
	allErrs := field.ErrorList{}
	devicepath := sets.New[string]()
	devicename := sets.New[string]()

	for i, dev := range devices {
		idxPath := fldPath.Index(i)
		devName := dev.Name
		devPath := dev.DevicePath
		didMatch, isPVC := isMatchedDevice(devName, volumes)
		if len(devName) == 0 {
			allErrs = append(allErrs, field.Required(idxPath.Child("name"), ""))
		}
		if devicename.Has(devName) {
			allErrs = append(allErrs, field.Invalid(idxPath.Child("name"), devName, "must be unique"))
		}
		// Must be based on PersistentVolumeClaim (PVC reference or generic ephemeral inline volume)
		if didMatch && !isPVC {
			allErrs = append(allErrs, field.Invalid(idxPath.Child("name"), devName, "can only use volume source type of PersistentVolumeClaim or Ephemeral for block mode"))
		}
		if !didMatch {
			allErrs = append(allErrs, field.NotFound(idxPath.Child("name"), devName))
		}
		if len(devPath) == 0 {
			allErrs = append(allErrs, field.Required(idxPath.Child("devicePath"), ""))
		}
		if devicepath.Has(devPath) {
			allErrs = append(allErrs, field.Invalid(idxPath.Child("devicePath"), devPath, "must be unique"))
		}
		if len(devPath) > 0 && len(validatePathNoBacksteps(devPath, fldPath.Child("devicePath"))) > 0 {
			allErrs = append(allErrs, field.Invalid(idxPath.Child("devicePath"), devPath, "can not contain backsteps ('..')"))
		} else {
			devicepath.Insert(devPath)
		}
		// check for overlap with VolumeMount
		if deviceNameAlreadyExists(devName, volmounts) {
			allErrs = append(allErrs, field.Invalid(idxPath.Child("name"), devName, "must not already exist in volumeMounts"))
		}
		if devicePathAlreadyExists(devPath, volmounts) {
			allErrs = append(allErrs, field.Invalid(idxPath.Child("devicePath"), devPath, "must not already exist as a path in volumeMounts"))
		}
		if len(devName) > 0 {
			devicename.Insert(devName)
		}
	}
	return allErrs
}

func validatePodResourceClaims(podMeta *metav1.ObjectMeta, claims []core.PodResourceClaim, fldPath *field.Path) field.ErrorList {
	var allErrs field.ErrorList
	podClaimNames := sets.New[string]()
	for i, claim := range claims {
		allErrs = append(allErrs, validatePodResourceClaim(podMeta, claim, &podClaimNames, fldPath.Index(i))...)
	}
	return allErrs
}

// gatherPodResourceClaimNames returns a set of all non-empty
// PodResourceClaim.Name values. Validation that those names are valid is
// handled by validatePodResourceClaims.
func gatherPodResourceClaimNames(claims []core.PodResourceClaim) sets.Set[string] {
	podClaimNames := sets.Set[string]{}
	for _, claim := range claims {
		if claim.Name != "" {
			podClaimNames.Insert(claim.Name)
		}
	}
	return podClaimNames
}

func validatePodResourceClaim(podMeta *metav1.ObjectMeta, claim core.PodResourceClaim, podClaimNames *sets.Set[string], fldPath *field.Path) field.ErrorList {
	var allErrs field.ErrorList
	if claim.Name == "" {
		allErrs = append(allErrs, field.Required(fldPath.Child("name"), ""))
	} else if podClaimNames.Has(claim.Name) {
		allErrs = append(allErrs, field.Duplicate(fldPath.Child("name"), claim.Name))
	} else {
		nameErrs := ValidateDNS1123Label(claim.Name, fldPath.Child("name"))
		if len(nameErrs) > 0 {
			allErrs = append(allErrs, nameErrs...)
		} else if podMeta != nil && claim.Source.ResourceClaimTemplateName != nil {
			claimName := podMeta.Name + "-" + claim.Name
			for _, detail := range ValidateResourceClaimName(claimName, false) {
				allErrs = append(allErrs, field.Invalid(fldPath.Child("name"), claimName, "final ResourceClaim name: "+detail))
			}
		}
		podClaimNames.Insert(claim.Name)
	}
	allErrs = append(allErrs, validatePodResourceClaimSource(claim.Source, fldPath.Child("source"))...)

	return allErrs
}

func validatePodResourceClaimSource(claimSource core.ClaimSource, fldPath *field.Path) field.ErrorList {
	var allErrs field.ErrorList
	if claimSource.ResourceClaimName != nil && claimSource.ResourceClaimTemplateName != nil {
		allErrs = append(allErrs, field.Invalid(fldPath, claimSource, "at most one of `resourceClaimName` or `resourceClaimTemplateName` may be specified"))
	}
	if claimSource.ResourceClaimName == nil && claimSource.ResourceClaimTemplateName == nil {
		allErrs = append(allErrs, field.Invalid(fldPath, claimSource, "must specify one of: `resourceClaimName`, `resourceClaimTemplateName`"))
	}
	if claimSource.ResourceClaimName != nil {
		for _, detail := range ValidateResourceClaimName(*claimSource.ResourceClaimName, false) {
			allErrs = append(allErrs, field.Invalid(fldPath.Child("resourceClaimName"), *claimSource.ResourceClaimName, detail))
		}
	}
	if claimSource.ResourceClaimTemplateName != nil {
		for _, detail := range ValidateResourceClaimTemplateName(*claimSource.ResourceClaimTemplateName, false) {
			allErrs = append(allErrs, field.Invalid(fldPath.Child("resourceClaimTemplateName"), *claimSource.ResourceClaimTemplateName, detail))
		}
	}
<<<<<<< HEAD
	return allErrs
}

func validateLivenessProbe(probe *core.Probe, gracePeriod int64, fldPath *field.Path) field.ErrorList {
=======
	return allErrs
}

func validateLivenessProbe(probe *core.Probe, gracePeriod int64, fldPath *field.Path) field.ErrorList {
	allErrs := field.ErrorList{}

	if probe == nil {
		return allErrs
	}
	allErrs = append(allErrs, validateProbe(probe, gracePeriod, fldPath)...)
	if probe.SuccessThreshold != 1 {
		allErrs = append(allErrs, field.Invalid(fldPath.Child("successThreshold"), probe.SuccessThreshold, "must be 1"))
	}
	return allErrs
}

func validateReadinessProbe(probe *core.Probe, gracePeriod int64, fldPath *field.Path) field.ErrorList {
	allErrs := field.ErrorList{}

	if probe == nil {
		return allErrs
	}
	allErrs = append(allErrs, validateProbe(probe, gracePeriod, fldPath)...)
	if probe.TerminationGracePeriodSeconds != nil {
		allErrs = append(allErrs, field.Invalid(fldPath.Child("terminationGracePeriodSeconds"), probe.TerminationGracePeriodSeconds, "must not be set for readinessProbes"))
	}
	return allErrs
}

func validateStartupProbe(probe *core.Probe, gracePeriod int64, fldPath *field.Path) field.ErrorList {
	allErrs := field.ErrorList{}

	if probe == nil {
		return allErrs
	}
	allErrs = append(allErrs, validateProbe(probe, gracePeriod, fldPath)...)
	if probe.SuccessThreshold != 1 {
		allErrs = append(allErrs, field.Invalid(fldPath.Child("successThreshold"), probe.SuccessThreshold, "must be 1"))
	}
	return allErrs
}

func validateProbe(probe *core.Probe, gracePeriod int64, fldPath *field.Path) field.ErrorList {
>>>>>>> 7d1f87fc
	allErrs := field.ErrorList{}

	if probe == nil {
		return allErrs
	}
<<<<<<< HEAD
	allErrs = append(allErrs, validateProbe(probe, gracePeriod, fldPath)...)
	if probe.SuccessThreshold != 1 {
		allErrs = append(allErrs, field.Invalid(fldPath.Child("successThreshold"), probe.SuccessThreshold, "must be 1"))
	}
	return allErrs
}

func validateReadinessProbe(probe *core.Probe, gracePeriod int64, fldPath *field.Path) field.ErrorList {
	allErrs := field.ErrorList{}

	if probe == nil {
		return allErrs
	}
	allErrs = append(allErrs, validateProbe(probe, gracePeriod, fldPath)...)
	if probe.TerminationGracePeriodSeconds != nil {
		allErrs = append(allErrs, field.Invalid(fldPath.Child("terminationGracePeriodSeconds"), probe.TerminationGracePeriodSeconds, "must not be set for readinessProbes"))
	}
	return allErrs
}

func validateStartupProbe(probe *core.Probe, gracePeriod int64, fldPath *field.Path) field.ErrorList {
	allErrs := field.ErrorList{}

	if probe == nil {
		return allErrs
	}
	allErrs = append(allErrs, validateProbe(probe, gracePeriod, fldPath)...)
	if probe.SuccessThreshold != 1 {
		allErrs = append(allErrs, field.Invalid(fldPath.Child("successThreshold"), probe.SuccessThreshold, "must be 1"))
	}
	return allErrs
}

func validateProbe(probe *core.Probe, gracePeriod int64, fldPath *field.Path) field.ErrorList {
	allErrs := field.ErrorList{}

	if probe == nil {
		return allErrs
	}
=======
>>>>>>> 7d1f87fc
	allErrs = append(allErrs, validateHandler(handlerFromProbe(&probe.ProbeHandler), gracePeriod, fldPath)...)

	allErrs = append(allErrs, ValidateNonnegativeField(int64(probe.InitialDelaySeconds), fldPath.Child("initialDelaySeconds"))...)
	allErrs = append(allErrs, ValidateNonnegativeField(int64(probe.TimeoutSeconds), fldPath.Child("timeoutSeconds"))...)
	allErrs = append(allErrs, ValidateNonnegativeField(int64(probe.PeriodSeconds), fldPath.Child("periodSeconds"))...)
	allErrs = append(allErrs, ValidateNonnegativeField(int64(probe.SuccessThreshold), fldPath.Child("successThreshold"))...)
	allErrs = append(allErrs, ValidateNonnegativeField(int64(probe.FailureThreshold), fldPath.Child("failureThreshold"))...)
	if probe.TerminationGracePeriodSeconds != nil && *probe.TerminationGracePeriodSeconds <= 0 {
		allErrs = append(allErrs, field.Invalid(fldPath.Child("terminationGracePeriodSeconds"), *probe.TerminationGracePeriodSeconds, "must be greater than 0"))
	}
	return allErrs
}

func validateInitContainerRestartPolicy(restartPolicy *core.ContainerRestartPolicy, fldPath *field.Path) field.ErrorList {
	var allErrors field.ErrorList

	if restartPolicy == nil {
		return allErrors
	}
	switch *restartPolicy {
	case core.ContainerRestartPolicyAlways:
		break
	default:
		validValues := []core.ContainerRestartPolicy{core.ContainerRestartPolicyAlways}
		allErrors = append(allErrors, field.NotSupported(fldPath, *restartPolicy, validValues))
	}

	return allErrors
}

type commonHandler struct {
	Exec      *core.ExecAction
	HTTPGet   *core.HTTPGetAction
	TCPSocket *core.TCPSocketAction
	GRPC      *core.GRPCAction
	Sleep     *core.SleepAction
}

func handlerFromProbe(ph *core.ProbeHandler) commonHandler {
	return commonHandler{
		Exec:      ph.Exec,
		HTTPGet:   ph.HTTPGet,
		TCPSocket: ph.TCPSocket,
		GRPC:      ph.GRPC,
	}
}

func handlerFromLifecycle(lh *core.LifecycleHandler) commonHandler {
	return commonHandler{
		Exec:      lh.Exec,
		HTTPGet:   lh.HTTPGet,
		TCPSocket: lh.TCPSocket,
		Sleep:     lh.Sleep,
	}
}

func validateSleepAction(sleep *core.SleepAction, gracePeriod int64, fldPath *field.Path) field.ErrorList {
	allErrors := field.ErrorList{}
	if sleep.Seconds <= 0 || sleep.Seconds > gracePeriod {
		invalidStr := fmt.Sprintf("must be greater than 0 and less than terminationGracePeriodSeconds (%d)", gracePeriod)
		allErrors = append(allErrors, field.Invalid(fldPath, sleep.Seconds, invalidStr))
	}
	return allErrors
}

func validateClientIPAffinityConfig(config *core.SessionAffinityConfig, fldPath *field.Path) field.ErrorList {
	allErrs := field.ErrorList{}
	if config == nil {
		allErrs = append(allErrs, field.Required(fldPath, fmt.Sprintf("when session affinity type is %s", core.ServiceAffinityClientIP)))
		return allErrs
	}
	if config.ClientIP == nil {
		allErrs = append(allErrs, field.Required(fldPath.Child("clientIP"), fmt.Sprintf("when session affinity type is %s", core.ServiceAffinityClientIP)))
		return allErrs
	}
	if config.ClientIP.TimeoutSeconds == nil {
		allErrs = append(allErrs, field.Required(fldPath.Child("clientIP").Child("timeoutSeconds"), fmt.Sprintf("when session affinity type is %s", core.ServiceAffinityClientIP)))
		return allErrs
	}
	allErrs = append(allErrs, validateAffinityTimeout(config.ClientIP.TimeoutSeconds, fldPath.Child("clientIP").Child("timeoutSeconds"))...)

	return allErrs
}

func validateAffinityTimeout(timeout *int32, fldPath *field.Path) field.ErrorList {
	allErrs := field.ErrorList{}
	if *timeout <= 0 || *timeout > core.MaxClientIPServiceAffinitySeconds {
		allErrs = append(allErrs, field.Invalid(fldPath, timeout, fmt.Sprintf("must be greater than 0 and less than %d", core.MaxClientIPServiceAffinitySeconds)))
	}
	return allErrs
}

// AccumulateUniqueHostPorts extracts each HostPort of each Container,
// accumulating the results and returning an error if any ports conflict.
func AccumulateUniqueHostPorts(containers []core.Container, accumulator *sets.Set[string], fldPath *field.Path) field.ErrorList {
	allErrs := field.ErrorList{}

	for ci, ctr := range containers {
		idxPath := fldPath.Index(ci)
		portsPath := idxPath.Child("ports")
		for pi := range ctr.Ports {
			idxPath := portsPath.Index(pi)
			port := ctr.Ports[pi].HostPort
			if port == 0 {
				continue
			}
			str := fmt.Sprintf("%s/%s/%d", ctr.Ports[pi].Protocol, ctr.Ports[pi].HostIP, port)
			if accumulator.Has(str) {
				allErrs = append(allErrs, field.Duplicate(idxPath.Child("hostPort"), str))
			} else {
				accumulator.Insert(str)
			}
		}
	}
	return allErrs
}

// checkHostPortConflicts checks for colliding Port.HostPort values across
// a slice of containers.
func checkHostPortConflicts(containers []core.Container, fldPath *field.Path) field.ErrorList {
	allPorts := sets.Set[string]{}
	return AccumulateUniqueHostPorts(containers, &allPorts, fldPath)
}

func validateExecAction(exec *core.ExecAction, fldPath *field.Path) field.ErrorList {
	allErrors := field.ErrorList{}
	if len(exec.Command) == 0 {
		allErrors = append(allErrors, field.Required(fldPath.Child("command"), ""))
	}
	return allErrors
}

var supportedHTTPSchemes = sets.New(core.URISchemeHTTP, core.URISchemeHTTPS)

func validateHTTPGetAction(http *core.HTTPGetAction, fldPath *field.Path) field.ErrorList {
	allErrors := field.ErrorList{}
	if len(http.Path) == 0 {
		allErrors = append(allErrors, field.Required(fldPath.Child("path"), ""))
	}
	allErrors = append(allErrors, ValidatePortNumOrName(http.Port, fldPath.Child("port"))...)
	if !supportedHTTPSchemes.Has(http.Scheme) {
		allErrors = append(allErrors, field.NotSupported(fldPath.Child("scheme"), http.Scheme, sets.List(supportedHTTPSchemes)))
	}
	for _, header := range http.HTTPHeaders {
		for _, msg := range validation.IsHTTPHeaderName(header.Name) {
			allErrors = append(allErrors, field.Invalid(fldPath.Child("httpHeaders"), header.Name, msg))
		}
	}
	return allErrors
}

func ValidatePortNumOrName(port intstr.IntOrString, fldPath *field.Path) field.ErrorList {
	allErrs := field.ErrorList{}
	if port.Type == intstr.Int {
		for _, msg := range validation.IsValidPortNum(port.IntValue()) {
			allErrs = append(allErrs, field.Invalid(fldPath, port.IntValue(), msg))
		}
	} else if port.Type == intstr.String {
		for _, msg := range validation.IsValidPortName(port.StrVal) {
			allErrs = append(allErrs, field.Invalid(fldPath, port.StrVal, msg))
		}
	} else {
		allErrs = append(allErrs, field.InternalError(fldPath, fmt.Errorf("unknown type: %v", port.Type)))
	}
	return allErrs
}

func validateTCPSocketAction(tcp *core.TCPSocketAction, fldPath *field.Path) field.ErrorList {
	return ValidatePortNumOrName(tcp.Port, fldPath.Child("port"))
}
func validateGRPCAction(grpc *core.GRPCAction, fldPath *field.Path) field.ErrorList {
	return ValidatePortNumOrName(intstr.FromInt32(grpc.Port), fldPath.Child("port"))
}
func validateHandler(handler commonHandler, gracePeriod int64, fldPath *field.Path) field.ErrorList {
	numHandlers := 0
	allErrors := field.ErrorList{}
	if handler.Exec != nil {
		if numHandlers > 0 {
			allErrors = append(allErrors, field.Forbidden(fldPath.Child("exec"), "may not specify more than 1 handler type"))
		} else {
			numHandlers++
			allErrors = append(allErrors, validateExecAction(handler.Exec, fldPath.Child("exec"))...)
		}
	}
	if handler.HTTPGet != nil {
		if numHandlers > 0 {
			allErrors = append(allErrors, field.Forbidden(fldPath.Child("httpGet"), "may not specify more than 1 handler type"))
		} else {
			numHandlers++
			allErrors = append(allErrors, validateHTTPGetAction(handler.HTTPGet, fldPath.Child("httpGet"))...)
		}
	}
	if handler.TCPSocket != nil {
		if numHandlers > 0 {
			allErrors = append(allErrors, field.Forbidden(fldPath.Child("tcpSocket"), "may not specify more than 1 handler type"))
		} else {
			numHandlers++
			allErrors = append(allErrors, validateTCPSocketAction(handler.TCPSocket, fldPath.Child("tcpSocket"))...)
		}
	}
	if handler.GRPC != nil {
		if numHandlers > 0 {
			allErrors = append(allErrors, field.Forbidden(fldPath.Child("grpc"), "may not specify more than 1 handler type"))
		} else {
			numHandlers++
			allErrors = append(allErrors, validateGRPCAction(handler.GRPC, fldPath.Child("grpc"))...)
		}
	}
	if handler.Sleep != nil {
		if numHandlers > 0 {
			allErrors = append(allErrors, field.Forbidden(fldPath.Child("sleep"), "may not specify more than 1 handler type"))
		} else {
			numHandlers++
			allErrors = append(allErrors, validateSleepAction(handler.Sleep, gracePeriod, fldPath.Child("sleep"))...)
		}
	}
	if numHandlers == 0 {
		allErrors = append(allErrors, field.Required(fldPath, "must specify a handler type"))
	}
	return allErrors
}

func validateLifecycle(lifecycle *core.Lifecycle, gracePeriod int64, fldPath *field.Path) field.ErrorList {
	allErrs := field.ErrorList{}
	if lifecycle.PostStart != nil {
		allErrs = append(allErrs, validateHandler(handlerFromLifecycle(lifecycle.PostStart), gracePeriod, fldPath.Child("postStart"))...)
	}
	if lifecycle.PreStop != nil {
		allErrs = append(allErrs, validateHandler(handlerFromLifecycle(lifecycle.PreStop), gracePeriod, fldPath.Child("preStop"))...)
	}
	return allErrs
}

var supportedPullPolicies = sets.New(
	core.PullAlways,
	core.PullIfNotPresent,
	core.PullNever)

func validatePullPolicy(policy core.PullPolicy, fldPath *field.Path) field.ErrorList {
	allErrors := field.ErrorList{}

	switch policy {
	case core.PullAlways, core.PullIfNotPresent, core.PullNever:
		break
	case "":
		allErrors = append(allErrors, field.Required(fldPath, ""))
	default:
		allErrors = append(allErrors, field.NotSupported(fldPath, policy, sets.List(supportedPullPolicies)))
	}

	return allErrors
}

var supportedResizeResources = sets.New(core.ResourceCPU, core.ResourceMemory)
var supportedResizePolicies = sets.New(core.NotRequired, core.RestartContainer)

func validateResizePolicy(policyList []core.ContainerResizePolicy, fldPath *field.Path, podRestartPolicy *core.RestartPolicy) field.ErrorList {
	allErrors := field.ErrorList{}

	// validate that resource name is not repeated, supported resource names and policy values are specified
	resources := make(map[core.ResourceName]bool)
	for i, p := range policyList {
		if _, found := resources[p.ResourceName]; found {
			allErrors = append(allErrors, field.Duplicate(fldPath.Index(i), p.ResourceName))
		}
		resources[p.ResourceName] = true
		switch p.ResourceName {
		case core.ResourceCPU, core.ResourceMemory:
		case "":
			allErrors = append(allErrors, field.Required(fldPath, ""))
		default:
			allErrors = append(allErrors, field.NotSupported(fldPath, p.ResourceName, sets.List(supportedResizeResources)))
		}
		switch p.RestartPolicy {
		case core.NotRequired, core.RestartContainer:
		case "":
			allErrors = append(allErrors, field.Required(fldPath, ""))
		default:
			allErrors = append(allErrors, field.NotSupported(fldPath, p.RestartPolicy, sets.List(supportedResizePolicies)))
		}

		if *podRestartPolicy == core.RestartPolicyNever && p.RestartPolicy != core.NotRequired {
			allErrors = append(allErrors, field.Invalid(fldPath, p.RestartPolicy, "must be 'NotRequired' when `restartPolicy` is 'Never'"))
		}
	}
	return allErrors
}

// validateEphemeralContainers is called by pod spec and template validation to validate the list of ephemeral containers.
// Note that this is called for pod template even though ephemeral containers aren't allowed in pod templates.
<<<<<<< HEAD
func validateEphemeralContainers(ephemeralContainers []core.EphemeralContainer, containers, initContainers []core.Container, volumes map[string]core.VolumeSource, podClaimNames sets.Set[string], fldPath *field.Path, opts PodValidationOptions, podRestartPolicy *core.RestartPolicy) field.ErrorList {
=======
func validateEphemeralContainers(ephemeralContainers []core.EphemeralContainer, containers, initContainers []core.Container, volumes map[string]core.VolumeSource, podClaimNames sets.Set[string], fldPath *field.Path, opts PodValidationOptions, podRestartPolicy *core.RestartPolicy, hostUsers bool) field.ErrorList {
>>>>>>> 7d1f87fc
	var allErrs field.ErrorList

	if len(ephemeralContainers) == 0 {
		return allErrs
	}

	otherNames, allNames := sets.Set[string]{}, sets.Set[string]{}
	for _, c := range containers {
		otherNames.Insert(c.Name)
		allNames.Insert(c.Name)
	}
	for _, c := range initContainers {
		otherNames.Insert(c.Name)
		allNames.Insert(c.Name)
	}

	for i, ec := range ephemeralContainers {
		idxPath := fldPath.Index(i)

		c := (*core.Container)(&ec.EphemeralContainerCommon)
<<<<<<< HEAD
		allErrs = append(allErrs, validateContainerCommon(c, volumes, podClaimNames, idxPath, opts, podRestartPolicy)...)
=======
		allErrs = append(allErrs, validateContainerCommon(c, volumes, podClaimNames, idxPath, opts, podRestartPolicy, hostUsers)...)
>>>>>>> 7d1f87fc
		// Ephemeral containers don't need looser constraints for pod templates, so it's convenient to apply both validations
		// here where we've already converted EphemeralContainerCommon to Container.
		allErrs = append(allErrs, validateContainerOnlyForPod(c, idxPath)...)

		// Ephemeral containers must have a name unique across all container types.
		if allNames.Has(ec.Name) {
			allErrs = append(allErrs, field.Duplicate(idxPath.Child("name"), ec.Name))
		} else {
			allNames.Insert(ec.Name)
		}

		// The target container name must exist and be non-ephemeral.
		if ec.TargetContainerName != "" && !otherNames.Has(ec.TargetContainerName) {
			allErrs = append(allErrs, field.NotFound(idxPath.Child("targetContainerName"), ec.TargetContainerName))
		}

		// Ephemeral containers should not be relied upon for fundamental pod services, so fields such as
		// Lifecycle, probes, resources and ports should be disallowed. This is implemented as a list
		// of allowed fields so that new fields will be given consideration prior to inclusion in ephemeral containers.
		allErrs = append(allErrs, validateFieldAllowList(ec.EphemeralContainerCommon, allowedEphemeralContainerFields, "cannot be set for an Ephemeral Container", idxPath)...)

		// VolumeMount subpaths have the potential to leak resources since they're implemented with bind mounts
		// that aren't cleaned up until the pod exits. Since they also imply that the container is being used
		// as part of the workload, they're disallowed entirely.
		for i, vm := range ec.VolumeMounts {
			if vm.SubPath != "" {
				allErrs = append(allErrs, field.Forbidden(idxPath.Child("volumeMounts").Index(i).Child("subPath"), "cannot be set for an Ephemeral Container"))
			}
			if vm.SubPathExpr != "" {
				allErrs = append(allErrs, field.Forbidden(idxPath.Child("volumeMounts").Index(i).Child("subPathExpr"), "cannot be set for an Ephemeral Container"))
			}
		}
	}

	return allErrs
}

// ValidateFieldAcceptList checks that only allowed fields are set.
// The value must be a struct (not a pointer to a struct!).
func validateFieldAllowList(value interface{}, allowedFields map[string]bool, errorText string, fldPath *field.Path) field.ErrorList {
	var allErrs field.ErrorList

	reflectType, reflectValue := reflect.TypeOf(value), reflect.ValueOf(value)
	for i := 0; i < reflectType.NumField(); i++ {
		f := reflectType.Field(i)
		if allowedFields[f.Name] {
			continue
		}

		// Compare the value of this field to its zero value to determine if it has been set
		if !reflect.DeepEqual(reflectValue.Field(i).Interface(), reflect.Zero(f.Type).Interface()) {
			r, n := utf8.DecodeRuneInString(f.Name)
			lcName := string(unicode.ToLower(r)) + f.Name[n:]
			allErrs = append(allErrs, field.Forbidden(fldPath.Child(lcName), errorText))
		}
	}

	return allErrs
}

// validateInitContainers is called by pod spec and template validation to validate the list of init containers
<<<<<<< HEAD
func validateInitContainers(containers []core.Container, regularContainers []core.Container, volumes map[string]core.VolumeSource, podClaimNames sets.Set[string], gracePeriod int64, fldPath *field.Path, opts PodValidationOptions, podRestartPolicy *core.RestartPolicy) field.ErrorList {
=======
func validateInitContainers(containers []core.Container, regularContainers []core.Container, volumes map[string]core.VolumeSource, podClaimNames sets.Set[string], gracePeriod int64, fldPath *field.Path, opts PodValidationOptions, podRestartPolicy *core.RestartPolicy, hostUsers bool) field.ErrorList {
>>>>>>> 7d1f87fc
	var allErrs field.ErrorList

	allNames := sets.Set[string]{}
	for _, ctr := range regularContainers {
		allNames.Insert(ctr.Name)
	}
	for i, ctr := range containers {
		idxPath := fldPath.Index(i)

		// Apply the validation common to all container types
<<<<<<< HEAD
		allErrs = append(allErrs, validateContainerCommon(&ctr, volumes, podClaimNames, idxPath, opts, podRestartPolicy)...)
=======
		allErrs = append(allErrs, validateContainerCommon(&ctr, volumes, podClaimNames, idxPath, opts, podRestartPolicy, hostUsers)...)
>>>>>>> 7d1f87fc

		restartAlways := false
		// Apply the validation specific to init containers
		if ctr.RestartPolicy != nil {
			allErrs = append(allErrs, validateInitContainerRestartPolicy(ctr.RestartPolicy, idxPath.Child("restartPolicy"))...)
			restartAlways = *ctr.RestartPolicy == core.ContainerRestartPolicyAlways
		}

		// Names must be unique within regular and init containers. Collisions with ephemeral containers
		// will be detected by validateEphemeralContainers().
		if allNames.Has(ctr.Name) {
			allErrs = append(allErrs, field.Duplicate(idxPath.Child("name"), ctr.Name))
		} else if len(ctr.Name) > 0 {
			allNames.Insert(ctr.Name)
		}

		// Check for port conflicts in init containers individually since init containers run one-by-one.
		allErrs = append(allErrs, checkHostPortConflicts([]core.Container{ctr}, fldPath)...)

		switch {
		case restartAlways:
			if ctr.Lifecycle != nil {
				allErrs = append(allErrs, validateLifecycle(ctr.Lifecycle, gracePeriod, idxPath.Child("lifecycle"))...)
			}
			allErrs = append(allErrs, validateLivenessProbe(ctr.LivenessProbe, gracePeriod, idxPath.Child("livenessProbe"))...)
			allErrs = append(allErrs, validateReadinessProbe(ctr.ReadinessProbe, gracePeriod, idxPath.Child("readinessProbe"))...)
			allErrs = append(allErrs, validateStartupProbe(ctr.StartupProbe, gracePeriod, idxPath.Child("startupProbe"))...)

		default:
			// These fields are disallowed for init containers.
			if ctr.Lifecycle != nil {
				allErrs = append(allErrs, field.Forbidden(idxPath.Child("lifecycle"), "may not be set for init containers without restartPolicy=Always"))
			}
			if ctr.LivenessProbe != nil {
				allErrs = append(allErrs, field.Forbidden(idxPath.Child("livenessProbe"), "may not be set for init containers without restartPolicy=Always"))
			}
			if ctr.ReadinessProbe != nil {
				allErrs = append(allErrs, field.Forbidden(idxPath.Child("readinessProbe"), "may not be set for init containers without restartPolicy=Always"))
			}
			if ctr.StartupProbe != nil {
				allErrs = append(allErrs, field.Forbidden(idxPath.Child("startupProbe"), "may not be set for init containers without restartPolicy=Always"))
			}
		}

		if len(ctr.ResizePolicy) > 0 {
			allErrs = append(allErrs, field.Invalid(idxPath.Child("resizePolicy"), ctr.ResizePolicy, "must not be set for init containers"))
		}
	}

	return allErrs
}

// validateContainerCommon applies validation common to all container types. It's called by regular, init, and ephemeral
// container list validation to require a properly formatted name, image, etc.
<<<<<<< HEAD
func validateContainerCommon(ctr *core.Container, volumes map[string]core.VolumeSource, podClaimNames sets.Set[string], path *field.Path, opts PodValidationOptions, podRestartPolicy *core.RestartPolicy) field.ErrorList {
=======
func validateContainerCommon(ctr *core.Container, volumes map[string]core.VolumeSource, podClaimNames sets.Set[string], path *field.Path, opts PodValidationOptions, podRestartPolicy *core.RestartPolicy, hostUsers bool) field.ErrorList {
>>>>>>> 7d1f87fc
	var allErrs field.ErrorList

	namePath := path.Child("name")
	if len(ctr.Name) == 0 {
		allErrs = append(allErrs, field.Required(namePath, ""))
	} else {
		allErrs = append(allErrs, ValidateDNS1123Label(ctr.Name, namePath)...)
	}

	// TODO: do not validate leading and trailing whitespace to preserve backward compatibility.
	// for example: https://github.com/openshift/origin/issues/14659 image = " " is special token in pod template
	// others may have done similar
	if len(ctr.Image) == 0 {
		allErrs = append(allErrs, field.Required(path.Child("image"), ""))
	}

	switch ctr.TerminationMessagePolicy {
	case core.TerminationMessageReadFile, core.TerminationMessageFallbackToLogsOnError:
	case "":
		allErrs = append(allErrs, field.Required(path.Child("terminationMessagePolicy"), ""))
	default:
		supported := []core.TerminationMessagePolicy{
			core.TerminationMessageReadFile,
			core.TerminationMessageFallbackToLogsOnError,
		}
		allErrs = append(allErrs, field.NotSupported(path.Child("terminationMessagePolicy"), ctr.TerminationMessagePolicy, supported))
	}

	volMounts := GetVolumeMountMap(ctr.VolumeMounts)
	volDevices := GetVolumeDeviceMap(ctr.VolumeDevices)
	allErrs = append(allErrs, validateContainerPorts(ctr.Ports, path.Child("ports"))...)
	allErrs = append(allErrs, ValidateEnv(ctr.Env, path.Child("env"), opts)...)
	allErrs = append(allErrs, ValidateEnvFrom(ctr.EnvFrom, path.Child("envFrom"), opts)...)
	allErrs = append(allErrs, ValidateVolumeMounts(ctr.VolumeMounts, volDevices, volumes, ctr, path.Child("volumeMounts"))...)
	allErrs = append(allErrs, ValidateVolumeDevices(ctr.VolumeDevices, volMounts, volumes, path.Child("volumeDevices"))...)
	allErrs = append(allErrs, validatePullPolicy(ctr.ImagePullPolicy, path.Child("imagePullPolicy"))...)
	allErrs = append(allErrs, ValidateResourceRequirements(&ctr.Resources, podClaimNames, path.Child("resources"), opts)...)
	allErrs = append(allErrs, validateResizePolicy(ctr.ResizePolicy, path.Child("resizePolicy"), podRestartPolicy)...)
<<<<<<< HEAD
	allErrs = append(allErrs, ValidateSecurityContext(ctr.SecurityContext, path.Child("securityContext"))...)
=======
	allErrs = append(allErrs, ValidateSecurityContext(ctr.SecurityContext, path.Child("securityContext"), hostUsers)...)
>>>>>>> 7d1f87fc
	return allErrs
}

func validateHostUsers(spec *core.PodSpec, fldPath *field.Path) field.ErrorList {
	allErrs := field.ErrorList{}

	// Only make the following checks if hostUsers is false (otherwise, the container uses the
	// same userns as the host, and so there isn't anything to check).
	if spec.SecurityContext == nil || spec.SecurityContext.HostUsers == nil || *spec.SecurityContext.HostUsers {
		return allErrs
	}

	// We decided to restrict the usage of userns with other host namespaces:
	// 	https://github.com/kubernetes/kubernetes/pull/111090#discussion_r935994282
	// The tl;dr is: you can easily run into permission issues that seem unexpected, we don't
	// know of any good use case and we can always enable them later.

	// Note we already validated above spec.SecurityContext is not nil.
	if spec.SecurityContext.HostNetwork {
		allErrs = append(allErrs, field.Forbidden(fldPath.Child("hostNetwork"), "when `pod.Spec.HostUsers` is false"))
	}
	if spec.SecurityContext.HostPID {
		allErrs = append(allErrs, field.Forbidden(fldPath.Child("HostPID"), "when `pod.Spec.HostUsers` is false"))
	}
	if spec.SecurityContext.HostIPC {
		allErrs = append(allErrs, field.Forbidden(fldPath.Child("HostIPC"), "when `pod.Spec.HostUsers` is false"))
	}

	return allErrs
}

// validateContainers is called by pod spec and template validation to validate the list of regular containers.
<<<<<<< HEAD
func validateContainers(containers []core.Container, volumes map[string]core.VolumeSource, podClaimNames sets.Set[string], gracePeriod int64, fldPath *field.Path, opts PodValidationOptions, podRestartPolicy *core.RestartPolicy) field.ErrorList {
=======
func validateContainers(containers []core.Container, volumes map[string]core.VolumeSource, podClaimNames sets.Set[string], gracePeriod int64, fldPath *field.Path, opts PodValidationOptions, podRestartPolicy *core.RestartPolicy, hostUsers bool) field.ErrorList {
>>>>>>> 7d1f87fc
	allErrs := field.ErrorList{}

	if len(containers) == 0 {
		return append(allErrs, field.Required(fldPath, ""))
	}

	allNames := sets.Set[string]{}
	for i, ctr := range containers {
		path := fldPath.Index(i)

		// Apply validation common to all containers
<<<<<<< HEAD
		allErrs = append(allErrs, validateContainerCommon(&ctr, volumes, podClaimNames, path, opts, podRestartPolicy)...)
=======
		allErrs = append(allErrs, validateContainerCommon(&ctr, volumes, podClaimNames, path, opts, podRestartPolicy, hostUsers)...)
>>>>>>> 7d1f87fc

		// Container names must be unique within the list of regular containers.
		// Collisions with init or ephemeral container names will be detected by the init or ephemeral
		// container validation to prevent duplicate error messages.
		if allNames.Has(ctr.Name) {
			allErrs = append(allErrs, field.Duplicate(path.Child("name"), ctr.Name))
		} else {
			allNames.Insert(ctr.Name)
		}

		// These fields are allowed for regular containers and restartable init
		// containers.
		// Regular init container and ephemeral container validation will return
		// field.Forbidden() for these paths.
		if ctr.Lifecycle != nil {
			allErrs = append(allErrs, validateLifecycle(ctr.Lifecycle, gracePeriod, path.Child("lifecycle"))...)
		}
		allErrs = append(allErrs, validateLivenessProbe(ctr.LivenessProbe, gracePeriod, path.Child("livenessProbe"))...)
		allErrs = append(allErrs, validateReadinessProbe(ctr.ReadinessProbe, gracePeriod, path.Child("readinessProbe"))...)
		allErrs = append(allErrs, validateStartupProbe(ctr.StartupProbe, gracePeriod, path.Child("startupProbe"))...)

		// These fields are disallowed for regular containers
		if ctr.RestartPolicy != nil {
			allErrs = append(allErrs, field.Forbidden(path.Child("restartPolicy"), "may not be set for non-init containers"))
		}
	}

	// Port conflicts are checked across all containers
	allErrs = append(allErrs, checkHostPortConflicts(containers, fldPath)...)

	return allErrs
}

func validateRestartPolicy(restartPolicy *core.RestartPolicy, fldPath *field.Path) field.ErrorList {
	allErrors := field.ErrorList{}
	switch *restartPolicy {
	case core.RestartPolicyAlways, core.RestartPolicyOnFailure, core.RestartPolicyNever:
		break
	case "":
		allErrors = append(allErrors, field.Required(fldPath, ""))
	default:
		validValues := []core.RestartPolicy{core.RestartPolicyAlways, core.RestartPolicyOnFailure, core.RestartPolicyNever}
		allErrors = append(allErrors, field.NotSupported(fldPath, *restartPolicy, validValues))
	}

	return allErrors
}

func ValidatePreemptionPolicy(preemptionPolicy *core.PreemptionPolicy, fldPath *field.Path) field.ErrorList {
	allErrors := field.ErrorList{}
	switch *preemptionPolicy {
	case core.PreemptLowerPriority, core.PreemptNever:
	case "":
		allErrors = append(allErrors, field.Required(fldPath, ""))
	default:
		validValues := []core.PreemptionPolicy{core.PreemptLowerPriority, core.PreemptNever}
		allErrors = append(allErrors, field.NotSupported(fldPath, preemptionPolicy, validValues))
	}
	return allErrors
}

func validateDNSPolicy(dnsPolicy *core.DNSPolicy, fldPath *field.Path) field.ErrorList {
	allErrors := field.ErrorList{}
	switch *dnsPolicy {
	case core.DNSClusterFirstWithHostNet, core.DNSClusterFirst, core.DNSDefault, core.DNSNone:
	case "":
		allErrors = append(allErrors, field.Required(fldPath, ""))
	default:
		validValues := []core.DNSPolicy{core.DNSClusterFirstWithHostNet, core.DNSClusterFirst, core.DNSDefault, core.DNSNone}
		allErrors = append(allErrors, field.NotSupported(fldPath, dnsPolicy, validValues))
	}
	return allErrors
}

var validFSGroupChangePolicies = sets.New(core.FSGroupChangeOnRootMismatch, core.FSGroupChangeAlways)

func validateFSGroupChangePolicy(fsGroupPolicy *core.PodFSGroupChangePolicy, fldPath *field.Path) field.ErrorList {
	allErrors := field.ErrorList{}
	if !validFSGroupChangePolicies.Has(*fsGroupPolicy) {
		allErrors = append(allErrors, field.NotSupported(fldPath, fsGroupPolicy, sets.List(validFSGroupChangePolicies)))
	}
	return allErrors
}

const (
	// Limits on various DNS parameters. These are derived from
	// restrictions in Linux libc name resolution handling.
	// Max number of DNS name servers.
	MaxDNSNameservers = 3
	// Max number of domains in the search path list.
	MaxDNSSearchPaths = 32
	// Max number of characters in the search path.
	MaxDNSSearchListChars = 2048
)

func validateReadinessGates(readinessGates []core.PodReadinessGate, fldPath *field.Path) field.ErrorList {
	allErrs := field.ErrorList{}
	for i, value := range readinessGates {
		allErrs = append(allErrs, ValidateQualifiedName(string(value.ConditionType), fldPath.Index(i).Child("conditionType"))...)
	}
	return allErrs
}

func validateSchedulingGates(schedulingGates []core.PodSchedulingGate, fldPath *field.Path) field.ErrorList {
	allErrs := field.ErrorList{}
	// There should be no duplicates in the list of scheduling gates.
	seen := sets.Set[string]{}
	for i, schedulingGate := range schedulingGates {
		allErrs = append(allErrs, ValidateQualifiedName(schedulingGate.Name, fldPath.Index(i))...)
		if seen.Has(schedulingGate.Name) {
			allErrs = append(allErrs, field.Duplicate(fldPath.Index(i), schedulingGate.Name))
		}
		seen.Insert(schedulingGate.Name)
	}
	return allErrs
}

func validatePodDNSConfig(dnsConfig *core.PodDNSConfig, dnsPolicy *core.DNSPolicy, fldPath *field.Path, opts PodValidationOptions) field.ErrorList {
	allErrs := field.ErrorList{}

	// Validate DNSNone case. Must provide at least one DNS name server.
	if dnsPolicy != nil && *dnsPolicy == core.DNSNone {
		if dnsConfig == nil {
			return append(allErrs, field.Required(fldPath, fmt.Sprintf("must provide `dnsConfig` when `dnsPolicy` is %s", core.DNSNone)))
		}
		if len(dnsConfig.Nameservers) == 0 {
			return append(allErrs, field.Required(fldPath.Child("nameservers"), fmt.Sprintf("must provide at least one DNS nameserver when `dnsPolicy` is %s", core.DNSNone)))
		}
	}

	if dnsConfig != nil {
		// Validate nameservers.
		if len(dnsConfig.Nameservers) > MaxDNSNameservers {
			allErrs = append(allErrs, field.Invalid(fldPath.Child("nameservers"), dnsConfig.Nameservers, fmt.Sprintf("must not have more than %v nameservers", MaxDNSNameservers)))
		}
		for i, ns := range dnsConfig.Nameservers {
			allErrs = append(allErrs, validation.IsValidIP(fldPath.Child("nameservers").Index(i), ns)...)
		}
		// Validate searches.
		if len(dnsConfig.Searches) > MaxDNSSearchPaths {
			allErrs = append(allErrs, field.Invalid(fldPath.Child("searches"), dnsConfig.Searches, fmt.Sprintf("must not have more than %v search paths", MaxDNSSearchPaths)))
		}
		// Include the space between search paths.
		if len(strings.Join(dnsConfig.Searches, " ")) > MaxDNSSearchListChars {
			allErrs = append(allErrs, field.Invalid(fldPath.Child("searches"), dnsConfig.Searches, fmt.Sprintf("must not have more than %v characters (including spaces) in the search list", MaxDNSSearchListChars)))
		}
		for i, search := range dnsConfig.Searches {
			// it is fine to have a trailing dot
			search = strings.TrimSuffix(search, ".")
			allErrs = append(allErrs, ValidateDNS1123Subdomain(search, fldPath.Child("searches").Index(i))...)
		}
		// Validate options.
		for i, option := range dnsConfig.Options {
			if len(option.Name) == 0 {
				allErrs = append(allErrs, field.Required(fldPath.Child("options").Index(i), "must not be empty"))
			}
		}
	}
	return allErrs
}

// validatePodHostNetworkDeps checks fields which depend on whether HostNetwork is
// true or not.  It should be called on all PodSpecs, but opts can change what
// is enforce.  E.g. opts.ResourceIsPod should only be set when called in the
// context of a Pod, and not on PodSpecs which are embedded in other resources
// (e.g. Deployments).
func validatePodHostNetworkDeps(spec *core.PodSpec, fldPath *field.Path, opts PodValidationOptions) field.ErrorList {
	// For <reasons> we keep `.HostNetwork` in .SecurityContext on the internal
	// version of Pod.
	hostNetwork := false
	if spec.SecurityContext != nil {
		hostNetwork = spec.SecurityContext.HostNetwork
	}

	allErrors := field.ErrorList{}

	if hostNetwork {
		fldPath := fldPath.Child("containers")
		for i, container := range spec.Containers {
			portsPath := fldPath.Index(i).Child("ports")
			for i, port := range container.Ports {
				idxPath := portsPath.Index(i)
				// At this point, we know that HostNetwork is true. If this
				// PodSpec is in a Pod (opts.ResourceIsPod), then HostPort must
				// be the same value as ContainerPort. If this PodSpec is in
				// some other resource (e.g. Deployment) we allow 0 (i.e.
				// unspecified) because it will be defaulted when the Pod is
				// ultimately created, but we do not allow any other values.
				if hp, cp := port.HostPort, port.ContainerPort; (opts.ResourceIsPod || hp != 0) && hp != cp {
					allErrors = append(allErrors, field.Invalid(idxPath.Child("hostPort"), port.HostPort, "must match `containerPort` when `hostNetwork` is true"))
				}
			}
		}
	}
	return allErrors
}

// validateImagePullSecrets checks to make sure the pull secrets are well
// formed.  Right now, we only expect name to be set (it's the only field).  If
// this ever changes and someone decides to set those fields, we'd like to
// know.
func validateImagePullSecrets(imagePullSecrets []core.LocalObjectReference, fldPath *field.Path) field.ErrorList {
	allErrors := field.ErrorList{}
	for i, currPullSecret := range imagePullSecrets {
		idxPath := fldPath.Index(i)
		strippedRef := core.LocalObjectReference{Name: currPullSecret.Name}
		if !reflect.DeepEqual(strippedRef, currPullSecret) {
			allErrors = append(allErrors, field.Invalid(idxPath, currPullSecret, "only name may be set"))
		}
	}
	return allErrors
}

// validateAffinity checks if given affinities are valid
func validateAffinity(affinity *core.Affinity, opts PodValidationOptions, fldPath *field.Path) field.ErrorList {
	allErrs := field.ErrorList{}

	if affinity != nil {
		if affinity.NodeAffinity != nil {
			allErrs = append(allErrs, validateNodeAffinity(affinity.NodeAffinity, fldPath.Child("nodeAffinity"))...)
		}
		if affinity.PodAffinity != nil {
			allErrs = append(allErrs, validatePodAffinity(affinity.PodAffinity, opts.AllowInvalidLabelValueInSelector, fldPath.Child("podAffinity"))...)
		}
		if affinity.PodAntiAffinity != nil {
			allErrs = append(allErrs, validatePodAntiAffinity(affinity.PodAntiAffinity, opts.AllowInvalidLabelValueInSelector, fldPath.Child("podAntiAffinity"))...)
		}
	}

	return allErrs
}

func validateTaintEffect(effect *core.TaintEffect, allowEmpty bool, fldPath *field.Path) field.ErrorList {
	if !allowEmpty && len(*effect) == 0 {
		return field.ErrorList{field.Required(fldPath, "")}
	}

	allErrors := field.ErrorList{}
	switch *effect {
	// TODO: Replace next line with subsequent commented-out line when implement TaintEffectNoScheduleNoAdmit.
	case core.TaintEffectNoSchedule, core.TaintEffectPreferNoSchedule, core.TaintEffectNoExecute:
		// case core.TaintEffectNoSchedule, core.TaintEffectPreferNoSchedule, core.TaintEffectNoScheduleNoAdmit, core.TaintEffectNoExecute:
	default:
		validValues := []core.TaintEffect{
			core.TaintEffectNoSchedule,
			core.TaintEffectPreferNoSchedule,
			core.TaintEffectNoExecute,
			// TODO: Uncomment this block when implement TaintEffectNoScheduleNoAdmit.
			// core.TaintEffectNoScheduleNoAdmit,
		}
		allErrors = append(allErrors, field.NotSupported(fldPath, *effect, validValues))
	}
	return allErrors
}

// validateOnlyAddedTolerations validates updated pod tolerations.
func validateOnlyAddedTolerations(newTolerations []core.Toleration, oldTolerations []core.Toleration, fldPath *field.Path) field.ErrorList {
	allErrs := field.ErrorList{}
	for _, old := range oldTolerations {
		found := false
		oldTolerationClone := old.DeepCopy()
		for _, newToleration := range newTolerations {
			// assign to our clone before doing a deep equal so we can allow tolerationseconds to change.
			oldTolerationClone.TolerationSeconds = newToleration.TolerationSeconds // +k8s:verify-mutation:reason=clone
			if reflect.DeepEqual(*oldTolerationClone, newToleration) {
				found = true
				break
			}
		}
		if !found {
			allErrs = append(allErrs, field.Forbidden(fldPath, "existing toleration can not be modified except its tolerationSeconds"))
			return allErrs
		}
	}

	allErrs = append(allErrs, ValidateTolerations(newTolerations, fldPath)...)
	return allErrs
}

func validateOnlyDeletedSchedulingGates(newGates, oldGates []core.PodSchedulingGate, fldPath *field.Path) field.ErrorList {
	allErrs := field.ErrorList{}
	if len(newGates) == 0 {
		return allErrs
	}

	additionalGates := make(map[string]int)
	for i, newGate := range newGates {
		additionalGates[newGate.Name] = i
	}

	for _, oldGate := range oldGates {
		delete(additionalGates, oldGate.Name)
	}

	for gate, i := range additionalGates {
		allErrs = append(allErrs, field.Forbidden(fldPath.Index(i).Child("name"), fmt.Sprintf("only deletion is allowed, but found new scheduling gate '%s'", gate)))
	}

	return allErrs
}

func ValidateHostAliases(hostAliases []core.HostAlias, fldPath *field.Path) field.ErrorList {
	allErrs := field.ErrorList{}
	for i, hostAlias := range hostAliases {
		allErrs = append(allErrs, validation.IsValidIP(fldPath.Index(i).Child("ip"), hostAlias.IP)...)
		for j, hostname := range hostAlias.Hostnames {
			allErrs = append(allErrs, ValidateDNS1123Subdomain(hostname, fldPath.Index(i).Child("hostnames").Index(j))...)
		}
	}
	return allErrs
}

// ValidateTolerations tests if given tolerations have valid data.
func ValidateTolerations(tolerations []core.Toleration, fldPath *field.Path) field.ErrorList {
	allErrors := field.ErrorList{}
	for i, toleration := range tolerations {
		idxPath := fldPath.Index(i)
		// validate the toleration key
		if len(toleration.Key) > 0 {
			allErrors = append(allErrors, unversionedvalidation.ValidateLabelName(toleration.Key, idxPath.Child("key"))...)
		}

		// empty toleration key with Exists operator and empty value means match all taints
		if len(toleration.Key) == 0 && toleration.Operator != core.TolerationOpExists {
			allErrors = append(allErrors, field.Invalid(idxPath.Child("operator"), toleration.Operator,
				"operator must be Exists when `key` is empty, which means \"match all values and all keys\""))
		}

		if toleration.TolerationSeconds != nil && toleration.Effect != core.TaintEffectNoExecute {
			allErrors = append(allErrors, field.Invalid(idxPath.Child("effect"), toleration.Effect,
				"effect must be 'NoExecute' when `tolerationSeconds` is set"))
		}

		// validate toleration operator and value
		switch toleration.Operator {
		// empty operator means Equal
		case core.TolerationOpEqual, "":
			if errs := validation.IsValidLabelValue(toleration.Value); len(errs) != 0 {
				allErrors = append(allErrors, field.Invalid(idxPath.Child("operator"), toleration.Value, strings.Join(errs, ";")))
			}
		case core.TolerationOpExists:
			if len(toleration.Value) > 0 {
				allErrors = append(allErrors, field.Invalid(idxPath.Child("operator"), toleration, "value must be empty when `operator` is 'Exists'"))
			}
		default:
			validValues := []core.TolerationOperator{core.TolerationOpEqual, core.TolerationOpExists}
			allErrors = append(allErrors, field.NotSupported(idxPath.Child("operator"), toleration.Operator, validValues))
		}

		// validate toleration effect, empty toleration effect means match all taint effects
		if len(toleration.Effect) > 0 {
			allErrors = append(allErrors, validateTaintEffect(&toleration.Effect, true, idxPath.Child("effect"))...)
		}
	}
	return allErrors
}

// validateContainersOnlyForPod does additional validation for containers on a pod versus a pod template
// it only does additive validation of fields not covered in validateContainers and is not called for
// ephemeral containers which require a conversion to core.Container.
func validateContainersOnlyForPod(containers []core.Container, fldPath *field.Path) field.ErrorList {
	allErrs := field.ErrorList{}
	for i, ctr := range containers {
		allErrs = append(allErrs, validateContainerOnlyForPod(&ctr, fldPath.Index(i))...)
	}
	return allErrs
}

// validateContainerOnlyForPod does pod-only (i.e. not pod template) validation for a single container.
// This is called by validateContainersOnlyForPod and validateEphemeralContainers directly.
func validateContainerOnlyForPod(ctr *core.Container, path *field.Path) field.ErrorList {
	allErrs := field.ErrorList{}
	if len(ctr.Image) != len(strings.TrimSpace(ctr.Image)) {
		allErrs = append(allErrs, field.Invalid(path.Child("image"), ctr.Image, "must not have leading or trailing whitespace"))
	}
	return allErrs
}

// PodValidationOptions contains the different settings for pod validation
type PodValidationOptions struct {
	// Allow invalid pod-deletion-cost annotation value for backward compatibility.
	AllowInvalidPodDeletionCost bool
	// Allow invalid label-value in LabelSelector
	AllowInvalidLabelValueInSelector bool
	// Allow pod spec to use non-integer multiple of huge page unit size
	AllowIndivisibleHugePagesValues bool
	// Allow pod spec to use status.hostIPs in downward API if feature is enabled
	AllowHostIPsField bool
	// Allow invalid topologySpreadConstraint labelSelector for backward compatibility
	AllowInvalidTopologySpreadConstraintLabelSelector bool
<<<<<<< HEAD
	// Allow node selector additions for gated pods.
	AllowMutableNodeSelectorAndNodeAffinity bool
=======
	// Allow projected token volumes with non-local paths
	AllowNonLocalProjectedTokenPath bool
>>>>>>> 7d1f87fc
	// Allow namespaced sysctls in hostNet and hostIPC pods
	AllowNamespacedSysctlsForHostNetAndHostIPC bool
	// The top-level resource being validated is a Pod, not just a PodSpec
	// embedded in some other resource.
	ResourceIsPod bool
<<<<<<< HEAD
=======
	// Allow relaxed validation of environment variable names
	AllowRelaxedEnvironmentVariableValidation bool
>>>>>>> 7d1f87fc
}

// validatePodMetadataAndSpec tests if required fields in the pod.metadata and pod.spec are set,
// and is called by ValidatePodCreate and ValidatePodUpdate.
func validatePodMetadataAndSpec(pod *core.Pod, opts PodValidationOptions) field.ErrorList {
	metaPath := field.NewPath("metadata")
	specPath := field.NewPath("spec")

	allErrs := ValidateObjectMeta(&pod.ObjectMeta, true, ValidatePodName, metaPath)
	allErrs = append(allErrs, ValidatePodSpecificAnnotations(pod.ObjectMeta.Annotations, &pod.Spec, metaPath.Child("annotations"), opts)...)
	allErrs = append(allErrs, ValidatePodSpec(&pod.Spec, &pod.ObjectMeta, specPath, opts)...)

	// we do additional validation only pertinent for pods and not pod templates
	// this was done to preserve backwards compatibility

	if pod.Spec.ServiceAccountName == "" {
		for vi, volume := range pod.Spec.Volumes {
			path := specPath.Child("volumes").Index(vi).Child("projected")
			if volume.Projected != nil {
				for si, source := range volume.Projected.Sources {
					saPath := path.Child("sources").Index(si).Child("serviceAccountToken")
					if source.ServiceAccountToken != nil {
						allErrs = append(allErrs, field.Forbidden(saPath, "must not be specified when serviceAccountName is not set"))
					}
				}
			}
		}
	}

	allErrs = append(allErrs, validateContainersOnlyForPod(pod.Spec.Containers, specPath.Child("containers"))...)
	allErrs = append(allErrs, validateContainersOnlyForPod(pod.Spec.InitContainers, specPath.Child("initContainers"))...)
	// validateContainersOnlyForPod() is checked for ephemeral containers by validateEphemeralContainers()

	return allErrs
}

// validatePodIPs validates IPs in pod status
func validatePodIPs(pod *core.Pod) field.ErrorList {
	allErrs := field.ErrorList{}

	podIPsField := field.NewPath("status", "podIPs")

	// all PodIPs must be valid IPs
	for i, podIP := range pod.Status.PodIPs {
		allErrs = append(allErrs, validation.IsValidIP(podIPsField.Index(i), podIP.IP)...)
	}

	// if we have more than one Pod.PodIP then
	// - validate for dual stack
	// - validate for duplication
	if len(pod.Status.PodIPs) > 1 {
		podIPs := make([]string, 0, len(pod.Status.PodIPs))
		for _, podIP := range pod.Status.PodIPs {
			podIPs = append(podIPs, podIP.IP)
		}

		dualStack, err := netutils.IsDualStackIPStrings(podIPs)
		if err != nil {
			allErrs = append(allErrs, field.InternalError(podIPsField, fmt.Errorf("failed to check for dual stack with error:%v", err)))
		}

		// We only support one from each IP family (i.e. max two IPs in this list).
		if !dualStack || len(podIPs) > 2 {
			allErrs = append(allErrs, field.Invalid(podIPsField, pod.Status.PodIPs, "may specify no more than one IP for each IP family"))
		}

		// There should be no duplicates in list of Pod.PodIPs
		seen := sets.Set[string]{} // := make(map[string]int)
		for i, podIP := range pod.Status.PodIPs {
			if seen.Has(podIP.IP) {
				allErrs = append(allErrs, field.Duplicate(podIPsField.Index(i), podIP))
			}
			seen.Insert(podIP.IP)
		}
	}

	return allErrs
}

// validateHostIPs validates IPs in pod status
func validateHostIPs(pod *core.Pod) field.ErrorList {
	allErrs := field.ErrorList{}

	if len(pod.Status.HostIPs) == 0 {
		return allErrs
	}

	hostIPsField := field.NewPath("status", "hostIPs")

	// hostIP must be equal to hostIPs[0].IP
	if pod.Status.HostIP != pod.Status.HostIPs[0].IP {
		allErrs = append(allErrs, field.Invalid(hostIPsField.Index(0).Child("ip"), pod.Status.HostIPs[0].IP, "must be equal to `hostIP`"))
	}

	// all HostPs must be valid IPs
	for i, hostIP := range pod.Status.HostIPs {
<<<<<<< HEAD
		for _, msg := range validation.IsValidIP(hostIP.IP) {
			allErrs = append(allErrs, field.Invalid(hostIPsField.Index(i), hostIP.IP, msg))
		}
=======
		allErrs = append(allErrs, validation.IsValidIP(hostIPsField.Index(i), hostIP.IP)...)
>>>>>>> 7d1f87fc
	}

	// if we have more than one Pod.HostIP then
	// - validate for dual stack
	// - validate for duplication
	if len(pod.Status.HostIPs) > 1 {
		seen := sets.Set[string]{}
		hostIPs := make([]string, 0, len(pod.Status.HostIPs))

		// There should be no duplicates in list of Pod.HostIPs
		for i, hostIP := range pod.Status.HostIPs {
			hostIPs = append(hostIPs, hostIP.IP)
			if seen.Has(hostIP.IP) {
				allErrs = append(allErrs, field.Duplicate(hostIPsField.Index(i), hostIP))
			}
			seen.Insert(hostIP.IP)
		}

		dualStack, err := netutils.IsDualStackIPStrings(hostIPs)
		if err != nil {
			allErrs = append(allErrs, field.InternalError(hostIPsField, fmt.Errorf("failed to check for dual stack with error:%v", err)))
		}

		// We only support one from each IP family (i.e. max two IPs in this list).
		if !dualStack || len(hostIPs) > 2 {
			allErrs = append(allErrs, field.Invalid(hostIPsField, pod.Status.HostIPs, "may specify no more than one IP for each IP family"))
		}
	}

	return allErrs
}

// ValidatePodSpec tests that the specified PodSpec has valid data.
// This includes checking formatting and uniqueness.  It also canonicalizes the
// structure by setting default values and implementing any backwards-compatibility
// tricks.
// The pod metadata is needed to validate generic ephemeral volumes. It is optional
// and should be left empty unless the spec is from a real pod object.
func ValidatePodSpec(spec *core.PodSpec, podMeta *metav1.ObjectMeta, fldPath *field.Path, opts PodValidationOptions) field.ErrorList {
	allErrs := field.ErrorList{}

	var gracePeriod int64
	if spec.TerminationGracePeriodSeconds != nil {
		// this could happen in tests
		gracePeriod = *spec.TerminationGracePeriodSeconds
	}

<<<<<<< HEAD
=======
	// The default for hostUsers is true, so a spec with no SecurityContext or no HostUsers field will be true.
	// If the default ever changes, this condition will need to be changed.
	hostUsers := spec.SecurityContext == nil || spec.SecurityContext.HostUsers == nil || *spec.SecurityContext.HostUsers

>>>>>>> 7d1f87fc
	vols, vErrs := ValidateVolumes(spec.Volumes, podMeta, fldPath.Child("volumes"), opts)
	allErrs = append(allErrs, vErrs...)
	podClaimNames := gatherPodResourceClaimNames(spec.ResourceClaims)
	allErrs = append(allErrs, validatePodResourceClaims(podMeta, spec.ResourceClaims, fldPath.Child("resourceClaims"))...)
<<<<<<< HEAD
	allErrs = append(allErrs, validateContainers(spec.Containers, vols, podClaimNames, gracePeriod, fldPath.Child("containers"), opts, &spec.RestartPolicy)...)
	allErrs = append(allErrs, validateInitContainers(spec.InitContainers, spec.Containers, vols, podClaimNames, gracePeriod, fldPath.Child("initContainers"), opts, &spec.RestartPolicy)...)
	allErrs = append(allErrs, validateEphemeralContainers(spec.EphemeralContainers, spec.Containers, spec.InitContainers, vols, podClaimNames, fldPath.Child("ephemeralContainers"), opts, &spec.RestartPolicy)...)
=======
	allErrs = append(allErrs, validateContainers(spec.Containers, vols, podClaimNames, gracePeriod, fldPath.Child("containers"), opts, &spec.RestartPolicy, hostUsers)...)
	allErrs = append(allErrs, validateInitContainers(spec.InitContainers, spec.Containers, vols, podClaimNames, gracePeriod, fldPath.Child("initContainers"), opts, &spec.RestartPolicy, hostUsers)...)
	allErrs = append(allErrs, validateEphemeralContainers(spec.EphemeralContainers, spec.Containers, spec.InitContainers, vols, podClaimNames, fldPath.Child("ephemeralContainers"), opts, &spec.RestartPolicy, hostUsers)...)
>>>>>>> 7d1f87fc
	allErrs = append(allErrs, validatePodHostNetworkDeps(spec, fldPath, opts)...)
	allErrs = append(allErrs, validateRestartPolicy(&spec.RestartPolicy, fldPath.Child("restartPolicy"))...)
	allErrs = append(allErrs, validateDNSPolicy(&spec.DNSPolicy, fldPath.Child("dnsPolicy"))...)
	allErrs = append(allErrs, unversionedvalidation.ValidateLabels(spec.NodeSelector, fldPath.Child("nodeSelector"))...)
	allErrs = append(allErrs, validatePodSpecSecurityContext(spec.SecurityContext, spec, fldPath, fldPath.Child("securityContext"), opts)...)
	allErrs = append(allErrs, validateImagePullSecrets(spec.ImagePullSecrets, fldPath.Child("imagePullSecrets"))...)
	allErrs = append(allErrs, validateAffinity(spec.Affinity, opts, fldPath.Child("affinity"))...)
	allErrs = append(allErrs, validatePodDNSConfig(spec.DNSConfig, &spec.DNSPolicy, fldPath.Child("dnsConfig"), opts)...)
	allErrs = append(allErrs, validateReadinessGates(spec.ReadinessGates, fldPath.Child("readinessGates"))...)
	allErrs = append(allErrs, validateSchedulingGates(spec.SchedulingGates, fldPath.Child("schedulingGates"))...)
	allErrs = append(allErrs, validateTopologySpreadConstraints(spec.TopologySpreadConstraints, fldPath.Child("topologySpreadConstraints"), opts)...)
	allErrs = append(allErrs, validateWindowsHostProcessPod(spec, fldPath)...)
	allErrs = append(allErrs, validateHostUsers(spec, fldPath)...)
	if len(spec.ServiceAccountName) > 0 {
		for _, msg := range ValidateServiceAccountName(spec.ServiceAccountName, false) {
			allErrs = append(allErrs, field.Invalid(fldPath.Child("serviceAccountName"), spec.ServiceAccountName, msg))
		}
	}

	if len(spec.NodeName) > 0 {
		for _, msg := range ValidateNodeName(spec.NodeName, false) {
			allErrs = append(allErrs, field.Invalid(fldPath.Child("nodeName"), spec.NodeName, msg))
		}
	}

	if spec.ActiveDeadlineSeconds != nil {
		value := *spec.ActiveDeadlineSeconds
		if value < 1 || value > math.MaxInt32 {
			allErrs = append(allErrs, field.Invalid(fldPath.Child("activeDeadlineSeconds"), value, validation.InclusiveRangeError(1, math.MaxInt32)))
		}
	}

	if len(spec.Hostname) > 0 {
		allErrs = append(allErrs, ValidateDNS1123Label(spec.Hostname, fldPath.Child("hostname"))...)
	}

	if len(spec.Subdomain) > 0 {
		allErrs = append(allErrs, ValidateDNS1123Label(spec.Subdomain, fldPath.Child("subdomain"))...)
	}

	if len(spec.Tolerations) > 0 {
		allErrs = append(allErrs, ValidateTolerations(spec.Tolerations, fldPath.Child("tolerations"))...)
	}

	if len(spec.HostAliases) > 0 {
		allErrs = append(allErrs, ValidateHostAliases(spec.HostAliases, fldPath.Child("hostAliases"))...)
	}

	if len(spec.PriorityClassName) > 0 {
		for _, msg := range ValidatePriorityClassName(spec.PriorityClassName, false) {
			allErrs = append(allErrs, field.Invalid(fldPath.Child("priorityClassName"), spec.PriorityClassName, msg))
		}
	}

	if spec.RuntimeClassName != nil {
		allErrs = append(allErrs, ValidateRuntimeClassName(*spec.RuntimeClassName, fldPath.Child("runtimeClassName"))...)
	}

	if spec.PreemptionPolicy != nil {
		allErrs = append(allErrs, ValidatePreemptionPolicy(spec.PreemptionPolicy, fldPath.Child("preemptionPolicy"))...)
	}

	if spec.Overhead != nil {
		allErrs = append(allErrs, validateOverhead(spec.Overhead, fldPath.Child("overhead"), opts)...)
	}

	if spec.OS != nil {
		osErrs := validateOS(spec, fldPath.Child("os"), opts)
		switch {
		case len(osErrs) > 0:
			allErrs = append(allErrs, osErrs...)
		case spec.OS.Name == core.Linux:
			allErrs = append(allErrs, validateLinux(spec, fldPath)...)
		case spec.OS.Name == core.Windows:
			allErrs = append(allErrs, validateWindows(spec, fldPath)...)
		}
	}
	return allErrs
}

func validateLinux(spec *core.PodSpec, fldPath *field.Path) field.ErrorList {
	allErrs := field.ErrorList{}
	securityContext := spec.SecurityContext
	if securityContext != nil && securityContext.WindowsOptions != nil {
		allErrs = append(allErrs, field.Forbidden(fldPath.Child("securityContext").Child("windowsOptions"), "windows options cannot be set for a linux pod"))
	}
	podshelper.VisitContainersWithPath(spec, fldPath, func(c *core.Container, cFldPath *field.Path) bool {
		sc := c.SecurityContext
		if sc != nil && sc.WindowsOptions != nil {
			fldPath := cFldPath.Child("securityContext")
			allErrs = append(allErrs, field.Forbidden(fldPath.Child("windowsOptions"), "windows options cannot be set for a linux pod"))
		}
		return true
	})
	return allErrs
}

func validateWindows(spec *core.PodSpec, fldPath *field.Path) field.ErrorList {
	allErrs := field.ErrorList{}
	securityContext := spec.SecurityContext
	// validate Pod SecurityContext
	if securityContext != nil {
		if securityContext.AppArmorProfile != nil {
			allErrs = append(allErrs, field.Forbidden(fldPath.Child("securityContext").Child("appArmorProfile"), "cannot be set for a windows pod"))
		}
		if securityContext.SELinuxOptions != nil {
			allErrs = append(allErrs, field.Forbidden(fldPath.Child("securityContext").Child("seLinuxOptions"), "cannot be set for a windows pod"))
		}
		if securityContext.HostUsers != nil {
			allErrs = append(allErrs, field.Forbidden(fldPath.Child("hostUsers"), "cannot be set for a windows pod"))
		}
		if securityContext.HostPID {
			allErrs = append(allErrs, field.Forbidden(fldPath.Child("hostPID"), "cannot be set for a windows pod"))
		}
		if securityContext.HostIPC {
			allErrs = append(allErrs, field.Forbidden(fldPath.Child("hostIPC"), "cannot be set for a windows pod"))
		}
		if securityContext.SeccompProfile != nil {
			allErrs = append(allErrs, field.Forbidden(fldPath.Child("securityContext").Child("seccompProfile"), "cannot be set for a windows pod"))
		}
		if securityContext.FSGroup != nil {
			allErrs = append(allErrs, field.Forbidden(fldPath.Child("securityContext").Child("fsGroup"), "cannot be set for a windows pod"))
		}
		if securityContext.FSGroupChangePolicy != nil {
			allErrs = append(allErrs, field.Forbidden(fldPath.Child("securityContext").Child("fsGroupChangePolicy"), "cannot be set for a windows pod"))
		}
		if len(securityContext.Sysctls) > 0 {
			allErrs = append(allErrs, field.Forbidden(fldPath.Child("securityContext").Child("sysctls"), "cannot be set for a windows pod"))
		}
		if securityContext.ShareProcessNamespace != nil {
			allErrs = append(allErrs, field.Forbidden(fldPath.Child("shareProcessNamespace"), "cannot be set for a windows pod"))
		}
		if securityContext.RunAsUser != nil {
			allErrs = append(allErrs, field.Forbidden(fldPath.Child("securityContext").Child("runAsUser"), "cannot be set for a windows pod"))
		}
		if securityContext.RunAsGroup != nil {
			allErrs = append(allErrs, field.Forbidden(fldPath.Child("securityContext").Child("runAsGroup"), "cannot be set for a windows pod"))
		}
		if securityContext.SupplementalGroups != nil {
			allErrs = append(allErrs, field.Forbidden(fldPath.Child("securityContext").Child("supplementalGroups"), "cannot be set for a windows pod"))
		}
	}
	podshelper.VisitContainersWithPath(spec, fldPath, func(c *core.Container, cFldPath *field.Path) bool {
		// validate container security context
		sc := c.SecurityContext
		// OS based podSecurityContext validation
		// There is some naming overlap between Windows and Linux Security Contexts but all the Windows Specific options
		// are set via securityContext.WindowsOptions which we validate below
		// TODO: Think if we need to relax this restriction or some of the restrictions
		if sc != nil {
			fldPath := cFldPath.Child("securityContext")
			if sc.AppArmorProfile != nil {
				allErrs = append(allErrs, field.Forbidden(fldPath.Child("appArmorProfile"), "cannot be set for a windows pod"))
			}
			if sc.SELinuxOptions != nil {
				allErrs = append(allErrs, field.Forbidden(fldPath.Child("seLinuxOptions"), "cannot be set for a windows pod"))
			}
			if sc.SeccompProfile != nil {
				allErrs = append(allErrs, field.Forbidden(fldPath.Child("seccompProfile"), "cannot be set for a windows pod"))
			}
			if sc.Capabilities != nil {
				allErrs = append(allErrs, field.Forbidden(fldPath.Child("capabilities"), "cannot be set for a windows pod"))
			}
			if sc.ReadOnlyRootFilesystem != nil {
				allErrs = append(allErrs, field.Forbidden(fldPath.Child("readOnlyRootFilesystem"), "cannot be set for a windows pod"))
			}
			if sc.Privileged != nil {
				allErrs = append(allErrs, field.Forbidden(fldPath.Child("privileged"), "cannot be set for a windows pod"))
			}
			if sc.AllowPrivilegeEscalation != nil {
				allErrs = append(allErrs, field.Forbidden(fldPath.Child("allowPrivilegeEscalation"), "cannot be set for a windows pod"))
			}
			if sc.ProcMount != nil {
				allErrs = append(allErrs, field.Forbidden(fldPath.Child("procMount"), "cannot be set for a windows pod"))
			}
			if sc.RunAsUser != nil {
				allErrs = append(allErrs, field.Forbidden(fldPath.Child("runAsUser"), "cannot be set for a windows pod"))
			}
			if sc.RunAsGroup != nil {
				allErrs = append(allErrs, field.Forbidden(fldPath.Child("runAsGroup"), "cannot be set for a windows pod"))
			}
		}
		return true
	})
	return allErrs
}

// ValidateNodeSelectorRequirement tests that the specified NodeSelectorRequirement fields has valid data
func ValidateNodeSelectorRequirement(rq core.NodeSelectorRequirement, fldPath *field.Path) field.ErrorList {
	allErrs := field.ErrorList{}
	switch rq.Operator {
	case core.NodeSelectorOpIn, core.NodeSelectorOpNotIn:
		if len(rq.Values) == 0 {
			allErrs = append(allErrs, field.Required(fldPath.Child("values"), "must be specified when `operator` is 'In' or 'NotIn'"))
		}
	case core.NodeSelectorOpExists, core.NodeSelectorOpDoesNotExist:
		if len(rq.Values) > 0 {
			allErrs = append(allErrs, field.Forbidden(fldPath.Child("values"), "may not be specified when `operator` is 'Exists' or 'DoesNotExist'"))
		}

	case core.NodeSelectorOpGt, core.NodeSelectorOpLt:
		if len(rq.Values) != 1 {
			allErrs = append(allErrs, field.Required(fldPath.Child("values"), "must be specified single value when `operator` is 'Lt' or 'Gt'"))
		}
	default:
		allErrs = append(allErrs, field.Invalid(fldPath.Child("operator"), rq.Operator, "not a valid selector operator"))
	}

	allErrs = append(allErrs, unversionedvalidation.ValidateLabelName(rq.Key, fldPath.Child("key"))...)

	return allErrs
}

var nodeFieldSelectorValidators = map[string]func(string, bool) []string{
	metav1.ObjectNameField: ValidateNodeName,
}

// ValidateNodeFieldSelectorRequirement tests that the specified NodeSelectorRequirement fields has valid data
func ValidateNodeFieldSelectorRequirement(req core.NodeSelectorRequirement, fldPath *field.Path) field.ErrorList {
	allErrs := field.ErrorList{}

	switch req.Operator {
	case core.NodeSelectorOpIn, core.NodeSelectorOpNotIn:
		if len(req.Values) != 1 {
			allErrs = append(allErrs, field.Required(fldPath.Child("values"),
				"must be only one value when `operator` is 'In' or 'NotIn' for node field selector"))
		}
	default:
		allErrs = append(allErrs, field.Invalid(fldPath.Child("operator"), req.Operator, "not a valid selector operator"))
	}

	if vf, found := nodeFieldSelectorValidators[req.Key]; !found {
		allErrs = append(allErrs, field.Invalid(fldPath.Child("key"), req.Key, "not a valid field selector key"))
	} else {
		for i, v := range req.Values {
			for _, msg := range vf(v, false) {
				allErrs = append(allErrs, field.Invalid(fldPath.Child("values").Index(i), v, msg))
			}
		}
	}

	return allErrs
}

// ValidateNodeSelectorTerm tests that the specified node selector term has valid data
func ValidateNodeSelectorTerm(term core.NodeSelectorTerm, fldPath *field.Path) field.ErrorList {
	allErrs := field.ErrorList{}

	for j, req := range term.MatchExpressions {
		allErrs = append(allErrs, ValidateNodeSelectorRequirement(req, fldPath.Child("matchExpressions").Index(j))...)
	}

	for j, req := range term.MatchFields {
		allErrs = append(allErrs, ValidateNodeFieldSelectorRequirement(req, fldPath.Child("matchFields").Index(j))...)
	}

	return allErrs
}

// ValidateNodeSelector tests that the specified nodeSelector fields has valid data
func ValidateNodeSelector(nodeSelector *core.NodeSelector, fldPath *field.Path) field.ErrorList {
	allErrs := field.ErrorList{}

	termFldPath := fldPath.Child("nodeSelectorTerms")
	if len(nodeSelector.NodeSelectorTerms) == 0 {
		return append(allErrs, field.Required(termFldPath, "must have at least one node selector term"))
	}

	for i, term := range nodeSelector.NodeSelectorTerms {
		allErrs = append(allErrs, ValidateNodeSelectorTerm(term, termFldPath.Index(i))...)
	}

	return allErrs
}

// validateTopologySelectorLabelRequirement tests that the specified TopologySelectorLabelRequirement fields has valid data,
// and constructs a set containing all of its Values.
func validateTopologySelectorLabelRequirement(rq core.TopologySelectorLabelRequirement, fldPath *field.Path) (sets.Set[string], field.ErrorList) {
	allErrs := field.ErrorList{}
	valueSet := make(sets.Set[string])
	valuesPath := fldPath.Child("values")
	if len(rq.Values) == 0 {
		allErrs = append(allErrs, field.Required(valuesPath, ""))
	}

	// Validate set property of Values field
	for i, value := range rq.Values {
		if valueSet.Has(value) {
			allErrs = append(allErrs, field.Duplicate(valuesPath.Index(i), value))
		}
		valueSet.Insert(value)
	}

	allErrs = append(allErrs, unversionedvalidation.ValidateLabelName(rq.Key, fldPath.Child("key"))...)

	return valueSet, allErrs
}

// ValidateTopologySelectorTerm tests that the specified topology selector term has valid data,
// and constructs a map representing the term in raw form.
func ValidateTopologySelectorTerm(term core.TopologySelectorTerm, fldPath *field.Path) (map[string]sets.Set[string], field.ErrorList) {
	allErrs := field.ErrorList{}
	exprMap := make(map[string]sets.Set[string])
	exprPath := fldPath.Child("matchLabelExpressions")

	// Allow empty MatchLabelExpressions, in case this field becomes optional in the future.
	for i, req := range term.MatchLabelExpressions {
		idxPath := exprPath.Index(i)
		valueSet, exprErrs := validateTopologySelectorLabelRequirement(req, idxPath)
		allErrs = append(allErrs, exprErrs...)

		// Validate no duplicate keys exist.
		if _, exists := exprMap[req.Key]; exists {
			allErrs = append(allErrs, field.Duplicate(idxPath.Child("key"), req.Key))
		}
		exprMap[req.Key] = valueSet
	}

	return exprMap, allErrs
}

// ValidateAvoidPodsInNodeAnnotations tests that the serialized AvoidPods in Node.Annotations has valid data
func ValidateAvoidPodsInNodeAnnotations(annotations map[string]string, fldPath *field.Path) field.ErrorList {
	allErrs := field.ErrorList{}

	v1Avoids, err := schedulinghelper.GetAvoidPodsFromNodeAnnotations(annotations)
	if err != nil {
		allErrs = append(allErrs, field.Invalid(fldPath.Child("AvoidPods"), core.PreferAvoidPodsAnnotationKey, err.Error()))
		return allErrs
	}
	var avoids core.AvoidPods
	if err := corev1.Convert_v1_AvoidPods_To_core_AvoidPods(&v1Avoids, &avoids, nil); err != nil {
		allErrs = append(allErrs, field.Invalid(fldPath.Child("AvoidPods"), core.PreferAvoidPodsAnnotationKey, err.Error()))
		return allErrs
	}

	if len(avoids.PreferAvoidPods) != 0 {
		for i, pa := range avoids.PreferAvoidPods {
			idxPath := fldPath.Child(core.PreferAvoidPodsAnnotationKey).Index(i)
			allErrs = append(allErrs, validatePreferAvoidPodsEntry(pa, idxPath)...)
		}
	}

	return allErrs
}

// validatePreferAvoidPodsEntry tests if given PreferAvoidPodsEntry has valid data.
func validatePreferAvoidPodsEntry(avoidPodEntry core.PreferAvoidPodsEntry, fldPath *field.Path) field.ErrorList {
	allErrors := field.ErrorList{}
	if avoidPodEntry.PodSignature.PodController == nil {
		allErrors = append(allErrors, field.Required(fldPath.Child("PodSignature"), ""))
	} else {
		if !*(avoidPodEntry.PodSignature.PodController.Controller) {
			allErrors = append(allErrors,
				field.Invalid(fldPath.Child("PodSignature").Child("PodController").Child("Controller"),
					*(avoidPodEntry.PodSignature.PodController.Controller), "must point to a controller"))
		}
	}
	return allErrors
}

// ValidatePreferredSchedulingTerms tests that the specified SoftNodeAffinity fields has valid data
func ValidatePreferredSchedulingTerms(terms []core.PreferredSchedulingTerm, fldPath *field.Path) field.ErrorList {
	allErrs := field.ErrorList{}

	for i, term := range terms {
		if term.Weight <= 0 || term.Weight > 100 {
			allErrs = append(allErrs, field.Invalid(fldPath.Index(i).Child("weight"), term.Weight, "must be in the range 1-100"))
		}

		allErrs = append(allErrs, ValidateNodeSelectorTerm(term.Preference, fldPath.Index(i).Child("preference"))...)
	}
	return allErrs
}

// validatePodAffinityTerm tests that the specified podAffinityTerm fields have valid data
func validatePodAffinityTerm(podAffinityTerm core.PodAffinityTerm, allowInvalidLabelValueInSelector bool, fldPath *field.Path) field.ErrorList {
	allErrs := field.ErrorList{}

	allErrs = append(allErrs, ValidatePodAffinityTermSelector(podAffinityTerm, allowInvalidLabelValueInSelector, fldPath)...)
	for _, name := range podAffinityTerm.Namespaces {
		for _, msg := range ValidateNamespaceName(name, false) {
			allErrs = append(allErrs, field.Invalid(fldPath.Child("namespace"), name, msg))
		}
	}
	allErrs = append(allErrs, validateMatchLabelKeysAndMismatchLabelKeys(fldPath, podAffinityTerm.MatchLabelKeys, podAffinityTerm.MismatchLabelKeys, podAffinityTerm.LabelSelector)...)
	if len(podAffinityTerm.TopologyKey) == 0 {
		allErrs = append(allErrs, field.Required(fldPath.Child("topologyKey"), "can not be empty"))
	}
	return append(allErrs, unversionedvalidation.ValidateLabelName(podAffinityTerm.TopologyKey, fldPath.Child("topologyKey"))...)
}

// validatePodAffinityTerms tests that the specified podAffinityTerms fields have valid data
func validatePodAffinityTerms(podAffinityTerms []core.PodAffinityTerm, allowInvalidLabelValueInSelector bool, fldPath *field.Path) field.ErrorList {
	allErrs := field.ErrorList{}
	for i, podAffinityTerm := range podAffinityTerms {
		allErrs = append(allErrs, validatePodAffinityTerm(podAffinityTerm, allowInvalidLabelValueInSelector, fldPath.Index(i))...)
	}
	return allErrs
}

// validateWeightedPodAffinityTerms tests that the specified weightedPodAffinityTerms fields have valid data
func validateWeightedPodAffinityTerms(weightedPodAffinityTerms []core.WeightedPodAffinityTerm, allowInvalidLabelValueInSelector bool, fldPath *field.Path) field.ErrorList {
	allErrs := field.ErrorList{}
	for j, weightedTerm := range weightedPodAffinityTerms {
		if weightedTerm.Weight <= 0 || weightedTerm.Weight > 100 {
			allErrs = append(allErrs, field.Invalid(fldPath.Index(j).Child("weight"), weightedTerm.Weight, "must be in the range 1-100"))
		}
		allErrs = append(allErrs, validatePodAffinityTerm(weightedTerm.PodAffinityTerm, allowInvalidLabelValueInSelector, fldPath.Index(j).Child("podAffinityTerm"))...)
	}
	return allErrs
}

// validatePodAntiAffinity tests that the specified podAntiAffinity fields have valid data
func validatePodAntiAffinity(podAntiAffinity *core.PodAntiAffinity, allowInvalidLabelValueInSelector bool, fldPath *field.Path) field.ErrorList {
	allErrs := field.ErrorList{}
	// TODO:Uncomment below code once RequiredDuringSchedulingRequiredDuringExecution is implemented.
	// if podAntiAffinity.RequiredDuringSchedulingRequiredDuringExecution != nil {
	//	allErrs = append(allErrs, validatePodAffinityTerms(podAntiAffinity.RequiredDuringSchedulingRequiredDuringExecution, false,
	//		fldPath.Child("requiredDuringSchedulingRequiredDuringExecution"))...)
	// }
	if podAntiAffinity.RequiredDuringSchedulingIgnoredDuringExecution != nil {
		allErrs = append(allErrs, validatePodAffinityTerms(podAntiAffinity.RequiredDuringSchedulingIgnoredDuringExecution, allowInvalidLabelValueInSelector,
			fldPath.Child("requiredDuringSchedulingIgnoredDuringExecution"))...)
	}
	if podAntiAffinity.PreferredDuringSchedulingIgnoredDuringExecution != nil {
		allErrs = append(allErrs, validateWeightedPodAffinityTerms(podAntiAffinity.PreferredDuringSchedulingIgnoredDuringExecution, allowInvalidLabelValueInSelector,
			fldPath.Child("preferredDuringSchedulingIgnoredDuringExecution"))...)
	}
	return allErrs
}

// validateNodeAffinity tests that the specified nodeAffinity fields have valid data
func validateNodeAffinity(na *core.NodeAffinity, fldPath *field.Path) field.ErrorList {
	allErrs := field.ErrorList{}
	// TODO: Uncomment the next three lines once RequiredDuringSchedulingRequiredDuringExecution is implemented.
	// if na.RequiredDuringSchedulingRequiredDuringExecution != nil {
	//	allErrs = append(allErrs, ValidateNodeSelector(na.RequiredDuringSchedulingRequiredDuringExecution, fldPath.Child("requiredDuringSchedulingRequiredDuringExecution"))...)
	// }
	if na.RequiredDuringSchedulingIgnoredDuringExecution != nil {
		allErrs = append(allErrs, ValidateNodeSelector(na.RequiredDuringSchedulingIgnoredDuringExecution, fldPath.Child("requiredDuringSchedulingIgnoredDuringExecution"))...)
	}
	if len(na.PreferredDuringSchedulingIgnoredDuringExecution) > 0 {
		allErrs = append(allErrs, ValidatePreferredSchedulingTerms(na.PreferredDuringSchedulingIgnoredDuringExecution, fldPath.Child("preferredDuringSchedulingIgnoredDuringExecution"))...)
	}
	return allErrs
}

// validatePodAffinity tests that the specified podAffinity fields have valid data
func validatePodAffinity(podAffinity *core.PodAffinity, allowInvalidLabelValueInSelector bool, fldPath *field.Path) field.ErrorList {
	allErrs := field.ErrorList{}
	// TODO:Uncomment below code once RequiredDuringSchedulingRequiredDuringExecution is implemented.
	// if podAffinity.RequiredDuringSchedulingRequiredDuringExecution != nil {
	//	allErrs = append(allErrs, validatePodAffinityTerms(podAffinity.RequiredDuringSchedulingRequiredDuringExecution, false,
	//		fldPath.Child("requiredDuringSchedulingRequiredDuringExecution"))...)
	// }
	if podAffinity.RequiredDuringSchedulingIgnoredDuringExecution != nil {
		allErrs = append(allErrs, validatePodAffinityTerms(podAffinity.RequiredDuringSchedulingIgnoredDuringExecution, allowInvalidLabelValueInSelector,
			fldPath.Child("requiredDuringSchedulingIgnoredDuringExecution"))...)
	}
	if podAffinity.PreferredDuringSchedulingIgnoredDuringExecution != nil {
		allErrs = append(allErrs, validateWeightedPodAffinityTerms(podAffinity.PreferredDuringSchedulingIgnoredDuringExecution, allowInvalidLabelValueInSelector,
			fldPath.Child("preferredDuringSchedulingIgnoredDuringExecution"))...)
	}
	return allErrs
}

func validateSeccompProfileField(sp *core.SeccompProfile, fldPath *field.Path) field.ErrorList {
	allErrs := field.ErrorList{}
	if sp == nil {
		return allErrs
	}

	if err := validateSeccompProfileType(fldPath.Child("type"), sp.Type); err != nil {
		allErrs = append(allErrs, err)
	}

	if sp.Type == core.SeccompProfileTypeLocalhost {
		if sp.LocalhostProfile == nil {
			allErrs = append(allErrs, field.Required(fldPath.Child("localhostProfile"), "must be set when seccomp type is Localhost"))
		} else {
			allErrs = append(allErrs, validateLocalDescendingPath(*sp.LocalhostProfile, fldPath.Child("localhostProfile"))...)
		}
	} else {
		if sp.LocalhostProfile != nil {
			allErrs = append(allErrs, field.Invalid(fldPath.Child("localhostProfile"), sp, "can only be set when seccomp type is Localhost"))
		}
	}

	return allErrs
}

func ValidateSeccompProfile(p string, fldPath *field.Path) field.ErrorList {
	if p == core.SeccompProfileRuntimeDefault || p == core.DeprecatedSeccompProfileDockerDefault {
		return nil
	}
	if p == v1.SeccompProfileNameUnconfined {
		return nil
	}
	if strings.HasPrefix(p, v1.SeccompLocalhostProfileNamePrefix) {
		return validateLocalDescendingPath(strings.TrimPrefix(p, v1.SeccompLocalhostProfileNamePrefix), fldPath)
	}
	return field.ErrorList{field.Invalid(fldPath, p, "must be a valid seccomp profile")}
}

func ValidateSeccompPodAnnotations(annotations map[string]string, fldPath *field.Path) field.ErrorList {
	allErrs := field.ErrorList{}
	if p, exists := annotations[core.SeccompPodAnnotationKey]; exists {
		allErrs = append(allErrs, ValidateSeccompProfile(p, fldPath.Child(core.SeccompPodAnnotationKey))...)
	}
	for k, p := range annotations {
		if strings.HasPrefix(k, core.SeccompContainerAnnotationKeyPrefix) {
			allErrs = append(allErrs, ValidateSeccompProfile(p, fldPath.Child(k))...)
		}
	}

	return allErrs
}

// ValidateSeccompProfileType tests that the argument is a valid SeccompProfileType.
func validateSeccompProfileType(fldPath *field.Path, seccompProfileType core.SeccompProfileType) *field.Error {
	switch seccompProfileType {
	case core.SeccompProfileTypeLocalhost, core.SeccompProfileTypeRuntimeDefault, core.SeccompProfileTypeUnconfined:
		return nil
	case "":
		return field.Required(fldPath, "type is required when seccompProfile is set")
	default:
		return field.NotSupported(fldPath, seccompProfileType, []core.SeccompProfileType{core.SeccompProfileTypeLocalhost, core.SeccompProfileTypeRuntimeDefault, core.SeccompProfileTypeUnconfined})
	}
}

func ValidateAppArmorProfileField(profile *core.AppArmorProfile, fldPath *field.Path) field.ErrorList {
	if profile == nil {
		return nil
	}

	allErrs := field.ErrorList{}

	switch profile.Type {
	case core.AppArmorProfileTypeLocalhost:
		if profile.LocalhostProfile == nil {
			allErrs = append(allErrs, field.Required(fldPath.Child("localhostProfile"), "must be set when AppArmor type is Localhost"))
		} else {
			localhostProfile := strings.TrimSpace(*profile.LocalhostProfile)
			if localhostProfile != *profile.LocalhostProfile {
				allErrs = append(allErrs, field.Invalid(fldPath.Child("localhostProfile"), *profile.LocalhostProfile, "must not be padded with whitespace"))
			} else if localhostProfile == "" {
				allErrs = append(allErrs, field.Required(fldPath.Child("localhostProfile"), "must be set when AppArmor type is Localhost"))
			}

			const maxLocalhostProfileLength = 4095 // PATH_MAX - 1
			if len(*profile.LocalhostProfile) > maxLocalhostProfileLength {
				allErrs = append(allErrs, field.TooLongMaxLength(fldPath.Child("localhostProfile"), *profile.LocalhostProfile, maxLocalhostProfileLength))
			}
		}

	case core.AppArmorProfileTypeRuntimeDefault, core.AppArmorProfileTypeUnconfined:
		if profile.LocalhostProfile != nil {
			allErrs = append(allErrs, field.Invalid(fldPath.Child("localhostProfile"), profile.LocalhostProfile, "can only be set when AppArmor type is Localhost"))
		}

	case "":
		allErrs = append(allErrs, field.Required(fldPath.Child("type"), "type is required when appArmorProfile is set"))

	default:
		allErrs = append(allErrs, field.NotSupported(fldPath.Child("type"), profile.Type,
			[]core.AppArmorProfileType{core.AppArmorProfileTypeLocalhost, core.AppArmorProfileTypeRuntimeDefault, core.AppArmorProfileTypeUnconfined}))
	}

	return allErrs

}

func ValidateAppArmorPodAnnotations(annotations map[string]string, spec *core.PodSpec, fldPath *field.Path) field.ErrorList {
	allErrs := field.ErrorList{}
	for k, p := range annotations {
		if !strings.HasPrefix(k, v1.DeprecatedAppArmorBetaContainerAnnotationKeyPrefix) {
			continue
		}
		containerName := strings.TrimPrefix(k, v1.DeprecatedAppArmorBetaContainerAnnotationKeyPrefix)
		if !podSpecHasContainer(spec, containerName) {
			allErrs = append(allErrs, field.Invalid(fldPath.Key(k), containerName, "container not found"))
		}

		if err := ValidateAppArmorProfileFormat(p); err != nil {
			allErrs = append(allErrs, field.Invalid(fldPath.Key(k), p, err.Error()))
		}
	}

	return allErrs
}

func ValidateAppArmorProfileFormat(profile string) error {
	if profile == "" || profile == v1.DeprecatedAppArmorBetaProfileRuntimeDefault || profile == v1.DeprecatedAppArmorBetaProfileNameUnconfined {
		return nil
	}
	if !strings.HasPrefix(profile, v1.DeprecatedAppArmorBetaProfileNamePrefix) {
		return fmt.Errorf("invalid AppArmor profile name: %q", profile)
	}
	return nil
}

// validateAppArmorAnnotationsAndFieldsMatchOnCreate validates that AppArmor fields and annotations are consistent.
func validateAppArmorAnnotationsAndFieldsMatchOnCreate(objectMeta metav1.ObjectMeta, podSpec *core.PodSpec, specPath *field.Path) field.ErrorList {
	if !utilfeature.DefaultFeatureGate.Enabled(features.AppArmorFields) {
		return nil
	}
	if podSpec.OS != nil && podSpec.OS.Name == core.Windows {
		// Skip consistency check for windows pods.
		return nil
	}

	allErrs := field.ErrorList{}

	var podProfile *core.AppArmorProfile
	if podSpec.SecurityContext != nil {
		podProfile = podSpec.SecurityContext.AppArmorProfile
	}
	podshelper.VisitContainersWithPath(podSpec, specPath, func(c *core.Container, cFldPath *field.Path) bool {
		containerProfile := podProfile
		if c.SecurityContext != nil && c.SecurityContext.AppArmorProfile != nil {
			containerProfile = c.SecurityContext.AppArmorProfile
		}

		if containerProfile == nil {
			return true
		}

		key := core.DeprecatedAppArmorAnnotationKeyPrefix + c.Name
		if annotation, found := objectMeta.Annotations[key]; found {
			apparmorPath := cFldPath.Child("securityContext").Child("appArmorProfile")

			switch containerProfile.Type {
			case core.AppArmorProfileTypeUnconfined:
				if annotation != core.DeprecatedAppArmorAnnotationValueUnconfined {
					allErrs = append(allErrs, field.Forbidden(apparmorPath.Child("type"), "apparmor type in annotation and field must match"))
				}

			case core.AppArmorProfileTypeRuntimeDefault:
				if annotation != core.DeprecatedAppArmorAnnotationValueRuntimeDefault {
					allErrs = append(allErrs, field.Forbidden(apparmorPath.Child("type"), "apparmor type in annotation and field must match"))
				}

			case core.AppArmorProfileTypeLocalhost:
				if !strings.HasPrefix(annotation, core.DeprecatedAppArmorAnnotationValueLocalhostPrefix) {
					allErrs = append(allErrs, field.Forbidden(apparmorPath.Child("type"), "apparmor type in annotation and field must match"))
				} else if containerProfile.LocalhostProfile == nil || strings.TrimPrefix(annotation, core.DeprecatedAppArmorAnnotationValueLocalhostPrefix) != *containerProfile.LocalhostProfile {
					allErrs = append(allErrs, field.Forbidden(apparmorPath.Child("localhostProfile"), "apparmor profile in annotation and field must match"))
				}
			}
		}
		return true
	})

	return allErrs
}

func podSpecHasContainer(spec *core.PodSpec, containerName string) bool {
	var hasContainer bool
	podshelper.VisitContainersWithPath(spec, field.NewPath("spec"), func(c *core.Container, _ *field.Path) bool {
		if c.Name == containerName {
			hasContainer = true
			return false
		}
		return true
	})
	return hasContainer
}

const (
	// a sysctl segment regex, concatenated with dots to form a sysctl name
	SysctlSegmentFmt string = "[a-z0-9]([-_a-z0-9]*[a-z0-9])?"

	// a sysctl name regex with slash allowed
	SysctlContainSlashFmt string = "(" + SysctlSegmentFmt + "[\\./])*" + SysctlSegmentFmt

	// the maximal length of a sysctl name
	SysctlMaxLength int = 253
)

var sysctlContainSlashRegexp = regexp.MustCompile("^" + SysctlContainSlashFmt + "$")

// IsValidSysctlName checks that the given string is a valid sysctl name,
// i.e. matches SysctlContainSlashFmt.
// More info:
//
//	https://man7.org/linux/man-pages/man8/sysctl.8.html
//	https://man7.org/linux/man-pages/man5/sysctl.d.5.html
func IsValidSysctlName(name string) bool {
	if len(name) > SysctlMaxLength {
		return false
	}
	return sysctlContainSlashRegexp.MatchString(name)
}

func validateSysctls(securityContext *core.PodSecurityContext, fldPath *field.Path, opts PodValidationOptions) field.ErrorList {
	allErrs := field.ErrorList{}
	names := make(map[string]struct{})
	for i, s := range securityContext.Sysctls {
		if len(s.Name) == 0 {
			allErrs = append(allErrs, field.Required(fldPath.Index(i).Child("name"), ""))
		} else if !IsValidSysctlName(s.Name) {
			allErrs = append(allErrs, field.Invalid(fldPath.Index(i).Child("name"), s.Name, fmt.Sprintf("must have at most %d characters and match regex %s", SysctlMaxLength, sysctlContainSlashRegexp)))
		} else if _, ok := names[s.Name]; ok {
			allErrs = append(allErrs, field.Duplicate(fldPath.Index(i).Child("name"), s.Name))
		}
		if !opts.AllowNamespacedSysctlsForHostNetAndHostIPC {
			err := ValidateHostSysctl(s.Name, securityContext, fldPath.Index(i).Child("name"))
			if err != nil {
				allErrs = append(allErrs, err)
			}
		}
		names[s.Name] = struct{}{}
	}
	return allErrs
}

// ValidateHostSysctl will return error if namespaced sysctls is applied to pod sharing the respective namespaces with the host.
func ValidateHostSysctl(sysctl string, securityContext *core.PodSecurityContext, fldPath *field.Path) *field.Error {
	ns, _, _ := utilsysctl.GetNamespace(sysctl)
	switch {
	case securityContext.HostNetwork && ns == utilsysctl.NetNamespace:
		return field.Invalid(fldPath, sysctl, "may not be specified when 'hostNetwork' is true")
	case securityContext.HostIPC && ns == utilsysctl.IPCNamespace:
		return field.Invalid(fldPath, sysctl, "may not be specified when 'hostIPC' is true")
	}
	return nil
}

// validatePodSpecSecurityContext verifies the SecurityContext of a PodSpec,
// whether that is defined in a Pod or in an embedded PodSpec (e.g. a
// Deployment's pod template).
func validatePodSpecSecurityContext(securityContext *core.PodSecurityContext, spec *core.PodSpec, specPath, fldPath *field.Path, opts PodValidationOptions) field.ErrorList {
	allErrs := field.ErrorList{}

	if securityContext != nil {
		if securityContext.FSGroup != nil {
			for _, msg := range validation.IsValidGroupID(*securityContext.FSGroup) {
				allErrs = append(allErrs, field.Invalid(fldPath.Child("fsGroup"), *(securityContext.FSGroup), msg))
			}
		}
		if securityContext.RunAsUser != nil {
			for _, msg := range validation.IsValidUserID(*securityContext.RunAsUser) {
				allErrs = append(allErrs, field.Invalid(fldPath.Child("runAsUser"), *(securityContext.RunAsUser), msg))
			}
		}
		if securityContext.RunAsGroup != nil {
			for _, msg := range validation.IsValidGroupID(*securityContext.RunAsGroup) {
				allErrs = append(allErrs, field.Invalid(fldPath.Child("runAsGroup"), *(securityContext.RunAsGroup), msg))
			}
		}
		for g, gid := range securityContext.SupplementalGroups {
			for _, msg := range validation.IsValidGroupID(gid) {
				allErrs = append(allErrs, field.Invalid(fldPath.Child("supplementalGroups").Index(g), gid, msg))
			}
		}
		if securityContext.ShareProcessNamespace != nil && securityContext.HostPID && *securityContext.ShareProcessNamespace {
			allErrs = append(allErrs, field.Invalid(fldPath.Child("shareProcessNamespace"), *securityContext.ShareProcessNamespace, "ShareProcessNamespace and HostPID cannot both be enabled"))
		}

		if len(securityContext.Sysctls) != 0 {
			allErrs = append(allErrs, validateSysctls(securityContext, fldPath.Child("sysctls"), opts)...)
		}

		if securityContext.FSGroupChangePolicy != nil {
			allErrs = append(allErrs, validateFSGroupChangePolicy(securityContext.FSGroupChangePolicy, fldPath.Child("fsGroupChangePolicy"))...)
		}

		allErrs = append(allErrs, validateSeccompProfileField(securityContext.SeccompProfile, fldPath.Child("seccompProfile"))...)
		allErrs = append(allErrs, validateWindowsSecurityContextOptions(securityContext.WindowsOptions, fldPath.Child("windowsOptions"))...)
		allErrs = append(allErrs, ValidateAppArmorProfileField(securityContext.AppArmorProfile, fldPath.Child("appArmorProfile"))...)
	}

	return allErrs
}

func ValidateContainerUpdates(newContainers, oldContainers []core.Container, fldPath *field.Path) (allErrs field.ErrorList, stop bool) {
	allErrs = field.ErrorList{}
	if len(newContainers) != len(oldContainers) {
		// TODO: Pinpoint the specific container that causes the invalid error after we have strategic merge diff
		allErrs = append(allErrs, field.Forbidden(fldPath, "pod updates may not add or remove containers"))
		return allErrs, true
	}

	// validate updated container images
	for i, ctr := range newContainers {
		if len(ctr.Image) == 0 {
			allErrs = append(allErrs, field.Required(fldPath.Index(i).Child("image"), ""))
		}
		// this is only called from ValidatePodUpdate so its safe to check leading/trailing whitespace.
		if len(strings.TrimSpace(ctr.Image)) != len(ctr.Image) {
			allErrs = append(allErrs, field.Invalid(fldPath.Index(i).Child("image"), ctr.Image, "must not have leading or trailing whitespace"))
		}
	}
	return allErrs, false
}

// ValidatePodCreate validates a pod in the context of its initial create
func ValidatePodCreate(pod *core.Pod, opts PodValidationOptions) field.ErrorList {
	allErrs := validatePodMetadataAndSpec(pod, opts)

	fldPath := field.NewPath("spec")
	// EphemeralContainers can only be set on update using the ephemeralcontainers subresource
	if len(pod.Spec.EphemeralContainers) > 0 {
		allErrs = append(allErrs, field.Forbidden(fldPath.Child("ephemeralContainers"), "cannot be set on create"))
	}
	// A Pod cannot be assigned a Node if there are remaining scheduling gates.
	if pod.Spec.NodeName != "" && len(pod.Spec.SchedulingGates) != 0 {
		allErrs = append(allErrs, field.Forbidden(fldPath.Child("nodeName"), "cannot be set until all schedulingGates have been cleared"))
	}
	allErrs = append(allErrs, validateSeccompAnnotationsAndFields(pod.ObjectMeta, &pod.Spec, fldPath)...)
	allErrs = append(allErrs, validateAppArmorAnnotationsAndFieldsMatchOnCreate(pod.ObjectMeta, &pod.Spec, fldPath)...)

	return allErrs
}

// validateSeccompAnnotationsAndFields iterates through all containers and ensure that when both seccompProfile and seccomp annotations exist they match.
func validateSeccompAnnotationsAndFields(objectMeta metav1.ObjectMeta, podSpec *core.PodSpec, specPath *field.Path) field.ErrorList {
	allErrs := field.ErrorList{}

	if podSpec.SecurityContext != nil && podSpec.SecurityContext.SeccompProfile != nil {
		// If both seccomp annotations and fields are specified, the values must match.
		if annotation, found := objectMeta.Annotations[v1.SeccompPodAnnotationKey]; found {
			seccompPath := specPath.Child("securityContext").Child("seccompProfile")
			err := validateSeccompAnnotationsAndFieldsMatch(annotation, podSpec.SecurityContext.SeccompProfile, seccompPath)
			if err != nil {
				allErrs = append(allErrs, err)
			}
		}
	}

	podshelper.VisitContainersWithPath(podSpec, specPath, func(c *core.Container, cFldPath *field.Path) bool {
		var field *core.SeccompProfile
		if c.SecurityContext != nil {
			field = c.SecurityContext.SeccompProfile
		}

		if field == nil {
			return true
		}

		key := v1.SeccompContainerAnnotationKeyPrefix + c.Name
		if annotation, found := objectMeta.Annotations[key]; found {
			seccompPath := cFldPath.Child("securityContext").Child("seccompProfile")
			err := validateSeccompAnnotationsAndFieldsMatch(annotation, field, seccompPath)
			if err != nil {
				allErrs = append(allErrs, err)
			}
		}
		return true
	})

	return allErrs
}

func validateSeccompAnnotationsAndFieldsMatch(annotationValue string, seccompField *core.SeccompProfile, fldPath *field.Path) *field.Error {
	if seccompField == nil {
		return nil
	}

	switch seccompField.Type {
	case core.SeccompProfileTypeUnconfined:
		if annotationValue != v1.SeccompProfileNameUnconfined {
			return field.Forbidden(fldPath.Child("type"), "seccomp type in annotation and field must match")
		}

	case core.SeccompProfileTypeRuntimeDefault:
		if annotationValue != v1.SeccompProfileRuntimeDefault && annotationValue != v1.DeprecatedSeccompProfileDockerDefault {
			return field.Forbidden(fldPath.Child("type"), "seccomp type in annotation and field must match")
		}

	case core.SeccompProfileTypeLocalhost:
		if !strings.HasPrefix(annotationValue, v1.SeccompLocalhostProfileNamePrefix) {
			return field.Forbidden(fldPath.Child("type"), "seccomp type in annotation and field must match")
		} else if seccompField.LocalhostProfile == nil || strings.TrimPrefix(annotationValue, v1.SeccompLocalhostProfileNamePrefix) != *seccompField.LocalhostProfile {
			return field.Forbidden(fldPath.Child("localhostProfile"), "seccomp profile in annotation and field must match")
		}
	}

	return nil
}

var updatablePodSpecFields = []string{
	"`spec.containers[*].image`",
	"`spec.initContainers[*].image`",
	"`spec.activeDeadlineSeconds`",
	"`spec.tolerations` (only additions to existing tolerations)",
	"`spec.terminationGracePeriodSeconds` (allow it to be set to 1 if it was previously negative)",
	"`spec.containers[*].resources` (for CPU/memory only)",
}

// TODO(vinaykul,InPlacePodVerticalScaling): Drop this var once InPlacePodVerticalScaling goes GA and featuregate is gone.
var updatablePodSpecFieldsNoResources = []string{
	"`spec.containers[*].image`",
	"`spec.initContainers[*].image`",
	"`spec.activeDeadlineSeconds`",
	"`spec.tolerations` (only additions to existing tolerations)",
	"`spec.terminationGracePeriodSeconds` (allow it to be set to 1 if it was previously negative)",
}

// ValidatePodUpdate tests to see if the update is legal for an end user to make. newPod is updated with fields
// that cannot be changed.
func ValidatePodUpdate(newPod, oldPod *core.Pod, opts PodValidationOptions) field.ErrorList {
	fldPath := field.NewPath("metadata")
	allErrs := ValidateObjectMetaUpdate(&newPod.ObjectMeta, &oldPod.ObjectMeta, fldPath)
	allErrs = append(allErrs, validatePodMetadataAndSpec(newPod, opts)...)
	allErrs = append(allErrs, ValidatePodSpecificAnnotationUpdates(newPod, oldPod, fldPath.Child("annotations"), opts)...)
	specPath := field.NewPath("spec")

	// validate updateable fields:
	// 1.  spec.containers[*].image
	// 2.  spec.initContainers[*].image
	// 3.  spec.activeDeadlineSeconds
	// 4.  spec.terminationGracePeriodSeconds
	// 5.  spec.schedulingGates

	containerErrs, stop := ValidateContainerUpdates(newPod.Spec.Containers, oldPod.Spec.Containers, specPath.Child("containers"))
	allErrs = append(allErrs, containerErrs...)
	if stop {
		return allErrs
	}
	containerErrs, stop = ValidateContainerUpdates(newPod.Spec.InitContainers, oldPod.Spec.InitContainers, specPath.Child("initContainers"))
	allErrs = append(allErrs, containerErrs...)
	if stop {
		return allErrs
	}

	// validate updated spec.activeDeadlineSeconds.  two types of updates are allowed:
	// 1.  from nil to a positive value
	// 2.  from a positive value to a lesser, non-negative value
	if newPod.Spec.ActiveDeadlineSeconds != nil {
		newActiveDeadlineSeconds := *newPod.Spec.ActiveDeadlineSeconds
		if newActiveDeadlineSeconds < 0 || newActiveDeadlineSeconds > math.MaxInt32 {
			allErrs = append(allErrs, field.Invalid(specPath.Child("activeDeadlineSeconds"), newActiveDeadlineSeconds, validation.InclusiveRangeError(0, math.MaxInt32)))
			return allErrs
		}
		if oldPod.Spec.ActiveDeadlineSeconds != nil {
			oldActiveDeadlineSeconds := *oldPod.Spec.ActiveDeadlineSeconds
			if oldActiveDeadlineSeconds < newActiveDeadlineSeconds {
				allErrs = append(allErrs, field.Invalid(specPath.Child("activeDeadlineSeconds"), newActiveDeadlineSeconds, "must be less than or equal to previous value"))
				return allErrs
			}
		}
	} else if oldPod.Spec.ActiveDeadlineSeconds != nil {
		allErrs = append(allErrs, field.Invalid(specPath.Child("activeDeadlineSeconds"), newPod.Spec.ActiveDeadlineSeconds, "must not update from a positive integer to nil value"))
	}

	// Allow only additions to tolerations updates.
	allErrs = append(allErrs, validateOnlyAddedTolerations(newPod.Spec.Tolerations, oldPod.Spec.Tolerations, specPath.Child("tolerations"))...)

	// Allow only deletions to schedulingGates updates.
	allErrs = append(allErrs, validateOnlyDeletedSchedulingGates(newPod.Spec.SchedulingGates, oldPod.Spec.SchedulingGates, specPath.Child("schedulingGates"))...)

	// the last thing to check is pod spec equality.  If the pod specs are equal, then we can simply return the errors we have
	// so far and save the cost of a deep copy.
	if apiequality.Semantic.DeepEqual(newPod.Spec, oldPod.Spec) {
		return allErrs
	}

	if qos.GetPodQOS(oldPod) != qos.ComputePodQOS(newPod) {
		allErrs = append(allErrs, field.Invalid(fldPath, newPod.Status.QOSClass, "Pod QoS is immutable"))
	}

	// handle updateable fields by munging those fields prior to deep equal comparison.
	mungedPodSpec := *newPod.Spec.DeepCopy()
	// munge spec.containers[*].image
	var newContainers []core.Container
	for ix, container := range mungedPodSpec.Containers {
		container.Image = oldPod.Spec.Containers[ix].Image // +k8s:verify-mutation:reason=clone
		// When the feature-gate is turned off, any new requests attempting to update CPU or memory
		// resource values will result in validation failure.
		if utilfeature.DefaultFeatureGate.Enabled(features.InPlacePodVerticalScaling) {
			// Resources are mutable for CPU & memory only
			//   - user can now modify Resources to express new desired Resources
			mungeCpuMemResources := func(resourceList, oldResourceList core.ResourceList) core.ResourceList {
				if oldResourceList == nil {
					return nil
				}
				var mungedResourceList core.ResourceList
				if resourceList == nil {
					mungedResourceList = make(core.ResourceList)
				} else {
					mungedResourceList = resourceList.DeepCopy()
				}
				delete(mungedResourceList, core.ResourceCPU)
				delete(mungedResourceList, core.ResourceMemory)
				if cpu, found := oldResourceList[core.ResourceCPU]; found {
					mungedResourceList[core.ResourceCPU] = cpu
				}
				if mem, found := oldResourceList[core.ResourceMemory]; found {
					mungedResourceList[core.ResourceMemory] = mem
				}
				return mungedResourceList
			}
			lim := mungeCpuMemResources(container.Resources.Limits, oldPod.Spec.Containers[ix].Resources.Limits)
			req := mungeCpuMemResources(container.Resources.Requests, oldPod.Spec.Containers[ix].Resources.Requests)
			container.Resources = core.ResourceRequirements{Limits: lim, Requests: req}
		}
		newContainers = append(newContainers, container)
	}
	mungedPodSpec.Containers = newContainers
	// munge spec.initContainers[*].image
	var newInitContainers []core.Container
	for ix, container := range mungedPodSpec.InitContainers {
		container.Image = oldPod.Spec.InitContainers[ix].Image // +k8s:verify-mutation:reason=clone
		newInitContainers = append(newInitContainers, container)
	}
	mungedPodSpec.InitContainers = newInitContainers
	// munge spec.activeDeadlineSeconds
	mungedPodSpec.ActiveDeadlineSeconds = nil
	if oldPod.Spec.ActiveDeadlineSeconds != nil {
		activeDeadlineSeconds := *oldPod.Spec.ActiveDeadlineSeconds
		mungedPodSpec.ActiveDeadlineSeconds = &activeDeadlineSeconds
	}
	// munge spec.schedulingGates
	mungedPodSpec.SchedulingGates = oldPod.Spec.SchedulingGates // +k8s:verify-mutation:reason=clone
	// tolerations are checked before the deep copy, so munge those too
	mungedPodSpec.Tolerations = oldPod.Spec.Tolerations // +k8s:verify-mutation:reason=clone

	// Relax validation of immutable fields to allow it to be set to 1 if it was previously negative.
	if oldPod.Spec.TerminationGracePeriodSeconds != nil && *oldPod.Spec.TerminationGracePeriodSeconds < 0 &&
		mungedPodSpec.TerminationGracePeriodSeconds != nil && *mungedPodSpec.TerminationGracePeriodSeconds == 1 {
		mungedPodSpec.TerminationGracePeriodSeconds = oldPod.Spec.TerminationGracePeriodSeconds // +k8s:verify-mutation:reason=clone
	}

	// Handle validations specific to gated pods.
	podIsGated := len(oldPod.Spec.SchedulingGates) > 0
<<<<<<< HEAD
	if opts.AllowMutableNodeSelectorAndNodeAffinity && podIsGated {
=======
	if podIsGated {
>>>>>>> 7d1f87fc
		// Additions to spec.nodeSelector are allowed (no deletions or mutations) for gated pods.
		if !apiequality.Semantic.DeepEqual(mungedPodSpec.NodeSelector, oldPod.Spec.NodeSelector) {
			allErrs = append(allErrs, validateNodeSelectorMutation(specPath.Child("nodeSelector"), mungedPodSpec.NodeSelector, oldPod.Spec.NodeSelector)...)
			mungedPodSpec.NodeSelector = oldPod.Spec.NodeSelector // +k8s:verify-mutation:reason=clone
		}

		// Validate node affinity mutations.
		var oldNodeAffinity *core.NodeAffinity
		if oldPod.Spec.Affinity != nil {
			oldNodeAffinity = oldPod.Spec.Affinity.NodeAffinity // +k8s:verify-mutation:reason=clone
		}

		var mungedNodeAffinity *core.NodeAffinity
		if mungedPodSpec.Affinity != nil {
			mungedNodeAffinity = mungedPodSpec.Affinity.NodeAffinity // +k8s:verify-mutation:reason=clone
		}

		if !apiequality.Semantic.DeepEqual(oldNodeAffinity, mungedNodeAffinity) {
			allErrs = append(allErrs, validateNodeAffinityMutation(specPath.Child("affinity").Child("nodeAffinity"), mungedNodeAffinity, oldNodeAffinity)...)
			switch {
			case mungedPodSpec.Affinity == nil && oldNodeAffinity == nil:
				// already effectively nil, no change needed
			case mungedPodSpec.Affinity == nil && oldNodeAffinity != nil:
				mungedPodSpec.Affinity = &core.Affinity{NodeAffinity: oldNodeAffinity} // +k8s:verify-mutation:reason=clone
			case mungedPodSpec.Affinity != nil && oldPod.Spec.Affinity == nil &&
				mungedPodSpec.Affinity.PodAntiAffinity == nil && mungedPodSpec.Affinity.PodAffinity == nil:
				// We ensure no other fields are being changed, but the NodeAffinity. If that's the case, and the
				// old pod's affinity is nil, we set the mungedPodSpec's affinity to nil.
				mungedPodSpec.Affinity = nil // +k8s:verify-mutation:reason=clone
			default:
				// The node affinity is being updated and the old pod Affinity is not nil.
				// We set the mungedPodSpec's node affinity to the old pod's node affinity.
				mungedPodSpec.Affinity.NodeAffinity = oldNodeAffinity // +k8s:verify-mutation:reason=clone
			}
		}

		// Note: Unlike NodeAffinity and NodeSelector, we cannot make PodAffinity/PodAntiAffinity mutable due to the presence of the matchLabelKeys/mismatchLabelKeys feature.
		// Those features automatically generate the matchExpressions in labelSelector for PodAffinity/PodAntiAffinity when the Pod is created.
		// When we make them mutable, we need to make sure things like how to handle/validate matchLabelKeys,
		// and what if the fieldManager/A sets matchexpressions and fieldManager/B sets matchLabelKeys later. (could it lead the understandable conflict, etc)
	}

	if !apiequality.Semantic.DeepEqual(mungedPodSpec, oldPod.Spec) {
		// This diff isn't perfect, but it's a helluva lot better an "I'm not going to tell you what the difference is".
		// TODO: Pinpoint the specific field that causes the invalid error after we have strategic merge diff
		specDiff := cmp.Diff(oldPod.Spec, mungedPodSpec)
		errs := field.Forbidden(specPath, fmt.Sprintf("pod updates may not change fields other than %s\n%v", strings.Join(updatablePodSpecFieldsNoResources, ","), specDiff))
		if utilfeature.DefaultFeatureGate.Enabled(features.InPlacePodVerticalScaling) {
			errs = field.Forbidden(specPath, fmt.Sprintf("pod updates may not change fields other than %s\n%v", strings.Join(updatablePodSpecFields, ","), specDiff))
		}
		allErrs = append(allErrs, errs)
	}
	return allErrs
}

// ValidateContainerStateTransition test to if any illegal container state transitions are being attempted
func ValidateContainerStateTransition(newStatuses, oldStatuses []core.ContainerStatus, fldpath *field.Path, restartPolicy core.RestartPolicy) field.ErrorList {
	allErrs := field.ErrorList{}
	// If we should always restart, containers are allowed to leave the terminated state
	if restartPolicy == core.RestartPolicyAlways {
		return allErrs
	}
	for i, oldStatus := range oldStatuses {
		// Skip any container that is not terminated
		if oldStatus.State.Terminated == nil {
			continue
		}
		// Skip any container that failed but is allowed to restart
		if oldStatus.State.Terminated.ExitCode != 0 && restartPolicy == core.RestartPolicyOnFailure {
			continue
		}
		for _, newStatus := range newStatuses {
			if oldStatus.Name == newStatus.Name && newStatus.State.Terminated == nil {
				allErrs = append(allErrs, field.Forbidden(fldpath.Index(i).Child("state"), "may not be transitioned to non-terminated state"))
			}
		}
	}
	return allErrs
}

// ValidateInitContainerStateTransition test to if any illegal init container state transitions are being attempted
func ValidateInitContainerStateTransition(newStatuses, oldStatuses []core.ContainerStatus, fldpath *field.Path, podSpec *core.PodSpec) field.ErrorList {
	allErrs := field.ErrorList{}
	// If we should always restart, containers are allowed to leave the terminated state
	if podSpec.RestartPolicy == core.RestartPolicyAlways {
		return allErrs
	}
	for i, oldStatus := range oldStatuses {
		// Skip any container that is not terminated
		if oldStatus.State.Terminated == nil {
			continue
		}
		// Skip any container that failed but is allowed to restart
		if oldStatus.State.Terminated.ExitCode != 0 && podSpec.RestartPolicy == core.RestartPolicyOnFailure {
			continue
		}

		// Skip any restartable init container that is allowed to restart
		isRestartableInitContainer := false
		for _, c := range podSpec.InitContainers {
			if oldStatus.Name == c.Name {
				if c.RestartPolicy != nil && *c.RestartPolicy == core.ContainerRestartPolicyAlways {
					isRestartableInitContainer = true
				}
				break
			}
		}
		if isRestartableInitContainer {
			continue
		}

		for _, newStatus := range newStatuses {
			if oldStatus.Name == newStatus.Name && newStatus.State.Terminated == nil {
				allErrs = append(allErrs, field.Forbidden(fldpath.Index(i).Child("state"), "may not be transitioned to non-terminated state"))
			}
		}
	}
	return allErrs
}

// ValidatePodStatusUpdate checks for changes to status that shouldn't occur in normal operation.
func ValidatePodStatusUpdate(newPod, oldPod *core.Pod, opts PodValidationOptions) field.ErrorList {
	fldPath := field.NewPath("metadata")
	allErrs := ValidateObjectMetaUpdate(&newPod.ObjectMeta, &oldPod.ObjectMeta, fldPath)
	allErrs = append(allErrs, ValidatePodSpecificAnnotationUpdates(newPod, oldPod, fldPath.Child("annotations"), opts)...)
	allErrs = append(allErrs, validatePodConditions(newPod.Status.Conditions, fldPath.Child("conditions"))...)

	fldPath = field.NewPath("status")
	if newPod.Spec.NodeName != oldPod.Spec.NodeName {
		allErrs = append(allErrs, field.Forbidden(fldPath.Child("nodeName"), "may not be changed directly"))
	}

	if newPod.Status.NominatedNodeName != oldPod.Status.NominatedNodeName && len(newPod.Status.NominatedNodeName) > 0 {
		for _, msg := range ValidateNodeName(newPod.Status.NominatedNodeName, false) {
			allErrs = append(allErrs, field.Invalid(fldPath.Child("nominatedNodeName"), newPod.Status.NominatedNodeName, msg))
		}
	}

	// If pod should not restart, make sure the status update does not transition
	// any terminated containers to a non-terminated state.
	allErrs = append(allErrs, ValidateContainerStateTransition(newPod.Status.ContainerStatuses, oldPod.Status.ContainerStatuses, fldPath.Child("containerStatuses"), oldPod.Spec.RestartPolicy)...)
	allErrs = append(allErrs, ValidateInitContainerStateTransition(newPod.Status.InitContainerStatuses, oldPod.Status.InitContainerStatuses, fldPath.Child("initContainerStatuses"), &oldPod.Spec)...)
	// The kubelet will never restart ephemeral containers, so treat them like they have an implicit RestartPolicyNever.
	allErrs = append(allErrs, ValidateContainerStateTransition(newPod.Status.EphemeralContainerStatuses, oldPod.Status.EphemeralContainerStatuses, fldPath.Child("ephemeralContainerStatuses"), core.RestartPolicyNever)...)
	allErrs = append(allErrs, validatePodResourceClaimStatuses(newPod.Status.ResourceClaimStatuses, newPod.Spec.ResourceClaims, fldPath.Child("resourceClaimStatuses"))...)

	if newIPErrs := validatePodIPs(newPod); len(newIPErrs) > 0 {
		allErrs = append(allErrs, newIPErrs...)
	}

	if newIPErrs := validateHostIPs(newPod); len(newIPErrs) > 0 {
		allErrs = append(allErrs, newIPErrs...)
	}

	return allErrs
}

// validatePodConditions tests if the custom pod conditions are valid.
func validatePodConditions(conditions []core.PodCondition, fldPath *field.Path) field.ErrorList {
	allErrs := field.ErrorList{}
	systemConditions := sets.New(
		core.PodScheduled,
		core.PodReady,
		core.PodInitialized)
	for i, condition := range conditions {
		if systemConditions.Has(condition.Type) {
			continue
		}
		allErrs = append(allErrs, ValidateQualifiedName(string(condition.Type), fldPath.Index(i).Child("Type"))...)
	}
	return allErrs
}

// validatePodResourceClaimStatuses validates the ResourceClaimStatuses slice in a pod status.
func validatePodResourceClaimStatuses(statuses []core.PodResourceClaimStatus, podClaims []core.PodResourceClaim, fldPath *field.Path) field.ErrorList {
	var allErrs field.ErrorList

	claimNames := sets.New[string]()
	for i, status := range statuses {
		idxPath := fldPath.Index(i)
		// There's no need to check the content of the name. If it matches an entry,
		// then it is valid, otherwise we reject it here.
		if !havePodClaim(podClaims, status.Name) {
			allErrs = append(allErrs, field.Invalid(idxPath.Child("name"), status.Name, "must match the name of an entry in `spec.resourceClaims`"))
		}
		if claimNames.Has(status.Name) {
			allErrs = append(allErrs, field.Duplicate(idxPath.Child("name"), status.Name))
		} else {
			claimNames.Insert(status.Name)
		}
		if status.ResourceClaimName != nil {
			for _, detail := range ValidateResourceClaimName(*status.ResourceClaimName, false) {
				allErrs = append(allErrs, field.Invalid(idxPath.Child("name"), status.ResourceClaimName, detail))
			}
		}
	}

	return allErrs
}

func havePodClaim(podClaims []core.PodResourceClaim, name string) bool {
	for _, podClaim := range podClaims {
		if podClaim.Name == name {
			return true
		}
	}
	return false
}

// ValidatePodEphemeralContainersUpdate tests that a user update to EphemeralContainers is valid.
// newPod and oldPod must only differ in their EphemeralContainers.
func ValidatePodEphemeralContainersUpdate(newPod, oldPod *core.Pod, opts PodValidationOptions) field.ErrorList {
	// Part 1: Validate newPod's spec and updates to metadata
	fldPath := field.NewPath("metadata")
	allErrs := ValidateObjectMetaUpdate(&newPod.ObjectMeta, &oldPod.ObjectMeta, fldPath)
	allErrs = append(allErrs, validatePodMetadataAndSpec(newPod, opts)...)
	allErrs = append(allErrs, ValidatePodSpecificAnnotationUpdates(newPod, oldPod, fldPath.Child("annotations"), opts)...)

	// static pods don't support ephemeral containers #113935
	if _, ok := oldPod.Annotations[core.MirrorPodAnnotationKey]; ok {
		return field.ErrorList{field.Forbidden(field.NewPath(""), "static pods do not support ephemeral containers")}
	}

	// Part 2: Validate that the changes between oldPod.Spec.EphemeralContainers and
	// newPod.Spec.EphemeralContainers are allowed.
	//
	// Existing EphemeralContainers may not be changed. Order isn't preserved by patch, so check each individually.
	newContainerIndex := make(map[string]*core.EphemeralContainer)
	specPath := field.NewPath("spec").Child("ephemeralContainers")
	for i := range newPod.Spec.EphemeralContainers {
		newContainerIndex[newPod.Spec.EphemeralContainers[i].Name] = &newPod.Spec.EphemeralContainers[i]
	}
	for _, old := range oldPod.Spec.EphemeralContainers {
		if new, ok := newContainerIndex[old.Name]; !ok {
			allErrs = append(allErrs, field.Forbidden(specPath, fmt.Sprintf("existing ephemeral containers %q may not be removed\n", old.Name)))
		} else if !apiequality.Semantic.DeepEqual(old, *new) {
			specDiff := cmp.Diff(old, *new)
			allErrs = append(allErrs, field.Forbidden(specPath, fmt.Sprintf("existing ephemeral containers %q may not be changed\n%v", old.Name, specDiff)))
		}
	}

	return allErrs
}

// ValidatePodBinding tests if required fields in the pod binding are legal.
func ValidatePodBinding(binding *core.Binding) field.ErrorList {
	allErrs := field.ErrorList{}

	if len(binding.Target.Kind) != 0 && binding.Target.Kind != "Node" {
		// TODO: When validation becomes versioned, this gets more complicated.
		allErrs = append(allErrs, field.NotSupported(field.NewPath("target", "kind"), binding.Target.Kind, []string{"Node", "<empty>"}))
	}
	if len(binding.Target.Name) == 0 {
		// TODO: When validation becomes versioned, this gets more complicated.
		allErrs = append(allErrs, field.Required(field.NewPath("target", "name"), ""))
	}

	return allErrs
}

// ValidatePodTemplate tests if required fields in the pod template are set.
func ValidatePodTemplate(pod *core.PodTemplate, opts PodValidationOptions) field.ErrorList {
	allErrs := ValidateObjectMeta(&pod.ObjectMeta, true, ValidatePodName, field.NewPath("metadata"))
	allErrs = append(allErrs, ValidatePodTemplateSpec(&pod.Template, field.NewPath("template"), opts)...)
	return allErrs
}

// ValidatePodTemplateUpdate tests to see if the update is legal for an end user to make. newPod is updated with fields
// that cannot be changed.
func ValidatePodTemplateUpdate(newPod, oldPod *core.PodTemplate, opts PodValidationOptions) field.ErrorList {
	allErrs := ValidateObjectMetaUpdate(&newPod.ObjectMeta, &oldPod.ObjectMeta, field.NewPath("metadata"))
	allErrs = append(allErrs, ValidatePodTemplateSpec(&newPod.Template, field.NewPath("template"), opts)...)
	return allErrs
}

var supportedSessionAffinityType = sets.New(core.ServiceAffinityClientIP, core.ServiceAffinityNone)
var supportedServiceType = sets.New(core.ServiceTypeClusterIP, core.ServiceTypeNodePort,
	core.ServiceTypeLoadBalancer, core.ServiceTypeExternalName)

var supportedServiceInternalTrafficPolicy = sets.New(core.ServiceInternalTrafficPolicyCluster, core.ServiceInternalTrafficPolicyLocal)

var supportedServiceIPFamily = sets.New(core.IPv4Protocol, core.IPv6Protocol)
var supportedServiceIPFamilyPolicy = sets.New(
	core.IPFamilyPolicySingleStack,
	core.IPFamilyPolicyPreferDualStack,
	core.IPFamilyPolicyRequireDualStack)

// ValidateService tests if required fields/annotations of a Service are valid.
func ValidateService(service *core.Service) field.ErrorList {
	metaPath := field.NewPath("metadata")
	allErrs := ValidateObjectMeta(&service.ObjectMeta, true, ValidateServiceName, metaPath)

	topologyHintsVal, topologyHintsSet := service.Annotations[core.DeprecatedAnnotationTopologyAwareHints]
	topologyModeVal, topologyModeSet := service.Annotations[core.AnnotationTopologyMode]

	if topologyModeSet && topologyHintsSet && topologyModeVal != topologyHintsVal {
		message := fmt.Sprintf("must match annotations[%s] when both are specified", core.DeprecatedAnnotationTopologyAwareHints)
		allErrs = append(allErrs, field.Invalid(metaPath.Child("annotations").Key(core.AnnotationTopologyMode), topologyModeVal, message))
	}

	specPath := field.NewPath("spec")

	if len(service.Spec.Ports) == 0 && !isHeadlessService(service) && service.Spec.Type != core.ServiceTypeExternalName {
		allErrs = append(allErrs, field.Required(specPath.Child("ports"), ""))
	}
	switch service.Spec.Type {
	case core.ServiceTypeLoadBalancer:
		for ix := range service.Spec.Ports {
			port := &service.Spec.Ports[ix]
			// This is a workaround for broken cloud environments that
			// over-open firewalls.  Hopefully it can go away when more clouds
			// understand containers better.
			if port.Port == ports.KubeletPort {
				portPath := specPath.Child("ports").Index(ix)
				allErrs = append(allErrs, field.Invalid(portPath, port.Port, fmt.Sprintf("may not expose port %v externally since it is used by kubelet", ports.KubeletPort)))
			}
		}
		if isHeadlessService(service) {
			allErrs = append(allErrs, field.Invalid(specPath.Child("clusterIPs").Index(0), service.Spec.ClusterIPs[0], "may not be set to 'None' for LoadBalancer services"))
		}
	case core.ServiceTypeNodePort:
		if isHeadlessService(service) {
			allErrs = append(allErrs, field.Invalid(specPath.Child("clusterIPs").Index(0), service.Spec.ClusterIPs[0], "may not be set to 'None' for NodePort services"))
		}
	case core.ServiceTypeExternalName:
		// must have  len(.spec.ClusterIPs) == 0 // note: strategy sets ClusterIPs based on ClusterIP
		if len(service.Spec.ClusterIPs) > 0 {
			allErrs = append(allErrs, field.Forbidden(specPath.Child("clusterIPs"), "may not be set for ExternalName services"))
		}

		// must have nil families and nil policy
		if len(service.Spec.IPFamilies) > 0 {
			allErrs = append(allErrs, field.Forbidden(specPath.Child("ipFamilies"), "may not be set for ExternalName services"))
		}
		if service.Spec.IPFamilyPolicy != nil {
			allErrs = append(allErrs, field.Forbidden(specPath.Child("ipFamilyPolicy"), "may not be set for ExternalName services"))
		}

		// The value (a CNAME) may have a trailing dot to denote it as fully qualified
		cname := strings.TrimSuffix(service.Spec.ExternalName, ".")
		if len(cname) > 0 {
			allErrs = append(allErrs, ValidateDNS1123Subdomain(cname, specPath.Child("externalName"))...)
		} else {
			allErrs = append(allErrs, field.Required(specPath.Child("externalName"), ""))
		}
	}

	allPortNames := sets.Set[string]{}
	portsPath := specPath.Child("ports")
	for i := range service.Spec.Ports {
		portPath := portsPath.Index(i)
		allErrs = append(allErrs, validateServicePort(&service.Spec.Ports[i], len(service.Spec.Ports) > 1, isHeadlessService(service), &allPortNames, portPath)...)
	}

	if service.Spec.Selector != nil {
		allErrs = append(allErrs, unversionedvalidation.ValidateLabels(service.Spec.Selector, specPath.Child("selector"))...)
	}

	if len(service.Spec.SessionAffinity) == 0 {
		allErrs = append(allErrs, field.Required(specPath.Child("sessionAffinity"), ""))
	} else if !supportedSessionAffinityType.Has(service.Spec.SessionAffinity) {
		allErrs = append(allErrs, field.NotSupported(specPath.Child("sessionAffinity"), service.Spec.SessionAffinity, sets.List(supportedSessionAffinityType)))
	}

	if service.Spec.SessionAffinity == core.ServiceAffinityClientIP {
		allErrs = append(allErrs, validateClientIPAffinityConfig(service.Spec.SessionAffinityConfig, specPath.Child("sessionAffinityConfig"))...)
	} else if service.Spec.SessionAffinity == core.ServiceAffinityNone {
		if service.Spec.SessionAffinityConfig != nil {
			allErrs = append(allErrs, field.Forbidden(specPath.Child("sessionAffinityConfig"), fmt.Sprintf("must not be set when session affinity is %s", core.ServiceAffinityNone)))
		}
	}

	// dualstack <-> ClusterIPs <-> ipfamilies
	allErrs = append(allErrs, ValidateServiceClusterIPsRelatedFields(service)...)

	ipPath := specPath.Child("externalIPs")
	for i, ip := range service.Spec.ExternalIPs {
		idxPath := ipPath.Index(i)
		if errs := validation.IsValidIP(idxPath, ip); len(errs) != 0 {
			allErrs = append(allErrs, errs...)
		} else {
			allErrs = append(allErrs, ValidateNonSpecialIP(ip, idxPath)...)
		}
	}

	if len(service.Spec.Type) == 0 {
		allErrs = append(allErrs, field.Required(specPath.Child("type"), ""))
	} else if !supportedServiceType.Has(service.Spec.Type) {
		allErrs = append(allErrs, field.NotSupported(specPath.Child("type"), service.Spec.Type, sets.List(supportedServiceType)))
	}

	if service.Spec.Type == core.ServiceTypeClusterIP {
		portsPath := specPath.Child("ports")
		for i := range service.Spec.Ports {
			portPath := portsPath.Index(i)
			if service.Spec.Ports[i].NodePort != 0 {
				allErrs = append(allErrs, field.Forbidden(portPath.Child("nodePort"), "may not be used when `type` is 'ClusterIP'"))
			}
		}
	}

	// Check for duplicate NodePorts, considering (protocol,port) pairs
	portsPath = specPath.Child("ports")
	nodePorts := make(map[core.ServicePort]bool)
	for i := range service.Spec.Ports {
		port := &service.Spec.Ports[i]
		if port.NodePort == 0 {
			continue
		}
		portPath := portsPath.Index(i)
		var key core.ServicePort
		key.Protocol = port.Protocol
		key.NodePort = port.NodePort
		_, found := nodePorts[key]
		if found {
			allErrs = append(allErrs, field.Duplicate(portPath.Child("nodePort"), port.NodePort))
		}
		nodePorts[key] = true
	}

	// Check for duplicate Ports, considering (protocol,port) pairs
	portsPath = specPath.Child("ports")
	ports := make(map[core.ServicePort]bool)
	for i, port := range service.Spec.Ports {
		portPath := portsPath.Index(i)
		key := core.ServicePort{Protocol: port.Protocol, Port: port.Port}
		_, found := ports[key]
		if found {
			allErrs = append(allErrs, field.Duplicate(portPath, key))
		}
		ports[key] = true
	}

	// Validate SourceRanges field or annotation.
	if len(service.Spec.LoadBalancerSourceRanges) > 0 {
		fieldPath := specPath.Child("LoadBalancerSourceRanges")

		if service.Spec.Type != core.ServiceTypeLoadBalancer {
			allErrs = append(allErrs, field.Forbidden(fieldPath, "may only be used when `type` is 'LoadBalancer'"))
		}
		for idx, value := range service.Spec.LoadBalancerSourceRanges {
			// Note: due to a historical accident around transition from the
			// annotation value, these values are allowed to be space-padded.
			value = strings.TrimSpace(value)
			allErrs = append(allErrs, validation.IsValidCIDR(fieldPath.Index(idx), value)...)
		}
	} else if val, annotationSet := service.Annotations[core.AnnotationLoadBalancerSourceRangesKey]; annotationSet {
		fieldPath := field.NewPath("metadata", "annotations").Key(core.AnnotationLoadBalancerSourceRangesKey)
		if service.Spec.Type != core.ServiceTypeLoadBalancer {
			allErrs = append(allErrs, field.Forbidden(fieldPath, "may only be used when `type` is 'LoadBalancer'"))
		}

		val = strings.TrimSpace(val)
		if val != "" {
			cidrs := strings.Split(val, ",")
			for _, value := range cidrs {
				value = strings.TrimSpace(value)
				allErrs = append(allErrs, validation.IsValidCIDR(fieldPath, value)...)
			}
		}
	}

	if service.Spec.AllocateLoadBalancerNodePorts != nil && service.Spec.Type != core.ServiceTypeLoadBalancer {
		allErrs = append(allErrs, field.Forbidden(specPath.Child("allocateLoadBalancerNodePorts"), "may only be used when `type` is 'LoadBalancer'"))
	}

	if service.Spec.Type == core.ServiceTypeLoadBalancer && service.Spec.AllocateLoadBalancerNodePorts == nil {
		allErrs = append(allErrs, field.Required(field.NewPath("allocateLoadBalancerNodePorts"), ""))
	}

	// validate LoadBalancerClass field
	allErrs = append(allErrs, validateLoadBalancerClassField(nil, service)...)

	// external traffic policy fields
	allErrs = append(allErrs, validateServiceExternalTrafficPolicy(service)...)

	// internal traffic policy field
	allErrs = append(allErrs, validateServiceInternalTrafficFieldsValue(service)...)

	// traffic distribution field
	allErrs = append(allErrs, validateServiceTrafficDistribution(service)...)

	return allErrs
}

func validateServicePort(sp *core.ServicePort, requireName, isHeadlessService bool, allNames *sets.Set[string], fldPath *field.Path) field.ErrorList {
	allErrs := field.ErrorList{}

	if requireName && len(sp.Name) == 0 {
		allErrs = append(allErrs, field.Required(fldPath.Child("name"), ""))
	} else if len(sp.Name) != 0 {
		allErrs = append(allErrs, ValidateDNS1123Label(sp.Name, fldPath.Child("name"))...)
		if allNames.Has(sp.Name) {
			allErrs = append(allErrs, field.Duplicate(fldPath.Child("name"), sp.Name))
		} else {
			allNames.Insert(sp.Name)
		}
	}

	for _, msg := range validation.IsValidPortNum(int(sp.Port)) {
		allErrs = append(allErrs, field.Invalid(fldPath.Child("port"), sp.Port, msg))
	}

	if len(sp.Protocol) == 0 {
		allErrs = append(allErrs, field.Required(fldPath.Child("protocol"), ""))
	} else if !supportedPortProtocols.Has(sp.Protocol) {
		allErrs = append(allErrs, field.NotSupported(fldPath.Child("protocol"), sp.Protocol, sets.List(supportedPortProtocols)))
	}

	allErrs = append(allErrs, ValidatePortNumOrName(sp.TargetPort, fldPath.Child("targetPort"))...)

	if sp.AppProtocol != nil {
		allErrs = append(allErrs, ValidateQualifiedName(*sp.AppProtocol, fldPath.Child("appProtocol"))...)
	}

	// in the v1 API, targetPorts on headless services were tolerated.
	// once we have version-specific validation, we can reject this on newer API versions, but until then, we have to tolerate it for compatibility.
	//
	// if isHeadlessService {
	// 	if sp.TargetPort.Type == intstr.String || (sp.TargetPort.Type == intstr.Int && sp.Port != sp.TargetPort.IntValue()) {
	// 		allErrs = append(allErrs, field.Invalid(fldPath.Child("targetPort"), sp.TargetPort, "must be equal to the value of 'port' when clusterIP = None"))
	// 	}
	// }

	return allErrs
}

var validExternalTrafficPolicies = sets.New(core.ServiceExternalTrafficPolicyCluster, core.ServiceExternalTrafficPolicyLocal)

func validateServiceExternalTrafficPolicy(service *core.Service) field.ErrorList {
	allErrs := field.ErrorList{}

	fldPath := field.NewPath("spec")

	if !apiservice.ExternallyAccessible(service) {
		if service.Spec.ExternalTrafficPolicy != "" {
			allErrs = append(allErrs, field.Invalid(fldPath.Child("externalTrafficPolicy"), service.Spec.ExternalTrafficPolicy,
				"may only be set for externally-accessible services"))
		}
	} else {
		if service.Spec.ExternalTrafficPolicy == "" {
			allErrs = append(allErrs, field.Required(fldPath.Child("externalTrafficPolicy"), ""))
		} else if !validExternalTrafficPolicies.Has(service.Spec.ExternalTrafficPolicy) {
			allErrs = append(allErrs, field.NotSupported(fldPath.Child("externalTrafficPolicy"),
				service.Spec.ExternalTrafficPolicy, sets.List(validExternalTrafficPolicies)))
		}
	}

	if !apiservice.NeedsHealthCheck(service) {
		if service.Spec.HealthCheckNodePort != 0 {
			allErrs = append(allErrs, field.Invalid(fldPath.Child("healthCheckNodePort"), service.Spec.HealthCheckNodePort,
				"may only be set when `type` is 'LoadBalancer' and `externalTrafficPolicy` is 'Local'"))
		}
	} else {
		if service.Spec.HealthCheckNodePort == 0 {
			allErrs = append(allErrs, field.Required(fldPath.Child("healthCheckNodePort"), ""))
		} else {
			for _, msg := range validation.IsValidPortNum(int(service.Spec.HealthCheckNodePort)) {
				allErrs = append(allErrs, field.Invalid(fldPath.Child("healthCheckNodePort"), service.Spec.HealthCheckNodePort, msg))
			}
		}
	}

	return allErrs
}

func validateServiceExternalTrafficFieldsUpdate(before, after *core.Service) field.ErrorList {
	allErrs := field.ErrorList{}

	if apiservice.NeedsHealthCheck(before) && apiservice.NeedsHealthCheck(after) {
		if after.Spec.HealthCheckNodePort != before.Spec.HealthCheckNodePort {
			allErrs = append(allErrs, field.Forbidden(field.NewPath("spec", "healthCheckNodePort"), "field is immutable"))
		}
	}

	return allErrs
}

// validateServiceInternalTrafficFieldsValue validates InternalTraffic related
// spec have legal value.
func validateServiceInternalTrafficFieldsValue(service *core.Service) field.ErrorList {
	allErrs := field.ErrorList{}

	if service.Spec.InternalTrafficPolicy == nil {
		// We do not forbid internalTrafficPolicy on other Service types because of historical reasons.
		// We did not check that before it went beta and we don't want to invalidate existing stored objects.
		if service.Spec.Type == core.ServiceTypeNodePort ||
			service.Spec.Type == core.ServiceTypeLoadBalancer || service.Spec.Type == core.ServiceTypeClusterIP {
			allErrs = append(allErrs, field.Required(field.NewPath("spec").Child("internalTrafficPolicy"), ""))
		}
	}

	if service.Spec.InternalTrafficPolicy != nil && !supportedServiceInternalTrafficPolicy.Has(*service.Spec.InternalTrafficPolicy) {
		allErrs = append(allErrs, field.NotSupported(field.NewPath("spec").Child("internalTrafficPolicy"), *service.Spec.InternalTrafficPolicy, sets.List(supportedServiceInternalTrafficPolicy)))
<<<<<<< HEAD
=======
	}

	return allErrs
}

// validateServiceTrafficDistribution validates the values for the
// trafficDistribution field.
func validateServiceTrafficDistribution(service *core.Service) field.ErrorList {
	allErrs := field.ErrorList{}

	if service.Spec.TrafficDistribution == nil {
		return allErrs
	}

	if *service.Spec.TrafficDistribution != v1.ServiceTrafficDistributionPreferClose {
		allErrs = append(allErrs, field.NotSupported(field.NewPath("spec").Child("trafficDistribution"), *service.Spec.TrafficDistribution, []string{v1.ServiceTrafficDistributionPreferClose}))
>>>>>>> 7d1f87fc
	}

	return allErrs
}

// ValidateServiceCreate validates Services as they are created.
func ValidateServiceCreate(service *core.Service) field.ErrorList {
	return ValidateService(service)
}

// ValidateServiceUpdate tests if required fields in the service are set during an update
func ValidateServiceUpdate(service, oldService *core.Service) field.ErrorList {
	allErrs := ValidateObjectMetaUpdate(&service.ObjectMeta, &oldService.ObjectMeta, field.NewPath("metadata"))

	// User can upgrade (add another clusterIP or ipFamily)
	//      can downgrade (remove secondary clusterIP or ipFamily)
	// but *CAN NOT* change primary/secondary clusterIP || ipFamily *UNLESS*
	// they are changing from/to/ON ExternalName

	upgradeDowngradeClusterIPsErrs := validateUpgradeDowngradeClusterIPs(oldService, service)
	allErrs = append(allErrs, upgradeDowngradeClusterIPsErrs...)

	upgradeDowngradeIPFamiliesErrs := validateUpgradeDowngradeIPFamilies(oldService, service)
	allErrs = append(allErrs, upgradeDowngradeIPFamiliesErrs...)

	upgradeDowngradeLoadBalancerClassErrs := validateLoadBalancerClassField(oldService, service)
	allErrs = append(allErrs, upgradeDowngradeLoadBalancerClassErrs...)

	allErrs = append(allErrs, validateServiceExternalTrafficFieldsUpdate(oldService, service)...)

	return append(allErrs, ValidateService(service)...)
}

// ValidateServiceStatusUpdate tests if required fields in the Service are set when updating status.
func ValidateServiceStatusUpdate(service, oldService *core.Service) field.ErrorList {
	allErrs := ValidateObjectMetaUpdate(&service.ObjectMeta, &oldService.ObjectMeta, field.NewPath("metadata"))
	allErrs = append(allErrs, ValidateLoadBalancerStatus(&service.Status.LoadBalancer, field.NewPath("status", "loadBalancer"), &service.Spec)...)
	return allErrs
}

// ValidateReplicationController tests if required fields in the replication controller are set.
func ValidateReplicationController(controller *core.ReplicationController, opts PodValidationOptions) field.ErrorList {
	allErrs := ValidateObjectMeta(&controller.ObjectMeta, true, ValidateReplicationControllerName, field.NewPath("metadata"))
	allErrs = append(allErrs, ValidateReplicationControllerSpec(&controller.Spec, nil, field.NewPath("spec"), opts)...)
	return allErrs
}

// ValidateReplicationControllerUpdate tests if required fields in the replication controller are set.
func ValidateReplicationControllerUpdate(controller, oldController *core.ReplicationController, opts PodValidationOptions) field.ErrorList {
	allErrs := ValidateObjectMetaUpdate(&controller.ObjectMeta, &oldController.ObjectMeta, field.NewPath("metadata"))
	allErrs = append(allErrs, ValidateReplicationControllerSpec(&controller.Spec, &oldController.Spec, field.NewPath("spec"), opts)...)
	return allErrs
}

// ValidateReplicationControllerStatusUpdate tests if required fields in the replication controller are set.
func ValidateReplicationControllerStatusUpdate(controller, oldController *core.ReplicationController) field.ErrorList {
	allErrs := ValidateObjectMetaUpdate(&controller.ObjectMeta, &oldController.ObjectMeta, field.NewPath("metadata"))
	allErrs = append(allErrs, ValidateReplicationControllerStatus(controller.Status, field.NewPath("status"))...)
	return allErrs
}

func ValidateReplicationControllerStatus(status core.ReplicationControllerStatus, statusPath *field.Path) field.ErrorList {
	allErrs := field.ErrorList{}
	allErrs = append(allErrs, ValidateNonnegativeField(int64(status.Replicas), statusPath.Child("replicas"))...)
	allErrs = append(allErrs, ValidateNonnegativeField(int64(status.FullyLabeledReplicas), statusPath.Child("fullyLabeledReplicas"))...)
	allErrs = append(allErrs, ValidateNonnegativeField(int64(status.ReadyReplicas), statusPath.Child("readyReplicas"))...)
	allErrs = append(allErrs, ValidateNonnegativeField(int64(status.AvailableReplicas), statusPath.Child("availableReplicas"))...)
	allErrs = append(allErrs, ValidateNonnegativeField(int64(status.ObservedGeneration), statusPath.Child("observedGeneration"))...)
	msg := "cannot be greater than status.replicas"
	if status.FullyLabeledReplicas > status.Replicas {
		allErrs = append(allErrs, field.Invalid(statusPath.Child("fullyLabeledReplicas"), status.FullyLabeledReplicas, msg))
	}
	if status.ReadyReplicas > status.Replicas {
		allErrs = append(allErrs, field.Invalid(statusPath.Child("readyReplicas"), status.ReadyReplicas, msg))
	}
	if status.AvailableReplicas > status.Replicas {
		allErrs = append(allErrs, field.Invalid(statusPath.Child("availableReplicas"), status.AvailableReplicas, msg))
	}
	if status.AvailableReplicas > status.ReadyReplicas {
		allErrs = append(allErrs, field.Invalid(statusPath.Child("availableReplicas"), status.AvailableReplicas, "cannot be greater than readyReplicas"))
	}
	return allErrs
}

// Validates that the given selector is non-empty.
func ValidateNonEmptySelector(selectorMap map[string]string, fldPath *field.Path) field.ErrorList {
	allErrs := field.ErrorList{}
	selector := labels.Set(selectorMap).AsSelector()
	if selector.Empty() {
		allErrs = append(allErrs, field.Required(fldPath, ""))
	}
	return allErrs
}

// Validates the given template and ensures that it is in accordance with the desired selector and replicas.
func ValidatePodTemplateSpecForRC(template, oldTemplate *core.PodTemplateSpec, selectorMap map[string]string, replicas int32, fldPath *field.Path, opts PodValidationOptions) field.ErrorList {
	allErrs := field.ErrorList{}
	if template == nil {
		allErrs = append(allErrs, field.Required(fldPath, ""))
	} else {
		selector := labels.Set(selectorMap).AsSelector()
		if !selector.Empty() {
			// Verify that the RC selector matches the labels in template.
			labels := labels.Set(template.Labels)
			if !selector.Matches(labels) {
				allErrs = append(allErrs, field.Invalid(fldPath.Child("metadata", "labels"), template.Labels, "`selector` does not match template `labels`"))
			}
		}
		allErrs = append(allErrs, ValidatePodTemplateSpec(template, fldPath, opts)...)
		// get rid of apivalidation.ValidateReadOnlyPersistentDisks,stop passing oldTemplate to this function
		var oldVols []core.Volume
		if oldTemplate != nil {
			oldVols = oldTemplate.Spec.Volumes // +k8s:verify-mutation:reason=clone
		}
		if replicas > 1 {
			allErrs = append(allErrs, ValidateReadOnlyPersistentDisks(template.Spec.Volumes, oldVols, fldPath.Child("spec", "volumes"))...)
		}
		// RestartPolicy has already been first-order validated as per ValidatePodTemplateSpec().
		if template.Spec.RestartPolicy != core.RestartPolicyAlways {
			allErrs = append(allErrs, field.NotSupported(fldPath.Child("spec", "restartPolicy"), template.Spec.RestartPolicy, []core.RestartPolicy{core.RestartPolicyAlways}))
		}
		if template.Spec.ActiveDeadlineSeconds != nil {
			allErrs = append(allErrs, field.Forbidden(fldPath.Child("spec", "activeDeadlineSeconds"), "activeDeadlineSeconds in ReplicationController is not Supported"))
		}
	}
	return allErrs
}

// ValidateReplicationControllerSpec tests if required fields in the replication controller spec are set.
func ValidateReplicationControllerSpec(spec, oldSpec *core.ReplicationControllerSpec, fldPath *field.Path, opts PodValidationOptions) field.ErrorList {
	allErrs := field.ErrorList{}
	allErrs = append(allErrs, ValidateNonnegativeField(int64(spec.MinReadySeconds), fldPath.Child("minReadySeconds"))...)
	allErrs = append(allErrs, ValidateNonEmptySelector(spec.Selector, fldPath.Child("selector"))...)
	allErrs = append(allErrs, ValidateNonnegativeField(int64(spec.Replicas), fldPath.Child("replicas"))...)
	// oldSpec is not empty, pass oldSpec.template.
	var oldTemplate *core.PodTemplateSpec
	if oldSpec != nil {
		oldTemplate = oldSpec.Template // +k8s:verify-mutation:reason=clone
	}
	allErrs = append(allErrs, ValidatePodTemplateSpecForRC(spec.Template, oldTemplate, spec.Selector, spec.Replicas, fldPath.Child("template"), opts)...)
	return allErrs
}

// ValidatePodTemplateSpec validates the spec of a pod template
func ValidatePodTemplateSpec(spec *core.PodTemplateSpec, fldPath *field.Path, opts PodValidationOptions) field.ErrorList {
	allErrs := field.ErrorList{}
	allErrs = append(allErrs, unversionedvalidation.ValidateLabels(spec.Labels, fldPath.Child("labels"))...)
	allErrs = append(allErrs, ValidateAnnotations(spec.Annotations, fldPath.Child("annotations"))...)
	allErrs = append(allErrs, ValidatePodSpecificAnnotations(spec.Annotations, &spec.Spec, fldPath.Child("annotations"), opts)...)
	allErrs = append(allErrs, ValidatePodSpec(&spec.Spec, nil, fldPath.Child("spec"), opts)...)
	allErrs = append(allErrs, validateSeccompAnnotationsAndFields(spec.ObjectMeta, &spec.Spec, fldPath.Child("spec"))...)
	allErrs = append(allErrs, validateAppArmorAnnotationsAndFieldsMatchOnCreate(spec.ObjectMeta, &spec.Spec, fldPath.Child("spec"))...)

	if len(spec.Spec.EphemeralContainers) > 0 {
		allErrs = append(allErrs, field.Forbidden(fldPath.Child("spec", "ephemeralContainers"), "ephemeral containers not allowed in pod template"))
	}

	return allErrs
}

// ValidateReadOnlyPersistentDisks stick this AFTER the short-circuit checks
func ValidateReadOnlyPersistentDisks(volumes, oldVolumes []core.Volume, fldPath *field.Path) field.ErrorList {
	allErrs := field.ErrorList{}

	if utilfeature.DefaultFeatureGate.Enabled(features.SkipReadOnlyValidationGCE) {
		return field.ErrorList{}
	}

	isWriteablePD := func(vol *core.Volume) bool {
		return vol.GCEPersistentDisk != nil && !vol.GCEPersistentDisk.ReadOnly
	}

	for i := range oldVolumes {
		if isWriteablePD(&oldVolumes[i]) {
			return field.ErrorList{}
		}
	}

	for i := range volumes {
		idxPath := fldPath.Index(i)
		if isWriteablePD(&volumes[i]) {
			allErrs = append(allErrs, field.Invalid(idxPath.Child("gcePersistentDisk", "readOnly"), false, "must be true for replicated pods > 1; GCE PD can only be mounted on multiple machines if it is read-only"))
		}
	}
	return allErrs
}

// ValidateTaintsInNodeAnnotations tests that the serialized taints in Node.Annotations has valid data
func ValidateTaintsInNodeAnnotations(annotations map[string]string, fldPath *field.Path) field.ErrorList {
	allErrs := field.ErrorList{}

	taints, err := helper.GetTaintsFromNodeAnnotations(annotations)
	if err != nil {
		allErrs = append(allErrs, field.Invalid(fldPath, core.TaintsAnnotationKey, err.Error()))
		return allErrs
	}

	if len(taints) > 0 {
		allErrs = append(allErrs, validateNodeTaints(taints, fldPath.Child(core.TaintsAnnotationKey))...)
	}

	return allErrs
}

// validateNodeTaints tests if given taints have valid data.
func validateNodeTaints(taints []core.Taint, fldPath *field.Path) field.ErrorList {
	allErrors := field.ErrorList{}

	uniqueTaints := map[core.TaintEffect]sets.Set[string]{}

	for i, currTaint := range taints {
		idxPath := fldPath.Index(i)
		// validate the taint key
		allErrors = append(allErrors, unversionedvalidation.ValidateLabelName(currTaint.Key, idxPath.Child("key"))...)
		// validate the taint value
		if errs := validation.IsValidLabelValue(currTaint.Value); len(errs) != 0 {
			allErrors = append(allErrors, field.Invalid(idxPath.Child("value"), currTaint.Value, strings.Join(errs, ";")))
		}
		// validate the taint effect
		allErrors = append(allErrors, validateTaintEffect(&currTaint.Effect, false, idxPath.Child("effect"))...)

		// validate if taint is unique by <key, effect>
		if len(uniqueTaints[currTaint.Effect]) > 0 && uniqueTaints[currTaint.Effect].Has(currTaint.Key) {
			duplicatedError := field.Duplicate(idxPath, currTaint)
			duplicatedError.Detail = "taints must be unique by key and effect pair"
			allErrors = append(allErrors, duplicatedError)
			continue
		}

		// add taint to existingTaints for uniqueness check
		if len(uniqueTaints[currTaint.Effect]) == 0 {
			uniqueTaints[currTaint.Effect] = sets.Set[string]{}
		}
		uniqueTaints[currTaint.Effect].Insert(currTaint.Key)
	}
	return allErrors
}

func ValidateNodeSpecificAnnotations(annotations map[string]string, fldPath *field.Path) field.ErrorList {
	allErrs := field.ErrorList{}

	if annotations[core.TaintsAnnotationKey] != "" {
		allErrs = append(allErrs, ValidateTaintsInNodeAnnotations(annotations, fldPath)...)
	}

	if annotations[core.PreferAvoidPodsAnnotationKey] != "" {
		allErrs = append(allErrs, ValidateAvoidPodsInNodeAnnotations(annotations, fldPath)...)
	}
	return allErrs
}

// ValidateNode tests if required fields in the node are set.
func ValidateNode(node *core.Node) field.ErrorList {
	fldPath := field.NewPath("metadata")
	allErrs := ValidateObjectMeta(&node.ObjectMeta, false, ValidateNodeName, fldPath)
	allErrs = append(allErrs, ValidateNodeSpecificAnnotations(node.ObjectMeta.Annotations, fldPath.Child("annotations"))...)
	if len(node.Spec.Taints) > 0 {
		allErrs = append(allErrs, validateNodeTaints(node.Spec.Taints, fldPath.Child("taints"))...)
	}

	// Only validate spec.
	// All status fields are optional and can be updated later.
	// That said, if specified, we need to ensure they are valid.
	allErrs = append(allErrs, ValidateNodeResources(node)...)

	// validate PodCIDRS only if we need to
	if len(node.Spec.PodCIDRs) > 0 {
		podCIDRsField := field.NewPath("spec", "podCIDRs")

		// all PodCIDRs should be valid ones
		for idx, value := range node.Spec.PodCIDRs {
			allErrs = append(allErrs, validation.IsValidCIDR(podCIDRsField.Index(idx), value)...)
		}

		// if more than PodCIDR then
		// - validate for dual stack
		// - validate for duplication
		if len(node.Spec.PodCIDRs) > 1 {
			dualStack, err := netutils.IsDualStackCIDRStrings(node.Spec.PodCIDRs)
			if err != nil {
				allErrs = append(allErrs, field.InternalError(podCIDRsField, fmt.Errorf("invalid PodCIDRs. failed to check with dual stack with error:%v", err)))
			}
			if !dualStack || len(node.Spec.PodCIDRs) > 2 {
				allErrs = append(allErrs, field.Invalid(podCIDRsField, node.Spec.PodCIDRs, "may specify no more than one CIDR for each IP family"))
			}

			// PodCIDRs must not contain duplicates
			seen := sets.Set[string]{}
			for i, value := range node.Spec.PodCIDRs {
				if seen.Has(value) {
					allErrs = append(allErrs, field.Duplicate(podCIDRsField.Index(i), value))
				}
				seen.Insert(value)
			}
		}
	}

	return allErrs
}

// ValidateNodeResources is used to make sure a node has valid capacity and allocatable values.
func ValidateNodeResources(node *core.Node) field.ErrorList {
	allErrs := field.ErrorList{}

	// Validate resource quantities in capacity.
	for k, v := range node.Status.Capacity {
		resPath := field.NewPath("status", "capacity", string(k))
		allErrs = append(allErrs, ValidateResourceQuantityValue(k, v, resPath)...)
	}

	// Validate resource quantities in allocatable.
	for k, v := range node.Status.Allocatable {
		resPath := field.NewPath("status", "allocatable", string(k))
		allErrs = append(allErrs, ValidateResourceQuantityValue(k, v, resPath)...)
	}
	return allErrs
}

// ValidateNodeUpdate tests to make sure a node update can be applied.  Modifies oldNode.
func ValidateNodeUpdate(node, oldNode *core.Node) field.ErrorList {
	fldPath := field.NewPath("metadata")
	allErrs := ValidateObjectMetaUpdate(&node.ObjectMeta, &oldNode.ObjectMeta, fldPath)
	allErrs = append(allErrs, ValidateNodeSpecificAnnotations(node.ObjectMeta.Annotations, fldPath.Child("annotations"))...)

	// TODO: Enable the code once we have better core object.status update model. Currently,
	// anyone can update node status.
	// if !apiequality.Semantic.DeepEqual(node.Status, core.NodeStatus{}) {
	// 	allErrs = append(allErrs, field.Invalid("status", node.Status, "must be empty"))
	// }

	allErrs = append(allErrs, ValidateNodeResources(node)...)

	// Validate no duplicate addresses in node status.
	addresses := make(map[core.NodeAddress]bool)
	for i, address := range node.Status.Addresses {
		if _, ok := addresses[address]; ok {
			allErrs = append(allErrs, field.Duplicate(field.NewPath("status", "addresses").Index(i), address))
		}
		addresses[address] = true
	}

	// Allow the controller manager to assign a CIDR to a node if it doesn't have one.
	if len(oldNode.Spec.PodCIDRs) > 0 {
		// compare the entire slice
		if len(oldNode.Spec.PodCIDRs) != len(node.Spec.PodCIDRs) {
			allErrs = append(allErrs, field.Forbidden(field.NewPath("spec", "podCIDRs"), "node updates may not change podCIDR except from \"\" to valid"))
		} else {
			for idx, value := range oldNode.Spec.PodCIDRs {
				if value != node.Spec.PodCIDRs[idx] {
					allErrs = append(allErrs, field.Forbidden(field.NewPath("spec", "podCIDRs"), "node updates may not change podCIDR except from \"\" to valid"))
				}
			}
		}
	}

	// Allow controller manager updating provider ID when not set
	if len(oldNode.Spec.ProviderID) > 0 && oldNode.Spec.ProviderID != node.Spec.ProviderID {
		allErrs = append(allErrs, field.Forbidden(field.NewPath("spec", "providerID"), "node updates may not change providerID except from \"\" to valid"))
	}

	if node.Spec.ConfigSource != nil {
		allErrs = append(allErrs, validateNodeConfigSourceSpec(node.Spec.ConfigSource, field.NewPath("spec", "configSource"))...)
	}
	if node.Status.Config != nil {
		allErrs = append(allErrs, validateNodeConfigStatus(node.Status.Config, field.NewPath("status", "config"))...)
	}

	// update taints
	if len(node.Spec.Taints) > 0 {
		allErrs = append(allErrs, validateNodeTaints(node.Spec.Taints, fldPath.Child("taints"))...)
	}

	if node.Spec.DoNotUseExternalID != oldNode.Spec.DoNotUseExternalID {
		allErrs = append(allErrs, field.Forbidden(field.NewPath("spec", "externalID"), "may not be updated"))
	}

	// status and metadata are allowed change (barring restrictions above), so separately test spec field.
	// spec only has a few fields, so check the ones we don't allow changing
	//  1. PodCIDRs - immutable after first set - checked above
	//  2. ProviderID - immutable after first set - checked above
	//  3. Unschedulable - allowed to change
	//  4. Taints - allowed to change
	//  5. ConfigSource - allowed to change (and checked above)
	//  6. DoNotUseExternalID - immutable - checked above

	return allErrs
}

// validation specific to Node.Spec.ConfigSource
// The field ConfigSource is deprecated and will not be used. The validation is kept in place
// for the backward compatibility
func validateNodeConfigSourceSpec(source *core.NodeConfigSource, fldPath *field.Path) field.ErrorList {
	allErrs := field.ErrorList{}
	count := int(0)
	if source.ConfigMap != nil {
		count++
		allErrs = append(allErrs, validateConfigMapNodeConfigSourceSpec(source.ConfigMap, fldPath.Child("configMap"))...)
	}
	// add more subfields here in the future as they are added to NodeConfigSource

	// exactly one reference subfield must be non-nil
	if count != 1 {
		allErrs = append(allErrs, field.Invalid(fldPath, source, "exactly one reference subfield must be non-nil"))
	}
	return allErrs
}

// validation specific to Node.Spec.ConfigSource.ConfigMap
// The field ConfigSource is deprecated and will not be used. The validation is kept in place
// for the backward compatibility
func validateConfigMapNodeConfigSourceSpec(source *core.ConfigMapNodeConfigSource, fldPath *field.Path) field.ErrorList {
	allErrs := field.ErrorList{}
	// uid and resourceVersion must not be set in spec
	if string(source.UID) != "" {
		allErrs = append(allErrs, field.Forbidden(fldPath.Child("uid"), "uid must not be set in spec"))
	}
	if source.ResourceVersion != "" {
		allErrs = append(allErrs, field.Forbidden(fldPath.Child("resourceVersion"), "resourceVersion must not be set in spec"))
	}
	return append(allErrs, validateConfigMapNodeConfigSource(source, fldPath)...)
}

// validation specififc to Node.Status.Config
func validateNodeConfigStatus(status *core.NodeConfigStatus, fldPath *field.Path) field.ErrorList {
	allErrs := field.ErrorList{}
	if status.Assigned != nil {
		allErrs = append(allErrs, validateNodeConfigSourceStatus(status.Assigned, fldPath.Child("assigned"))...)
	}
	if status.Active != nil {
		allErrs = append(allErrs, validateNodeConfigSourceStatus(status.Active, fldPath.Child("active"))...)
	}
	if status.LastKnownGood != nil {
		allErrs = append(allErrs, validateNodeConfigSourceStatus(status.LastKnownGood, fldPath.Child("lastKnownGood"))...)
	}
	return allErrs
}

// validation specific to Node.Status.Config.(Active|Assigned|LastKnownGood)
func validateNodeConfigSourceStatus(source *core.NodeConfigSource, fldPath *field.Path) field.ErrorList {
	allErrs := field.ErrorList{}
	count := int(0)
	if source.ConfigMap != nil {
		count++
		allErrs = append(allErrs, validateConfigMapNodeConfigSourceStatus(source.ConfigMap, fldPath.Child("configMap"))...)
	}
	// add more subfields here in the future as they are added to NodeConfigSource

	// exactly one reference subfield must be non-nil
	if count != 1 {
		allErrs = append(allErrs, field.Invalid(fldPath, source, "exactly one reference subfield must be non-nil"))
	}
	return allErrs
}

// validation specific to Node.Status.Config.(Active|Assigned|LastKnownGood).ConfigMap
func validateConfigMapNodeConfigSourceStatus(source *core.ConfigMapNodeConfigSource, fldPath *field.Path) field.ErrorList {
	allErrs := field.ErrorList{}
	// uid and resourceVersion must be set in status
	if string(source.UID) == "" {
		allErrs = append(allErrs, field.Required(fldPath.Child("uid"), "uid must be set in status"))
	}
	if source.ResourceVersion == "" {
		allErrs = append(allErrs, field.Required(fldPath.Child("resourceVersion"), "resourceVersion must be set in status"))
	}
	return append(allErrs, validateConfigMapNodeConfigSource(source, fldPath)...)
}

// common validation
func validateConfigMapNodeConfigSource(source *core.ConfigMapNodeConfigSource, fldPath *field.Path) field.ErrorList {
	allErrs := field.ErrorList{}
	// validate target configmap namespace
	if source.Namespace == "" {
		allErrs = append(allErrs, field.Required(fldPath.Child("namespace"), "namespace must be set"))
	} else {
		for _, msg := range ValidateNameFunc(ValidateNamespaceName)(source.Namespace, false) {
			allErrs = append(allErrs, field.Invalid(fldPath.Child("namespace"), source.Namespace, msg))
		}
	}
	// validate target configmap name
	if source.Name == "" {
		allErrs = append(allErrs, field.Required(fldPath.Child("name"), "name must be set"))
	} else {
		for _, msg := range ValidateNameFunc(ValidateConfigMapName)(source.Name, false) {
			allErrs = append(allErrs, field.Invalid(fldPath.Child("name"), source.Name, msg))
		}
	}
	// validate kubeletConfigKey against rules for configMap key names
	if source.KubeletConfigKey == "" {
		allErrs = append(allErrs, field.Required(fldPath.Child("kubeletConfigKey"), "kubeletConfigKey must be set"))
	} else {
		for _, msg := range validation.IsConfigMapKey(source.KubeletConfigKey) {
			allErrs = append(allErrs, field.Invalid(fldPath.Child("kubeletConfigKey"), source.KubeletConfigKey, msg))
		}
	}
	return allErrs
}

// Validate compute resource typename.
// Refer to docs/design/resources.md for more details.
func validateResourceName(value core.ResourceName, fldPath *field.Path) field.ErrorList {
	allErrs := field.ErrorList{}
	for _, msg := range validation.IsQualifiedName(string(value)) {
		allErrs = append(allErrs, field.Invalid(fldPath, value, msg))
	}
	if len(allErrs) != 0 {
		return allErrs
	}

	if len(strings.Split(string(value), "/")) == 1 {
		if !helper.IsStandardResourceName(value) {
			return append(allErrs, field.Invalid(fldPath, value, "must be a standard resource type or fully qualified"))
		}
	}

	return allErrs
}

// Validate container resource name
// Refer to docs/design/resources.md for more details.
func validateContainerResourceName(value core.ResourceName, fldPath *field.Path) field.ErrorList {
	allErrs := validateResourceName(value, fldPath)

	if len(strings.Split(string(value), "/")) == 1 {
		if !helper.IsStandardContainerResourceName(value) {
			return append(allErrs, field.Invalid(fldPath, value, "must be a standard resource for containers"))
		}
	} else if !helper.IsNativeResource(value) {
		if !helper.IsExtendedResourceName(value) {
			return append(allErrs, field.Invalid(fldPath, value, "doesn't follow extended resource name standard"))
		}
	}
	return allErrs
}

// Validate resource names that can go in a resource quota
// Refer to docs/design/resources.md for more details.
func ValidateResourceQuotaResourceName(value core.ResourceName, fldPath *field.Path) field.ErrorList {
	allErrs := validateResourceName(value, fldPath)

	if len(strings.Split(string(value), "/")) == 1 {
		if !helper.IsStandardQuotaResourceName(value) {
			return append(allErrs, field.Invalid(fldPath, value, isInvalidQuotaResource))
		}
	}
	return allErrs
}

// Validate limit range types
func validateLimitRangeTypeName(value core.LimitType, fldPath *field.Path) field.ErrorList {
	allErrs := field.ErrorList{}
	for _, msg := range validation.IsQualifiedName(string(value)) {
		allErrs = append(allErrs, field.Invalid(fldPath, value, msg))
	}
	if len(allErrs) != 0 {
		return allErrs
	}

	if len(strings.Split(string(value), "/")) == 1 {
		if !helper.IsStandardLimitRangeType(value) {
			return append(allErrs, field.Invalid(fldPath, value, "must be a standard limit type or fully qualified"))
		}
	}

	return allErrs
}

// Validate limit range resource name
// limit types (other than Pod/Container) could contain storage not just cpu or memory
func validateLimitRangeResourceName(limitType core.LimitType, value core.ResourceName, fldPath *field.Path) field.ErrorList {
	switch limitType {
	case core.LimitTypePod, core.LimitTypeContainer:
		return validateContainerResourceName(value, fldPath)
	default:
		return validateResourceName(value, fldPath)
	}
}

// ValidateLimitRange tests if required fields in the LimitRange are set.
func ValidateLimitRange(limitRange *core.LimitRange) field.ErrorList {
	allErrs := ValidateObjectMeta(&limitRange.ObjectMeta, true, ValidateLimitRangeName, field.NewPath("metadata"))

	// ensure resource names are properly qualified per docs/design/resources.md
	limitTypeSet := map[core.LimitType]bool{}
	fldPath := field.NewPath("spec", "limits")
	for i := range limitRange.Spec.Limits {
		idxPath := fldPath.Index(i)
		limit := &limitRange.Spec.Limits[i]
		allErrs = append(allErrs, validateLimitRangeTypeName(limit.Type, idxPath.Child("type"))...)

		_, found := limitTypeSet[limit.Type]
		if found {
			allErrs = append(allErrs, field.Duplicate(idxPath.Child("type"), limit.Type))
		}
		limitTypeSet[limit.Type] = true

		keys := sets.Set[string]{}
		min := map[string]resource.Quantity{}
		max := map[string]resource.Quantity{}
		defaults := map[string]resource.Quantity{}
		defaultRequests := map[string]resource.Quantity{}
		maxLimitRequestRatios := map[string]resource.Quantity{}

		for k, q := range limit.Max {
			allErrs = append(allErrs, validateLimitRangeResourceName(limit.Type, k, idxPath.Child("max").Key(string(k)))...)
			keys.Insert(string(k))
			max[string(k)] = q
		}
		for k, q := range limit.Min {
			allErrs = append(allErrs, validateLimitRangeResourceName(limit.Type, k, idxPath.Child("min").Key(string(k)))...)
			keys.Insert(string(k))
			min[string(k)] = q
		}

		if limit.Type == core.LimitTypePod {
			if len(limit.Default) > 0 {
				allErrs = append(allErrs, field.Forbidden(idxPath.Child("default"), "may not be specified when `type` is 'Pod'"))
			}
			if len(limit.DefaultRequest) > 0 {
				allErrs = append(allErrs, field.Forbidden(idxPath.Child("defaultRequest"), "may not be specified when `type` is 'Pod'"))
			}
		} else {
			for k, q := range limit.Default {
				allErrs = append(allErrs, validateLimitRangeResourceName(limit.Type, k, idxPath.Child("default").Key(string(k)))...)
				keys.Insert(string(k))
				defaults[string(k)] = q
			}
			for k, q := range limit.DefaultRequest {
				allErrs = append(allErrs, validateLimitRangeResourceName(limit.Type, k, idxPath.Child("defaultRequest").Key(string(k)))...)
				keys.Insert(string(k))
				defaultRequests[string(k)] = q
			}
		}

		if limit.Type == core.LimitTypePersistentVolumeClaim {
			_, minQuantityFound := limit.Min[core.ResourceStorage]
			_, maxQuantityFound := limit.Max[core.ResourceStorage]
			if !minQuantityFound && !maxQuantityFound {
				allErrs = append(allErrs, field.Required(idxPath.Child("limits"), "either minimum or maximum storage value is required, but neither was provided"))
			}
		}

		for k, q := range limit.MaxLimitRequestRatio {
			allErrs = append(allErrs, validateLimitRangeResourceName(limit.Type, k, idxPath.Child("maxLimitRequestRatio").Key(string(k)))...)
			keys.Insert(string(k))
			maxLimitRequestRatios[string(k)] = q
		}

		for k := range keys {
			minQuantity, minQuantityFound := min[k]
			maxQuantity, maxQuantityFound := max[k]
			defaultQuantity, defaultQuantityFound := defaults[k]
			defaultRequestQuantity, defaultRequestQuantityFound := defaultRequests[k]
			maxRatio, maxRatioFound := maxLimitRequestRatios[k]

			if minQuantityFound && maxQuantityFound && minQuantity.Cmp(maxQuantity) > 0 {
				allErrs = append(allErrs, field.Invalid(idxPath.Child("min").Key(string(k)), minQuantity, fmt.Sprintf("min value %s is greater than max value %s", minQuantity.String(), maxQuantity.String())))
			}

			if defaultRequestQuantityFound && minQuantityFound && minQuantity.Cmp(defaultRequestQuantity) > 0 {
				allErrs = append(allErrs, field.Invalid(idxPath.Child("defaultRequest").Key(string(k)), defaultRequestQuantity, fmt.Sprintf("min value %s is greater than default request value %s", minQuantity.String(), defaultRequestQuantity.String())))
			}

			if defaultRequestQuantityFound && maxQuantityFound && defaultRequestQuantity.Cmp(maxQuantity) > 0 {
				allErrs = append(allErrs, field.Invalid(idxPath.Child("defaultRequest").Key(string(k)), defaultRequestQuantity, fmt.Sprintf("default request value %s is greater than max value %s", defaultRequestQuantity.String(), maxQuantity.String())))
			}

			if defaultRequestQuantityFound && defaultQuantityFound && defaultRequestQuantity.Cmp(defaultQuantity) > 0 {
				allErrs = append(allErrs, field.Invalid(idxPath.Child("defaultRequest").Key(string(k)), defaultRequestQuantity, fmt.Sprintf("default request value %s is greater than default limit value %s", defaultRequestQuantity.String(), defaultQuantity.String())))
			}

			if defaultQuantityFound && minQuantityFound && minQuantity.Cmp(defaultQuantity) > 0 {
				allErrs = append(allErrs, field.Invalid(idxPath.Child("default").Key(string(k)), minQuantity, fmt.Sprintf("min value %s is greater than default value %s", minQuantity.String(), defaultQuantity.String())))
			}

			if defaultQuantityFound && maxQuantityFound && defaultQuantity.Cmp(maxQuantity) > 0 {
				allErrs = append(allErrs, field.Invalid(idxPath.Child("default").Key(string(k)), maxQuantity, fmt.Sprintf("default value %s is greater than max value %s", defaultQuantity.String(), maxQuantity.String())))
			}
			if maxRatioFound && maxRatio.Cmp(*resource.NewQuantity(1, resource.DecimalSI)) < 0 {
				allErrs = append(allErrs, field.Invalid(idxPath.Child("maxLimitRequestRatio").Key(string(k)), maxRatio, fmt.Sprintf("ratio %s is less than 1", maxRatio.String())))
			}
			if maxRatioFound && minQuantityFound && maxQuantityFound {
				maxRatioValue := float64(maxRatio.Value())
				minQuantityValue := minQuantity.Value()
				maxQuantityValue := maxQuantity.Value()
				if maxRatio.Value() < resource.MaxMilliValue && minQuantityValue < resource.MaxMilliValue && maxQuantityValue < resource.MaxMilliValue {
					maxRatioValue = float64(maxRatio.MilliValue()) / 1000
					minQuantityValue = minQuantity.MilliValue()
					maxQuantityValue = maxQuantity.MilliValue()
				}
				maxRatioLimit := float64(maxQuantityValue) / float64(minQuantityValue)
				if maxRatioValue > maxRatioLimit {
					allErrs = append(allErrs, field.Invalid(idxPath.Child("maxLimitRequestRatio").Key(string(k)), maxRatio, fmt.Sprintf("ratio %s is greater than max/min = %f", maxRatio.String(), maxRatioLimit)))
				}
			}

			// for GPU, hugepages and other resources that are not allowed to overcommit,
			// the default value and defaultRequest value must match if both are specified
			if !helper.IsOvercommitAllowed(core.ResourceName(k)) && defaultQuantityFound && defaultRequestQuantityFound && defaultQuantity.Cmp(defaultRequestQuantity) != 0 {
				allErrs = append(allErrs, field.Invalid(idxPath.Child("defaultRequest").Key(string(k)), defaultRequestQuantity, fmt.Sprintf("default value %s must equal to defaultRequest value %s in %s", defaultQuantity.String(), defaultRequestQuantity.String(), k)))
			}
		}
	}

	return allErrs
}

// ValidateServiceAccount tests if required fields in the ServiceAccount are set.
func ValidateServiceAccount(serviceAccount *core.ServiceAccount) field.ErrorList {
	allErrs := ValidateObjectMeta(&serviceAccount.ObjectMeta, true, ValidateServiceAccountName, field.NewPath("metadata"))
	return allErrs
}

// ValidateServiceAccountUpdate tests if required fields in the ServiceAccount are set.
func ValidateServiceAccountUpdate(newServiceAccount, oldServiceAccount *core.ServiceAccount) field.ErrorList {
	allErrs := ValidateObjectMetaUpdate(&newServiceAccount.ObjectMeta, &oldServiceAccount.ObjectMeta, field.NewPath("metadata"))
	allErrs = append(allErrs, ValidateServiceAccount(newServiceAccount)...)
	return allErrs
}

// ValidateSecret tests if required fields in the Secret are set.
func ValidateSecret(secret *core.Secret) field.ErrorList {
	allErrs := ValidateObjectMeta(&secret.ObjectMeta, true, ValidateSecretName, field.NewPath("metadata"))

	dataPath := field.NewPath("data")
	totalSize := 0
	for key, value := range secret.Data {
		for _, msg := range validation.IsConfigMapKey(key) {
			allErrs = append(allErrs, field.Invalid(dataPath.Key(key), key, msg))
		}
		totalSize += len(value)
	}
	if totalSize > core.MaxSecretSize {
		allErrs = append(allErrs, field.TooLong(dataPath, "", core.MaxSecretSize))
	}

	switch secret.Type {
	case core.SecretTypeServiceAccountToken:
		// Only require Annotations[kubernetes.io/service-account.name]
		// Additional fields (like Annotations[kubernetes.io/service-account.uid] and Data[token]) might be contributed later by a controller loop
		if value := secret.Annotations[core.ServiceAccountNameKey]; len(value) == 0 {
			allErrs = append(allErrs, field.Required(field.NewPath("metadata", "annotations").Key(core.ServiceAccountNameKey), ""))
		}
	case core.SecretTypeOpaque, "":
	// no-op
	case core.SecretTypeDockercfg:
		dockercfgBytes, exists := secret.Data[core.DockerConfigKey]
		if !exists {
			allErrs = append(allErrs, field.Required(dataPath.Key(core.DockerConfigKey), ""))
			break
		}

		// make sure that the content is well-formed json.
		if err := json.Unmarshal(dockercfgBytes, &map[string]interface{}{}); err != nil {
			allErrs = append(allErrs, field.Invalid(dataPath.Key(core.DockerConfigKey), "<secret contents redacted>", err.Error()))
		}
	case core.SecretTypeDockerConfigJSON:
		dockerConfigJSONBytes, exists := secret.Data[core.DockerConfigJSONKey]
		if !exists {
			allErrs = append(allErrs, field.Required(dataPath.Key(core.DockerConfigJSONKey), ""))
			break
		}

		// make sure that the content is well-formed json.
		if err := json.Unmarshal(dockerConfigJSONBytes, &map[string]interface{}{}); err != nil {
			allErrs = append(allErrs, field.Invalid(dataPath.Key(core.DockerConfigJSONKey), "<secret contents redacted>", err.Error()))
		}
	case core.SecretTypeBasicAuth:
		_, usernameFieldExists := secret.Data[core.BasicAuthUsernameKey]
		_, passwordFieldExists := secret.Data[core.BasicAuthPasswordKey]

		// username or password might be empty, but the field must be present
		if !usernameFieldExists && !passwordFieldExists {
			allErrs = append(allErrs, field.Required(dataPath.Key(core.BasicAuthUsernameKey), ""))
			allErrs = append(allErrs, field.Required(dataPath.Key(core.BasicAuthPasswordKey), ""))
			break
		}
	case core.SecretTypeSSHAuth:
		if len(secret.Data[core.SSHAuthPrivateKey]) == 0 {
			allErrs = append(allErrs, field.Required(dataPath.Key(core.SSHAuthPrivateKey), ""))
			break
		}

	case core.SecretTypeTLS:
		if _, exists := secret.Data[core.TLSCertKey]; !exists {
			allErrs = append(allErrs, field.Required(dataPath.Key(core.TLSCertKey), ""))
		}
		if _, exists := secret.Data[core.TLSPrivateKeyKey]; !exists {
			allErrs = append(allErrs, field.Required(dataPath.Key(core.TLSPrivateKeyKey), ""))
		}
	default:
		// no-op
	}

	return allErrs
}

// ValidateSecretUpdate tests if required fields in the Secret are set.
func ValidateSecretUpdate(newSecret, oldSecret *core.Secret) field.ErrorList {
	allErrs := ValidateObjectMetaUpdate(&newSecret.ObjectMeta, &oldSecret.ObjectMeta, field.NewPath("metadata"))

	allErrs = append(allErrs, ValidateImmutableField(newSecret.Type, oldSecret.Type, field.NewPath("type"))...)
	if oldSecret.Immutable != nil && *oldSecret.Immutable {
		if newSecret.Immutable == nil || !*newSecret.Immutable {
			allErrs = append(allErrs, field.Forbidden(field.NewPath("immutable"), "field is immutable when `immutable` is set"))
		}
		if !reflect.DeepEqual(newSecret.Data, oldSecret.Data) {
			allErrs = append(allErrs, field.Forbidden(field.NewPath("data"), "field is immutable when `immutable` is set"))
		}
		// We don't validate StringData, as it was already converted back to Data
		// before validation is happening.
	}

	allErrs = append(allErrs, ValidateSecret(newSecret)...)
	return allErrs
}

// ValidateConfigMapName can be used to check whether the given ConfigMap name is valid.
// Prefix indicates this name will be used as part of generation, in which case
// trailing dashes are allowed.
var ValidateConfigMapName = apimachineryvalidation.NameIsDNSSubdomain

// ValidateConfigMap tests whether required fields in the ConfigMap are set.
func ValidateConfigMap(cfg *core.ConfigMap) field.ErrorList {
	allErrs := field.ErrorList{}
	allErrs = append(allErrs, ValidateObjectMeta(&cfg.ObjectMeta, true, ValidateConfigMapName, field.NewPath("metadata"))...)

	totalSize := 0

	for key, value := range cfg.Data {
		for _, msg := range validation.IsConfigMapKey(key) {
			allErrs = append(allErrs, field.Invalid(field.NewPath("data").Key(key), key, msg))
		}
		// check if we have a duplicate key in the other bag
		if _, isValue := cfg.BinaryData[key]; isValue {
			msg := "duplicate of key present in binaryData"
			allErrs = append(allErrs, field.Invalid(field.NewPath("data").Key(key), key, msg))
		}
		totalSize += len(value)
	}
	for key, value := range cfg.BinaryData {
		for _, msg := range validation.IsConfigMapKey(key) {
			allErrs = append(allErrs, field.Invalid(field.NewPath("binaryData").Key(key), key, msg))
		}
		totalSize += len(value)
	}
	if totalSize > core.MaxSecretSize {
		// pass back "" to indicate that the error refers to the whole object.
		allErrs = append(allErrs, field.TooLong(field.NewPath(""), cfg, core.MaxSecretSize))
	}

	return allErrs
}

// ValidateConfigMapUpdate tests if required fields in the ConfigMap are set.
func ValidateConfigMapUpdate(newCfg, oldCfg *core.ConfigMap) field.ErrorList {
	allErrs := field.ErrorList{}
	allErrs = append(allErrs, ValidateObjectMetaUpdate(&newCfg.ObjectMeta, &oldCfg.ObjectMeta, field.NewPath("metadata"))...)

	if oldCfg.Immutable != nil && *oldCfg.Immutable {
		if newCfg.Immutable == nil || !*newCfg.Immutable {
			allErrs = append(allErrs, field.Forbidden(field.NewPath("immutable"), "field is immutable when `immutable` is set"))
		}
		if !reflect.DeepEqual(newCfg.Data, oldCfg.Data) {
			allErrs = append(allErrs, field.Forbidden(field.NewPath("data"), "field is immutable when `immutable` is set"))
		}
		if !reflect.DeepEqual(newCfg.BinaryData, oldCfg.BinaryData) {
			allErrs = append(allErrs, field.Forbidden(field.NewPath("binaryData"), "field is immutable when `immutable` is set"))
		}
	}

	allErrs = append(allErrs, ValidateConfigMap(newCfg)...)
	return allErrs
}

func validateBasicResource(quantity resource.Quantity, fldPath *field.Path) field.ErrorList {
	if quantity.Value() < 0 {
		return field.ErrorList{field.Invalid(fldPath, quantity.Value(), "must be a valid resource quantity")}
	}
	return field.ErrorList{}
}

// Validates resource requirement spec.
func ValidateResourceRequirements(requirements *core.ResourceRequirements, podClaimNames sets.Set[string], fldPath *field.Path, opts PodValidationOptions) field.ErrorList {
	allErrs := field.ErrorList{}
	limPath := fldPath.Child("limits")
	reqPath := fldPath.Child("requests")
	limContainsCPUOrMemory := false
	reqContainsCPUOrMemory := false
	limContainsHugePages := false
	reqContainsHugePages := false
	supportedQoSComputeResources := sets.New(core.ResourceCPU, core.ResourceMemory)
	for resourceName, quantity := range requirements.Limits {

		fldPath := limPath.Key(string(resourceName))
		// Validate resource name.
		allErrs = append(allErrs, validateContainerResourceName(resourceName, fldPath)...)

		// Validate resource quantity.
		allErrs = append(allErrs, ValidateResourceQuantityValue(resourceName, quantity, fldPath)...)

		if helper.IsHugePageResourceName(resourceName) {
			limContainsHugePages = true
			if err := validateResourceQuantityHugePageValue(resourceName, quantity, opts); err != nil {
				allErrs = append(allErrs, field.Invalid(fldPath, quantity.String(), err.Error()))
			}
		}

		if supportedQoSComputeResources.Has(resourceName) {
			limContainsCPUOrMemory = true
		}
	}
	for resourceName, quantity := range requirements.Requests {
		fldPath := reqPath.Key(string(resourceName))
		// Validate resource name.
		allErrs = append(allErrs, validateContainerResourceName(resourceName, fldPath)...)
		// Validate resource quantity.
		allErrs = append(allErrs, ValidateResourceQuantityValue(resourceName, quantity, fldPath)...)

		// Check that request <= limit.
		limitQuantity, exists := requirements.Limits[resourceName]
		if exists {
			// For non overcommitable resources, not only requests can't exceed limits, they also can't be lower, i.e. must be equal.
			if quantity.Cmp(limitQuantity) != 0 && !helper.IsOvercommitAllowed(resourceName) {
				allErrs = append(allErrs, field.Invalid(reqPath, quantity.String(), fmt.Sprintf("must be equal to %s limit of %s", resourceName, limitQuantity.String())))
			} else if quantity.Cmp(limitQuantity) > 0 {
				allErrs = append(allErrs, field.Invalid(reqPath, quantity.String(), fmt.Sprintf("must be less than or equal to %s limit of %s", resourceName, limitQuantity.String())))
			}
		} else if !helper.IsOvercommitAllowed(resourceName) {
			allErrs = append(allErrs, field.Required(limPath, "Limit must be set for non overcommitable resources"))
		}
		if helper.IsHugePageResourceName(resourceName) {
			reqContainsHugePages = true
			if err := validateResourceQuantityHugePageValue(resourceName, quantity, opts); err != nil {
				allErrs = append(allErrs, field.Invalid(fldPath, quantity.String(), err.Error()))
			}
		}
		if supportedQoSComputeResources.Has(resourceName) {
			reqContainsCPUOrMemory = true
		}

	}
	if !limContainsCPUOrMemory && !reqContainsCPUOrMemory && (reqContainsHugePages || limContainsHugePages) {
		allErrs = append(allErrs, field.Forbidden(fldPath, "HugePages require cpu or memory"))
	}

	allErrs = append(allErrs, validateResourceClaimNames(requirements.Claims, podClaimNames, fldPath.Child("claims"))...)

	return allErrs
}

// validateResourceClaimNames checks that the names in
// ResourceRequirements.Claims have a corresponding entry in
// PodSpec.ResourceClaims.
func validateResourceClaimNames(claims []core.ResourceClaim, podClaimNames sets.Set[string], fldPath *field.Path) field.ErrorList {
	var allErrs field.ErrorList
	names := sets.Set[string]{}
	for i, claim := range claims {
		name := claim.Name
		if name == "" {
			allErrs = append(allErrs, field.Required(fldPath.Index(i), ""))
		} else {
			if names.Has(name) {
				allErrs = append(allErrs, field.Duplicate(fldPath.Index(i), name))
			} else {
				names.Insert(name)
			}
			if !podClaimNames.Has(name) {
				// field.NotFound doesn't accept an
				// explanation. Adding one here is more
				// user-friendly.
				error := field.NotFound(fldPath.Index(i), name)
				error.Detail = "must be one of the names in pod.spec.resourceClaims"
				if len(podClaimNames) == 0 {
					error.Detail += " which is empty"
				} else {
					error.Detail += ": " + strings.Join(sets.List(podClaimNames), ", ")
				}
				allErrs = append(allErrs, error)
			}
		}
	}
	return allErrs
}

func validateResourceQuantityHugePageValue(name core.ResourceName, quantity resource.Quantity, opts PodValidationOptions) error {
	if !helper.IsHugePageResourceName(name) {
		return nil
	}

	if !opts.AllowIndivisibleHugePagesValues && !helper.IsHugePageResourceValueDivisible(name, quantity) {
		return fmt.Errorf("%s is not positive integer multiple of %s", quantity.String(), name)
	}

	return nil
}

// validateResourceQuotaScopes ensures that each enumerated hard resource constraint is valid for set of scopes
func validateResourceQuotaScopes(resourceQuotaSpec *core.ResourceQuotaSpec, fld *field.Path) field.ErrorList {
	allErrs := field.ErrorList{}
	if len(resourceQuotaSpec.Scopes) == 0 {
		return allErrs
	}
	hardLimits := sets.New[core.ResourceName]()
	for k := range resourceQuotaSpec.Hard {
		hardLimits.Insert(k)
	}
	fldPath := fld.Child("scopes")
	scopeSet := sets.New[core.ResourceQuotaScope]()
	for _, scope := range resourceQuotaSpec.Scopes {
		if !helper.IsStandardResourceQuotaScope(scope) {
			allErrs = append(allErrs, field.Invalid(fldPath, resourceQuotaSpec.Scopes, "unsupported scope"))
		}
		for _, k := range sets.List(hardLimits) {
			if helper.IsStandardQuotaResourceName(k) && !helper.IsResourceQuotaScopeValidForResource(scope, k) {
				allErrs = append(allErrs, field.Invalid(fldPath, resourceQuotaSpec.Scopes, "unsupported scope applied to resource"))
			}
		}
		scopeSet.Insert(scope)
	}
	invalidScopePairs := []sets.Set[core.ResourceQuotaScope]{
		sets.New(core.ResourceQuotaScopeBestEffort, core.ResourceQuotaScopeNotBestEffort),
		sets.New(core.ResourceQuotaScopeTerminating, core.ResourceQuotaScopeNotTerminating),
	}
	for _, invalidScopePair := range invalidScopePairs {
		if scopeSet.HasAll(sets.List(invalidScopePair)...) {
			allErrs = append(allErrs, field.Invalid(fldPath, resourceQuotaSpec.Scopes, "conflicting scopes"))
		}
	}
	return allErrs
}

// validateScopedResourceSelectorRequirement tests that the match expressions has valid data
func validateScopedResourceSelectorRequirement(resourceQuotaSpec *core.ResourceQuotaSpec, fld *field.Path) field.ErrorList {
	allErrs := field.ErrorList{}
	hardLimits := sets.New[core.ResourceName]()
	for k := range resourceQuotaSpec.Hard {
		hardLimits.Insert(k)
	}
	fldPath := fld.Child("matchExpressions")
	scopeSet := sets.New[core.ResourceQuotaScope]()
	for _, req := range resourceQuotaSpec.ScopeSelector.MatchExpressions {
		if !helper.IsStandardResourceQuotaScope(req.ScopeName) {
			allErrs = append(allErrs, field.Invalid(fldPath.Child("scopeName"), req.ScopeName, "unsupported scope"))
		}
		for _, k := range sets.List(hardLimits) {
			if helper.IsStandardQuotaResourceName(k) && !helper.IsResourceQuotaScopeValidForResource(req.ScopeName, k) {
				allErrs = append(allErrs, field.Invalid(fldPath, resourceQuotaSpec.ScopeSelector, "unsupported scope applied to resource"))
			}
		}
		switch req.ScopeName {
		case core.ResourceQuotaScopeBestEffort, core.ResourceQuotaScopeNotBestEffort, core.ResourceQuotaScopeTerminating, core.ResourceQuotaScopeNotTerminating, core.ResourceQuotaScopeCrossNamespacePodAffinity:
			if req.Operator != core.ScopeSelectorOpExists {
				allErrs = append(allErrs, field.Invalid(fldPath.Child("operator"), req.Operator,
					"must be 'Exist' when scope is any of ResourceQuotaScopeTerminating, ResourceQuotaScopeNotTerminating, ResourceQuotaScopeBestEffort, ResourceQuotaScopeNotBestEffort or ResourceQuotaScopeCrossNamespacePodAffinity"))
			}
		}

		switch req.Operator {
		case core.ScopeSelectorOpIn, core.ScopeSelectorOpNotIn:
			if len(req.Values) == 0 {
				allErrs = append(allErrs, field.Required(fldPath.Child("values"),
					"must be at least one value when `operator` is 'In' or 'NotIn' for scope selector"))
			}
		case core.ScopeSelectorOpExists, core.ScopeSelectorOpDoesNotExist:
			if len(req.Values) != 0 {
				allErrs = append(allErrs, field.Invalid(fldPath.Child("values"), req.Values,
					"must be no value when `operator` is 'Exist' or 'DoesNotExist' for scope selector"))
			}
		default:
			allErrs = append(allErrs, field.Invalid(fldPath.Child("operator"), req.Operator, "not a valid selector operator"))
		}
		scopeSet.Insert(req.ScopeName)
	}
	invalidScopePairs := []sets.Set[core.ResourceQuotaScope]{
		sets.New(core.ResourceQuotaScopeBestEffort, core.ResourceQuotaScopeNotBestEffort),
		sets.New(core.ResourceQuotaScopeTerminating, core.ResourceQuotaScopeNotTerminating),
	}
	for _, invalidScopePair := range invalidScopePairs {
		if scopeSet.HasAll(sets.List(invalidScopePair)...) {
			allErrs = append(allErrs, field.Invalid(fldPath, resourceQuotaSpec.Scopes, "conflicting scopes"))
		}
	}

	return allErrs
}

// validateScopeSelector tests that the specified scope selector has valid data
func validateScopeSelector(resourceQuotaSpec *core.ResourceQuotaSpec, fld *field.Path) field.ErrorList {
	allErrs := field.ErrorList{}
	if resourceQuotaSpec.ScopeSelector == nil {
		return allErrs
	}
	allErrs = append(allErrs, validateScopedResourceSelectorRequirement(resourceQuotaSpec, fld.Child("scopeSelector"))...)
	return allErrs
}

// ValidateResourceQuota tests if required fields in the ResourceQuota are set.
func ValidateResourceQuota(resourceQuota *core.ResourceQuota) field.ErrorList {
	allErrs := ValidateObjectMeta(&resourceQuota.ObjectMeta, true, ValidateResourceQuotaName, field.NewPath("metadata"))

	allErrs = append(allErrs, ValidateResourceQuotaSpec(&resourceQuota.Spec, field.NewPath("spec"))...)
	allErrs = append(allErrs, ValidateResourceQuotaStatus(&resourceQuota.Status, field.NewPath("status"))...)

	return allErrs
}

func ValidateResourceQuotaStatus(status *core.ResourceQuotaStatus, fld *field.Path) field.ErrorList {
	allErrs := field.ErrorList{}

	fldPath := fld.Child("hard")
	for k, v := range status.Hard {
		resPath := fldPath.Key(string(k))
		allErrs = append(allErrs, ValidateResourceQuotaResourceName(k, resPath)...)
		allErrs = append(allErrs, ValidateResourceQuantityValue(k, v, resPath)...)
	}
	fldPath = fld.Child("used")
	for k, v := range status.Used {
		resPath := fldPath.Key(string(k))
		allErrs = append(allErrs, ValidateResourceQuotaResourceName(k, resPath)...)
		allErrs = append(allErrs, ValidateResourceQuantityValue(k, v, resPath)...)
	}

	return allErrs
}

func ValidateResourceQuotaSpec(resourceQuotaSpec *core.ResourceQuotaSpec, fld *field.Path) field.ErrorList {
	allErrs := field.ErrorList{}

	fldPath := fld.Child("hard")
	for k, v := range resourceQuotaSpec.Hard {
		resPath := fldPath.Key(string(k))
		allErrs = append(allErrs, ValidateResourceQuotaResourceName(k, resPath)...)
		allErrs = append(allErrs, ValidateResourceQuantityValue(k, v, resPath)...)
	}

	allErrs = append(allErrs, validateResourceQuotaScopes(resourceQuotaSpec, fld)...)
	allErrs = append(allErrs, validateScopeSelector(resourceQuotaSpec, fld)...)

	return allErrs
}

// ValidateResourceQuantityValue enforces that specified quantity is valid for specified resource
func ValidateResourceQuantityValue(resource core.ResourceName, value resource.Quantity, fldPath *field.Path) field.ErrorList {
	allErrs := field.ErrorList{}
	allErrs = append(allErrs, ValidateNonnegativeQuantity(value, fldPath)...)
	if helper.IsIntegerResourceName(resource) {
		if value.MilliValue()%int64(1000) != int64(0) {
			allErrs = append(allErrs, field.Invalid(fldPath, value, isNotIntegerErrorMsg))
		}
	}
	return allErrs
}

// ValidateResourceQuotaUpdate tests to see if the update is legal for an end user to make.
func ValidateResourceQuotaUpdate(newResourceQuota, oldResourceQuota *core.ResourceQuota) field.ErrorList {
	allErrs := ValidateObjectMetaUpdate(&newResourceQuota.ObjectMeta, &oldResourceQuota.ObjectMeta, field.NewPath("metadata"))
	allErrs = append(allErrs, ValidateResourceQuotaSpec(&newResourceQuota.Spec, field.NewPath("spec"))...)

	// ensure scopes cannot change, and that resources are still valid for scope
	fldPath := field.NewPath("spec", "scopes")
	oldScopes := sets.New[string]()
	newScopes := sets.New[string]()
	for _, scope := range newResourceQuota.Spec.Scopes {
		newScopes.Insert(string(scope))
	}
	for _, scope := range oldResourceQuota.Spec.Scopes {
		oldScopes.Insert(string(scope))
	}
	if !oldScopes.Equal(newScopes) {
		allErrs = append(allErrs, field.Invalid(fldPath, newResourceQuota.Spec.Scopes, fieldImmutableErrorMsg))
	}

	return allErrs
}

// ValidateResourceQuotaStatusUpdate tests to see if the status update is legal for an end user to make.
func ValidateResourceQuotaStatusUpdate(newResourceQuota, oldResourceQuota *core.ResourceQuota) field.ErrorList {
	allErrs := ValidateObjectMetaUpdate(&newResourceQuota.ObjectMeta, &oldResourceQuota.ObjectMeta, field.NewPath("metadata"))
	if len(newResourceQuota.ResourceVersion) == 0 {
		allErrs = append(allErrs, field.Required(field.NewPath("resourceVersion"), ""))
	}
	fldPath := field.NewPath("status", "hard")
	for k, v := range newResourceQuota.Status.Hard {
		resPath := fldPath.Key(string(k))
		allErrs = append(allErrs, ValidateResourceQuotaResourceName(k, resPath)...)
		allErrs = append(allErrs, ValidateResourceQuantityValue(k, v, resPath)...)
	}
	fldPath = field.NewPath("status", "used")
	for k, v := range newResourceQuota.Status.Used {
		resPath := fldPath.Key(string(k))
		allErrs = append(allErrs, ValidateResourceQuotaResourceName(k, resPath)...)
		allErrs = append(allErrs, ValidateResourceQuantityValue(k, v, resPath)...)
	}
	return allErrs
}

// ValidateNamespace tests if required fields are set.
func ValidateNamespace(namespace *core.Namespace) field.ErrorList {
	allErrs := ValidateObjectMeta(&namespace.ObjectMeta, false, ValidateNamespaceName, field.NewPath("metadata"))
	for i := range namespace.Spec.Finalizers {
		allErrs = append(allErrs, validateFinalizerName(string(namespace.Spec.Finalizers[i]), field.NewPath("spec", "finalizers"))...)
	}
	return allErrs
}

// Validate finalizer names
func validateFinalizerName(stringValue string, fldPath *field.Path) field.ErrorList {
	allErrs := apimachineryvalidation.ValidateFinalizerName(stringValue, fldPath)
	allErrs = append(allErrs, validateKubeFinalizerName(stringValue, fldPath)...)
	return allErrs
}

// validateKubeFinalizerName checks for "standard" names of legacy finalizer
func validateKubeFinalizerName(stringValue string, fldPath *field.Path) field.ErrorList {
	allErrs := field.ErrorList{}
	if len(strings.Split(stringValue, "/")) == 1 {
		if !helper.IsStandardFinalizerName(stringValue) {
			return append(allErrs, field.Invalid(fldPath, stringValue, "name is neither a standard finalizer name nor is it fully qualified"))
		}
	}

	return allErrs
}

// ValidateNamespaceUpdate tests to make sure a namespace update can be applied.
func ValidateNamespaceUpdate(newNamespace *core.Namespace, oldNamespace *core.Namespace) field.ErrorList {
	allErrs := ValidateObjectMetaUpdate(&newNamespace.ObjectMeta, &oldNamespace.ObjectMeta, field.NewPath("metadata"))
	return allErrs
}

// ValidateNamespaceStatusUpdate tests to see if the update is legal for an end user to make.
func ValidateNamespaceStatusUpdate(newNamespace, oldNamespace *core.Namespace) field.ErrorList {
	allErrs := ValidateObjectMetaUpdate(&newNamespace.ObjectMeta, &oldNamespace.ObjectMeta, field.NewPath("metadata"))
	if newNamespace.DeletionTimestamp.IsZero() {
		if newNamespace.Status.Phase != core.NamespaceActive {
			allErrs = append(allErrs, field.Invalid(field.NewPath("status", "Phase"), newNamespace.Status.Phase, "may only be 'Active' if `deletionTimestamp` is empty"))
		}
	} else {
		if newNamespace.Status.Phase != core.NamespaceTerminating {
			allErrs = append(allErrs, field.Invalid(field.NewPath("status", "Phase"), newNamespace.Status.Phase, "may only be 'Terminating' if `deletionTimestamp` is not empty"))
		}
	}
	return allErrs
}

// ValidateNamespaceFinalizeUpdate tests to see if the update is legal for an end user to make.
func ValidateNamespaceFinalizeUpdate(newNamespace, oldNamespace *core.Namespace) field.ErrorList {
	allErrs := ValidateObjectMetaUpdate(&newNamespace.ObjectMeta, &oldNamespace.ObjectMeta, field.NewPath("metadata"))

	fldPath := field.NewPath("spec", "finalizers")
	for i := range newNamespace.Spec.Finalizers {
		idxPath := fldPath.Index(i)
		allErrs = append(allErrs, validateFinalizerName(string(newNamespace.Spec.Finalizers[i]), idxPath)...)
	}
	return allErrs
}

// ValidateEndpoints validates Endpoints on create and update.
func ValidateEndpoints(endpoints *core.Endpoints) field.ErrorList {
	allErrs := ValidateObjectMeta(&endpoints.ObjectMeta, true, ValidateEndpointsName, field.NewPath("metadata"))
	allErrs = append(allErrs, ValidateEndpointsSpecificAnnotations(endpoints.Annotations, field.NewPath("annotations"))...)
	allErrs = append(allErrs, validateEndpointSubsets(endpoints.Subsets, field.NewPath("subsets"))...)
	return allErrs
}

// ValidateEndpointsCreate validates Endpoints on create.
func ValidateEndpointsCreate(endpoints *core.Endpoints) field.ErrorList {
	return ValidateEndpoints(endpoints)
}

// ValidateEndpointsUpdate validates Endpoints on update. NodeName changes are
// allowed during update to accommodate the case where nodeIP or PodCIDR is
// reused. An existing endpoint ip will have a different nodeName if this
// happens.
func ValidateEndpointsUpdate(newEndpoints, oldEndpoints *core.Endpoints) field.ErrorList {
	allErrs := ValidateObjectMetaUpdate(&newEndpoints.ObjectMeta, &oldEndpoints.ObjectMeta, field.NewPath("metadata"))
	allErrs = append(allErrs, ValidateEndpoints(newEndpoints)...)
	return allErrs
}

func validateEndpointSubsets(subsets []core.EndpointSubset, fldPath *field.Path) field.ErrorList {
	allErrs := field.ErrorList{}
	for i := range subsets {
		ss := &subsets[i]
		idxPath := fldPath.Index(i)

		// EndpointSubsets must include endpoint address. For headless service, we allow its endpoints not to have ports.
		if len(ss.Addresses) == 0 && len(ss.NotReadyAddresses) == 0 {
			// TODO: consider adding a RequiredOneOf() error for this and similar cases
			allErrs = append(allErrs, field.Required(idxPath, "must specify `addresses` or `notReadyAddresses`"))
		}
		for addr := range ss.Addresses {
			allErrs = append(allErrs, validateEndpointAddress(&ss.Addresses[addr], idxPath.Child("addresses").Index(addr))...)
		}
		for addr := range ss.NotReadyAddresses {
			allErrs = append(allErrs, validateEndpointAddress(&ss.NotReadyAddresses[addr], idxPath.Child("notReadyAddresses").Index(addr))...)
		}
		for port := range ss.Ports {
			allErrs = append(allErrs, validateEndpointPort(&ss.Ports[port], len(ss.Ports) > 1, idxPath.Child("ports").Index(port))...)
		}
	}

	return allErrs
}

func validateEndpointAddress(address *core.EndpointAddress, fldPath *field.Path) field.ErrorList {
	allErrs := field.ErrorList{}
	allErrs = append(allErrs, validation.IsValidIP(fldPath.Child("ip"), address.IP)...)
	if len(address.Hostname) > 0 {
		allErrs = append(allErrs, ValidateDNS1123Label(address.Hostname, fldPath.Child("hostname"))...)
	}
	// During endpoint update, verify that NodeName is a DNS subdomain and transition rules allow the update
	if address.NodeName != nil {
		for _, msg := range ValidateNodeName(*address.NodeName, false) {
			allErrs = append(allErrs, field.Invalid(fldPath.Child("nodeName"), *address.NodeName, msg))
		}
	}
	allErrs = append(allErrs, ValidateNonSpecialIP(address.IP, fldPath.Child("ip"))...)
	return allErrs
}

// ValidateNonSpecialIP is used to validate Endpoints, EndpointSlices, and
// external IPs. Specifically, this disallows unspecified and loopback addresses
// are nonsensical and link-local addresses tend to be used for node-centric
// purposes (e.g. metadata service).
//
// IPv6 references
// - https://www.iana.org/assignments/iana-ipv6-special-registry/iana-ipv6-special-registry.xhtml
// - https://www.iana.org/assignments/ipv6-multicast-addresses/ipv6-multicast-addresses.xhtml
func ValidateNonSpecialIP(ipAddress string, fldPath *field.Path) field.ErrorList {
	allErrs := field.ErrorList{}
	ip := netutils.ParseIPSloppy(ipAddress)
	if ip == nil {
		allErrs = append(allErrs, field.Invalid(fldPath, ipAddress, "must be a valid IP address"))
		return allErrs
	}
	if ip.IsUnspecified() {
		allErrs = append(allErrs, field.Invalid(fldPath, ipAddress, fmt.Sprintf("may not be unspecified (%v)", ipAddress)))
	}
	if ip.IsLoopback() {
		allErrs = append(allErrs, field.Invalid(fldPath, ipAddress, "may not be in the loopback range (127.0.0.0/8, ::1/128)"))
	}
	if ip.IsLinkLocalUnicast() {
		allErrs = append(allErrs, field.Invalid(fldPath, ipAddress, "may not be in the link-local range (169.254.0.0/16, fe80::/10)"))
	}
	if ip.IsLinkLocalMulticast() {
		allErrs = append(allErrs, field.Invalid(fldPath, ipAddress, "may not be in the link-local multicast range (224.0.0.0/24, ff02::/10)"))
	}
	return allErrs
}

func validateEndpointPort(port *core.EndpointPort, requireName bool, fldPath *field.Path) field.ErrorList {
	allErrs := field.ErrorList{}
	if requireName && len(port.Name) == 0 {
		allErrs = append(allErrs, field.Required(fldPath.Child("name"), ""))
	} else if len(port.Name) != 0 {
		allErrs = append(allErrs, ValidateDNS1123Label(port.Name, fldPath.Child("name"))...)
	}
	for _, msg := range validation.IsValidPortNum(int(port.Port)) {
		allErrs = append(allErrs, field.Invalid(fldPath.Child("port"), port.Port, msg))
	}
	if len(port.Protocol) == 0 {
		allErrs = append(allErrs, field.Required(fldPath.Child("protocol"), ""))
	} else if !supportedPortProtocols.Has(port.Protocol) {
		allErrs = append(allErrs, field.NotSupported(fldPath.Child("protocol"), port.Protocol, sets.List(supportedPortProtocols)))
	}
	if port.AppProtocol != nil {
		allErrs = append(allErrs, ValidateQualifiedName(*port.AppProtocol, fldPath.Child("appProtocol"))...)
	}
	return allErrs
}

// ValidateSecurityContext ensures the security context contains valid settings
func ValidateSecurityContext(sc *core.SecurityContext, fldPath *field.Path, hostUsers bool) field.ErrorList {
	allErrs := field.ErrorList{}
	// this should only be true for testing since SecurityContext is defaulted by the core
	if sc == nil {
		return allErrs
	}

	if sc.Privileged != nil {
		if *sc.Privileged && !capabilities.Get().AllowPrivileged {
			allErrs = append(allErrs, field.Forbidden(fldPath.Child("privileged"), "disallowed by cluster policy"))
		}
	}

	if sc.RunAsUser != nil {
		for _, msg := range validation.IsValidUserID(*sc.RunAsUser) {
			allErrs = append(allErrs, field.Invalid(fldPath.Child("runAsUser"), *sc.RunAsUser, msg))
		}
	}

	if sc.RunAsGroup != nil {
		for _, msg := range validation.IsValidGroupID(*sc.RunAsGroup) {
			allErrs = append(allErrs, field.Invalid(fldPath.Child("runAsGroup"), *sc.RunAsGroup, msg))
		}
	}

	if sc.ProcMount != nil {
		if err := ValidateProcMountType(fldPath.Child("procMount"), *sc.ProcMount); err != nil {
			allErrs = append(allErrs, err)
		}
		if hostUsers && *sc.ProcMount == core.UnmaskedProcMount {
			allErrs = append(allErrs, field.Invalid(fldPath.Child("procMount"), sc.ProcMount, "`hostUsers` must be false to use `Unmasked`"))
		}

	}
	allErrs = append(allErrs, validateSeccompProfileField(sc.SeccompProfile, fldPath.Child("seccompProfile"))...)
	if sc.AllowPrivilegeEscalation != nil && !*sc.AllowPrivilegeEscalation {
		if sc.Privileged != nil && *sc.Privileged {
			allErrs = append(allErrs, field.Invalid(fldPath, sc, "cannot set `allowPrivilegeEscalation` to false and `privileged` to true"))
		}

		if sc.Capabilities != nil {
			for _, cap := range sc.Capabilities.Add {
				if string(cap) == "CAP_SYS_ADMIN" {
					allErrs = append(allErrs, field.Invalid(fldPath, sc, "cannot set `allowPrivilegeEscalation` to false and `capabilities.Add` CAP_SYS_ADMIN"))
				}
			}
		}
	}

	allErrs = append(allErrs, validateWindowsSecurityContextOptions(sc.WindowsOptions, fldPath.Child("windowsOptions"))...)
	allErrs = append(allErrs, ValidateAppArmorProfileField(sc.AppArmorProfile, fldPath.Child("appArmorProfile"))...)

	return allErrs
}

// maxGMSACredentialSpecLength is the max length, in bytes, for the actual contents
// of a GMSA cred spec. In general, those shouldn't be more than a few hundred bytes,
// so we want to give plenty of room here while still providing an upper bound.
// The runAsUserName field will be used to execute the given container's entrypoint, and
// it can be formatted as "DOMAIN/USER", where the DOMAIN is optional, maxRunAsUserNameDomainLength
// is the max character length for the user's DOMAIN, and maxRunAsUserNameUserLength
// is the max character length for the USER itself. Both the DOMAIN and USER have their
// own restrictions, and more information about them can be found here:
// https://support.microsoft.com/en-us/help/909264/naming-conventions-in-active-directory-for-computers-domains-sites-and
// https://docs.microsoft.com/en-us/previous-versions/windows/it-pro/windows-2000-server/bb726984(v=technet.10)
const (
	maxGMSACredentialSpecLengthInKiB = 64
	maxGMSACredentialSpecLength      = maxGMSACredentialSpecLengthInKiB * 1024
	maxRunAsUserNameDomainLength     = 256
	maxRunAsUserNameUserLength       = 104
)

var (
	// control characters are not permitted in the runAsUserName field.
	ctrlRegex = regexp.MustCompile(`[[:cntrl:]]+`)

	// a valid NetBios Domain name cannot start with a dot, has at least 1 character,
	// at most 15 characters, and it cannot the characters: \ / : * ? " < > |
	validNetBiosRegex = regexp.MustCompile(`^[^\\/:\*\?"<>|\.][^\\/:\*\?"<>|]{0,14}$`)

	// a valid DNS name contains only alphanumeric characters, dots, and dashes.
	dnsLabelFormat                 = `[a-zA-Z0-9](?:[a-zA-Z0-9-]{0,61}[a-zA-Z0-9])?`
	dnsSubdomainFormat             = fmt.Sprintf(`^%s(?:\.%s)*$`, dnsLabelFormat, dnsLabelFormat)
	validWindowsUserDomainDNSRegex = regexp.MustCompile(dnsSubdomainFormat)

	// a username is invalid if it contains the characters: " / \ [ ] : ; | = , + * ? < > @
	// or it contains only dots or spaces.
	invalidUserNameCharsRegex      = regexp.MustCompile(`["/\\:;|=,\+\*\?<>@\[\]]`)
	invalidUserNameDotsSpacesRegex = regexp.MustCompile(`^[\. ]+$`)
)

func validateWindowsSecurityContextOptions(windowsOptions *core.WindowsSecurityContextOptions, fieldPath *field.Path) field.ErrorList {
	allErrs := field.ErrorList{}

	if windowsOptions == nil {
		return allErrs
	}

	if windowsOptions.GMSACredentialSpecName != nil {
		// gmsaCredentialSpecName must be the name of a custom resource
		for _, msg := range validation.IsDNS1123Subdomain(*windowsOptions.GMSACredentialSpecName) {
			allErrs = append(allErrs, field.Invalid(fieldPath.Child("gmsaCredentialSpecName"), windowsOptions.GMSACredentialSpecName, msg))
		}
	}

	if windowsOptions.GMSACredentialSpec != nil {
		if l := len(*windowsOptions.GMSACredentialSpec); l == 0 {
			allErrs = append(allErrs, field.Invalid(fieldPath.Child("gmsaCredentialSpec"), windowsOptions.GMSACredentialSpec, "gmsaCredentialSpec cannot be an empty string"))
		} else if l > maxGMSACredentialSpecLength {
			errMsg := fmt.Sprintf("gmsaCredentialSpec size must be under %d KiB", maxGMSACredentialSpecLengthInKiB)
			allErrs = append(allErrs, field.Invalid(fieldPath.Child("gmsaCredentialSpec"), windowsOptions.GMSACredentialSpec, errMsg))
		}
	}

	if windowsOptions.RunAsUserName != nil {
		if l := len(*windowsOptions.RunAsUserName); l == 0 {
			allErrs = append(allErrs, field.Invalid(fieldPath.Child("runAsUserName"), windowsOptions.RunAsUserName, "runAsUserName cannot be an empty string"))
		} else if ctrlRegex.MatchString(*windowsOptions.RunAsUserName) {
			errMsg := "runAsUserName cannot contain control characters"
			allErrs = append(allErrs, field.Invalid(fieldPath.Child("runAsUserName"), windowsOptions.RunAsUserName, errMsg))
		} else if parts := strings.Split(*windowsOptions.RunAsUserName, "\\"); len(parts) > 2 {
			errMsg := "runAsUserName cannot contain more than one backslash"
			allErrs = append(allErrs, field.Invalid(fieldPath.Child("runAsUserName"), windowsOptions.RunAsUserName, errMsg))
		} else {
			var (
				hasDomain = false
				domain    = ""
				user      string
			)
			if len(parts) == 1 {
				user = parts[0]
			} else {
				hasDomain = true
				domain = parts[0]
				user = parts[1]
			}

			if len(domain) >= maxRunAsUserNameDomainLength {
				errMsg := fmt.Sprintf("runAsUserName's Domain length must be under %d characters", maxRunAsUserNameDomainLength)
				allErrs = append(allErrs, field.Invalid(fieldPath.Child("runAsUserName"), windowsOptions.RunAsUserName, errMsg))
			}

			if hasDomain && !(validNetBiosRegex.MatchString(domain) || validWindowsUserDomainDNSRegex.MatchString(domain)) {
				errMsg := "runAsUserName's Domain doesn't match the NetBios nor the DNS format"
				allErrs = append(allErrs, field.Invalid(fieldPath.Child("runAsUserName"), windowsOptions.RunAsUserName, errMsg))
			}

			if l := len(user); l == 0 {
				errMsg := "runAsUserName's User cannot be empty"
				allErrs = append(allErrs, field.Invalid(fieldPath.Child("runAsUserName"), windowsOptions.RunAsUserName, errMsg))
			} else if l > maxRunAsUserNameUserLength {
				errMsg := fmt.Sprintf("runAsUserName's User length must not be longer than %d characters", maxRunAsUserNameUserLength)
				allErrs = append(allErrs, field.Invalid(fieldPath.Child("runAsUserName"), windowsOptions.RunAsUserName, errMsg))
			}

			if invalidUserNameDotsSpacesRegex.MatchString(user) {
				errMsg := `runAsUserName's User cannot contain only periods or spaces`
				allErrs = append(allErrs, field.Invalid(fieldPath.Child("runAsUserName"), windowsOptions.RunAsUserName, errMsg))
			}

			if invalidUserNameCharsRegex.MatchString(user) {
				errMsg := `runAsUserName's User cannot contain the following characters: "/\:;|=,+*?<>@[]`
				allErrs = append(allErrs, field.Invalid(fieldPath.Child("runAsUserName"), windowsOptions.RunAsUserName, errMsg))
			}
		}
	}

	return allErrs
}

func validateWindowsHostProcessPod(podSpec *core.PodSpec, fieldPath *field.Path) field.ErrorList {
	allErrs := field.ErrorList{}

	// Keep track of container and hostProcess container count for validate
	containerCount := 0
	hostProcessContainerCount := 0

	var podHostProcess *bool
	if podSpec.SecurityContext != nil && podSpec.SecurityContext.WindowsOptions != nil {
		podHostProcess = podSpec.SecurityContext.WindowsOptions.HostProcess
	}

	hostNetwork := false
	if podSpec.SecurityContext != nil {
		hostNetwork = podSpec.SecurityContext.HostNetwork
	}

	podshelper.VisitContainersWithPath(podSpec, fieldPath, func(c *core.Container, cFieldPath *field.Path) bool {
		containerCount++

		var containerHostProcess *bool = nil
		if c.SecurityContext != nil && c.SecurityContext.WindowsOptions != nil {
			containerHostProcess = c.SecurityContext.WindowsOptions.HostProcess
		}

		if podHostProcess != nil && containerHostProcess != nil && *podHostProcess != *containerHostProcess {
			errMsg := fmt.Sprintf("pod hostProcess value must be identical if both are specified, was %v", *podHostProcess)
			allErrs = append(allErrs, field.Invalid(cFieldPath.Child("securityContext", "windowsOptions", "hostProcess"), *containerHostProcess, errMsg))
		}

		switch {
		case containerHostProcess != nil && *containerHostProcess:
			// Container explicitly sets hostProcess=true
			hostProcessContainerCount++
		case containerHostProcess == nil && podHostProcess != nil && *podHostProcess:
			// Container inherits hostProcess=true from pod settings
			hostProcessContainerCount++
		}

		return true
	})

	if hostProcessContainerCount > 0 {
		// At present, if a Windows Pods contains any HostProcess containers than all containers must be
		// HostProcess containers (explicitly set or inherited).
		if hostProcessContainerCount != containerCount {
			errMsg := "If pod contains any hostProcess containers then all containers must be HostProcess containers"
			allErrs = append(allErrs, field.Invalid(fieldPath, "", errMsg))
		}

		// At present Windows Pods which contain HostProcess containers must also set HostNetwork.
		if !hostNetwork {
			errMsg := "hostNetwork must be true if pod contains any hostProcess containers"
			allErrs = append(allErrs, field.Invalid(fieldPath.Child("hostNetwork"), hostNetwork, errMsg))
		}

		if !capabilities.Get().AllowPrivileged {
			errMsg := "hostProcess containers are disallowed by cluster policy"
			allErrs = append(allErrs, field.Forbidden(fieldPath, errMsg))
		}
	}

	return allErrs
}

// validateOS validates the OS field within pod spec
func validateOS(podSpec *core.PodSpec, fldPath *field.Path, opts PodValidationOptions) field.ErrorList {
	allErrs := field.ErrorList{}
	os := podSpec.OS
	if os == nil {
		return allErrs
	}
	if len(os.Name) == 0 {
		return append(allErrs, field.Required(fldPath.Child("name"), "cannot be empty"))
	}
	if !validOS.Has(os.Name) {
		allErrs = append(allErrs, field.NotSupported(fldPath, os.Name, sets.List(validOS)))
	}
	return allErrs
}

func ValidatePodLogOptions(opts *core.PodLogOptions) field.ErrorList {
	allErrs := field.ErrorList{}
	if opts.TailLines != nil && *opts.TailLines < 0 {
		allErrs = append(allErrs, field.Invalid(field.NewPath("tailLines"), *opts.TailLines, isNegativeErrorMsg))
	}
	if opts.LimitBytes != nil && *opts.LimitBytes < 1 {
		allErrs = append(allErrs, field.Invalid(field.NewPath("limitBytes"), *opts.LimitBytes, "must be greater than 0"))
	}
	switch {
	case opts.SinceSeconds != nil && opts.SinceTime != nil:
		allErrs = append(allErrs, field.Forbidden(field.NewPath(""), "at most one of `sinceTime` or `sinceSeconds` may be specified"))
	case opts.SinceSeconds != nil:
		if *opts.SinceSeconds < 1 {
			allErrs = append(allErrs, field.Invalid(field.NewPath("sinceSeconds"), *opts.SinceSeconds, "must be greater than 0"))
		}
	}
	return allErrs
}

var (
	supportedLoadBalancerIPMode = sets.New(core.LoadBalancerIPModeVIP, core.LoadBalancerIPModeProxy)
)

// ValidateLoadBalancerStatus validates required fields on a LoadBalancerStatus
func ValidateLoadBalancerStatus(status *core.LoadBalancerStatus, fldPath *field.Path, spec *core.ServiceSpec) field.ErrorList {
	allErrs := field.ErrorList{}
	ingrPath := fldPath.Child("ingress")
	if !utilfeature.DefaultFeatureGate.Enabled(features.AllowServiceLBStatusOnNonLB) && spec.Type != core.ServiceTypeLoadBalancer && len(status.Ingress) != 0 {
		allErrs = append(allErrs, field.Forbidden(ingrPath, "may only be used when `spec.type` is 'LoadBalancer'"))
	} else {
		for i, ingress := range status.Ingress {
			idxPath := ingrPath.Index(i)
			if len(ingress.IP) > 0 {
<<<<<<< HEAD
				if isIP := (netutils.ParseIPSloppy(ingress.IP) != nil); !isIP {
					allErrs = append(allErrs, field.Invalid(idxPath.Child("ip"), ingress.IP, "must be a valid IP address"))
				}
=======
				allErrs = append(allErrs, validation.IsValidIP(idxPath.Child("ip"), ingress.IP)...)
>>>>>>> 7d1f87fc
			}

			if utilfeature.DefaultFeatureGate.Enabled(features.LoadBalancerIPMode) && ingress.IPMode == nil {
				if len(ingress.IP) > 0 {
					allErrs = append(allErrs, field.Required(idxPath.Child("ipMode"), "must be specified when `ip` is set"))
				}
			} else if ingress.IPMode != nil && len(ingress.IP) == 0 {
				allErrs = append(allErrs, field.Forbidden(idxPath.Child("ipMode"), "may not be specified when `ip` is not set"))
			} else if ingress.IPMode != nil && !supportedLoadBalancerIPMode.Has(*ingress.IPMode) {
				allErrs = append(allErrs, field.NotSupported(idxPath.Child("ipMode"), ingress.IPMode, sets.List(supportedLoadBalancerIPMode)))
			}

			if len(ingress.Hostname) > 0 {
				for _, msg := range validation.IsDNS1123Subdomain(ingress.Hostname) {
					allErrs = append(allErrs, field.Invalid(idxPath.Child("hostname"), ingress.Hostname, msg))
				}
				if isIP := (netutils.ParseIPSloppy(ingress.Hostname) != nil); isIP {
					allErrs = append(allErrs, field.Invalid(idxPath.Child("hostname"), ingress.Hostname, "must be a DNS name, not an IP address"))
				}
			}
		}
	}
	return allErrs
}

// validateVolumeNodeAffinity tests that the PersistentVolume.NodeAffinity has valid data
// returns:
// - true if volumeNodeAffinity is set
// - errorList if there are validation errors
func validateVolumeNodeAffinity(nodeAffinity *core.VolumeNodeAffinity, fldPath *field.Path) (bool, field.ErrorList) {
	allErrs := field.ErrorList{}

	if nodeAffinity == nil {
		return false, allErrs
	}

	if nodeAffinity.Required != nil {
		allErrs = append(allErrs, ValidateNodeSelector(nodeAffinity.Required, fldPath.Child("required"))...)
	} else {
		allErrs = append(allErrs, field.Required(fldPath.Child("required"), "must specify required node constraints"))
	}

	return true, allErrs
}

func IsDecremented(update, old *int32) bool {
	if update == nil && old != nil {
		return true
	}
	if update == nil || old == nil {
		return false
	}
	return *update < *old
}

// ValidateProcMountType tests that the argument is a valid ProcMountType.
func ValidateProcMountType(fldPath *field.Path, procMountType core.ProcMountType) *field.Error {
	switch procMountType {
	case core.DefaultProcMount, core.UnmaskedProcMount:
		return nil
	default:
		return field.NotSupported(fldPath, procMountType, []core.ProcMountType{core.DefaultProcMount, core.UnmaskedProcMount})
	}
}

var (
	supportedScheduleActions = sets.New(core.DoNotSchedule, core.ScheduleAnyway)
)

// validateTopologySpreadConstraints validates given TopologySpreadConstraints.
func validateTopologySpreadConstraints(constraints []core.TopologySpreadConstraint, fldPath *field.Path, opts PodValidationOptions) field.ErrorList {
	allErrs := field.ErrorList{}

	for i, constraint := range constraints {
		subFldPath := fldPath.Index(i)
		if err := ValidateMaxSkew(subFldPath.Child("maxSkew"), constraint.MaxSkew); err != nil {
			allErrs = append(allErrs, err)
		}
		if err := ValidateTopologyKey(subFldPath.Child("topologyKey"), constraint.TopologyKey); err != nil {
			allErrs = append(allErrs, err)
		}
		if err := ValidateWhenUnsatisfiable(subFldPath.Child("whenUnsatisfiable"), constraint.WhenUnsatisfiable); err != nil {
			allErrs = append(allErrs, err)
		}
		// tuple {topologyKey, whenUnsatisfiable} denotes one kind of spread constraint
		if err := ValidateSpreadConstraintNotRepeat(subFldPath.Child("{topologyKey, whenUnsatisfiable}"), constraint, constraints[i+1:]); err != nil {
			allErrs = append(allErrs, err)
		}
		allErrs = append(allErrs, validateMinDomains(subFldPath.Child("minDomains"), constraint.MinDomains, constraint.WhenUnsatisfiable)...)
		if err := validateNodeInclusionPolicy(subFldPath.Child("nodeAffinityPolicy"), constraint.NodeAffinityPolicy); err != nil {
			allErrs = append(allErrs, err)
		}
		if err := validateNodeInclusionPolicy(subFldPath.Child("nodeTaintsPolicy"), constraint.NodeTaintsPolicy); err != nil {
			allErrs = append(allErrs, err)
		}
		allErrs = append(allErrs, validateMatchLabelKeysInTopologySpread(subFldPath.Child("matchLabelKeys"), constraint.MatchLabelKeys, constraint.LabelSelector)...)
		if !opts.AllowInvalidTopologySpreadConstraintLabelSelector {
			allErrs = append(allErrs, unversionedvalidation.ValidateLabelSelector(constraint.LabelSelector, unversionedvalidation.LabelSelectorValidationOptions{AllowInvalidLabelValueInSelector: false}, subFldPath.Child("labelSelector"))...)
		}
	}

	return allErrs
}

// ValidateMaxSkew tests that the argument is a valid MaxSkew.
func ValidateMaxSkew(fldPath *field.Path, maxSkew int32) *field.Error {
	if maxSkew <= 0 {
		return field.Invalid(fldPath, maxSkew, isNotPositiveErrorMsg)
	}
	return nil
}

// validateMinDomains tests that the argument is a valid MinDomains.
func validateMinDomains(fldPath *field.Path, minDomains *int32, action core.UnsatisfiableConstraintAction) field.ErrorList {
	if minDomains == nil {
		return nil
	}
	var allErrs field.ErrorList
	if *minDomains <= 0 {
		allErrs = append(allErrs, field.Invalid(fldPath, minDomains, isNotPositiveErrorMsg))
	}
	// When MinDomains is non-nil, whenUnsatisfiable must be DoNotSchedule.
	if action != core.DoNotSchedule {
		allErrs = append(allErrs, field.Invalid(fldPath, minDomains, fmt.Sprintf("can only use minDomains if whenUnsatisfiable=%s, not %s", core.DoNotSchedule, action)))
	}
	return allErrs
}

// ValidateTopologyKey tests that the argument is a valid TopologyKey.
func ValidateTopologyKey(fldPath *field.Path, topologyKey string) *field.Error {
	if len(topologyKey) == 0 {
		return field.Required(fldPath, "can not be empty")
	}
	return nil
}

// ValidateWhenUnsatisfiable tests that the argument is a valid UnsatisfiableConstraintAction.
func ValidateWhenUnsatisfiable(fldPath *field.Path, action core.UnsatisfiableConstraintAction) *field.Error {
	if !supportedScheduleActions.Has(action) {
		return field.NotSupported(fldPath, action, sets.List(supportedScheduleActions))
	}
	return nil
}

// ValidateSpreadConstraintNotRepeat tests that if `constraint` duplicates with `existingConstraintPairs`
// on TopologyKey and WhenUnsatisfiable fields.
func ValidateSpreadConstraintNotRepeat(fldPath *field.Path, constraint core.TopologySpreadConstraint, restingConstraints []core.TopologySpreadConstraint) *field.Error {
	for _, restingConstraint := range restingConstraints {
		if constraint.TopologyKey == restingConstraint.TopologyKey &&
			constraint.WhenUnsatisfiable == restingConstraint.WhenUnsatisfiable {
			return field.Duplicate(fldPath, fmt.Sprintf("{%v, %v}", constraint.TopologyKey, constraint.WhenUnsatisfiable))
		}
	}
	return nil
}

var (
	supportedPodTopologySpreadNodePolicies = sets.New(core.NodeInclusionPolicyIgnore, core.NodeInclusionPolicyHonor)
)

// validateNodeAffinityPolicy tests that the argument is a valid NodeInclusionPolicy.
func validateNodeInclusionPolicy(fldPath *field.Path, policy *core.NodeInclusionPolicy) *field.Error {
	if policy == nil {
		return nil
	}

	if !supportedPodTopologySpreadNodePolicies.Has(*policy) {
		return field.NotSupported(fldPath, policy, sets.List(supportedPodTopologySpreadNodePolicies))
	}
	return nil
}

// validateMatchLabelKeysAndMismatchLabelKeys checks if both matchLabelKeys and mismatchLabelKeys are valid.
// - validate that all matchLabelKeys and mismatchLabelKeys are valid label names.
// - validate that the user doens't specify the same key in both matchLabelKeys and labelSelector.
// - validate that any matchLabelKeys are not duplicated with mismatchLabelKeys.
func validateMatchLabelKeysAndMismatchLabelKeys(fldPath *field.Path, matchLabelKeys, mismatchLabelKeys []string, labelSelector *metav1.LabelSelector) field.ErrorList {
	var allErrs field.ErrorList
	// 1. validate that all matchLabelKeys and mismatchLabelKeys are valid label names.
	allErrs = append(allErrs, validateLabelKeys(fldPath.Child("matchLabelKeys"), matchLabelKeys, labelSelector)...)
	allErrs = append(allErrs, validateLabelKeys(fldPath.Child("mismatchLabelKeys"), mismatchLabelKeys, labelSelector)...)

	// 2. validate that the user doens't specify the same key in both matchLabelKeys and labelSelector.
	// It doesn't make sense to have the labelselector with the key specified in matchLabelKeys
	// because the matchLabelKeys will be `In` labelSelector which matches with only one value in the key
	// and we cannot make any further filtering with that key.
	// On the other hand, we may want to have labelSelector with the key specified in mismatchLabelKeys.
	// because the mismatchLabelKeys will be `NotIn` labelSelector
	// and we may want to filter Pods further with other labelSelector with that key.

	// labelKeysMap is keyed by label key and valued by the index of label key in labelKeys.
	if labelSelector != nil {
		labelKeysMap := map[string]int{}
		for i, key := range matchLabelKeys {
			labelKeysMap[key] = i
		}
		labelSelectorKeys := sets.New[string]()
		for key := range labelSelector.MatchLabels {
			labelSelectorKeys.Insert(key)
		}
		for _, matchExpression := range labelSelector.MatchExpressions {
			key := matchExpression.Key
			if i, ok := labelKeysMap[key]; ok && labelSelectorKeys.Has(key) {
				// Before validateLabelKeysWithSelector is called, the labelSelector has already got the selector created from matchLabelKeys.
				// Here, we found the duplicate key in labelSelector and the key is specified in labelKeys.
				// Meaning that the same key is specified in both labelSelector and matchLabelKeys/mismatchLabelKeys.
				allErrs = append(allErrs, field.Invalid(fldPath.Index(i), key, "exists in both matchLabelKeys and labelSelector"))
			}

			labelSelectorKeys.Insert(key)
		}
	}

	// 3. validate that any matchLabelKeys are not duplicated with mismatchLabelKeys.
	mismatchLabelKeysSet := sets.New(mismatchLabelKeys...)
	for i, k := range matchLabelKeys {
		if mismatchLabelKeysSet.Has(k) {
			allErrs = append(allErrs, field.Invalid(fldPath.Child("matchLabelKeys").Index(i), k, "exists in both matchLabelKeys and mismatchLabelKeys"))
		}
	}

	return allErrs
}

// validateMatchLabelKeysInTopologySpread tests that the elements are a valid label name and are not already included in labelSelector.
func validateMatchLabelKeysInTopologySpread(fldPath *field.Path, matchLabelKeys []string, labelSelector *metav1.LabelSelector) field.ErrorList {
	if len(matchLabelKeys) == 0 {
		return nil
	}

	var allErrs field.ErrorList
	labelSelectorKeys := sets.Set[string]{}

	if labelSelector != nil {
		for key := range labelSelector.MatchLabels {
			labelSelectorKeys.Insert(key)
		}
		for _, matchExpression := range labelSelector.MatchExpressions {
			labelSelectorKeys.Insert(matchExpression.Key)
		}
	} else {
		allErrs = append(allErrs, field.Forbidden(fldPath, "must not be specified when labelSelector is not set"))
	}

	for i, key := range matchLabelKeys {
		allErrs = append(allErrs, unversionedvalidation.ValidateLabelName(key, fldPath.Index(i))...)
		if labelSelectorKeys.Has(key) {
			allErrs = append(allErrs, field.Invalid(fldPath.Index(i), key, "exists in both matchLabelKeys and labelSelector"))
		}
	}

	return allErrs
}

// validateLabelKeys tests that the label keys are a valid label name.
// It's intended to be used for matchLabelKeys or mismatchLabelKeys.
func validateLabelKeys(fldPath *field.Path, labelKeys []string, labelSelector *metav1.LabelSelector) field.ErrorList {
	if len(labelKeys) == 0 {
		return nil
	}

	if labelSelector == nil {
		return field.ErrorList{field.Forbidden(fldPath, "must not be specified when labelSelector is not set")}
	}

	var allErrs field.ErrorList
	for i, key := range labelKeys {
		allErrs = append(allErrs, unversionedvalidation.ValidateLabelName(key, fldPath.Index(i))...)
	}

	return allErrs
}

// ValidateServiceClusterIPsRelatedFields validates .spec.ClusterIPs,,
// .spec.IPFamilies, .spec.ipFamilyPolicy.  This is exported because it is used
// during IP init and allocation.
func ValidateServiceClusterIPsRelatedFields(service *core.Service) field.ErrorList {
	// ClusterIP, ClusterIPs, IPFamilyPolicy and IPFamilies are validated prior (all must be unset) for ExternalName service
	if service.Spec.Type == core.ServiceTypeExternalName {
		return field.ErrorList{}
	}

	allErrs := field.ErrorList{}
	hasInvalidIPs := false

	specPath := field.NewPath("spec")
	clusterIPsField := specPath.Child("clusterIPs")
	ipFamiliesField := specPath.Child("ipFamilies")
	ipFamilyPolicyField := specPath.Child("ipFamilyPolicy")

	// Make sure ClusterIP and ClusterIPs are synced.  For most cases users can
	// just manage one or the other and we'll handle the rest (see PrepareFor*
	// in strategy).
	if len(service.Spec.ClusterIP) != 0 {
		// If ClusterIP is set, ClusterIPs[0] must match.
		if len(service.Spec.ClusterIPs) == 0 {
			allErrs = append(allErrs, field.Required(clusterIPsField, ""))
		} else if service.Spec.ClusterIPs[0] != service.Spec.ClusterIP {
			allErrs = append(allErrs, field.Invalid(clusterIPsField, service.Spec.ClusterIPs, "first value must match `clusterIP`"))
		}
	} else { // ClusterIP == ""
		// If ClusterIP is not set, ClusterIPs must also be unset.
		if len(service.Spec.ClusterIPs) != 0 {
			allErrs = append(allErrs, field.Invalid(clusterIPsField, service.Spec.ClusterIPs, "must be empty when `clusterIP` is not specified"))
		}
	}

	// ipfamilies stand alone validation
	// must be either IPv4 or IPv6
	seen := sets.Set[core.IPFamily]{}
	for i, ipFamily := range service.Spec.IPFamilies {
		if !supportedServiceIPFamily.Has(ipFamily) {
			allErrs = append(allErrs, field.NotSupported(ipFamiliesField.Index(i), ipFamily, sets.List(supportedServiceIPFamily)))
		}
		// no duplicate check also ensures that ipfamilies is dualstacked, in any order
		if seen.Has(ipFamily) {
			allErrs = append(allErrs, field.Duplicate(ipFamiliesField.Index(i), ipFamily))
		}
		seen.Insert(ipFamily)
	}

	// IPFamilyPolicy stand alone validation
	// note: nil is ok, defaulted in alloc check registry/core/service/*
	if service.Spec.IPFamilyPolicy != nil {
		// must have a supported value
		if !supportedServiceIPFamilyPolicy.Has(*(service.Spec.IPFamilyPolicy)) {
			allErrs = append(allErrs, field.NotSupported(ipFamilyPolicyField, service.Spec.IPFamilyPolicy, sets.List(supportedServiceIPFamilyPolicy)))
		}
	}

	// clusterIPs stand alone validation
	// valid ips with None and empty string handling
	// duplication check is done as part of DualStackvalidation below
	for i, clusterIP := range service.Spec.ClusterIPs {
		// valid at first location only. if and only if len(clusterIPs) == 1
		if i == 0 && clusterIP == core.ClusterIPNone {
			if len(service.Spec.ClusterIPs) > 1 {
				hasInvalidIPs = true
				allErrs = append(allErrs, field.Invalid(clusterIPsField, service.Spec.ClusterIPs, "'None' must be the first and only value"))
			}
			continue
		}

		// is it valid ip?
		errorMessages := validation.IsValidIP(clusterIPsField.Index(i), clusterIP)
		hasInvalidIPs = (len(errorMessages) != 0) || hasInvalidIPs
		allErrs = append(allErrs, errorMessages...)
	}

	// max two
	if len(service.Spec.ClusterIPs) > 2 {
		allErrs = append(allErrs, field.Invalid(clusterIPsField, service.Spec.ClusterIPs, "may only hold up to 2 values"))
	}

	// at this stage if there is an invalid ip or misplaced none/empty string
	// it will skew the error messages (bad index || dualstackness of already bad ips). so we
	// stop here if there are errors in clusterIPs validation
	if hasInvalidIPs {
		return allErrs
	}

	// must be dual stacked ips if they are more than one ip
	if len(service.Spec.ClusterIPs) > 1 /* meaning: it does not have a None or empty string */ {
		dualStack, err := netutils.IsDualStackIPStrings(service.Spec.ClusterIPs)
		if err != nil { // though we check for that earlier. safe > sorry
			allErrs = append(allErrs, field.InternalError(clusterIPsField, fmt.Errorf("failed to check for dual stack with error:%v", err)))
		}

		// We only support one from each IP family (i.e. max two IPs in this list).
		if !dualStack {
			allErrs = append(allErrs, field.Invalid(clusterIPsField, service.Spec.ClusterIPs, "may specify no more than one IP for each IP family"))
		}
	}

	// match clusterIPs to their families, if they were provided
	if !isHeadlessService(service) && len(service.Spec.ClusterIPs) > 0 && len(service.Spec.IPFamilies) > 0 {
		for i, ip := range service.Spec.ClusterIPs {
			if i > (len(service.Spec.IPFamilies) - 1) {
				break // no more families to check
			}

			// 4=>6
			if service.Spec.IPFamilies[i] == core.IPv4Protocol && netutils.IsIPv6String(ip) {
				allErrs = append(allErrs, field.Invalid(clusterIPsField.Index(i), ip, fmt.Sprintf("expected an IPv4 value as indicated by `ipFamilies[%v]`", i)))
			}
			// 6=>4
			if service.Spec.IPFamilies[i] == core.IPv6Protocol && !netutils.IsIPv6String(ip) {
				allErrs = append(allErrs, field.Invalid(clusterIPsField.Index(i), ip, fmt.Sprintf("expected an IPv6 value as indicated by `ipFamilies[%v]`", i)))
			}
		}
	}

	return allErrs
}

// specific validation for clusterIPs in cases of user upgrading or downgrading to/from dualstack
func validateUpgradeDowngradeClusterIPs(oldService, service *core.Service) field.ErrorList {
	allErrs := make(field.ErrorList, 0)

	// bail out early for ExternalName
	if service.Spec.Type == core.ServiceTypeExternalName || oldService.Spec.Type == core.ServiceTypeExternalName {
		return allErrs
	}
	newIsHeadless := isHeadlessService(service)
	oldIsHeadless := isHeadlessService(oldService)

	if oldIsHeadless && newIsHeadless {
		return allErrs
	}

	switch {
	// no change in ClusterIP lengths
	// compare each
	case len(oldService.Spec.ClusterIPs) == len(service.Spec.ClusterIPs):
		for i, ip := range oldService.Spec.ClusterIPs {
			if ip != service.Spec.ClusterIPs[i] {
				allErrs = append(allErrs, field.Invalid(field.NewPath("spec", "clusterIPs").Index(i), service.Spec.ClusterIPs, "may not change once set"))
			}
		}

	// something has been released (downgraded)
	case len(oldService.Spec.ClusterIPs) > len(service.Spec.ClusterIPs):
		// primary ClusterIP has been released
		if len(service.Spec.ClusterIPs) == 0 {
			allErrs = append(allErrs, field.Invalid(field.NewPath("spec", "clusterIPs").Index(0), service.Spec.ClusterIPs, "primary clusterIP can not be unset"))
		}

		// test if primary clusterIP has changed
		if len(oldService.Spec.ClusterIPs) > 0 &&
			len(service.Spec.ClusterIPs) > 0 &&
			service.Spec.ClusterIPs[0] != oldService.Spec.ClusterIPs[0] {
			allErrs = append(allErrs, field.Invalid(field.NewPath("spec", "clusterIPs").Index(0), service.Spec.ClusterIPs, "may not change once set"))
		}

		// test if secondary ClusterIP has been released. has this service been downgraded correctly?
		// user *must* set IPFamilyPolicy == SingleStack
		if len(service.Spec.ClusterIPs) == 1 {
			if service.Spec.IPFamilyPolicy == nil || *(service.Spec.IPFamilyPolicy) != core.IPFamilyPolicySingleStack {
				allErrs = append(allErrs, field.Invalid(field.NewPath("spec", "ipFamilyPolicy"), service.Spec.IPFamilyPolicy, "must be set to 'SingleStack' when releasing the secondary clusterIP"))
			}
		}
	case len(oldService.Spec.ClusterIPs) < len(service.Spec.ClusterIPs):
		// something has been added (upgraded)
		// test if primary clusterIP has changed
		if len(oldService.Spec.ClusterIPs) > 0 &&
			service.Spec.ClusterIPs[0] != oldService.Spec.ClusterIPs[0] {
			allErrs = append(allErrs, field.Invalid(field.NewPath("spec", "clusterIPs").Index(0), service.Spec.ClusterIPs, "may not change once set"))
		}
		// we don't check for Policy == RequireDualStack here since, Validation/Creation func takes care of it
	}
	return allErrs
}

// specific validation for ipFamilies in cases of user upgrading or downgrading to/from dualstack
func validateUpgradeDowngradeIPFamilies(oldService, service *core.Service) field.ErrorList {
	allErrs := make(field.ErrorList, 0)
	// bail out early for ExternalName
	if service.Spec.Type == core.ServiceTypeExternalName || oldService.Spec.Type == core.ServiceTypeExternalName {
		return allErrs
	}

	oldIsHeadless := isHeadlessService(oldService)
	newIsHeadless := isHeadlessService(service)

	// if changed to/from headless, then bail out
	if newIsHeadless != oldIsHeadless {
		return allErrs
	}
	// headless can change families
	if newIsHeadless {
		return allErrs
	}

	switch {
	case len(oldService.Spec.IPFamilies) == len(service.Spec.IPFamilies):
		// no change in ClusterIP lengths
		// compare each

		for i, ip := range oldService.Spec.IPFamilies {
			if ip != service.Spec.IPFamilies[i] {
				allErrs = append(allErrs, field.Invalid(field.NewPath("spec", "ipFamilies").Index(0), service.Spec.IPFamilies, "may not change once set"))
			}
		}

	case len(oldService.Spec.IPFamilies) > len(service.Spec.IPFamilies):
		// something has been released (downgraded)

		// test if primary ipfamily has been released
		if len(service.Spec.ClusterIPs) == 0 {
			allErrs = append(allErrs, field.Invalid(field.NewPath("spec", "ipFamilies").Index(0), service.Spec.IPFamilies, "primary ipFamily can not be unset"))
		}

		// test if primary ipFamily has changed
		if len(service.Spec.IPFamilies) > 0 &&
			service.Spec.IPFamilies[0] != oldService.Spec.IPFamilies[0] {
			allErrs = append(allErrs, field.Invalid(field.NewPath("spec", "ipFamilies").Index(0), service.Spec.ClusterIPs, "may not change once set"))
		}

		// test if secondary IPFamily has been released. has this service been downgraded correctly?
		// user *must* set IPFamilyPolicy == SingleStack
		if len(service.Spec.IPFamilies) == 1 {
			if service.Spec.IPFamilyPolicy == nil || *(service.Spec.IPFamilyPolicy) != core.IPFamilyPolicySingleStack {
				allErrs = append(allErrs, field.Invalid(field.NewPath("spec", "ipFamilyPolicy"), service.Spec.IPFamilyPolicy, "must be set to 'SingleStack' when releasing the secondary ipFamily"))
			}
		}
	case len(oldService.Spec.IPFamilies) < len(service.Spec.IPFamilies):
		// something has been added (upgraded)

		// test if primary ipFamily has changed
		if len(oldService.Spec.IPFamilies) > 0 &&
			len(service.Spec.IPFamilies) > 0 &&
			service.Spec.IPFamilies[0] != oldService.Spec.IPFamilies[0] {
			allErrs = append(allErrs, field.Invalid(field.NewPath("spec", "ipFamilies").Index(0), service.Spec.ClusterIPs, "may not change once set"))
		}
		// we don't check for Policy == RequireDualStack here since, Validation/Creation func takes care of it
	}
	return allErrs
}

func isHeadlessService(service *core.Service) bool {
	return service != nil &&
		len(service.Spec.ClusterIPs) == 1 &&
		service.Spec.ClusterIPs[0] == core.ClusterIPNone
}

// validateLoadBalancerClassField validation for loadBalancerClass
func validateLoadBalancerClassField(oldService, service *core.Service) field.ErrorList {
	allErrs := make(field.ErrorList, 0)
	if oldService != nil {
		// validate update op
		if isTypeLoadBalancer(oldService) && isTypeLoadBalancer(service) {
			// old and new are both LoadBalancer
			if !sameLoadBalancerClass(oldService, service) {
				// can't change loadBalancerClass
				allErrs = append(allErrs, field.Invalid(field.NewPath("spec", "loadBalancerClass"), service.Spec.LoadBalancerClass, "may not change once set"))
			}
		}
	}

	if isTypeLoadBalancer(service) {
		// check LoadBalancerClass format
		if service.Spec.LoadBalancerClass != nil {
			allErrs = append(allErrs, ValidateQualifiedName(*service.Spec.LoadBalancerClass, field.NewPath("spec", "loadBalancerClass"))...)
		}
	} else {
		// check if LoadBalancerClass set for non LoadBalancer type of service
		if service.Spec.LoadBalancerClass != nil {
			allErrs = append(allErrs, field.Forbidden(field.NewPath("spec", "loadBalancerClass"), "may only be used when `type` is 'LoadBalancer'"))
		}
	}
	return allErrs
}

// isTypeLoadBalancer tests service type is loadBalancer or not
func isTypeLoadBalancer(service *core.Service) bool {
	return service.Spec.Type == core.ServiceTypeLoadBalancer
}

// sameLoadBalancerClass check two services have the same loadBalancerClass or not
func sameLoadBalancerClass(oldService, service *core.Service) bool {
	if oldService.Spec.LoadBalancerClass == nil && service.Spec.LoadBalancerClass == nil {
		return true
	}
	if oldService.Spec.LoadBalancerClass == nil || service.Spec.LoadBalancerClass == nil {
		return false
	}
	return *oldService.Spec.LoadBalancerClass == *service.Spec.LoadBalancerClass
}

func ValidatePodAffinityTermSelector(podAffinityTerm core.PodAffinityTerm, allowInvalidLabelValueInSelector bool, fldPath *field.Path) field.ErrorList {
	var allErrs field.ErrorList
	labelSelectorValidationOptions := unversionedvalidation.LabelSelectorValidationOptions{AllowInvalidLabelValueInSelector: allowInvalidLabelValueInSelector}
	allErrs = append(allErrs, unversionedvalidation.ValidateLabelSelector(podAffinityTerm.LabelSelector, labelSelectorValidationOptions, fldPath.Child("labelSelector"))...)
	allErrs = append(allErrs, unversionedvalidation.ValidateLabelSelector(podAffinityTerm.NamespaceSelector, labelSelectorValidationOptions, fldPath.Child("namespaceSelector"))...)
	return allErrs
}

var betaToGALabel = map[string]string{
	v1.LabelFailureDomainBetaZone:   v1.LabelTopologyZone,
	v1.LabelFailureDomainBetaRegion: v1.LabelTopologyRegion,
	kubeletapis.LabelOS:             v1.LabelOSStable,
	kubeletapis.LabelArch:           v1.LabelArchStable,
	v1.LabelInstanceType:            v1.LabelInstanceTypeStable,
}

var (
	maskNodeSelectorLabelChangeEqualities     conversion.Equalities
	initMaskNodeSelectorLabelChangeEqualities sync.Once
)

func getMaskNodeSelectorLabelChangeEqualities() conversion.Equalities {
	initMaskNodeSelectorLabelChangeEqualities.Do(func() {
		var eqs = apiequality.Semantic.Copy()
		err := eqs.AddFunc(
			func(newReq, oldReq core.NodeSelectorRequirement) bool {
				// allow newReq to change to a GA key
				if oldReq.Key != newReq.Key && betaToGALabel[oldReq.Key] == newReq.Key {
					oldReq.Key = newReq.Key // +k8s:verify-mutation:reason=clone
				}
				return apiequality.Semantic.DeepEqual(newReq, oldReq)
			},
		)
		if err != nil {
			panic(fmt.Errorf("failed to instantiate semantic equalities: %w", err))
		}
		maskNodeSelectorLabelChangeEqualities = eqs
	})
	return maskNodeSelectorLabelChangeEqualities
}

func validatePvNodeAffinity(newPvNodeAffinity, oldPvNodeAffinity *core.VolumeNodeAffinity, fldPath *field.Path) field.ErrorList {
	var allErrs field.ErrorList
	if !getMaskNodeSelectorLabelChangeEqualities().DeepEqual(newPvNodeAffinity, oldPvNodeAffinity) {
		allErrs = append(allErrs, field.Invalid(fldPath, newPvNodeAffinity, fieldImmutableErrorMsg+", except for updating from beta label to GA"))
	}
	return allErrs
}

func validateNodeSelectorMutation(fldPath *field.Path, newNodeSelector, oldNodeSelector map[string]string) field.ErrorList {
	var allErrs field.ErrorList

	// Validate no existing node selectors were deleted or mutated.
	for k, v1 := range oldNodeSelector {
		if v2, ok := newNodeSelector[k]; !ok || v1 != v2 {
			allErrs = append(allErrs, field.Invalid(fldPath, newNodeSelector, "only additions to spec.nodeSelector are allowed (no mutations or deletions)"))
			return allErrs
		}
	}
	return allErrs
}

func validateNodeAffinityMutation(nodeAffinityPath *field.Path, newNodeAffinity, oldNodeAffinity *core.NodeAffinity) field.ErrorList {
	var allErrs field.ErrorList
	// If old node affinity was nil, anything can be set.
	if oldNodeAffinity == nil || oldNodeAffinity.RequiredDuringSchedulingIgnoredDuringExecution == nil {
		return allErrs
	}

	oldTerms := oldNodeAffinity.RequiredDuringSchedulingIgnoredDuringExecution.NodeSelectorTerms
	var newTerms []core.NodeSelectorTerm
	if newNodeAffinity != nil && newNodeAffinity.RequiredDuringSchedulingIgnoredDuringExecution != nil {
		newTerms = newNodeAffinity.RequiredDuringSchedulingIgnoredDuringExecution.NodeSelectorTerms
	}

	// If there are no old terms, we can set the new terms to anything.
	// If there are old terms, we cannot add any new ones.
	if len(oldTerms) > 0 && len(oldTerms) != len(newTerms) {
		return append(allErrs, field.Invalid(nodeAffinityPath.Child("requiredDuringSchedulingIgnoredDuringExecution").Child("nodeSelectorTerms"), newTerms, "no additions/deletions to non-empty NodeSelectorTerms list are allowed"))
	}

	// For requiredDuringSchedulingIgnoredDuringExecution, if old NodeSelectorTerms
	// was empty, anything can be set. If non-empty, only additions of NodeSelectorRequirements
	// to matchExpressions or fieldExpressions are allowed.
	for i := range oldTerms {
		if !validateNodeSelectorTermHasOnlyAdditions(newTerms[i], oldTerms[i]) {
			allErrs = append(allErrs, field.Invalid(nodeAffinityPath.Child("requiredDuringSchedulingIgnoredDuringExecution").Child("nodeSelectorTerms").Index(i), newTerms[i], "only additions are allowed (no mutations or deletions)"))
		}
	}
	return allErrs
}

func validateNodeSelectorTermHasOnlyAdditions(newTerm, oldTerm core.NodeSelectorTerm) bool {
	if len(oldTerm.MatchExpressions) == 0 && len(oldTerm.MatchFields) == 0 {
		if len(newTerm.MatchExpressions) > 0 || len(newTerm.MatchFields) > 0 {
			return false
		}
	}

	// Validate MatchExpressions only has additions (no deletions or mutations)
	if l := len(oldTerm.MatchExpressions); l > 0 {
		if len(newTerm.MatchExpressions) < l {
			return false
		}
		if !apiequality.Semantic.DeepEqual(newTerm.MatchExpressions[:l], oldTerm.MatchExpressions) {
			return false
		}
	}
	// Validate MatchFields only has additions (no deletions or mutations)
	if l := len(oldTerm.MatchFields); l > 0 {
		if len(newTerm.MatchFields) < l {
			return false
		}
		if !apiequality.Semantic.DeepEqual(newTerm.MatchFields[:l], oldTerm.MatchFields) {
			return false
		}
	}
	return true
}<|MERGE_RESOLUTION|>--- conflicted
+++ resolved
@@ -1220,69 +1220,6 @@
 				allErrs = append(allErrs, field.Invalid(fldPath, curPath, "conflicting duplicate paths"))
 			}
 		}
-		if projPath := srcPath.Child("clusterTrustBundlePEM"); source.ClusterTrustBundle != nil {
-			numSources++
-
-			usingName := source.ClusterTrustBundle.Name != nil
-			usingSignerName := source.ClusterTrustBundle.SignerName != nil
-
-			switch {
-			case usingName && usingSignerName:
-				allErrs = append(allErrs, field.Invalid(projPath, source.ClusterTrustBundle, "only one of name and signerName may be used"))
-			case usingName:
-				if *source.ClusterTrustBundle.Name == "" {
-					allErrs = append(allErrs, field.Required(projPath.Child("name"), "must be a valid object name"))
-				}
-
-				name := *source.ClusterTrustBundle.Name
-				if signerName, ok := extractSignerNameFromClusterTrustBundleName(name); ok {
-					validationFunc := ValidateClusterTrustBundleName(signerName)
-					errMsgs := validationFunc(name, false)
-					for _, msg := range errMsgs {
-						allErrs = append(allErrs, field.Invalid(projPath.Child("name"), name, fmt.Sprintf("not a valid clustertrustbundlename: %v", msg)))
-					}
-				} else {
-					validationFunc := ValidateClusterTrustBundleName("")
-					errMsgs := validationFunc(name, false)
-					for _, msg := range errMsgs {
-						allErrs = append(allErrs, field.Invalid(projPath.Child("name"), name, fmt.Sprintf("not a valid clustertrustbundlename: %v", msg)))
-					}
-				}
-
-				if source.ClusterTrustBundle.LabelSelector != nil {
-					allErrs = append(allErrs, field.Invalid(projPath.Child("labelSelector"), source.ClusterTrustBundle.LabelSelector, "labelSelector must be unset if name is specified"))
-				}
-			case usingSignerName:
-				if *source.ClusterTrustBundle.SignerName == "" {
-					allErrs = append(allErrs, field.Required(projPath.Child("signerName"), "must be a valid signer name"))
-				}
-
-				allErrs = append(allErrs, ValidateSignerName(projPath.Child("signerName"), *source.ClusterTrustBundle.SignerName)...)
-
-				labelSelectorErrs := unversionedvalidation.ValidateLabelSelector(
-					source.ClusterTrustBundle.LabelSelector,
-					unversionedvalidation.LabelSelectorValidationOptions{AllowInvalidLabelValueInSelector: false},
-					projPath.Child("labelSelector"),
-				)
-				allErrs = append(allErrs, labelSelectorErrs...)
-
-			default:
-				allErrs = append(allErrs, field.Required(projPath, "either name or signerName must be specified"))
-			}
-
-			if source.ClusterTrustBundle.Path == "" {
-				allErrs = append(allErrs, field.Required(projPath.Child("path"), ""))
-			}
-
-			allErrs = append(allErrs, validateLocalNonReservedPath(source.ClusterTrustBundle.Path, projPath.Child("path"))...)
-
-			curPath := source.ClusterTrustBundle.Path
-			if !allPaths.Has(curPath) {
-				allPaths.Insert(curPath)
-			} else {
-				allErrs = append(allErrs, field.Invalid(fldPath, curPath, "conflicting duplicate paths"))
-			}
-		}
 		if numSources > 1 {
 			allErrs = append(allErrs, field.Forbidden(srcPath, "may not specify more than 1 volume type"))
 		}
@@ -3114,12 +3051,6 @@
 			allErrs = append(allErrs, field.Invalid(fldPath.Child("resourceClaimTemplateName"), *claimSource.ResourceClaimTemplateName, detail))
 		}
 	}
-<<<<<<< HEAD
-	return allErrs
-}
-
-func validateLivenessProbe(probe *core.Probe, gracePeriod int64, fldPath *field.Path) field.ErrorList {
-=======
 	return allErrs
 }
 
@@ -3163,54 +3094,11 @@
 }
 
 func validateProbe(probe *core.Probe, gracePeriod int64, fldPath *field.Path) field.ErrorList {
->>>>>>> 7d1f87fc
 	allErrs := field.ErrorList{}
 
 	if probe == nil {
 		return allErrs
 	}
-<<<<<<< HEAD
-	allErrs = append(allErrs, validateProbe(probe, gracePeriod, fldPath)...)
-	if probe.SuccessThreshold != 1 {
-		allErrs = append(allErrs, field.Invalid(fldPath.Child("successThreshold"), probe.SuccessThreshold, "must be 1"))
-	}
-	return allErrs
-}
-
-func validateReadinessProbe(probe *core.Probe, gracePeriod int64, fldPath *field.Path) field.ErrorList {
-	allErrs := field.ErrorList{}
-
-	if probe == nil {
-		return allErrs
-	}
-	allErrs = append(allErrs, validateProbe(probe, gracePeriod, fldPath)...)
-	if probe.TerminationGracePeriodSeconds != nil {
-		allErrs = append(allErrs, field.Invalid(fldPath.Child("terminationGracePeriodSeconds"), probe.TerminationGracePeriodSeconds, "must not be set for readinessProbes"))
-	}
-	return allErrs
-}
-
-func validateStartupProbe(probe *core.Probe, gracePeriod int64, fldPath *field.Path) field.ErrorList {
-	allErrs := field.ErrorList{}
-
-	if probe == nil {
-		return allErrs
-	}
-	allErrs = append(allErrs, validateProbe(probe, gracePeriod, fldPath)...)
-	if probe.SuccessThreshold != 1 {
-		allErrs = append(allErrs, field.Invalid(fldPath.Child("successThreshold"), probe.SuccessThreshold, "must be 1"))
-	}
-	return allErrs
-}
-
-func validateProbe(probe *core.Probe, gracePeriod int64, fldPath *field.Path) field.ErrorList {
-	allErrs := field.ErrorList{}
-
-	if probe == nil {
-		return allErrs
-	}
-=======
->>>>>>> 7d1f87fc
 	allErrs = append(allErrs, validateHandler(handlerFromProbe(&probe.ProbeHandler), gracePeriod, fldPath)...)
 
 	allErrs = append(allErrs, ValidateNonnegativeField(int64(probe.InitialDelaySeconds), fldPath.Child("initialDelaySeconds"))...)
@@ -3501,11 +3389,7 @@
 
 // validateEphemeralContainers is called by pod spec and template validation to validate the list of ephemeral containers.
 // Note that this is called for pod template even though ephemeral containers aren't allowed in pod templates.
-<<<<<<< HEAD
-func validateEphemeralContainers(ephemeralContainers []core.EphemeralContainer, containers, initContainers []core.Container, volumes map[string]core.VolumeSource, podClaimNames sets.Set[string], fldPath *field.Path, opts PodValidationOptions, podRestartPolicy *core.RestartPolicy) field.ErrorList {
-=======
 func validateEphemeralContainers(ephemeralContainers []core.EphemeralContainer, containers, initContainers []core.Container, volumes map[string]core.VolumeSource, podClaimNames sets.Set[string], fldPath *field.Path, opts PodValidationOptions, podRestartPolicy *core.RestartPolicy, hostUsers bool) field.ErrorList {
->>>>>>> 7d1f87fc
 	var allErrs field.ErrorList
 
 	if len(ephemeralContainers) == 0 {
@@ -3526,11 +3410,7 @@
 		idxPath := fldPath.Index(i)
 
 		c := (*core.Container)(&ec.EphemeralContainerCommon)
-<<<<<<< HEAD
-		allErrs = append(allErrs, validateContainerCommon(c, volumes, podClaimNames, idxPath, opts, podRestartPolicy)...)
-=======
 		allErrs = append(allErrs, validateContainerCommon(c, volumes, podClaimNames, idxPath, opts, podRestartPolicy, hostUsers)...)
->>>>>>> 7d1f87fc
 		// Ephemeral containers don't need looser constraints for pod templates, so it's convenient to apply both validations
 		// here where we've already converted EphemeralContainerCommon to Container.
 		allErrs = append(allErrs, validateContainerOnlyForPod(c, idxPath)...)
@@ -3592,11 +3472,7 @@
 }
 
 // validateInitContainers is called by pod spec and template validation to validate the list of init containers
-<<<<<<< HEAD
-func validateInitContainers(containers []core.Container, regularContainers []core.Container, volumes map[string]core.VolumeSource, podClaimNames sets.Set[string], gracePeriod int64, fldPath *field.Path, opts PodValidationOptions, podRestartPolicy *core.RestartPolicy) field.ErrorList {
-=======
 func validateInitContainers(containers []core.Container, regularContainers []core.Container, volumes map[string]core.VolumeSource, podClaimNames sets.Set[string], gracePeriod int64, fldPath *field.Path, opts PodValidationOptions, podRestartPolicy *core.RestartPolicy, hostUsers bool) field.ErrorList {
->>>>>>> 7d1f87fc
 	var allErrs field.ErrorList
 
 	allNames := sets.Set[string]{}
@@ -3607,11 +3483,7 @@
 		idxPath := fldPath.Index(i)
 
 		// Apply the validation common to all container types
-<<<<<<< HEAD
-		allErrs = append(allErrs, validateContainerCommon(&ctr, volumes, podClaimNames, idxPath, opts, podRestartPolicy)...)
-=======
 		allErrs = append(allErrs, validateContainerCommon(&ctr, volumes, podClaimNames, idxPath, opts, podRestartPolicy, hostUsers)...)
->>>>>>> 7d1f87fc
 
 		restartAlways := false
 		// Apply the validation specific to init containers
@@ -3666,11 +3538,7 @@
 
 // validateContainerCommon applies validation common to all container types. It's called by regular, init, and ephemeral
 // container list validation to require a properly formatted name, image, etc.
-<<<<<<< HEAD
-func validateContainerCommon(ctr *core.Container, volumes map[string]core.VolumeSource, podClaimNames sets.Set[string], path *field.Path, opts PodValidationOptions, podRestartPolicy *core.RestartPolicy) field.ErrorList {
-=======
 func validateContainerCommon(ctr *core.Container, volumes map[string]core.VolumeSource, podClaimNames sets.Set[string], path *field.Path, opts PodValidationOptions, podRestartPolicy *core.RestartPolicy, hostUsers bool) field.ErrorList {
->>>>>>> 7d1f87fc
 	var allErrs field.ErrorList
 
 	namePath := path.Child("name")
@@ -3709,11 +3577,7 @@
 	allErrs = append(allErrs, validatePullPolicy(ctr.ImagePullPolicy, path.Child("imagePullPolicy"))...)
 	allErrs = append(allErrs, ValidateResourceRequirements(&ctr.Resources, podClaimNames, path.Child("resources"), opts)...)
 	allErrs = append(allErrs, validateResizePolicy(ctr.ResizePolicy, path.Child("resizePolicy"), podRestartPolicy)...)
-<<<<<<< HEAD
-	allErrs = append(allErrs, ValidateSecurityContext(ctr.SecurityContext, path.Child("securityContext"))...)
-=======
 	allErrs = append(allErrs, ValidateSecurityContext(ctr.SecurityContext, path.Child("securityContext"), hostUsers)...)
->>>>>>> 7d1f87fc
 	return allErrs
 }
 
@@ -3746,11 +3610,7 @@
 }
 
 // validateContainers is called by pod spec and template validation to validate the list of regular containers.
-<<<<<<< HEAD
-func validateContainers(containers []core.Container, volumes map[string]core.VolumeSource, podClaimNames sets.Set[string], gracePeriod int64, fldPath *field.Path, opts PodValidationOptions, podRestartPolicy *core.RestartPolicy) field.ErrorList {
-=======
 func validateContainers(containers []core.Container, volumes map[string]core.VolumeSource, podClaimNames sets.Set[string], gracePeriod int64, fldPath *field.Path, opts PodValidationOptions, podRestartPolicy *core.RestartPolicy, hostUsers bool) field.ErrorList {
->>>>>>> 7d1f87fc
 	allErrs := field.ErrorList{}
 
 	if len(containers) == 0 {
@@ -3762,11 +3622,7 @@
 		path := fldPath.Index(i)
 
 		// Apply validation common to all containers
-<<<<<<< HEAD
-		allErrs = append(allErrs, validateContainerCommon(&ctr, volumes, podClaimNames, path, opts, podRestartPolicy)...)
-=======
 		allErrs = append(allErrs, validateContainerCommon(&ctr, volumes, podClaimNames, path, opts, podRestartPolicy, hostUsers)...)
->>>>>>> 7d1f87fc
 
 		// Container names must be unique within the list of regular containers.
 		// Collisions with init or ephemeral container names will be detected by the init or ephemeral
@@ -4157,23 +4013,15 @@
 	AllowHostIPsField bool
 	// Allow invalid topologySpreadConstraint labelSelector for backward compatibility
 	AllowInvalidTopologySpreadConstraintLabelSelector bool
-<<<<<<< HEAD
-	// Allow node selector additions for gated pods.
-	AllowMutableNodeSelectorAndNodeAffinity bool
-=======
 	// Allow projected token volumes with non-local paths
 	AllowNonLocalProjectedTokenPath bool
->>>>>>> 7d1f87fc
 	// Allow namespaced sysctls in hostNet and hostIPC pods
 	AllowNamespacedSysctlsForHostNetAndHostIPC bool
 	// The top-level resource being validated is a Pod, not just a PodSpec
 	// embedded in some other resource.
 	ResourceIsPod bool
-<<<<<<< HEAD
-=======
 	// Allow relaxed validation of environment variable names
 	AllowRelaxedEnvironmentVariableValidation bool
->>>>>>> 7d1f87fc
 }
 
 // validatePodMetadataAndSpec tests if required fields in the pod.metadata and pod.spec are set,
@@ -4270,13 +4118,7 @@
 
 	// all HostPs must be valid IPs
 	for i, hostIP := range pod.Status.HostIPs {
-<<<<<<< HEAD
-		for _, msg := range validation.IsValidIP(hostIP.IP) {
-			allErrs = append(allErrs, field.Invalid(hostIPsField.Index(i), hostIP.IP, msg))
-		}
-=======
 		allErrs = append(allErrs, validation.IsValidIP(hostIPsField.Index(i), hostIP.IP)...)
->>>>>>> 7d1f87fc
 	}
 
 	// if we have more than one Pod.HostIP then
@@ -4324,26 +4166,17 @@
 		gracePeriod = *spec.TerminationGracePeriodSeconds
 	}
 
-<<<<<<< HEAD
-=======
 	// The default for hostUsers is true, so a spec with no SecurityContext or no HostUsers field will be true.
 	// If the default ever changes, this condition will need to be changed.
 	hostUsers := spec.SecurityContext == nil || spec.SecurityContext.HostUsers == nil || *spec.SecurityContext.HostUsers
 
->>>>>>> 7d1f87fc
 	vols, vErrs := ValidateVolumes(spec.Volumes, podMeta, fldPath.Child("volumes"), opts)
 	allErrs = append(allErrs, vErrs...)
 	podClaimNames := gatherPodResourceClaimNames(spec.ResourceClaims)
 	allErrs = append(allErrs, validatePodResourceClaims(podMeta, spec.ResourceClaims, fldPath.Child("resourceClaims"))...)
-<<<<<<< HEAD
-	allErrs = append(allErrs, validateContainers(spec.Containers, vols, podClaimNames, gracePeriod, fldPath.Child("containers"), opts, &spec.RestartPolicy)...)
-	allErrs = append(allErrs, validateInitContainers(spec.InitContainers, spec.Containers, vols, podClaimNames, gracePeriod, fldPath.Child("initContainers"), opts, &spec.RestartPolicy)...)
-	allErrs = append(allErrs, validateEphemeralContainers(spec.EphemeralContainers, spec.Containers, spec.InitContainers, vols, podClaimNames, fldPath.Child("ephemeralContainers"), opts, &spec.RestartPolicy)...)
-=======
 	allErrs = append(allErrs, validateContainers(spec.Containers, vols, podClaimNames, gracePeriod, fldPath.Child("containers"), opts, &spec.RestartPolicy, hostUsers)...)
 	allErrs = append(allErrs, validateInitContainers(spec.InitContainers, spec.Containers, vols, podClaimNames, gracePeriod, fldPath.Child("initContainers"), opts, &spec.RestartPolicy, hostUsers)...)
 	allErrs = append(allErrs, validateEphemeralContainers(spec.EphemeralContainers, spec.Containers, spec.InitContainers, vols, podClaimNames, fldPath.Child("ephemeralContainers"), opts, &spec.RestartPolicy, hostUsers)...)
->>>>>>> 7d1f87fc
 	allErrs = append(allErrs, validatePodHostNetworkDeps(spec, fldPath, opts)...)
 	allErrs = append(allErrs, validateRestartPolicy(&spec.RestartPolicy, fldPath.Child("restartPolicy"))...)
 	allErrs = append(allErrs, validateDNSPolicy(&spec.DNSPolicy, fldPath.Child("dnsPolicy"))...)
@@ -5371,11 +5204,7 @@
 
 	// Handle validations specific to gated pods.
 	podIsGated := len(oldPod.Spec.SchedulingGates) > 0
-<<<<<<< HEAD
-	if opts.AllowMutableNodeSelectorAndNodeAffinity && podIsGated {
-=======
 	if podIsGated {
->>>>>>> 7d1f87fc
 		// Additions to spec.nodeSelector are allowed (no deletions or mutations) for gated pods.
 		if !apiequality.Semantic.DeepEqual(mungedPodSpec.NodeSelector, oldPod.Spec.NodeSelector) {
 			allErrs = append(allErrs, validateNodeSelectorMutation(specPath.Child("nodeSelector"), mungedPodSpec.NodeSelector, oldPod.Spec.NodeSelector)...)
@@ -5970,8 +5799,6 @@
 
 	if service.Spec.InternalTrafficPolicy != nil && !supportedServiceInternalTrafficPolicy.Has(*service.Spec.InternalTrafficPolicy) {
 		allErrs = append(allErrs, field.NotSupported(field.NewPath("spec").Child("internalTrafficPolicy"), *service.Spec.InternalTrafficPolicy, sets.List(supportedServiceInternalTrafficPolicy)))
-<<<<<<< HEAD
-=======
 	}
 
 	return allErrs
@@ -5988,7 +5815,6 @@
 
 	if *service.Spec.TrafficDistribution != v1.ServiceTrafficDistributionPreferClose {
 		allErrs = append(allErrs, field.NotSupported(field.NewPath("spec").Child("trafficDistribution"), *service.Spec.TrafficDistribution, []string{v1.ServiceTrafficDistributionPreferClose}))
->>>>>>> 7d1f87fc
 	}
 
 	return allErrs
@@ -7646,13 +7472,7 @@
 		for i, ingress := range status.Ingress {
 			idxPath := ingrPath.Index(i)
 			if len(ingress.IP) > 0 {
-<<<<<<< HEAD
-				if isIP := (netutils.ParseIPSloppy(ingress.IP) != nil); !isIP {
-					allErrs = append(allErrs, field.Invalid(idxPath.Child("ip"), ingress.IP, "must be a valid IP address"))
-				}
-=======
 				allErrs = append(allErrs, validation.IsValidIP(idxPath.Child("ip"), ingress.IP)...)
->>>>>>> 7d1f87fc
 			}
 
 			if utilfeature.DefaultFeatureGate.Enabled(features.LoadBalancerIPMode) && ingress.IPMode == nil {
