/*
Copyright 2014 The Kubernetes Authors.

Licensed under the Apache License, Version 2.0 (the "License");
you may not use this file except in compliance with the License.
You may obtain a copy of the License at

    http://www.apache.org/licenses/LICENSE-2.0

Unless required by applicable law or agreed to in writing, software
distributed under the License is distributed on an "AS IS" BASIS,
WITHOUT WARRANTIES OR CONDITIONS OF ANY KIND, either express or implied.
See the License for the specific language governing permissions and
limitations under the License.
*/

package core

import (
	"k8s.io/apimachinery/pkg/api/resource"
	metainternalversion "k8s.io/apimachinery/pkg/apis/meta/internalversion"
	metav1 "k8s.io/apimachinery/pkg/apis/meta/v1"
	"k8s.io/apimachinery/pkg/types"
	"k8s.io/apimachinery/pkg/util/intstr"
)

const (
	// NamespaceDefault means the object is in the default namespace which is applied when not specified by clients
	NamespaceDefault = "default"
	// NamespaceAll is the default argument to specify on a context when you want to list or filter resources across all namespaces
	NamespaceAll = ""
	// NamespaceNone is the argument for a context when there is no namespace.
	NamespaceNone = ""
	// NamespaceSystem is the system namespace where we place system components.
	NamespaceSystem = "kube-system"
	// NamespacePublic is the namespace where we place public info (ConfigMaps)
	NamespacePublic = "kube-public"
	// NamespaceNodeLease is the namespace where we place node lease objects (used for node heartbeats)
	NamespaceNodeLease = "kube-node-lease"
	// TerminationMessagePathDefault means the default path to capture the application termination message running in a container
	TerminationMessagePathDefault = "/dev/termination-log"
)

// Volume represents a named volume in a pod that may be accessed by any containers in the pod.
type Volume struct {
	// Required: This must be a DNS_LABEL.  Each volume in a pod must have
	// a unique name.
	Name string
	// The VolumeSource represents the location and type of a volume to mount.
	// This is optional for now. If not specified, the Volume is implied to be an EmptyDir.
	// This implied behavior is deprecated and will be removed in a future version.
	// +optional
	VolumeSource
}

// VolumeSource represents the source location of a volume to mount.
// Only one of its members may be specified.
type VolumeSource struct {
	// HostPath represents file or directory on the host machine that is
	// directly exposed to the container. This is generally used for system
	// agents or other privileged things that are allowed to see the host
	// machine. Most containers will NOT need this.
	// ---
	// TODO(jonesdl) We need to restrict who can use host directory mounts and who can/can not
	// mount host directories as read/write.
	// +optional
	HostPath *HostPathVolumeSource
	// EmptyDir represents a temporary directory that shares a pod's lifetime.
	// +optional
	EmptyDir *EmptyDirVolumeSource
	// GCEPersistentDisk represents a GCE Disk resource that is attached to a
	// kubelet's host machine and then exposed to the pod.
	// +optional
	GCEPersistentDisk *GCEPersistentDiskVolumeSource
	// AWSElasticBlockStore represents an AWS EBS disk that is attached to a
	// kubelet's host machine and then exposed to the pod.
	// +optional
	AWSElasticBlockStore *AWSElasticBlockStoreVolumeSource
	// GitRepo represents a git repository at a particular revision.
	// DEPRECATED: GitRepo is deprecated. To provision a container with a git repo, mount an
	// EmptyDir into an InitContainer that clones the repo using git, then mount the EmptyDir
	// into the Pod's container.
	// +optional
	GitRepo *GitRepoVolumeSource
	// Secret represents a secret that should populate this volume.
	// +optional
	Secret *SecretVolumeSource
	// NFS represents an NFS mount on the host that shares a pod's lifetime
	// +optional
	NFS *NFSVolumeSource
	// ISCSIVolumeSource represents an ISCSI Disk resource that is attached to a
	// kubelet's host machine and then exposed to the pod.
	// +optional
	ISCSI *ISCSIVolumeSource
	// Glusterfs represents a Glusterfs mount on the host that shares a pod's lifetime
	// +optional
	Glusterfs *GlusterfsVolumeSource
	// PersistentVolumeClaimVolumeSource represents a reference to a PersistentVolumeClaim in the same namespace
	// +optional
	PersistentVolumeClaim *PersistentVolumeClaimVolumeSource
	// RBD represents a Rados Block Device mount on the host that shares a pod's lifetime
	// +optional
	RBD *RBDVolumeSource

	// Quobyte represents a Quobyte mount on the host that shares a pod's lifetime
	// +optional
	Quobyte *QuobyteVolumeSource

	// FlexVolume represents a generic volume resource that is
	// provisioned/attached using an exec based plugin.
	// +optional
	FlexVolume *FlexVolumeSource

	// Cinder represents a cinder volume attached and mounted on kubelet's host machine.
	// +optional
	Cinder *CinderVolumeSource

	// CephFS represents a Cephfs mount on the host that shares a pod's lifetime
	// +optional
	CephFS *CephFSVolumeSource

	// Flocker represents a Flocker volume attached to a kubelet's host machine. This depends on the Flocker control service being running
	// +optional
	Flocker *FlockerVolumeSource

	// DownwardAPI represents metadata about the pod that should populate this volume
	// +optional
	DownwardAPI *DownwardAPIVolumeSource
	// FC represents a Fibre Channel resource that is attached to a kubelet's host machine and then exposed to the pod.
	// +optional
	FC *FCVolumeSource
	// AzureFile represents an Azure File Service mount on the host and bind mount to the pod.
	// +optional
	AzureFile *AzureFileVolumeSource
	// ConfigMap represents a configMap that should populate this volume
	// +optional
	ConfigMap *ConfigMapVolumeSource
	// VsphereVolume represents a vSphere volume attached and mounted on kubelet's host machine
	// +optional
	VsphereVolume *VsphereVirtualDiskVolumeSource
	// AzureDisk represents an Azure Data Disk mount on the host and bind mount to the pod.
	// +optional
	AzureDisk *AzureDiskVolumeSource
	// PhotonPersistentDisk represents a Photon Controller persistent disk attached and mounted on kubelet's host machine
	PhotonPersistentDisk *PhotonPersistentDiskVolumeSource
	// Items for all in one resources secrets, configmaps, and downward API
	Projected *ProjectedVolumeSource
	// PortworxVolume represents a portworx volume attached and mounted on kubelet's host machine
	// +optional
	PortworxVolume *PortworxVolumeSource
	// ScaleIO represents a ScaleIO persistent volume attached and mounted on Kubernetes nodes.
	// +optional
	ScaleIO *ScaleIOVolumeSource
	// StorageOS represents a StorageOS volume that is attached to the kubelet's host machine and mounted into the pod
	// +optional
	StorageOS *StorageOSVolumeSource
	// CSI (Container Storage Interface) represents ephemeral storage that is handled by certain external CSI drivers.
	// +optional
	CSI *CSIVolumeSource
	// Ephemeral represents a volume that is handled by a cluster storage driver.
	// The volume's lifecycle is tied to the pod that defines it - it will be created before the pod starts,
	// and deleted when the pod is removed.
	//
	// Use this if:
	// a) the volume is only needed while the pod runs,
	// b) features of normal volumes like restoring from snapshot or capacity
	//    tracking are needed,
	// c) the storage driver is specified through a storage class, and
	// d) the storage driver supports dynamic volume provisioning through
	//    a PersistentVolumeClaim (see EphemeralVolumeSource for more
	//    information on the connection between this volume type
	//    and PersistentVolumeClaim).
	//
	// Use PersistentVolumeClaim or one of the vendor-specific
	// APIs for volumes that persist for longer than the lifecycle
	// of an individual pod.
	//
	// Use CSI for light-weight local ephemeral volumes if the CSI driver is meant to
	// be used that way - see the documentation of the driver for
	// more information.
	//
	// A pod can use both types of ephemeral volumes and
	// persistent volumes at the same time.
	//
	// +optional
	Ephemeral *EphemeralVolumeSource
}

// PersistentVolumeSource is similar to VolumeSource but meant for the administrator who creates PVs.
// Exactly one of its members must be set.
type PersistentVolumeSource struct {
	// GCEPersistentDisk represents a GCE Disk resource that is attached to a
	// kubelet's host machine and then exposed to the pod.
	// +optional
	GCEPersistentDisk *GCEPersistentDiskVolumeSource
	// AWSElasticBlockStore represents an AWS EBS disk that is attached to a
	// kubelet's host machine and then exposed to the pod.
	// +optional
	AWSElasticBlockStore *AWSElasticBlockStoreVolumeSource
	// HostPath represents a directory on the host.
	// Provisioned by a developer or tester.
	// This is useful for single-node development and testing only!
	// On-host storage is not supported in any way and WILL NOT WORK in a multi-node cluster.
	// +optional
	HostPath *HostPathVolumeSource
	// Glusterfs represents a Glusterfs volume that is attached to a host and exposed to the pod
	// +optional
	Glusterfs *GlusterfsPersistentVolumeSource
	// NFS represents an NFS mount on the host that shares a pod's lifetime
	// +optional
	NFS *NFSVolumeSource
	// RBD represents a Rados Block Device mount on the host that shares a pod's lifetime
	// +optional
	RBD *RBDPersistentVolumeSource
	// Quobyte represents a Quobyte mount on the host that shares a pod's lifetime
	// +optional
	Quobyte *QuobyteVolumeSource
	// ISCSIPersistentVolumeSource represents an ISCSI resource that is attached to a
	// kubelet's host machine and then exposed to the pod.
	// +optional
	ISCSI *ISCSIPersistentVolumeSource
	// FlexVolume represents a generic volume resource that is
	// provisioned/attached using an exec based plugin.
	// +optional
	FlexVolume *FlexPersistentVolumeSource
	// Cinder represents a cinder volume attached and mounted on kubelet's host machine.
	// +optional
	Cinder *CinderPersistentVolumeSource
	// CephFS represents a Ceph FS mount on the host that shares a pod's lifetime
	// +optional
	CephFS *CephFSPersistentVolumeSource
	// FC represents a Fibre Channel resource that is attached to a kubelet's host machine and then exposed to the pod.
	// +optional
	FC *FCVolumeSource
	// Flocker represents a Flocker volume attached to a kubelet's host machine. This depends on the Flocker control service being running
	// +optional
	Flocker *FlockerVolumeSource
	// AzureFile represents an Azure File Service mount on the host and bind mount to the pod.
	// +optional
	AzureFile *AzureFilePersistentVolumeSource
	// VsphereVolume represents a vSphere volume attached and mounted on kubelet's host machine
	// +optional
	VsphereVolume *VsphereVirtualDiskVolumeSource
	// AzureDisk represents an Azure Data Disk mount on the host and bind mount to the pod.
	// +optional
	AzureDisk *AzureDiskVolumeSource
	// PhotonPersistentDisk represents a Photon Controller persistent disk attached and mounted on kubelet's host machine
	PhotonPersistentDisk *PhotonPersistentDiskVolumeSource
	// PortworxVolume represents a portworx volume attached and mounted on kubelet's host machine
	// +optional
	PortworxVolume *PortworxVolumeSource
	// ScaleIO represents a ScaleIO persistent volume attached and mounted on Kubernetes nodes.
	// +optional
	ScaleIO *ScaleIOPersistentVolumeSource
	// Local represents directly-attached storage with node affinity
	// +optional
	Local *LocalVolumeSource
	// StorageOS represents a StorageOS volume that is attached to the kubelet's host machine and mounted into the pod
	// More info: https://examples.k8s.io/volumes/storageos/README.md
	// +optional
	StorageOS *StorageOSPersistentVolumeSource
	// CSI (Container Storage Interface) represents storage that is handled by an external CSI driver.
	// +optional
	CSI *CSIPersistentVolumeSource
}

// PersistentVolumeClaimVolumeSource represents a reference to a PersistentVolumeClaim in the same namespace
type PersistentVolumeClaimVolumeSource struct {
	// ClaimName is the name of a PersistentVolumeClaim in the same namespace as the pod using this volume
	ClaimName string
	// Optional: Defaults to false (read/write).  ReadOnly here
	// will force the ReadOnly setting in VolumeMounts
	// +optional
	ReadOnly bool
}

const (
	// BetaStorageClassAnnotation represents the beta/previous StorageClass annotation.
	// It's deprecated and will be removed in a future release. (#51440)
	BetaStorageClassAnnotation = "volume.beta.kubernetes.io/storage-class"

	// MountOptionAnnotation defines mount option annotation used in PVs
	MountOptionAnnotation = "volume.beta.kubernetes.io/mount-options"
)

// +k8s:deepcopy-gen:interfaces=k8s.io/apimachinery/pkg/runtime.Object

// PersistentVolume struct captures the details of the implementation of PV storage
type PersistentVolume struct {
	metav1.TypeMeta
	// +optional
	metav1.ObjectMeta

	// Spec defines a persistent volume owned by the cluster
	// +optional
	Spec PersistentVolumeSpec

	// Status represents the current information about persistent volume.
	// +optional
	Status PersistentVolumeStatus
}

// PersistentVolumeSpec has most of the details required to define a persistent volume
type PersistentVolumeSpec struct {
	// Resources represents the actual resources of the volume
	Capacity ResourceList
	// Source represents the location and type of a volume to mount.
	PersistentVolumeSource
	// AccessModes contains all ways the volume can be mounted
	// +optional
	AccessModes []PersistentVolumeAccessMode
	// ClaimRef is part of a bi-directional binding between PersistentVolume and PersistentVolumeClaim.
	// ClaimRef is expected to be non-nil when bound.
	// claim.VolumeName is the authoritative bind between PV and PVC.
	// When set to non-nil value, PVC.Spec.Selector of the referenced PVC is
	// ignored, i.e. labels of this PV do not need to match PVC selector.
	// +optional
	ClaimRef *ObjectReference
	// Optional: what happens to a persistent volume when released from its claim.
	// +optional
	PersistentVolumeReclaimPolicy PersistentVolumeReclaimPolicy
	// Name of StorageClass to which this persistent volume belongs. Empty value
	// means that this volume does not belong to any StorageClass.
	// +optional
	StorageClassName string
	// A list of mount options, e.g. ["ro", "soft"]. Not validated - mount will
	// simply fail if one is invalid.
	// +optional
	MountOptions []string
	// volumeMode defines if a volume is intended to be used with a formatted filesystem
	// or to remain in raw block state. Value of Filesystem is implied when not included in spec.
	// +optional
	VolumeMode *PersistentVolumeMode
	// NodeAffinity defines constraints that limit what nodes this volume can be accessed from.
	// This field influences the scheduling of pods that use this volume.
	// +optional
	NodeAffinity *VolumeNodeAffinity
	// Name of VolumeAttributesClass to which this persistent volume belongs. Empty value
	// is not allowed. When this field is not set, it indicates that this volume does not belong to any
	// VolumeAttributesClass. This field is mutable and can be changed by the CSI driver
	// after a volume has been updated successfully to a new class.
	// For an unbound PersistentVolume, the volumeAttributesClassName will be matched with unbound
	// PersistentVolumeClaims during the binding process.
	// This is an alpha field and requires enabling VolumeAttributesClass feature.
	// +featureGate=VolumeAttributesClass
	// +optional
	VolumeAttributesClassName *string
}

// VolumeNodeAffinity defines constraints that limit what nodes this volume can be accessed from.
type VolumeNodeAffinity struct {
	// Required specifies hard node constraints that must be met.
	Required *NodeSelector
}

// PersistentVolumeReclaimPolicy describes a policy for end-of-life maintenance of persistent volumes
type PersistentVolumeReclaimPolicy string

const (
	// PersistentVolumeReclaimRecycle means the volume will be recycled back into the pool of unbound persistent volumes on release from its claim.
	// The volume plugin must support Recycling.
	// DEPRECATED: The PersistentVolumeReclaimRecycle called Recycle is being deprecated. See announcement here: https://groups.google.com/forum/#!topic/kubernetes-dev/uexugCza84I
	PersistentVolumeReclaimRecycle PersistentVolumeReclaimPolicy = "Recycle"
	// PersistentVolumeReclaimDelete means the volume will be deleted from Kubernetes on release from its claim.
	// The volume plugin must support Deletion.
	PersistentVolumeReclaimDelete PersistentVolumeReclaimPolicy = "Delete"
	// PersistentVolumeReclaimRetain means the volume will be left in its current phase (Released) for manual reclamation by the administrator.
	// The default policy is Retain.
	PersistentVolumeReclaimRetain PersistentVolumeReclaimPolicy = "Retain"
)

// PersistentVolumeMode describes how a volume is intended to be consumed, either Block or Filesystem.
type PersistentVolumeMode string

const (
	// PersistentVolumeBlock means the volume will not be formatted with a filesystem and will remain a raw block device.
	PersistentVolumeBlock PersistentVolumeMode = "Block"
	// PersistentVolumeFilesystem means the volume will be or is formatted with a filesystem.
	PersistentVolumeFilesystem PersistentVolumeMode = "Filesystem"
)

// PersistentVolumeStatus represents the status of PV storage
type PersistentVolumeStatus struct {
	// Phase indicates if a volume is available, bound to a claim, or released by a claim
	// +optional
	Phase PersistentVolumePhase
	// A human-readable message indicating details about why the volume is in this state.
	// +optional
	Message string
	// Reason is a brief CamelCase string that describes any failure and is meant for machine parsing and tidy display in the CLI
	// +optional
	Reason string
	// LastPhaseTransitionTime is the time the phase transitioned from one to another
	// and automatically resets to current time everytime a volume phase transitions.
<<<<<<< HEAD
	// This is an alpha field and requires enabling PersistentVolumeLastPhaseTransitionTime feature.
=======
	// This is a beta field and requires the PersistentVolumeLastPhaseTransitionTime feature to be enabled (enabled by default).
>>>>>>> acfd0dd7
	// +featureGate=PersistentVolumeLastPhaseTransitionTime
	// +optional
	LastPhaseTransitionTime *metav1.Time
}

// +k8s:deepcopy-gen:interfaces=k8s.io/apimachinery/pkg/runtime.Object

// PersistentVolumeList represents a list of PVs
type PersistentVolumeList struct {
	metav1.TypeMeta
	// +optional
	metav1.ListMeta
	Items []PersistentVolume
}

// +k8s:deepcopy-gen:interfaces=k8s.io/apimachinery/pkg/runtime.Object

// PersistentVolumeClaim is a user's request for and claim to a persistent volume
type PersistentVolumeClaim struct {
	metav1.TypeMeta
	// +optional
	metav1.ObjectMeta

	// Spec defines the volume requested by a pod author
	// +optional
	Spec PersistentVolumeClaimSpec

	// Status represents the current information about a claim
	// +optional
	Status PersistentVolumeClaimStatus
}

// +k8s:deepcopy-gen:interfaces=k8s.io/apimachinery/pkg/runtime.Object

// PersistentVolumeClaimList represents the list of PV claims
type PersistentVolumeClaimList struct {
	metav1.TypeMeta
	// +optional
	metav1.ListMeta
	Items []PersistentVolumeClaim
}

// PersistentVolumeClaimSpec describes the common attributes of storage devices
// and allows a Source for provider-specific attributes
type PersistentVolumeClaimSpec struct {
	// Contains the types of access modes required
	// +optional
	AccessModes []PersistentVolumeAccessMode
	// A label query over volumes to consider for binding. This selector is
	// ignored when VolumeName is set
	// +optional
	Selector *metav1.LabelSelector
	// Resources represents the minimum resources required
	// If RecoverVolumeExpansionFailure feature is enabled users are allowed to specify resource requirements
	// that are lower than previous value but must still be higher than capacity recorded in the
	// status field of the claim.
	// +optional
	Resources VolumeResourceRequirements
	// VolumeName is the binding reference to the PersistentVolume backing this
	// claim. When set to non-empty value Selector is not evaluated
	// +optional
	VolumeName string
	// Name of the StorageClass required by the claim.
	// More info: https://kubernetes.io/docs/concepts/storage/persistent-volumes/#class-1
	// +optional
	StorageClassName *string
	// volumeMode defines what type of volume is required by the claim.
	// Value of Filesystem is implied when not included in claim spec.
	// +optional
	VolumeMode *PersistentVolumeMode
	// This field can be used to specify either:
	// * An existing VolumeSnapshot object (snapshot.storage.k8s.io/VolumeSnapshot)
	// * An existing PVC (PersistentVolumeClaim)
	// If the provisioner or an external controller can support the specified data source,
	// it will create a new volume based on the contents of the specified data source.
	// When the AnyVolumeDataSource feature gate is enabled, dataSource contents will be copied to dataSourceRef,
	// and dataSourceRef contents will be copied to dataSource when dataSourceRef.namespace is not specified.
	// If the namespace is specified, then dataSourceRef will not be copied to dataSource.
	// +optional
	DataSource *TypedLocalObjectReference
	// Specifies the object from which to populate the volume with data, if a non-empty
	// volume is desired. This may be any object from a non-empty API group (non
	// core object) or a PersistentVolumeClaim object.
	// When this field is specified, volume binding will only succeed if the type of
	// the specified object matches some installed volume populator or dynamic
	// provisioner.
	// This field will replace the functionality of the dataSource field and as such
	// if both fields are non-empty, they must have the same value. For backwards
	// compatibility, when namespace isn't specified in dataSourceRef,
	// both fields (dataSource and dataSourceRef) will be set to the same
	// value automatically if one of them is empty and the other is non-empty.
	// When namespace is specified in dataSourceRef,
	// dataSource isn't set to the same value and must be empty.
	// There are three important differences between dataSource and dataSourceRef:
	// * While dataSource only allows two specific types of objects, dataSourceRef
	//   allows any non-core object, as well as PersistentVolumeClaim objects.
	// * While dataSource ignores disallowed values (dropping them), dataSourceRef
	//   preserves all values, and generates an error if a disallowed value is
	//   specified.
	// * While dataSource only allows local objects, dataSourceRef allows objects
	//   in any namespaces.
	// (Beta) Using this field requires the AnyVolumeDataSource feature gate to be enabled.
	// (Alpha) Using the namespace field of dataSourceRef requires the CrossNamespaceVolumeDataSource feature gate to be enabled.
	// +optional
	DataSourceRef *TypedObjectReference
	// volumeAttributesClassName may be used to set the VolumeAttributesClass used by this claim.
	// If specified, the CSI driver will create or update the volume with the attributes defined
	// in the corresponding VolumeAttributesClass. This has a different purpose than storageClassName,
	// it can be changed after the claim is created. An empty string value means that no VolumeAttributesClass
	// will be applied to the claim but it's not allowed to reset this field to empty string once it is set.
	// If unspecified and the PersistentVolumeClaim is unbound, the default VolumeAttributesClass
	// will be set by the persistentvolume controller if it exists.
	// If the resource referred to by volumeAttributesClass does not exist, this PersistentVolumeClaim will be
	// set to a Pending state, as reflected by the modifyVolumeStatus field, until such as a resource
	// exists.
	// More info: https://kubernetes.io/docs/concepts/storage/persistent-volumes#volumeattributesclass
	// (Alpha) Using this field requires the VolumeAttributesClass feature gate to be enabled.
	// +featureGate=VolumeAttributesClass
	// +optional
	VolumeAttributesClassName *string
}

type TypedObjectReference struct {
	// APIGroup is the group for the resource being referenced.
	// If APIGroup is not specified, the specified Kind must be in the core API group.
	// For any other third-party types, APIGroup is required.
	// +optional
	APIGroup *string
	// Kind is the type of resource being referenced
	Kind string
	// Name is the name of resource being referenced
	Name string
	// Namespace is the namespace of resource being referenced
	// Note that when a namespace is specified, a gateway.networking.k8s.io/ReferenceGrant object is required in the referent namespace to allow that namespace's owner to accept the reference. See the ReferenceGrant documentation for details.
	// (Alpha) This field requires the CrossNamespaceVolumeDataSource feature gate to be enabled.
	// +featureGate=CrossNamespaceVolumeDataSource
	// +optional
	Namespace *string
}

// PersistentVolumeClaimConditionType defines the condition of PV claim.
// Valid values are either "Resizing" or "FileSystemResizePending".
type PersistentVolumeClaimConditionType string

// These are valid conditions of Pvc
const (
	// An user trigger resize of pvc has been started
	PersistentVolumeClaimResizing PersistentVolumeClaimConditionType = "Resizing"
	// PersistentVolumeClaimFileSystemResizePending - controller resize is finished and a file system resize is pending on node
	PersistentVolumeClaimFileSystemResizePending PersistentVolumeClaimConditionType = "FileSystemResizePending"

	// Applying the target VolumeAttributesClass encountered an error
	PersistentVolumeClaimVolumeModifyVolumeError PersistentVolumeClaimConditionType = "ModifyVolumeError"
	// Volume is being modified
	PersistentVolumeClaimVolumeModifyingVolume PersistentVolumeClaimConditionType = "ModifyingVolume"
)

// +enum
// When a controller receives persistentvolume claim update with ClaimResourceStatus for a resource
// that it does not recognizes, then it should ignore that update and let other controllers
// handle it.
type ClaimResourceStatus string

const (
	// State set when resize controller starts resizing the volume in control-plane
	PersistentVolumeClaimControllerResizeInProgress ClaimResourceStatus = "ControllerResizeInProgress"

	// State set when resize has failed in resize controller with a terminal error.
	// Transient errors such as timeout should not set this status and should leave allocatedResourceStatus
	// unmodified, so as resize controller can resume the volume expansion.
	PersistentVolumeClaimControllerResizeFailed ClaimResourceStatus = "ControllerResizeFailed"

	// State set when resize controller has finished resizing the volume but further resizing of volume
	// is needed on the node.
	PersistentVolumeClaimNodeResizePending ClaimResourceStatus = "NodeResizePending"
	// State set when kubelet starts resizing the volume.
	PersistentVolumeClaimNodeResizeInProgress ClaimResourceStatus = "NodeResizeInProgress"
	// State set when resizing has failed in kubelet with a terminal error. Transient errors don't set NodeResizeFailed
	PersistentVolumeClaimNodeResizeFailed ClaimResourceStatus = "NodeResizeFailed"
)

// +enum
// New statuses can be added in the future. Consumers should check for unknown statuses and fail appropriately
type PersistentVolumeClaimModifyVolumeStatus string

const (
	// Pending indicates that the PersistentVolumeClaim cannot be modified due to unmet requirements, such as
	// the specified VolumeAttributesClass not existing
	PersistentVolumeClaimModifyVolumePending PersistentVolumeClaimModifyVolumeStatus = "Pending"
	// InProgress indicates that the volume is being modified
	PersistentVolumeClaimModifyVolumeInProgress PersistentVolumeClaimModifyVolumeStatus = "InProgress"
	// Infeasible indicates that the request has been rejected as invalid by the CSI driver. To
	// resolve the error, a valid VolumeAttributesClass needs to be specified
	PersistentVolumeClaimModifyVolumeInfeasible PersistentVolumeClaimModifyVolumeStatus = "Infeasible"
)

// ModifyVolumeStatus represents the status object of ControllerModifyVolume operation
type ModifyVolumeStatus struct {
	// targetVolumeAttributesClassName is the name of the VolumeAttributesClass the PVC currently being reconciled
	TargetVolumeAttributesClassName string
	// status is the status of the ControllerModifyVolume operation. It can be in any of following states:
	//  - Pending
	//    Pending indicates that the PersistentVolumeClaim cannot be modified due to unmet requirements, such as
	//    the specified VolumeAttributesClass not existing.
	//  - InProgress
	//    InProgress indicates that the volume is being modified.
	//  - Infeasible
	//   Infeasible indicates that the request has been rejected as invalid by the CSI driver. To
	// 	  resolve the error, a valid VolumeAttributesClass needs to be specified.
	// Note: New statuses can be added in the future. Consumers should check for unknown statuses and fail appropriately.
	Status PersistentVolumeClaimModifyVolumeStatus
}

// PersistentVolumeClaimCondition represents the current condition of PV claim
type PersistentVolumeClaimCondition struct {
	Type   PersistentVolumeClaimConditionType
	Status ConditionStatus
	// +optional
	LastProbeTime metav1.Time
	// +optional
	LastTransitionTime metav1.Time
	// +optional
	Reason string
	// +optional
	Message string
}

// PersistentVolumeClaimStatus represents the status of PV claim
type PersistentVolumeClaimStatus struct {
	// Phase represents the current phase of PersistentVolumeClaim
	// +optional
	Phase PersistentVolumeClaimPhase
	// AccessModes contains all ways the volume backing the PVC can be mounted
	// +optional
	AccessModes []PersistentVolumeAccessMode
	// Represents the actual resources of the underlying volume
	// +optional
	Capacity ResourceList
	// +optional
	Conditions []PersistentVolumeClaimCondition
	// AllocatedResources tracks the resources allocated to a PVC including its capacity.
	// Key names follow standard Kubernetes label syntax. Valid values are either:
	// 	* Un-prefixed keys:
	//		- storage - the capacity of the volume.
	//	* Custom resources must use implementation-defined prefixed names such as "example.com/my-custom-resource"
	// Apart from above values - keys that are unprefixed or have kubernetes.io prefix are considered
	// reserved and hence may not be used.
	//
	// Capacity reported here may be larger than the actual capacity when a volume expansion operation
	// is requested.
	// For storage quota, the larger value from allocatedResources and PVC.spec.resources is used.
	// If allocatedResources is not set, PVC.spec.resources alone is used for quota calculation.
	// If a volume expansion capacity request is lowered, allocatedResources is only
	// lowered if there are no expansion operations in progress and if the actual volume capacity
	// is equal or lower than the requested capacity.
	//
	// A controller that receives PVC update with previously unknown resourceName
	// should ignore the update for the purpose it was designed. For example - a controller that
	// only is responsible for resizing capacity of the volume, should ignore PVC updates that change other valid
	// resources associated with PVC.
	//
	// This is an alpha field and requires enabling RecoverVolumeExpansionFailure feature.
	// +featureGate=RecoverVolumeExpansionFailure
	// +optional
	AllocatedResources ResourceList
	// AllocatedResourceStatuses stores status of resource being resized for the given PVC.
	// Key names follow standard Kubernetes label syntax. Valid values are either:
	// 	* Un-prefixed keys:
	//		- storage - the capacity of the volume.
	//	* Custom resources must use implementation-defined prefixed names such as "example.com/my-custom-resource"
	// Apart from above values - keys that are unprefixed or have kubernetes.io prefix are considered
	// reserved and hence may not be used.
	//
	// ClaimResourceStatus can be in any of following states:
	//	- ControllerResizeInProgress:
	//		State set when resize controller starts resizing the volume in control-plane.
	// 	- ControllerResizeFailed:
	//		State set when resize has failed in resize controller with a terminal error.
	//	- NodeResizePending:
	//		State set when resize controller has finished resizing the volume but further resizing of
	//		volume is needed on the node.
	//	- NodeResizeInProgress:
	//		State set when kubelet starts resizing the volume.
	//	- NodeResizeFailed:
	//		State set when resizing has failed in kubelet with a terminal error. Transient errors don't set
	//		NodeResizeFailed.
	// For example: if expanding a PVC for more capacity - this field can be one of the following states:
	// 	- pvc.status.allocatedResourceStatus['storage'] = "ControllerResizeInProgress"
	//      - pvc.status.allocatedResourceStatus['storage'] = "ControllerResizeFailed"
	//      - pvc.status.allocatedResourceStatus['storage'] = "NodeResizePending"
	//      - pvc.status.allocatedResourceStatus['storage'] = "NodeResizeInProgress"
	//      - pvc.status.allocatedResourceStatus['storage'] = "NodeResizeFailed"
	// When this field is not set, it means that no resize operation is in progress for the given PVC.
	//
	// A controller that receives PVC update with previously unknown resourceName or ClaimResourceStatus
	// should ignore the update for the purpose it was designed. For example - a controller that
	// only is responsible for resizing capacity of the volume, should ignore PVC updates that change other valid
	// resources associated with PVC.
	//
	// This is an alpha field and requires enabling RecoverVolumeExpansionFailure feature.
	// +featureGate=RecoverVolumeExpansionFailure
	// +mapType=granular
<<<<<<< HEAD
	// +optional
	AllocatedResourceStatuses map[ResourceName]ClaimResourceStatus
=======
	// +optional
	AllocatedResourceStatuses map[ResourceName]ClaimResourceStatus
	// currentVolumeAttributesClassName is the current name of the VolumeAttributesClass the PVC is using.
	// When unset, there is no VolumeAttributeClass applied to this PersistentVolumeClaim
	// This is an alpha field and requires enabling VolumeAttributesClass feature.
	// +featureGate=VolumeAttributesClass
	// +optional
	CurrentVolumeAttributesClassName *string
	// ModifyVolumeStatus represents the status object of ControllerModifyVolume operation.
	// When this is unset, there is no ModifyVolume operation being attempted.
	// This is an alpha field and requires enabling VolumeAttributesClass feature.
	// +featureGate=VolumeAttributesClass
	// +optional
	ModifyVolumeStatus *ModifyVolumeStatus
>>>>>>> acfd0dd7
}

// PersistentVolumeAccessMode defines various access modes for PV.
type PersistentVolumeAccessMode string

// These are the valid values for PersistentVolumeAccessMode
const (
	// can be mounted read/write mode to exactly 1 host
	ReadWriteOnce PersistentVolumeAccessMode = "ReadWriteOnce"
	// can be mounted in read-only mode to many hosts
	ReadOnlyMany PersistentVolumeAccessMode = "ReadOnlyMany"
	// can be mounted in read/write mode to many hosts
	ReadWriteMany PersistentVolumeAccessMode = "ReadWriteMany"
	// can be mounted read/write mode to exactly 1 pod
	// cannot be used in combination with other access modes
	ReadWriteOncePod PersistentVolumeAccessMode = "ReadWriteOncePod"
)

// PersistentVolumePhase defines the phase in which a PV is
type PersistentVolumePhase string

// These are the valid values for PersistentVolumePhase
const (
	// used for PersistentVolumes that are not available
	VolumePending PersistentVolumePhase = "Pending"
	// used for PersistentVolumes that are not yet bound
	// Available volumes are held by the binder and matched to PersistentVolumeClaims
	VolumeAvailable PersistentVolumePhase = "Available"
	// used for PersistentVolumes that are bound
	VolumeBound PersistentVolumePhase = "Bound"
	// used for PersistentVolumes where the bound PersistentVolumeClaim was deleted
	// released volumes must be recycled before becoming available again
	// this phase is used by the persistent volume claim binder to signal to another process to reclaim the resource
	VolumeReleased PersistentVolumePhase = "Released"
	// used for PersistentVolumes that failed to be correctly recycled or deleted after being released from a claim
	VolumeFailed PersistentVolumePhase = "Failed"
)

// PersistentVolumeClaimPhase defines the phase of PV claim
type PersistentVolumeClaimPhase string

// These are the valid value for PersistentVolumeClaimPhase
const (
	// used for PersistentVolumeClaims that are not yet bound
	ClaimPending PersistentVolumeClaimPhase = "Pending"
	// used for PersistentVolumeClaims that are bound
	ClaimBound PersistentVolumeClaimPhase = "Bound"
	// used for PersistentVolumeClaims that lost their underlying
	// PersistentVolume. The claim was bound to a PersistentVolume and this
	// volume does not exist any longer and all data on it was lost.
	ClaimLost PersistentVolumeClaimPhase = "Lost"
)

// HostPathType defines the type of host path for PV
type HostPathType string

// These are the valid values for HostPathType
const (
	// For backwards compatible, leave it empty if unset
	HostPathUnset HostPathType = ""
	// If nothing exists at the given path, an empty directory will be created there
	// as needed with file mode 0755, having the same group and ownership with Kubelet.
	HostPathDirectoryOrCreate HostPathType = "DirectoryOrCreate"
	// A directory must exist at the given path
	HostPathDirectory HostPathType = "Directory"
	// If nothing exists at the given path, an empty file will be created there
	// as needed with file mode 0644, having the same group and ownership with Kubelet.
	HostPathFileOrCreate HostPathType = "FileOrCreate"
	// A file must exist at the given path
	HostPathFile HostPathType = "File"
	// A UNIX socket must exist at the given path
	HostPathSocket HostPathType = "Socket"
	// A character device must exist at the given path
	HostPathCharDev HostPathType = "CharDevice"
	// A block device must exist at the given path
	HostPathBlockDev HostPathType = "BlockDevice"
)

// HostPathVolumeSource represents a host path mapped into a pod.
// Host path volumes do not support ownership management or SELinux relabeling.
type HostPathVolumeSource struct {
	// If the path is a symlink, it will follow the link to the real path.
	Path string
	// Defaults to ""
	Type *HostPathType
}

// EmptyDirVolumeSource represents an empty directory for a pod.
// Empty directory volumes support ownership management and SELinux relabeling.
type EmptyDirVolumeSource struct {
	// TODO: Longer term we want to represent the selection of underlying
	// media more like a scheduling problem - user says what traits they
	// need, we give them a backing store that satisfies that.  For now
	// this will cover the most common needs.
	// Optional: what type of storage medium should back this directory.
	// The default is "" which means to use the node's default medium.
	// +optional
	Medium StorageMedium
	// Total amount of local storage required for this EmptyDir volume.
	// The size limit is also applicable for memory medium.
	// The maximum usage on memory medium EmptyDir would be the minimum value between
	// the SizeLimit specified here and the sum of memory limits of all containers in a pod.
	// The default is nil which means that the limit is undefined.
	// More info: https://kubernetes.io/docs/concepts/storage/volumes#emptydir
	// +optional
	SizeLimit *resource.Quantity
}

// StorageMedium defines ways that storage can be allocated to a volume.
type StorageMedium string

// These are the valid value for StorageMedium
const (
	StorageMediumDefault         StorageMedium = ""           // use whatever the default is for the node
	StorageMediumMemory          StorageMedium = "Memory"     // use memory (tmpfs)
	StorageMediumHugePages       StorageMedium = "HugePages"  // use hugepages
	StorageMediumHugePagesPrefix StorageMedium = "HugePages-" // prefix for full medium notation HugePages-<size>
)

// Protocol defines network protocols supported for things like container ports.
type Protocol string

const (
	// ProtocolTCP is the TCP protocol.
	ProtocolTCP Protocol = "TCP"
	// ProtocolUDP is the UDP protocol.
	ProtocolUDP Protocol = "UDP"
	// ProtocolSCTP is the SCTP protocol.
	ProtocolSCTP Protocol = "SCTP"
)

// GCEPersistentDiskVolumeSource represents a Persistent Disk resource in Google Compute Engine.
//
// A GCE PD must exist before mounting to a container. The disk must
// also be in the same GCE project and zone as the kubelet. A GCE PD
// can only be mounted as read/write once or read-only many times. GCE
// PDs support ownership management and SELinux relabeling.
type GCEPersistentDiskVolumeSource struct {
	// Unique name of the PD resource. Used to identify the disk in GCE
	PDName string
	// Filesystem type to mount.
	// Must be a filesystem type supported by the host operating system.
	// Ex. "ext4", "xfs", "ntfs". Implicitly inferred to be "ext4" if unspecified.
	// TODO: how do we prevent errors in the filesystem from compromising the machine
	// +optional
	FSType string
	// Optional: Partition on the disk to mount.
	// If omitted, kubelet will attempt to mount the device name.
	// Ex. For /dev/sda1, this field is "1", for /dev/sda, this field is 0 or empty.
	// +optional
	Partition int32
	// Optional: Defaults to false (read/write). ReadOnly here will force
	// the ReadOnly setting in VolumeMounts.
	// +optional
	ReadOnly bool
}

// ISCSIVolumeSource represents an ISCSI disk.
// ISCSI volumes can only be mounted as read/write once.
// ISCSI volumes support ownership management and SELinux relabeling.
type ISCSIVolumeSource struct {
	// Required: iSCSI target portal
	// the portal is either an IP or ip_addr:port if port is other than default (typically TCP ports 860 and 3260)
	// +optional
	TargetPortal string
	// Required:  target iSCSI Qualified Name
	// +optional
	IQN string
	// Required: iSCSI target lun number
	// +optional
	Lun int32
	// Optional: Defaults to 'default' (tcp). iSCSI interface name that uses an iSCSI transport.
	// +optional
	ISCSIInterface string
	// Filesystem type to mount.
	// Must be a filesystem type supported by the host operating system.
	// Ex. "ext4", "xfs", "ntfs". Implicitly inferred to be "ext4" if unspecified.
	// TODO: how do we prevent errors in the filesystem from compromising the machine
	// +optional
	FSType string
	// Optional: Defaults to false (read/write). ReadOnly here will force
	// the ReadOnly setting in VolumeMounts.
	// +optional
	ReadOnly bool
	// Optional: list of iSCSI target portal ips for high availability.
	// the portal is either an IP or ip_addr:port if port is other than default (typically TCP ports 860 and 3260)
	// +optional
	Portals []string
	// Optional: whether support iSCSI Discovery CHAP authentication
	// +optional
	DiscoveryCHAPAuth bool
	// Optional: whether support iSCSI Session CHAP authentication
	// +optional
	SessionCHAPAuth bool
	// Optional: CHAP secret for iSCSI target and initiator authentication.
	// The secret is used if either DiscoveryCHAPAuth or SessionCHAPAuth is true
	// +optional
	SecretRef *LocalObjectReference
	// Optional: Custom initiator name per volume.
	// If initiatorName is specified with iscsiInterface simultaneously, new iSCSI interface
	// <target portal>:<volume name> will be created for the connection.
	// +optional
	InitiatorName *string
}

// ISCSIPersistentVolumeSource represents an ISCSI disk.
// ISCSI volumes can only be mounted as read/write once.
// ISCSI volumes support ownership management and SELinux relabeling.
type ISCSIPersistentVolumeSource struct {
	// Required: iSCSI target portal
	// the portal is either an IP or ip_addr:port if port is other than default (typically TCP ports 860 and 3260)
	// +optional
	TargetPortal string
	// Required:  target iSCSI Qualified Name
	// +optional
	IQN string
	// Required: iSCSI target lun number
	// +optional
	Lun int32
	// Optional: Defaults to 'default' (tcp). iSCSI interface name that uses an iSCSI transport.
	// +optional
	ISCSIInterface string
	// Filesystem type to mount.
	// Must be a filesystem type supported by the host operating system.
	// Ex. "ext4", "xfs", "ntfs". Implicitly inferred to be "ext4" if unspecified.
	// TODO: how do we prevent errors in the filesystem from compromising the machine
	// +optional
	FSType string
	// Optional: Defaults to false (read/write). ReadOnly here will force
	// the ReadOnly setting in VolumeMounts.
	// +optional
	ReadOnly bool
	// Optional: list of iSCSI target portal ips for high availability.
	// the portal is either an IP or ip_addr:port if port is other than default (typically TCP ports 860 and 3260)
	// +optional
	Portals []string
	// Optional: whether support iSCSI Discovery CHAP authentication
	// +optional
	DiscoveryCHAPAuth bool
	// Optional: whether support iSCSI Session CHAP authentication
	// +optional
	SessionCHAPAuth bool
	// Optional: CHAP secret for iSCSI target and initiator authentication.
	// The secret is used if either DiscoveryCHAPAuth or SessionCHAPAuth is true
	// +optional
	SecretRef *SecretReference
	// Optional: Custom initiator name per volume.
	// If initiatorName is specified with iscsiInterface simultaneously, new iSCSI interface
	// <target portal>:<volume name> will be created for the connection.
	// +optional
	InitiatorName *string
}

// FCVolumeSource represents a Fibre Channel volume.
// Fibre Channel volumes can only be mounted as read/write once.
// Fibre Channel volumes support ownership management and SELinux relabeling.
type FCVolumeSource struct {
	// Optional: FC target worldwide names (WWNs)
	// +optional
	TargetWWNs []string
	// Optional: FC target lun number
	// +optional
	Lun *int32
	// Filesystem type to mount.
	// Must be a filesystem type supported by the host operating system.
	// Ex. "ext4", "xfs", "ntfs". Implicitly inferred to be "ext4" if unspecified.
	// TODO: how do we prevent errors in the filesystem from compromising the machine
	// +optional
	FSType string
	// Optional: Defaults to false (read/write). ReadOnly here will force
	// the ReadOnly setting in VolumeMounts.
	// +optional
	ReadOnly bool
	// Optional: FC volume World Wide Identifiers (WWIDs)
	// Either WWIDs or TargetWWNs and Lun must be set, but not both simultaneously.
	// +optional
	WWIDs []string
}

// FlexPersistentVolumeSource represents a generic persistent volume resource that is
// provisioned/attached using an exec based plugin.
type FlexPersistentVolumeSource struct {
	// Driver is the name of the driver to use for this volume.
	Driver string
	// Filesystem type to mount.
	// Must be a filesystem type supported by the host operating system.
	// Ex. "ext4", "xfs", "ntfs". The default filesystem depends on FlexVolume script.
	// +optional
	FSType string
	// Optional: SecretRef is reference to the secret object containing
	// sensitive information to pass to the plugin scripts. This may be
	// empty if no secret object is specified. If the secret object
	// contains more than one secret, all secrets are passed to the plugin
	// scripts.
	// +optional
	SecretRef *SecretReference
	// Optional: Defaults to false (read/write). ReadOnly here will force
	// the ReadOnly setting in VolumeMounts.
	// +optional
	ReadOnly bool
	// Optional: Extra driver options if any.
	// +optional
	Options map[string]string
}

// FlexVolumeSource represents a generic volume resource that is
// provisioned/attached using an exec based plugin.
type FlexVolumeSource struct {
	// Driver is the name of the driver to use for this volume.
	Driver string
	// Filesystem type to mount.
	// Must be a filesystem type supported by the host operating system.
	// Ex. "ext4", "xfs", "ntfs". The default filesystem depends on FlexVolume script.
	// +optional
	FSType string
	// Optional: SecretRef is reference to the secret object containing
	// sensitive information to pass to the plugin scripts. This may be
	// empty if no secret object is specified. If the secret object
	// contains more than one secret, all secrets are passed to the plugin
	// scripts.
	// +optional
	SecretRef *LocalObjectReference
	// Optional: Defaults to false (read/write). ReadOnly here will force
	// the ReadOnly setting in VolumeMounts.
	// +optional
	ReadOnly bool
	// Optional: Extra driver options if any.
	// +optional
	Options map[string]string
}

// AWSElasticBlockStoreVolumeSource represents a Persistent Disk resource in AWS.
//
// An AWS EBS disk must exist before mounting to a container. The disk
// must also be in the same AWS zone as the kubelet. An AWS EBS disk
// can only be mounted as read/write once. AWS EBS volumes support
// ownership management and SELinux relabeling.
type AWSElasticBlockStoreVolumeSource struct {
	// Unique id of the persistent disk resource. Used to identify the disk in AWS
	VolumeID string
	// Filesystem type to mount.
	// Must be a filesystem type supported by the host operating system.
	// Ex. "ext4", "xfs", "ntfs". Implicitly inferred to be "ext4" if unspecified.
	// TODO: how do we prevent errors in the filesystem from compromising the machine
	// +optional
	FSType string
	// Optional: Partition on the disk to mount.
	// If omitted, kubelet will attempt to mount the device name.
	// Ex. For /dev/sda1, this field is "1", for /dev/sda, this field is 0 or empty.
	// +optional
	Partition int32
	// Optional: Defaults to false (read/write). ReadOnly here will force
	// the ReadOnly setting in VolumeMounts.
	// +optional
	ReadOnly bool
}

// GitRepoVolumeSource represents a volume that is populated with the contents of a git repository.
// Git repo volumes do not support ownership management.
// Git repo volumes support SELinux relabeling.
//
// DEPRECATED: GitRepo is deprecated. To provision a container with a git repo, mount an
// EmptyDir into an InitContainer that clones the repo using git, then mount the EmptyDir
// into the Pod's container.
type GitRepoVolumeSource struct {
	// Repository URL
	Repository string
	// Commit hash, this is optional
	// +optional
	Revision string
	// Clone target, this is optional
	// Must not contain or start with '..'.  If '.' is supplied, the volume directory will be the
	// git repository.  Otherwise, if specified, the volume will contain the git repository in
	// the subdirectory with the given name.
	// +optional
	Directory string
	// TODO: Consider credentials here.
}

// SecretVolumeSource adapts a Secret into a volume.
//
// The contents of the target Secret's Data field will be presented in a volume
// as files using the keys in the Data field as the file names.
// Secret volumes support ownership management and SELinux relabeling.
type SecretVolumeSource struct {
	// Name of the secret in the pod's namespace to use.
	// +optional
	SecretName string
	// If unspecified, each key-value pair in the Data field of the referenced
	// Secret will be projected into the volume as a file whose name is the
	// key and content is the value. If specified, the listed keys will be
	// projected into the specified paths, and unlisted keys will not be
	// present. If a key is specified which is not present in the Secret,
	// the volume setup will error unless it is marked optional. Paths must be
	// relative and may not contain the '..' path or start with '..'.
	// +optional
	Items []KeyToPath
	// Mode bits to use on created files by default. Must be a value between
	// 0 and 0777.
	// Directories within the path are not affected by this setting.
	// This might be in conflict with other options that affect the file
	// mode, like fsGroup, and the result can be other mode bits set.
	// +optional
	DefaultMode *int32
	// Specify whether the Secret or its key must be defined
	// +optional
	Optional *bool
}

// SecretProjection adapts a secret into a projected volume.
//
// The contents of the target Secret's Data field will be presented in a
// projected volume as files using the keys in the Data field as the file names.
// Note that this is identical to a secret volume source without the default
// mode.
type SecretProjection struct {
	LocalObjectReference
	// If unspecified, each key-value pair in the Data field of the referenced
	// Secret will be projected into the volume as a file whose name is the
	// key and content is the value. If specified, the listed keys will be
	// projected into the specified paths, and unlisted keys will not be
	// present. If a key is specified which is not present in the Secret,
	// the volume setup will error unless it is marked optional. Paths must be
	// relative and may not contain the '..' path or start with '..'.
	// +optional
	Items []KeyToPath
	// Specify whether the Secret or its key must be defined
	// +optional
	Optional *bool
}

// NFSVolumeSource represents an NFS mount that lasts the lifetime of a pod.
// NFS volumes do not support ownership management or SELinux relabeling.
type NFSVolumeSource struct {
	// Server is the hostname or IP address of the NFS server
	Server string

	// Path is the exported NFS share
	Path string

	// Optional: Defaults to false (read/write). ReadOnly here will force
	// the NFS export to be mounted with read-only permissions
	// +optional
	ReadOnly bool
}

// QuobyteVolumeSource represents a Quobyte mount that lasts the lifetime of a pod.
// Quobyte volumes do not support ownership management or SELinux relabeling.
type QuobyteVolumeSource struct {
	// Registry represents a single or multiple Quobyte Registry services
	// specified as a string as host:port pair (multiple entries are separated with commas)
	// which acts as the central registry for volumes
	Registry string

	// Volume is a string that references an already created Quobyte volume by name.
	Volume string

	// Defaults to false (read/write). ReadOnly here will force
	// the Quobyte to be mounted with read-only permissions
	// +optional
	ReadOnly bool

	// User to map volume access to
	// Defaults to the root user
	// +optional
	User string

	// Group to map volume access to
	// Default is no group
	// +optional
	Group string

	// Tenant owning the given Quobyte volume in the Backend
	// Used with dynamically provisioned Quobyte volumes, value is set by the plugin
	// +optional
	Tenant string
}

// GlusterfsVolumeSource represents a Glusterfs mount that lasts the lifetime of a pod.
// Glusterfs volumes do not support ownership management or SELinux relabeling.
type GlusterfsVolumeSource struct {
	// Required: EndpointsName is the endpoint name that details Glusterfs topology
	EndpointsName string

	// Required: Path is the Glusterfs volume path
	Path string

	// Optional: Defaults to false (read/write). ReadOnly here will force
	// the Glusterfs to be mounted with read-only permissions
	// +optional
	ReadOnly bool
}

// GlusterfsPersistentVolumeSource represents a Glusterfs mount that lasts the lifetime of a pod.
// Glusterfs volumes do not support ownership management or SELinux relabeling.
type GlusterfsPersistentVolumeSource struct {
	// EndpointsName is the endpoint name that details Glusterfs topology.
	// More info: https://examples.k8s.io/volumes/glusterfs/README.md#create-a-pod
	EndpointsName string

	// Path is the Glusterfs volume path.
	// More info: https://examples.k8s.io/volumes/glusterfs/README.md#create-a-pod
	Path string

	// ReadOnly here will force the Glusterfs volume to be mounted with read-only permissions.
	// Defaults to false.
	// More info: https://examples.k8s.io/volumes/glusterfs/README.md#create-a-pod
	// +optional
	ReadOnly bool

	// EndpointsNamespace is the namespace that contains Glusterfs endpoint.
	// If this field is empty, the EndpointNamespace defaults to the same namespace as the bound PVC.
	// More info: https://examples.k8s.io/volumes/glusterfs/README.md#create-a-pod
	// +optional
	EndpointsNamespace *string
}

// RBDVolumeSource represents a Rados Block Device mount that lasts the lifetime of a pod.
// RBD volumes support ownership management and SELinux relabeling.
type RBDVolumeSource struct {
	// Required: CephMonitors is a collection of Ceph monitors
	CephMonitors []string
	// Required: RBDImage is the rados image name
	RBDImage string
	// Filesystem type to mount.
	// Must be a filesystem type supported by the host operating system.
	// Ex. "ext4", "xfs", "ntfs". Implicitly inferred to be "ext4" if unspecified.
	// TODO: how do we prevent errors in the filesystem from compromising the machine
	// +optional
	FSType string
	// Optional: RadosPool is the rados pool name,default is rbd
	// +optional
	RBDPool string
	// Optional: RBDUser is the rados user name, default is admin
	// +optional
	RadosUser string
	// Optional: Keyring is the path to key ring for RBDUser, default is /etc/ceph/keyring
	// +optional
	Keyring string
	// Optional: SecretRef is name of the authentication secret for RBDUser, default is nil.
	// +optional
	SecretRef *LocalObjectReference
	// Optional: Defaults to false (read/write). ReadOnly here will force
	// the ReadOnly setting in VolumeMounts.
	// +optional
	ReadOnly bool
}

// RBDPersistentVolumeSource represents a Rados Block Device mount that lasts the lifetime of a pod.
// RBD volumes support ownership management and SELinux relabeling.
type RBDPersistentVolumeSource struct {
	// Required: CephMonitors is a collection of Ceph monitors
	CephMonitors []string
	// Required: RBDImage is the rados image name
	RBDImage string
	// Filesystem type to mount.
	// Must be a filesystem type supported by the host operating system.
	// Ex. "ext4", "xfs", "ntfs". Implicitly inferred to be "ext4" if unspecified.
	// TODO: how do we prevent errors in the filesystem from compromising the machine
	// +optional
	FSType string
	// Optional: RadosPool is the rados pool name,default is rbd
	// +optional
	RBDPool string
	// Optional: RBDUser is the rados user name, default is admin
	// +optional
	RadosUser string
	// Optional: Keyring is the path to key ring for RBDUser, default is /etc/ceph/keyring
	// +optional
	Keyring string
	// Optional: SecretRef is reference to the authentication secret for User, default is empty.
	// +optional
	SecretRef *SecretReference
	// Optional: Defaults to false (read/write). ReadOnly here will force
	// the ReadOnly setting in VolumeMounts.
	// +optional
	ReadOnly bool
}

// CinderVolumeSource represents a cinder volume resource in Openstack. A Cinder volume
// must exist before mounting to a container. The volume must also be
// in the same region as the kubelet. Cinder volumes support ownership
// management and SELinux relabeling.
type CinderVolumeSource struct {
	// Unique id of the volume used to identify the cinder volume.
	VolumeID string
	// Filesystem type to mount.
	// Must be a filesystem type supported by the host operating system.
	// Ex. "ext4", "xfs", "ntfs". Implicitly inferred to be "ext4" if unspecified.
	// +optional
	FSType string
	// Optional: Defaults to false (read/write). ReadOnly here will force
	// the ReadOnly setting in VolumeMounts.
	// +optional
	ReadOnly bool
	// Optional: points to a secret object containing parameters used to connect
	// to OpenStack.
	// +optional
	SecretRef *LocalObjectReference
}

// CinderPersistentVolumeSource represents a cinder volume resource in Openstack. A Cinder volume
// must exist before mounting to a container. The volume must also be
// in the same region as the kubelet. Cinder volumes support ownership
// management and SELinux relabeling.
type CinderPersistentVolumeSource struct {
	// Unique id of the volume used to identify the cinder volume.
	VolumeID string
	// Filesystem type to mount.
	// Must be a filesystem type supported by the host operating system.
	// Ex. "ext4", "xfs", "ntfs". Implicitly inferred to be "ext4" if unspecified.
	// +optional
	FSType string
	// Optional: Defaults to false (read/write). ReadOnly here will force
	// the ReadOnly setting in VolumeMounts.
	// +optional
	ReadOnly bool
	// Optional: points to a secret object containing parameters used to connect
	// to OpenStack.
	// +optional
	SecretRef *SecretReference
}

// CephFSVolumeSource represents a Ceph Filesystem mount that lasts the lifetime of a pod
// Cephfs volumes do not support ownership management or SELinux relabeling.
type CephFSVolumeSource struct {
	// Required: Monitors is a collection of Ceph monitors
	Monitors []string
	// Optional: Used as the mounted root, rather than the full Ceph tree, default is /
	// +optional
	Path string
	// Optional: User is the rados user name, default is admin
	// +optional
	User string
	// Optional: SecretFile is the path to key ring for User, default is /etc/ceph/user.secret
	// +optional
	SecretFile string
	// Optional: SecretRef is reference to the authentication secret for User, default is empty.
	// +optional
	SecretRef *LocalObjectReference
	// Optional: Defaults to false (read/write). ReadOnly here will force
	// the ReadOnly setting in VolumeMounts.
	// +optional
	ReadOnly bool
}

// SecretReference represents a Secret Reference. It has enough information to retrieve secret
// in any namespace
type SecretReference struct {
	// Name is unique within a namespace to reference a secret resource.
	// +optional
	Name string
	// Namespace defines the space within which the secret name must be unique.
	// +optional
	Namespace string
}

// CephFSPersistentVolumeSource represents a Ceph Filesystem mount that lasts the lifetime of a pod
// Cephfs volumes do not support ownership management or SELinux relabeling.
type CephFSPersistentVolumeSource struct {
	// Required: Monitors is a collection of Ceph monitors
	Monitors []string
	// Optional: Used as the mounted root, rather than the full Ceph tree, default is /
	// +optional
	Path string
	// Optional: User is the rados user name, default is admin
	// +optional
	User string
	// Optional: SecretFile is the path to key ring for User, default is /etc/ceph/user.secret
	// +optional
	SecretFile string
	// Optional: SecretRef is reference to the authentication secret for User, default is empty.
	// +optional
	SecretRef *SecretReference
	// Optional: Defaults to false (read/write). ReadOnly here will force
	// the ReadOnly setting in VolumeMounts.
	// +optional
	ReadOnly bool
}

// FlockerVolumeSource represents a Flocker volume mounted by the Flocker agent.
// One and only one of datasetName and datasetUUID should be set.
// Flocker volumes do not support ownership management or SELinux relabeling.
type FlockerVolumeSource struct {
	// Name of the dataset stored as metadata -> name on the dataset for Flocker
	// should be considered as deprecated
	// +optional
	DatasetName string
	// UUID of the dataset. This is unique identifier of a Flocker dataset
	// +optional
	DatasetUUID string
}

// DownwardAPIVolumeSource represents a volume containing downward API info.
// Downward API volumes support ownership management and SELinux relabeling.
type DownwardAPIVolumeSource struct {
	// Items is a list of DownwardAPIVolume file
	// +optional
	Items []DownwardAPIVolumeFile
	// Mode bits to use on created files by default. Must be a value between
	// 0 and 0777.
	// Directories within the path are not affected by this setting.
	// This might be in conflict with other options that affect the file
	// mode, like fsGroup, and the result can be other mode bits set.
	// +optional
	DefaultMode *int32
}

// DownwardAPIVolumeFile represents a single file containing information from the downward API
type DownwardAPIVolumeFile struct {
	// Required: Path is  the relative path name of the file to be created. Must not be absolute or contain the '..' path. Must be utf-8 encoded. The first item of the relative path must not start with '..'
	Path string
	// Required: Selects a field of the pod: only annotations, labels, name, namespace and uid are supported.
	// +optional
	FieldRef *ObjectFieldSelector
	// Selects a resource of the container: only resources limits and requests
	// (limits.cpu, limits.memory, requests.cpu and requests.memory) are currently supported.
	// +optional
	ResourceFieldRef *ResourceFieldSelector
	// Optional: mode bits to use on this file, must be a value between 0
	// and 0777. If not specified, the volume defaultMode will be used.
	// This might be in conflict with other options that affect the file
	// mode, like fsGroup, and the result can be other mode bits set.
	// +optional
	Mode *int32
}

// DownwardAPIProjection represents downward API info for projecting into a projected volume.
// Note that this is identical to a downwardAPI volume source without the default
// mode.
type DownwardAPIProjection struct {
	// Items is a list of DownwardAPIVolume file
	// +optional
	Items []DownwardAPIVolumeFile
}

// AzureFileVolumeSource azureFile represents an Azure File Service mount on the host and bind mount to the pod.
type AzureFileVolumeSource struct {
	// the name of secret that contains Azure Storage Account Name and Key
	SecretName string
	// Share Name
	ShareName string
	// Defaults to false (read/write). ReadOnly here will force
	// the ReadOnly setting in VolumeMounts.
	// +optional
	ReadOnly bool
}

// AzureFilePersistentVolumeSource represents an Azure File Service mount on the host and bind mount to the pod.
type AzureFilePersistentVolumeSource struct {
	// the name of secret that contains Azure Storage Account Name and Key
	SecretName string
	// Share Name
	ShareName string
	// Defaults to false (read/write). ReadOnly here will force
	// the ReadOnly setting in VolumeMounts.
	// +optional
	ReadOnly bool
	// the namespace of the secret that contains Azure Storage Account Name and Key
	// default is the same as the Pod
	// +optional
	SecretNamespace *string
}

// VsphereVirtualDiskVolumeSource represents a vSphere volume resource.
type VsphereVirtualDiskVolumeSource struct {
	// Path that identifies vSphere volume vmdk
	VolumePath string
	// Filesystem type to mount.
	// Must be a filesystem type supported by the host operating system.
	// Ex. "ext4", "xfs", "ntfs". Implicitly inferred to be "ext4" if unspecified.
	// +optional
	FSType string
	// Storage Policy Based Management (SPBM) profile name.
	// +optional
	StoragePolicyName string
	// Storage Policy Based Management (SPBM) profile ID associated with the StoragePolicyName.
	// +optional
	StoragePolicyID string
}

// PhotonPersistentDiskVolumeSource represents a Photon Controller persistent disk resource.
type PhotonPersistentDiskVolumeSource struct {
	// ID that identifies Photon Controller persistent disk
	PdID string
	// Filesystem type to mount.
	// Must be a filesystem type supported by the host operating system.
	// Ex. "ext4", "xfs", "ntfs". Implicitly inferred to be "ext4" if unspecified.
	FSType string
}

// PortworxVolumeSource represents a Portworx volume resource.
type PortworxVolumeSource struct {
	// VolumeID uniquely identifies a Portworx volume
	VolumeID string
	// FSType represents the filesystem type to mount
	// Must be a filesystem type supported by the host operating system.
	// Ex. "ext4", "xfs". Implicitly inferred to be "ext4" if unspecified.
	// +optional
	FSType string
	// Defaults to false (read/write). ReadOnly here will force
	// the ReadOnly setting in VolumeMounts.
	// +optional
	ReadOnly bool
}

// AzureDataDiskCachingMode defines the caching mode for Azure data disk
type AzureDataDiskCachingMode string

// AzureDataDiskKind defines the kind of Azure data disk
type AzureDataDiskKind string

// Defines cache mode and kinds for Azure data disk
const (
	AzureDataDiskCachingNone      AzureDataDiskCachingMode = "None"
	AzureDataDiskCachingReadOnly  AzureDataDiskCachingMode = "ReadOnly"
	AzureDataDiskCachingReadWrite AzureDataDiskCachingMode = "ReadWrite"

	AzureSharedBlobDisk    AzureDataDiskKind = "Shared"
	AzureDedicatedBlobDisk AzureDataDiskKind = "Dedicated"
	AzureManagedDisk       AzureDataDiskKind = "Managed"
)

// AzureDiskVolumeSource represents an Azure Data Disk mount on the host and bind mount to the pod.
type AzureDiskVolumeSource struct {
	// The Name of the data disk in the blob storage
	DiskName string
	// The URI of the data disk in the blob storage
	DataDiskURI string
	// Host Caching mode: None, Read Only, Read Write.
	// +optional
	CachingMode *AzureDataDiskCachingMode
	// Filesystem type to mount.
	// Must be a filesystem type supported by the host operating system.
	// Ex. "ext4", "xfs", "ntfs". Implicitly inferred to be "ext4" if unspecified.
	// +optional
	FSType *string
	// Defaults to false (read/write). ReadOnly here will force
	// the ReadOnly setting in VolumeMounts.
	// +optional
	ReadOnly *bool
	// Expected values Shared: multiple blob disks per storage account  Dedicated: single blob disk per storage account  Managed: azure managed data disk (only in managed availability set). defaults to shared
	Kind *AzureDataDiskKind
}

// ScaleIOVolumeSource represents a persistent ScaleIO volume
type ScaleIOVolumeSource struct {
	// The host address of the ScaleIO API Gateway.
	Gateway string
	// The name of the storage system as configured in ScaleIO.
	System string
	// SecretRef references to the secret for ScaleIO user and other
	// sensitive information. If this is not provided, Login operation will fail.
	SecretRef *LocalObjectReference
	// Flag to enable/disable SSL communication with Gateway, default false
	// +optional
	SSLEnabled bool
	// The name of the ScaleIO Protection Domain for the configured storage.
	// +optional
	ProtectionDomain string
	// The ScaleIO Storage Pool associated with the protection domain.
	// +optional
	StoragePool string
	// Indicates whether the storage for a volume should be ThickProvisioned or ThinProvisioned.
	// Default is ThinProvisioned.
	// +optional
	StorageMode string
	// The name of a volume already created in the ScaleIO system
	// that is associated with this volume source.
	VolumeName string
	// Filesystem type to mount.
	// Must be a filesystem type supported by the host operating system.
	// Ex. "ext4", "xfs", "ntfs".
	// Default is "xfs".
	// +optional
	FSType string
	// Defaults to false (read/write). ReadOnly here will force
	// the ReadOnly setting in VolumeMounts.
	// +optional
	ReadOnly bool
}

// ScaleIOPersistentVolumeSource represents a persistent ScaleIO volume that can be defined
// by a an admin via a storage class, for instance.
type ScaleIOPersistentVolumeSource struct {
	// The host address of the ScaleIO API Gateway.
	Gateway string
	// The name of the storage system as configured in ScaleIO.
	System string
	// SecretRef references to the secret for ScaleIO user and other
	// sensitive information. If this is not provided, Login operation will fail.
	SecretRef *SecretReference
	// Flag to enable/disable SSL communication with Gateway, default false
	// +optional
	SSLEnabled bool
	// The name of the ScaleIO Protection Domain for the configured storage.
	// +optional
	ProtectionDomain string
	// The ScaleIO Storage Pool associated with the protection domain.
	// +optional
	StoragePool string
	// Indicates whether the storage for a volume should be ThickProvisioned or ThinProvisioned.
	// Default is ThinProvisioned.
	// +optional
	StorageMode string
	// The name of a volume created in the ScaleIO system
	// that is associated with this volume source.
	VolumeName string
	// Filesystem type to mount.
	// Must be a filesystem type supported by the host operating system.
	// Ex. "ext4", "xfs", "ntfs".
	// Default is "xfs".
	// +optional
	FSType string
	// Defaults to false (read/write). ReadOnly here will force
	// the ReadOnly setting in VolumeMounts.
	// +optional
	ReadOnly bool
}

// StorageOSVolumeSource represents a StorageOS persistent volume resource.
type StorageOSVolumeSource struct {
	// VolumeName is the human-readable name of the StorageOS volume.  Volume
	// names are only unique within a namespace.
	VolumeName string
	// VolumeNamespace specifies the scope of the volume within StorageOS.  If no
	// namespace is specified then the Pod's namespace will be used.  This allows the
	// Kubernetes name scoping to be mirrored within StorageOS for tighter integration.
	// Set VolumeName to any name to override the default behaviour.
	// Set to "default" if you are not using namespaces within StorageOS.
	// Namespaces that do not pre-exist within StorageOS will be created.
	// +optional
	VolumeNamespace string
	// Filesystem type to mount.
	// Must be a filesystem type supported by the host operating system.
	// Ex. "ext4", "xfs", "ntfs". Implicitly inferred to be "ext4" if unspecified.
	// +optional
	FSType string
	// Defaults to false (read/write). ReadOnly here will force
	// the ReadOnly setting in VolumeMounts.
	// +optional
	ReadOnly bool
	// SecretRef specifies the secret to use for obtaining the StorageOS API
	// credentials.  If not specified, default values will be attempted.
	// +optional
	SecretRef *LocalObjectReference
}

// StorageOSPersistentVolumeSource represents a StorageOS persistent volume resource.
type StorageOSPersistentVolumeSource struct {
	// VolumeName is the human-readable name of the StorageOS volume.  Volume
	// names are only unique within a namespace.
	VolumeName string
	// VolumeNamespace specifies the scope of the volume within StorageOS.  If no
	// namespace is specified then the Pod's namespace will be used.  This allows the
	// Kubernetes name scoping to be mirrored within StorageOS for tighter integration.
	// Set VolumeName to any name to override the default behaviour.
	// Set to "default" if you are not using namespaces within StorageOS.
	// Namespaces that do not pre-exist within StorageOS will be created.
	// +optional
	VolumeNamespace string
	// Filesystem type to mount.
	// Must be a filesystem type supported by the host operating system.
	// Ex. "ext4", "xfs", "ntfs". Implicitly inferred to be "ext4" if unspecified.
	// +optional
	FSType string
	// Defaults to false (read/write). ReadOnly here will force
	// the ReadOnly setting in VolumeMounts.
	// +optional
	ReadOnly bool
	// SecretRef specifies the secret to use for obtaining the StorageOS API
	// credentials.  If not specified, default values will be attempted.
	// +optional
	SecretRef *ObjectReference
}

// ConfigMapVolumeSource adapts a ConfigMap into a volume.
//
// The contents of the target ConfigMap's Data field will be presented in a
// volume as files using the keys in the Data field as the file names, unless
// the items element is populated with specific mappings of keys to paths.
// ConfigMap volumes support ownership management and SELinux relabeling.
type ConfigMapVolumeSource struct {
	LocalObjectReference
	// If unspecified, each key-value pair in the Data field of the referenced
	// ConfigMap will be projected into the volume as a file whose name is the
	// key and content is the value. If specified, the listed keys will be
	// projected into the specified paths, and unlisted keys will not be
	// present. If a key is specified which is not present in the ConfigMap,
	// the volume setup will error unless it is marked optional. Paths must be
	// relative and may not contain the '..' path or start with '..'.
	// +optional
	Items []KeyToPath
	// Mode bits to use on created files by default. Must be a value between
	// 0 and 0777.
	// Directories within the path are not affected by this setting.
	// This might be in conflict with other options that affect the file
	// mode, like fsGroup, and the result can be other mode bits set.
	// +optional
	DefaultMode *int32
	// Specify whether the ConfigMap or its keys must be defined
	// +optional
	Optional *bool
}

// ConfigMapProjection adapts a ConfigMap into a projected volume.
//
// The contents of the target ConfigMap's Data field will be presented in a
// projected volume as files using the keys in the Data field as the file names,
// unless the items element is populated with specific mappings of keys to paths.
// Note that this is identical to a configmap volume source without the default
// mode.
type ConfigMapProjection struct {
	LocalObjectReference
	// If unspecified, each key-value pair in the Data field of the referenced
	// ConfigMap will be projected into the volume as a file whose name is the
	// key and content is the value. If specified, the listed keys will be
	// projected into the specified paths, and unlisted keys will not be
	// present. If a key is specified which is not present in the ConfigMap,
	// the volume setup will error unless it is marked optional. Paths must be
	// relative and may not contain the '..' path or start with '..'.
	// +optional
	Items []KeyToPath
	// Specify whether the ConfigMap or its keys must be defined
	// +optional
	Optional *bool
}

// ServiceAccountTokenProjection represents a projected service account token
// volume. This projection can be used to insert a service account token into
// the pods runtime filesystem for use against APIs (Kubernetes API Server or
// otherwise).
type ServiceAccountTokenProjection struct {
	// Audience is the intended audience of the token. A recipient of a token
	// must identify itself with an identifier specified in the audience of the
	// token, and otherwise should reject the token. The audience defaults to the
	// identifier of the apiserver.
	Audience string
	// ExpirationSeconds is the requested duration of validity of the service
	// account token. As the token approaches expiration, the kubelet volume
	// plugin will proactively rotate the service account token. The kubelet will
	// start trying to rotate the token if the token is older than 80 percent of
	// its time to live or if the token is older than 24 hours.Defaults to 1 hour
	// and must be at least 10 minutes.
	ExpirationSeconds int64
	// Path is the path relative to the mount point of the file to project the
	// token into.
	Path string
}

// ClusterTrustBundleProjection allows a pod to access the
// `.spec.trustBundle` field of a ClusterTrustBundle object in an auto-updating
// file.
type ClusterTrustBundleProjection struct {
	// Select a single ClusterTrustBundle by object name.   Mutually-exclusive
	// with SignerName and LabelSelector.
	Name *string

	// Select all ClusterTrustBundles for this signer that match LabelSelector.
	// Mutually-exclusive with Name.
	SignerName *string

	// Select all ClusterTrustBundles that match this LabelSelecotr.
	// Mutually-exclusive with Name.
	LabelSelector *metav1.LabelSelector

	// Block pod startup if the selected ClusterTrustBundle(s) aren't available?
	Optional *bool

	// Relative path from the volume root to write the bundle.
	Path string
}

// ProjectedVolumeSource represents a projected volume source
type ProjectedVolumeSource struct {
	// list of volume projections
	Sources []VolumeProjection
	// Mode bits to use on created files by default. Must be a value between
	// 0 and 0777.
	// Directories within the path are not affected by this setting.
	// This might be in conflict with other options that affect the file
	// mode, like fsGroup, and the result can be other mode bits set.
	// +optional
	DefaultMode *int32
}

// VolumeProjection that may be projected along with other supported volume types
type VolumeProjection struct {
	// all types below are the supported types for projection into the same volume

	// information about the secret data to project
	Secret *SecretProjection
	// information about the downwardAPI data to project
	DownwardAPI *DownwardAPIProjection
	// information about the configMap data to project
	ConfigMap *ConfigMapProjection
	// information about the serviceAccountToken data to project
	ServiceAccountToken *ServiceAccountTokenProjection
	// information about the ClusterTrustBundle data to project
	ClusterTrustBundle *ClusterTrustBundleProjection
}

// KeyToPath maps a string key to a path within a volume.
type KeyToPath struct {
	// The key to project.
	Key string

	// The relative path of the file to map the key to.
	// May not be an absolute path.
	// May not contain the path element '..'.
	// May not start with the string '..'.
	Path string
	// Optional: mode bits to use on this file, should be a value between 0
	// and 0777. If not specified, the volume defaultMode will be used.
	// This might be in conflict with other options that affect the file
	// mode, like fsGroup, and the result can be other mode bits set.
	// +optional
	Mode *int32
}

// LocalVolumeSource represents directly-attached storage with node affinity (Beta feature)
type LocalVolumeSource struct {
	// The full path to the volume on the node.
	// It can be either a directory or block device (disk, partition, ...).
	Path string

	// Filesystem type to mount.
	// It applies only when the Path is a block device.
	// Must be a filesystem type supported by the host operating system.
	// Ex. "ext4", "xfs", "ntfs". The default value is to auto-select a filesystem if unspecified.
	// +optional
	FSType *string
}

// CSIPersistentVolumeSource represents storage that is managed by an external CSI volume driver.
type CSIPersistentVolumeSource struct {
	// Driver is the name of the driver to use for this volume.
	// Required.
	Driver string

	// VolumeHandle is the unique volume name returned by the CSI volume
	// plugin’s CreateVolume to refer to the volume on all subsequent calls.
	// Required.
	VolumeHandle string

	// Optional: The value to pass to ControllerPublishVolumeRequest.
	// Defaults to false (read/write).
	// +optional
	ReadOnly bool

	// Filesystem type to mount.
	// Must be a filesystem type supported by the host operating system.
	// Ex. "ext4", "xfs", "ntfs".
	// +optional
	FSType string

	// Attributes of the volume to publish.
	// +optional
	VolumeAttributes map[string]string

	// ControllerPublishSecretRef is a reference to the secret object containing
	// sensitive information to pass to the CSI driver to complete the CSI
	// ControllerPublishVolume and ControllerUnpublishVolume calls.
	// This field is optional, and may be empty if no secret is required. If the
	// secret object contains more than one secret, all secrets are passed.
	// +optional
	ControllerPublishSecretRef *SecretReference

	// NodeStageSecretRef is a reference to the secret object containing sensitive
	// information to pass to the CSI driver to complete the CSI NodeStageVolume
	// and NodeStageVolume and NodeUnstageVolume calls.
	// This field is optional, and may be empty if no secret is required. If the
	// secret object contains more than one secret, all secrets are passed.
	// +optional
	NodeStageSecretRef *SecretReference

	// NodePublishSecretRef is a reference to the secret object containing
	// sensitive information to pass to the CSI driver to complete the CSI
	// NodePublishVolume and NodeUnpublishVolume calls.
	// This field is optional, and may be empty if no secret is required. If the
	// secret object contains more than one secret, all secrets are passed.
	// +optional
	NodePublishSecretRef *SecretReference

	// ControllerExpandSecretRef is a reference to the secret object containing
	// sensitive information to pass to the CSI driver to complete the CSI
	// ControllerExpandVolume call.
	// This field is optional, and may be empty if no secret is required. If the
	// secret object contains more than one secret, all secrets are passed.
	// +optional
	ControllerExpandSecretRef *SecretReference

	// NodeExpandSecretRef is a reference to the secret object containing
	// sensitive information to pass to the CSI driver to complete the CSI
	// NodeExpandVolume call.
<<<<<<< HEAD
	// This is a beta field which is enabled default by CSINodeExpandSecret feature gate.
=======
>>>>>>> acfd0dd7
	// This field is optional, may be omitted if no secret is required. If the
	// secret object contains more than one secret, all secrets are passed.
	// +featureGate=CSINodeExpandSecret
	// +optional
	NodeExpandSecretRef *SecretReference
}

// CSIVolumeSource represents a source location of a volume to mount, managed by an external CSI driver
type CSIVolumeSource struct {
	// Driver is the name of the CSI driver that handles this volume.
	// Consult with your admin for the correct name as registered in the cluster.
	// Required.
	Driver string

	// Specifies a read-only configuration for the volume.
	// Defaults to false (read/write).
	// +optional
	ReadOnly *bool

	// Filesystem type to mount. Ex. "ext4", "xfs", "ntfs".
	// If not provided, the empty value is passed to the associated CSI driver
	// which will determine the default filesystem to apply.
	// +optional
	FSType *string

	// VolumeAttributes stores driver-specific properties that are passed to the CSI
	// driver. Consult your driver's documentation for supported values.
	// +optional
	VolumeAttributes map[string]string

	// NodePublishSecretRef is a reference to the secret object containing
	// sensitive information to pass to the CSI driver to complete the CSI
	// NodePublishVolume and NodeUnpublishVolume calls.
	// This field is optional, and  may be empty if no secret is required. If the
	// secret object contains more than one secret, all secret references are passed.
	// +optional
	NodePublishSecretRef *LocalObjectReference
}

// EphemeralVolumeSource represents an ephemeral volume that is handled by a normal storage driver.
type EphemeralVolumeSource struct {
	// VolumeClaimTemplate will be used to create a stand-alone PVC to provision the volume.
	// The pod in which this EphemeralVolumeSource is embedded will be the
	// owner of the PVC, i.e. the PVC will be deleted together with the
	// pod.  The name of the PVC will be `<pod name>-<volume name>` where
	// `<volume name>` is the name from the `PodSpec.Volumes` array
	// entry. Pod validation will reject the pod if the concatenated name
	// is not valid for a PVC (for example, too long).
	//
	// An existing PVC with that name that is not owned by the pod
	// will *not* be used for the pod to avoid using an unrelated
	// volume by mistake. Starting the pod is then blocked until
	// the unrelated PVC is removed. If such a pre-created PVC is
	// meant to be used by the pod, the PVC has to updated with an
	// owner reference to the pod once the pod exists. Normally
	// this should not be necessary, but it may be useful when
	// manually reconstructing a broken cluster.
	//
	// This field is read-only and no changes will be made by Kubernetes
	// to the PVC after it has been created.
	//
	// Required, must not be nil.
	VolumeClaimTemplate *PersistentVolumeClaimTemplate
}

// PersistentVolumeClaimTemplate is used to produce
// PersistentVolumeClaim objects as part of an EphemeralVolumeSource.
type PersistentVolumeClaimTemplate struct {
	// ObjectMeta may contain labels and annotations that will be copied into the PVC
	// when creating it. No other fields are allowed and will be rejected during
	// validation.
	// +optional
	metav1.ObjectMeta

	// Spec for the PersistentVolumeClaim. The entire content is
	// copied unchanged into the PVC that gets created from this
	// template. The same fields as in a PersistentVolumeClaim
	// are also valid here.
	Spec PersistentVolumeClaimSpec
}

// ContainerPort represents a network port in a single container
type ContainerPort struct {
	// Optional: If specified, this must be an IANA_SVC_NAME  Each named port
	// in a pod must have a unique name.
	// +optional
	Name string
	// Optional: If specified, this must be a valid port number, 0 < x < 65536.
	// If HostNetwork is specified, this must match ContainerPort.
	// +optional
	HostPort int32
	// Required: This must be a valid port number, 0 < x < 65536.
	ContainerPort int32
	// Required: Supports "TCP", "UDP" and "SCTP"
	// +optional
	Protocol Protocol
	// Optional: What host IP to bind the external port to.
	// +optional
	HostIP string
}

// VolumeMount describes a mounting of a Volume within a container.
type VolumeMount struct {
	// Required: This must match the Name of a Volume [above].
	Name string
	// Optional: Defaults to false (read-write).
	// +optional
	ReadOnly bool
	// Required. If the path is not an absolute path (e.g. some/path) it
	// will be prepended with the appropriate root prefix for the operating
	// system.  On Linux this is '/', on Windows this is 'C:\'.
	MountPath string
	// Path within the volume from which the container's volume should be mounted.
	// Defaults to "" (volume's root).
	// +optional
	SubPath string
	// mountPropagation determines how mounts are propagated from the host
	// to container and the other way around.
	// When not set, MountPropagationNone is used.
	// This field is beta in 1.10.
	// +optional
	MountPropagation *MountPropagationMode
	// Expanded path within the volume from which the container's volume should be mounted.
	// Behaves similarly to SubPath but environment variable references $(VAR_NAME) are expanded using the container's environment.
	// Defaults to "" (volume's root).
	// SubPathExpr and SubPath are mutually exclusive.
	// +optional
	SubPathExpr string
}

// MountPropagationMode describes mount propagation.
type MountPropagationMode string

const (
	// MountPropagationNone means that the volume in a container will
	// not receive new mounts from the host or other containers, and filesystems
	// mounted inside the container won't be propagated to the host or other
	// containers.
	// Note that this mode corresponds to "private" in Linux terminology.
	MountPropagationNone MountPropagationMode = "None"
	// MountPropagationHostToContainer means that the volume in a container will
	// receive new mounts from the host or other containers, but filesystems
	// mounted inside the container won't be propagated to the host or other
	// containers.
	// Note that this mode is recursively applied to all mounts in the volume
	// ("rslave" in Linux terminology).
	MountPropagationHostToContainer MountPropagationMode = "HostToContainer"
	// MountPropagationBidirectional means that the volume in a container will
	// receive new mounts from the host or other containers, and its own mounts
	// will be propagated from the container to the host or other containers.
	// Note that this mode is recursively applied to all mounts in the volume
	// ("rshared" in Linux terminology).
	MountPropagationBidirectional MountPropagationMode = "Bidirectional"
)

// VolumeDevice describes a mapping of a raw block device within a container.
type VolumeDevice struct {
	// name must match the name of a persistentVolumeClaim in the pod
	Name string
	// devicePath is the path inside of the container that the device will be mapped to.
	DevicePath string
}

// EnvVar represents an environment variable present in a Container.
type EnvVar struct {
	// Required: This must be a C_IDENTIFIER.
	Name string
	// Optional: no more than one of the following may be specified.
	// Optional: Defaults to ""; variable references $(VAR_NAME) are expanded
	// using the previously defined environment variables in the container and
	// any service environment variables.  If a variable cannot be resolved,
	// the reference in the input string will be unchanged.  Double $$ are
	// reduced to a single $, which allows for escaping the $(VAR_NAME)
	// syntax: i.e. "$$(VAR_NAME)" will produce the string literal
	// "$(VAR_NAME)".  Escaped references will never be expanded,
	// regardless of whether the variable exists or not.
	// +optional
	Value string
	// Optional: Specifies a source the value of this var should come from.
	// +optional
	ValueFrom *EnvVarSource
}

// EnvVarSource represents a source for the value of an EnvVar.
// Only one of its fields may be set.
type EnvVarSource struct {
	// Selects a field of the pod: supports metadata.name, metadata.namespace, `metadata.labels['<KEY>']`, `metadata.annotations['<KEY>']`,
	// metadata.uid, spec.nodeName, spec.serviceAccountName, status.hostIP, status.podIP, status.podIPs.
	// +optional
	FieldRef *ObjectFieldSelector
	// Selects a resource of the container: only resources limits and requests
	// (limits.cpu, limits.memory, limits.ephemeral-storage, requests.cpu, requests.memory and requests.ephemeral-storage) are currently supported.
	// +optional
	ResourceFieldRef *ResourceFieldSelector
	// Selects a key of a ConfigMap.
	// +optional
	ConfigMapKeyRef *ConfigMapKeySelector
	// Selects a key of a secret in the pod's namespace.
	// +optional
	SecretKeyRef *SecretKeySelector
}

// ObjectFieldSelector selects an APIVersioned field of an object.
type ObjectFieldSelector struct {
	// Required: Version of the schema the FieldPath is written in terms of.
	// If no value is specified, it will be defaulted to the APIVersion of the
	// enclosing object.
	APIVersion string
	// Required: Path of the field to select in the specified API version
	FieldPath string
}

// ResourceFieldSelector represents container resources (cpu, memory) and their output format
type ResourceFieldSelector struct {
	// Container name: required for volumes, optional for env vars
	// +optional
	ContainerName string
	// Required: resource to select
	Resource string
	// Specifies the output format of the exposed resources, defaults to "1"
	// +optional
	Divisor resource.Quantity
}

// ConfigMapKeySelector selects a key from a ConfigMap.
type ConfigMapKeySelector struct {
	// The ConfigMap to select from.
	LocalObjectReference
	// The key to select.
	Key string
	// Specify whether the ConfigMap or its key must be defined
	// +optional
	Optional *bool
}

// SecretKeySelector selects a key of a Secret.
type SecretKeySelector struct {
	// The name of the secret in the pod's namespace to select from.
	LocalObjectReference
	// The key of the secret to select from.  Must be a valid secret key.
	Key string
	// Specify whether the Secret or its key must be defined
	// +optional
	Optional *bool
}

// EnvFromSource represents the source of a set of ConfigMaps
type EnvFromSource struct {
	// An optional identifier to prepend to each key in the ConfigMap.
	// +optional
	Prefix string
	// The ConfigMap to select from.
	// +optional
	ConfigMapRef *ConfigMapEnvSource
	// The Secret to select from.
	// +optional
	SecretRef *SecretEnvSource
}

// ConfigMapEnvSource selects a ConfigMap to populate the environment
// variables with.
//
// The contents of the target ConfigMap's Data field will represent the
// key-value pairs as environment variables.
type ConfigMapEnvSource struct {
	// The ConfigMap to select from.
	LocalObjectReference
	// Specify whether the ConfigMap must be defined
	// +optional
	Optional *bool
}

// SecretEnvSource selects a Secret to populate the environment
// variables with.
//
// The contents of the target Secret's Data field will represent the
// key-value pairs as environment variables.
type SecretEnvSource struct {
	// The Secret to select from.
	LocalObjectReference
	// Specify whether the Secret must be defined
	// +optional
	Optional *bool
}

// HTTPHeader describes a custom header to be used in HTTP probes
type HTTPHeader struct {
	// The header field name.
	// This will be canonicalized upon output, so case-variant names will be understood as the same header.
	Name string
	// The header field value
	Value string
}

// HTTPGetAction describes an action based on HTTP Get requests.
type HTTPGetAction struct {
	// Optional: Path to access on the HTTP server.
	// +optional
	Path string
	// Required: Name or number of the port to access on the container.
	// +optional
	Port intstr.IntOrString
	// Optional: Host name to connect to, defaults to the pod IP. You
	// probably want to set "Host" in httpHeaders instead.
	// +optional
	Host string
	// Optional: Scheme to use for connecting to the host, defaults to HTTP.
	// +optional
	Scheme URIScheme
	// Optional: Custom headers to set in the request. HTTP allows repeated headers.
	// +optional
	HTTPHeaders []HTTPHeader
}

// URIScheme identifies the scheme used for connection to a host for Get actions
type URIScheme string

const (
	// URISchemeHTTP means that the scheme used will be http://
	URISchemeHTTP URIScheme = "HTTP"
	// URISchemeHTTPS means that the scheme used will be https://
	URISchemeHTTPS URIScheme = "HTTPS"
)

// TCPSocketAction describes an action based on opening a socket
type TCPSocketAction struct {
	// Required: Port to connect to.
	// +optional
	Port intstr.IntOrString
	// Optional: Host name to connect to, defaults to the pod IP.
	// +optional
	Host string
}

// ExecAction describes a "run in container" action.
type ExecAction struct {
	// Command is the command line to execute inside the container, the working directory for the
	// command  is root ('/') in the container's filesystem.  The command is simply exec'd, it is
	// not run inside a shell, so traditional shell instructions ('|', etc) won't work.  To use
	// a shell, you need to explicitly call out to that shell.
	// +optional
	Command []string
}

// SleepAction describes a "sleep" action.
type SleepAction struct {
	// Seconds is the number of seconds to sleep.
	Seconds int64
}

// Probe describes a health check to be performed against a container to determine whether it is
// alive or ready to receive traffic.
type Probe struct {
	// The action taken to determine the health of a container
	ProbeHandler
	// Length of time before health checking is activated.  In seconds.
	// +optional
	InitialDelaySeconds int32
	// Length of time before health checking times out.  In seconds.
	// +optional
	TimeoutSeconds int32
	// How often (in seconds) to perform the probe.
	// +optional
	PeriodSeconds int32
	// Minimum consecutive successes for the probe to be considered successful after having failed.
	// Must be 1 for liveness and startup.
	// +optional
	SuccessThreshold int32
	// Minimum consecutive failures for the probe to be considered failed after having succeeded.
	// +optional
	FailureThreshold int32
	// Optional duration in seconds the pod needs to terminate gracefully upon probe failure.
	// The grace period is the duration in seconds after the processes running in the pod are sent
	// a termination signal and the time when the processes are forcibly halted with a kill signal.
	// Set this value longer than the expected cleanup time for your process.
	// If this value is nil, the pod's terminationGracePeriodSeconds will be used. Otherwise, this
	// value overrides the value provided by the pod spec.
	// Value must be non-negative integer. The value zero indicates stop immediately via
	// the kill signal (no opportunity to shut down).
	// This is a beta field and requires enabling ProbeTerminationGracePeriod feature gate.
	// +optional
	TerminationGracePeriodSeconds *int64
}

// PullPolicy describes a policy for if/when to pull a container image
type PullPolicy string

const (
	// PullAlways means that kubelet always attempts to pull the latest image.  Container will fail If the pull fails.
	PullAlways PullPolicy = "Always"
	// PullNever means that kubelet never pulls an image, but only uses a local image.  Container will fail if the image isn't present
	PullNever PullPolicy = "Never"
	// PullIfNotPresent means that kubelet pulls if the image isn't present on disk. Container will fail if the image isn't present and the pull fails.
	PullIfNotPresent PullPolicy = "IfNotPresent"
)

// ResourceResizeRestartPolicy specifies how to handle container resource resize.
type ResourceResizeRestartPolicy string

// These are the valid resource resize restart policy values:
const (
	// 'NotRequired' means Kubernetes will try to resize the container
	// without restarting it, if possible. Kubernetes may however choose to
	// restart the container if it is unable to actuate resize without a
	// restart. For e.g. the runtime doesn't support restart-free resizing.
	NotRequired ResourceResizeRestartPolicy = "NotRequired"
	// 'RestartContainer' means Kubernetes will resize the container in-place
	// by stopping and starting the container when new resources are applied.
	// This is needed for legacy applications. For e.g. java apps using the
	// -xmxN flag which are unable to use resized memory without restarting.
	RestartContainer ResourceResizeRestartPolicy = "RestartContainer"
)

// ContainerResizePolicy represents resource resize policy for the container.
type ContainerResizePolicy struct {
	// Name of the resource to which this resource resize policy applies.
	// Supported values: cpu, memory.
	ResourceName ResourceName
	// Restart policy to apply when specified resource is resized.
	// If not specified, it defaults to NotRequired.
	RestartPolicy ResourceResizeRestartPolicy
}

// PreemptionPolicy describes a policy for if/when to preempt a pod.
type PreemptionPolicy string

const (
	// PreemptLowerPriority means that pod can preempt other pods with lower priority.
	PreemptLowerPriority PreemptionPolicy = "PreemptLowerPriority"
	// PreemptNever means that pod never preempts other pods with lower priority.
	PreemptNever PreemptionPolicy = "Never"
)

// TerminationMessagePolicy describes how termination messages are retrieved from a container.
type TerminationMessagePolicy string

const (
	// TerminationMessageReadFile is the default behavior and will set the container status message to
	// the contents of the container's terminationMessagePath when the container exits.
	TerminationMessageReadFile TerminationMessagePolicy = "File"
	// TerminationMessageFallbackToLogsOnError will read the most recent contents of the container logs
	// for the container status message when the container exits with an error and the
	// terminationMessagePath has no contents.
	TerminationMessageFallbackToLogsOnError TerminationMessagePolicy = "FallbackToLogsOnError"
)

// Capability represent POSIX capabilities type
type Capability string

// Capabilities represent POSIX capabilities that can be added or removed to a running container.
type Capabilities struct {
	// Added capabilities
	// +optional
	Add []Capability
	// Removed capabilities
	// +optional
	Drop []Capability
}

// ResourceRequirements describes the compute resource requirements.
type ResourceRequirements struct {
	// Limits describes the maximum amount of compute resources allowed.
	// +optional
	Limits ResourceList
	// Requests describes the minimum amount of compute resources required.
	// If Request is omitted for a container, it defaults to Limits if that is explicitly specified,
	// otherwise to an implementation-defined value
	// +optional
	Requests ResourceList
	// Claims lists the names of resources, defined in spec.resourceClaims,
	// that are used by this container.
	//
	// This is an alpha field and requires enabling the
	// DynamicResourceAllocation feature gate.
	//
	// This field is immutable. It can only be set for containers.
	//
	// +featureGate=DynamicResourceAllocation
	// +optional
	Claims []ResourceClaim
}

// VolumeResourceRequirements describes the storage resource requirements for a volume.
type VolumeResourceRequirements struct {
	// Limits describes the maximum amount of compute resources allowed.
	// +optional
	Limits ResourceList
	// Requests describes the minimum amount of compute resources required.
	// If Request is omitted for a container, it defaults to Limits if that is explicitly specified,
	// otherwise to an implementation-defined value
	// +optional
	Requests ResourceList
}

// ResourceClaim references one entry in PodSpec.ResourceClaims.
type ResourceClaim struct {
	// Name must match the name of one entry in pod.spec.resourceClaims of
	// the Pod where this field is used. It makes that resource available
	// inside a container.
	Name string
}

// Container represents a single container that is expected to be run on the host.
type Container struct {
	// Required: This must be a DNS_LABEL.  Each container in a pod must
	// have a unique name.
	Name string
	// Required.
	Image string
	// Optional: The container image's entrypoint is used if this is not provided; cannot be updated.
	// Variable references $(VAR_NAME) are expanded using the container's environment.  If a variable
	// cannot be resolved, the reference in the input string will be unchanged.  Double $$ are reduced
	// to a single $, which allows for escaping the $(VAR_NAME) syntax: i.e. "$$(VAR_NAME)" will
	// produce the string literal "$(VAR_NAME)".  Escaped references will never be expanded, regardless
	// of whether the variable exists or not.
	// +optional
	Command []string
	// Optional: The container image's cmd is used if this is not provided; cannot be updated.
	// Variable references $(VAR_NAME) are expanded using the container's environment.  If a variable
	// cannot be resolved, the reference in the input string will be unchanged.  Double $$ are reduced
	// to a single $, which allows for escaping the $(VAR_NAME) syntax: i.e. "$$(VAR_NAME)" will
	// produce the string literal "$(VAR_NAME)".  Escaped references will never be expanded, regardless
	// of whether the variable exists or not.
	// +optional
	Args []string
	// Optional: Defaults to the container runtime's default working directory.
	// +optional
	WorkingDir string
	// +optional
	Ports []ContainerPort
	// List of sources to populate environment variables in the container.
	// The keys defined within a source must be a C_IDENTIFIER. All invalid keys
	// will be reported as an event when the container is starting. When a key exists in multiple
	// sources, the value associated with the last source will take precedence.
	// Values defined by an Env with a duplicate key will take precedence.
	// Cannot be updated.
	// +optional
	EnvFrom []EnvFromSource
	// +optional
	Env []EnvVar
	// Compute resource requirements.
	// +optional
	Resources ResourceRequirements
	// Resources resize policy for the container.
	// +featureGate=InPlacePodVerticalScaling
	// +optional
	ResizePolicy []ContainerResizePolicy
	// RestartPolicy defines the restart behavior of individual containers in a pod.
	// This field may only be set for init containers, and the only allowed value is "Always".
	// For non-init containers or when this field is not specified,
	// the restart behavior is defined by the Pod's restart policy and the container type.
	// Setting the RestartPolicy as "Always" for the init container will have the following effect:
	// this init container will be continually restarted on
	// exit until all regular containers have terminated. Once all regular
	// containers have completed, all init containers with restartPolicy "Always"
	// will be shut down. This lifecycle differs from normal init containers and
	// is often referred to as a "sidecar" container. Although this init
	// container still starts in the init container sequence, it does not wait
	// for the container to complete before proceeding to the next init
	// container. Instead, the next init container starts immediately after this
	// init container is started, or after any startupProbe has successfully
	// completed.
	// +featureGate=SidecarContainers
	// +optional
	RestartPolicy *ContainerRestartPolicy
	// +optional
	VolumeMounts []VolumeMount
	// volumeDevices is the list of block devices to be used by the container.
	// +optional
	VolumeDevices []VolumeDevice
	// +optional
	LivenessProbe *Probe
	// +optional
	ReadinessProbe *Probe
	// +optional
	StartupProbe *Probe
	// +optional
	Lifecycle *Lifecycle
	// Required.
	// +optional
	TerminationMessagePath string
	// +optional
	TerminationMessagePolicy TerminationMessagePolicy
	// Required: Policy for pulling images for this container
	ImagePullPolicy PullPolicy
	// Optional: SecurityContext defines the security options the container should be run with.
	// If set, the fields of SecurityContext override the equivalent fields of PodSecurityContext.
	// +optional
	SecurityContext *SecurityContext

	// Variables for interactive containers, these have very specialized use-cases (e.g. debugging)
	// and shouldn't be used for general purpose containers.
	// +optional
	Stdin bool
	// +optional
	StdinOnce bool
	// +optional
	TTY bool
}

// ProbeHandler defines a specific action that should be taken in a probe.
// One and only one of the fields must be specified.
type ProbeHandler struct {
	// Exec specifies the action to take.
	// +optional
	Exec *ExecAction
	// HTTPGet specifies the http request to perform.
	// +optional
	HTTPGet *HTTPGetAction
	// TCPSocket specifies an action involving a TCP port.
	// +optional
	TCPSocket *TCPSocketAction

	// GRPC specifies an action involving a GRPC port.
	// +optional
	GRPC *GRPCAction
}

// LifecycleHandler defines a specific action that should be taken in a lifecycle
// hook. One and only one of the fields, except TCPSocket must be specified.
type LifecycleHandler struct {
	// Exec specifies the action to take.
	// +optional
	Exec *ExecAction
	// HTTPGet specifies the http request to perform.
	// +optional
	HTTPGet *HTTPGetAction
	// Deprecated. TCPSocket is NOT supported as a LifecycleHandler and kept
	// for the backward compatibility. There are no validation of this field and
	// lifecycle hooks will fail in runtime when tcp handler is specified.
	// +optional
	TCPSocket *TCPSocketAction
	// Sleep represents the duration that the container should sleep before being terminated.
	// +featureGate=PodLifecycleSleepAction
	// +optional
	Sleep *SleepAction
}

type GRPCAction struct {
	// Port number of the gRPC service.
	// Note: Number must be in the range 1 to 65535.
	Port int32

	// Service is the name of the service to place in the gRPC HealthCheckRequest
	// (see https://github.com/grpc/grpc/blob/master/doc/health-checking.md).
	//
	// If this is not specified, the default behavior is to probe the server's overall health status.
	// +optional
	Service *string
}

// Lifecycle describes actions that the management system should take in response to container lifecycle
// events.  For the PostStart and PreStop lifecycle handlers, management of the container blocks
// until the action is complete, unless the container process fails, in which case the handler is aborted.
type Lifecycle struct {
	// PostStart is called immediately after a container is created.  If the handler fails, the container
	// is terminated and restarted.
	// More info: https://kubernetes.io/docs/concepts/containers/container-lifecycle-hooks/#container-hooks
	// +optional
	PostStart *LifecycleHandler
	// PreStop is called immediately before a container is terminated due to an
	// API request or management event such as liveness/startup probe failure,
	// preemption, resource contention, etc. The handler is not called if the
	// container crashes or exits. The Pod's termination grace period countdown begins before the
	// PreStop hook is executed. Regardless of the outcome of the handler, the
	// container will eventually terminate within the Pod's termination grace
	// period (unless delayed by finalizers). Other management of the container blocks until the hook completes
	// or until the termination grace period is reached.
	// More info: https://kubernetes.io/docs/concepts/containers/container-lifecycle-hooks/#container-hooks
	// +optional
	PreStop *LifecycleHandler
}

// The below types are used by kube_client and api_server.

// ConditionStatus defines conditions of resources
type ConditionStatus string

// These are valid condition statuses. "ConditionTrue" means a resource is in the condition;
// "ConditionFalse" means a resource is not in the condition; "ConditionUnknown" means kubernetes
// can't decide if a resource is in the condition or not. In the future, we could add other
// intermediate conditions, e.g. ConditionDegraded.
const (
	ConditionTrue    ConditionStatus = "True"
	ConditionFalse   ConditionStatus = "False"
	ConditionUnknown ConditionStatus = "Unknown"
)

// ContainerStateWaiting represents the waiting state of a container
type ContainerStateWaiting struct {
	// A brief CamelCase string indicating details about why the container is in waiting state.
	// +optional
	Reason string
	// A human-readable message indicating details about why the container is in waiting state.
	// +optional
	Message string
}

// ContainerStateRunning represents the running state of a container
type ContainerStateRunning struct {
	// +optional
	StartedAt metav1.Time
}

// ContainerStateTerminated represents the terminated state of a container
type ContainerStateTerminated struct {
	ExitCode int32
	// +optional
	Signal int32
	// +optional
	Reason string
	// +optional
	Message string
	// +optional
	StartedAt metav1.Time
	// +optional
	FinishedAt metav1.Time
	// +optional
	ContainerID string
}

// ContainerState holds a possible state of container.
// Only one of its members may be specified.
// If none of them is specified, the default one is ContainerStateWaiting.
type ContainerState struct {
	// +optional
	Waiting *ContainerStateWaiting
	// +optional
	Running *ContainerStateRunning
	// +optional
	Terminated *ContainerStateTerminated
}

// ContainerStatus contains details for the current status of this container.
type ContainerStatus struct {
	// Name is a DNS_LABEL representing the unique name of the container.
	// Each container in a pod must have a unique name across all container types.
	// Cannot be updated.
	Name string
	// State holds details about the container's current condition.
	// +optional
	State ContainerState
	// LastTerminationState holds the last termination state of the container to
	// help debug container crashes and restarts. This field is not
	// populated if the container is still running and RestartCount is 0.
	// +optional
	LastTerminationState ContainerState
	// Ready specifies whether the container is currently passing its readiness check.
	// The value will change as readiness probes keep executing. If no readiness
	// probes are specified, this field defaults to true once the container is
	// fully started (see Started field).
	//
	// The value is typically used to determine whether a container is ready to
	// accept traffic.
	Ready bool
	// RestartCount holds the number of times the container has been restarted.
	// Kubelet makes an effort to always increment the value, but there
	// are cases when the state may be lost due to node restarts and then the value
	// may be reset to 0. The value is never negative.
	RestartCount int32
	// Image is the name of container image that the container is running.
	// The container image may not match the image used in the PodSpec,
	// as it may have been resolved by the runtime.
	// More info: https://kubernetes.io/docs/concepts/containers/images.
	Image string
	// ImageID is the image ID of the container's image. The image ID may not
	// match the image ID of the image used in the PodSpec, as it may have been
	// resolved by the runtime.
	ImageID string
	// ContainerID is the ID of the container in the format '<type>://<container_id>'.
	// Where type is a container runtime identifier, returned from Version call of CRI API
	// (for example "containerd").
	// +optional
	ContainerID string
	// Started indicates whether the container has finished its postStart lifecycle hook
	// and passed its startup probe.
	// Initialized as false, becomes true after startupProbe is considered
	// successful. Resets to false when the container is restarted, or if kubelet
	// loses state temporarily. In both cases, startup probes will run again.
	// Is always true when no startupProbe is defined and container is running and
	// has passed the postStart lifecycle hook. The null value must be treated the
	// same as false.
	// +optional
	Started *bool
	// AllocatedResources represents the compute resources allocated for this container by the
	// node. Kubelet sets this value to Container.Resources.Requests upon successful pod admission
	// and after successfully admitting desired pod resize.
	// +featureGate=InPlacePodVerticalScaling
	// +optional
	AllocatedResources ResourceList
	// Resources represents the compute resource requests and limits that have been successfully
	// enacted on the running container after it has been started or has been successfully resized.
	// +featureGate=InPlacePodVerticalScaling
	// +optional
	Resources *ResourceRequirements
}

// PodPhase is a label for the condition of a pod at the current time.
type PodPhase string

// These are the valid statuses of pods.
const (
	// PodPending means the pod has been accepted by the system, but one or more of the containers
	// has not been started. This includes time before being bound to a node, as well as time spent
	// pulling images onto the host.
	PodPending PodPhase = "Pending"
	// PodRunning means the pod has been bound to a node and all of the containers have been started.
	// At least one container is still running or is in the process of being restarted.
	PodRunning PodPhase = "Running"
	// PodSucceeded means that all containers in the pod have voluntarily terminated
	// with a container exit code of 0, and the system is not going to restart any of these containers.
	PodSucceeded PodPhase = "Succeeded"
	// PodFailed means that all containers in the pod have terminated, and at least one container has
	// terminated in a failure (exited with a non-zero exit code or was stopped by the system).
	PodFailed PodPhase = "Failed"
	// PodUnknown means that for some reason the state of the pod could not be obtained, typically due
	// to an error in communicating with the host of the pod.
	// Deprecated in v1.21: It isn't being set since 2015 (74da3b14b0c0f658b3bb8d2def5094686d0e9095)
	PodUnknown PodPhase = "Unknown"
)

// PodConditionType defines the condition of pod
type PodConditionType string

// These are valid conditions of pod.
const (
	// PodScheduled represents status of the scheduling process for this pod.
	PodScheduled PodConditionType = "PodScheduled"
	// PodReady means the pod is able to service requests and should be added to the
	// load balancing pools of all matching services.
	PodReady PodConditionType = "Ready"
	// PodInitialized means that all init containers in the pod have started successfully.
	PodInitialized PodConditionType = "Initialized"
	// ContainersReady indicates whether all containers in the pod are ready.
	ContainersReady PodConditionType = "ContainersReady"
	// DisruptionTarget indicates the pod is about to be terminated due to a
	// disruption (such as preemption, eviction API or garbage-collection).
	DisruptionTarget PodConditionType = "DisruptionTarget"
)

// PodCondition represents pod's condition
type PodCondition struct {
	Type   PodConditionType
	Status ConditionStatus
	// +optional
	LastProbeTime metav1.Time
	// +optional
	LastTransitionTime metav1.Time
	// +optional
	Reason string
	// +optional
	Message string
}

// PodResizeStatus shows status of desired resize of a pod's containers.
type PodResizeStatus string

const (
	// Pod resources resize has been requested and will be evaluated by node.
	PodResizeStatusProposed PodResizeStatus = "Proposed"
	// Pod resources resize has been accepted by node and is being actuated.
	PodResizeStatusInProgress PodResizeStatus = "InProgress"
	// Node cannot resize the pod at this time and will keep retrying.
	PodResizeStatusDeferred PodResizeStatus = "Deferred"
	// Requested pod resize is not feasible and will not be re-evaluated.
	PodResizeStatusInfeasible PodResizeStatus = "Infeasible"
)

// RestartPolicy describes how the container should be restarted.
// Only one of the following restart policies may be specified.
// If none of the following policies is specified, the default one
// is RestartPolicyAlways.
type RestartPolicy string

// These are valid restart policies
const (
	RestartPolicyAlways    RestartPolicy = "Always"
	RestartPolicyOnFailure RestartPolicy = "OnFailure"
	RestartPolicyNever     RestartPolicy = "Never"
)

// ContainerRestartPolicy is the restart policy for a single container.
// This may only be set for init containers and only allowed value is "Always".
type ContainerRestartPolicy string

const (
	ContainerRestartPolicyAlways ContainerRestartPolicy = "Always"
)

// +k8s:deepcopy-gen:interfaces=k8s.io/apimachinery/pkg/runtime.Object

// PodList is a list of Pods.
type PodList struct {
	metav1.TypeMeta
	// +optional
	metav1.ListMeta

	Items []Pod
}

// DNSPolicy defines how a pod's DNS will be configured.
type DNSPolicy string

const (
	// DNSClusterFirstWithHostNet indicates that the pod should use cluster DNS
	// first, if it is available, then fall back on the default
	// (as determined by kubelet) DNS settings.
	DNSClusterFirstWithHostNet DNSPolicy = "ClusterFirstWithHostNet"

	// DNSClusterFirst indicates that the pod should use cluster DNS
	// first unless hostNetwork is true, if it is available, then
	// fall back on the default (as determined by kubelet) DNS settings.
	DNSClusterFirst DNSPolicy = "ClusterFirst"

	// DNSDefault indicates that the pod should use the default (as
	// determined by kubelet) DNS settings.
	DNSDefault DNSPolicy = "Default"

	// DNSNone indicates that the pod should use empty DNS settings. DNS
	// parameters such as nameservers and search paths should be defined via
	// DNSConfig.
	DNSNone DNSPolicy = "None"
)

// NodeSelector represents the union of the results of one or more label queries
// over a set of nodes; that is, it represents the OR of the selectors represented
// by the node selector terms.
type NodeSelector struct {
	// Required. A list of node selector terms. The terms are ORed.
	NodeSelectorTerms []NodeSelectorTerm
}

// NodeSelectorTerm represents expressions and fields required to select nodes.
// A null or empty node selector term matches no objects. The requirements of
// them are ANDed.
// The TopologySelectorTerm type implements a subset of the NodeSelectorTerm.
type NodeSelectorTerm struct {
	// A list of node selector requirements by node's labels.
	MatchExpressions []NodeSelectorRequirement
	// A list of node selector requirements by node's fields.
	MatchFields []NodeSelectorRequirement
}

// NodeSelectorRequirement is a selector that contains values, a key, and an operator
// that relates the key and values.
type NodeSelectorRequirement struct {
	// The label key that the selector applies to.
	Key string
	// Represents a key's relationship to a set of values.
	// Valid operators are In, NotIn, Exists, DoesNotExist. Gt, and Lt.
	Operator NodeSelectorOperator
	// An array of string values. If the operator is In or NotIn,
	// the values array must be non-empty. If the operator is Exists or DoesNotExist,
	// the values array must be empty. If the operator is Gt or Lt, the values
	// array must have a single element, which will be interpreted as an integer.
	// This array is replaced during a strategic merge patch.
	// +optional
	Values []string
}

// NodeSelectorOperator is the set of operators that can be used in
// a node selector requirement.
type NodeSelectorOperator string

// These are valid values of NodeSelectorOperator
const (
	NodeSelectorOpIn           NodeSelectorOperator = "In"
	NodeSelectorOpNotIn        NodeSelectorOperator = "NotIn"
	NodeSelectorOpExists       NodeSelectorOperator = "Exists"
	NodeSelectorOpDoesNotExist NodeSelectorOperator = "DoesNotExist"
	NodeSelectorOpGt           NodeSelectorOperator = "Gt"
	NodeSelectorOpLt           NodeSelectorOperator = "Lt"
)

// TopologySelectorTerm represents the result of label queries.
// A null or empty topology selector term matches no objects.
// The requirements of them are ANDed.
// It provides a subset of functionality as NodeSelectorTerm.
// This is an alpha feature and may change in the future.
type TopologySelectorTerm struct {
	// A list of topology selector requirements by labels.
	// +optional
	MatchLabelExpressions []TopologySelectorLabelRequirement
}

// TopologySelectorLabelRequirement is a selector that matches given label.
// This is an alpha feature and may change in the future.
type TopologySelectorLabelRequirement struct {
	// The label key that the selector applies to.
	Key string
	// An array of string values. One value must match the label to be selected.
	// Each entry in Values is ORed.
	Values []string
}

// Affinity is a group of affinity scheduling rules.
type Affinity struct {
	// Describes node affinity scheduling rules for the pod.
	// +optional
	NodeAffinity *NodeAffinity
	// Describes pod affinity scheduling rules (e.g. co-locate this pod in the same node, zone, etc. as some other pod(s)).
	// +optional
	PodAffinity *PodAffinity
	// Describes pod anti-affinity scheduling rules (e.g. avoid putting this pod in the same node, zone, etc. as some other pod(s)).
	// +optional
	PodAntiAffinity *PodAntiAffinity
}

// PodAffinity is a group of inter pod affinity scheduling rules.
type PodAffinity struct {
	// NOT YET IMPLEMENTED. TODO: Uncomment field once it is implemented.
	// If the affinity requirements specified by this field are not met at
	// scheduling time, the pod will not be scheduled onto the node.
	// If the affinity requirements specified by this field cease to be met
	// at some point during pod execution (e.g. due to a pod label update), the
	// system will try to eventually evict the pod from its node.
	// When there are multiple elements, the lists of nodes corresponding to each
	// podAffinityTerm are intersected, i.e. all terms must be satisfied.
	// +optional
	// RequiredDuringSchedulingRequiredDuringExecution []PodAffinityTerm

	// If the affinity requirements specified by this field are not met at
	// scheduling time, the pod will not be scheduled onto the node.
	// If the affinity requirements specified by this field cease to be met
	// at some point during pod execution (e.g. due to a pod label update), the
	// system may or may not try to eventually evict the pod from its node.
	// When there are multiple elements, the lists of nodes corresponding to each
	// podAffinityTerm are intersected, i.e. all terms must be satisfied.
	// +optional
	RequiredDuringSchedulingIgnoredDuringExecution []PodAffinityTerm
	// The scheduler will prefer to schedule pods to nodes that satisfy
	// the affinity expressions specified by this field, but it may choose
	// a node that violates one or more of the expressions. The node that is
	// most preferred is the one with the greatest sum of weights, i.e.
	// for each node that meets all of the scheduling requirements (resource
	// request, requiredDuringScheduling affinity expressions, etc.),
	// compute a sum by iterating through the elements of this field and adding
	// "weight" to the sum if the node has pods which matches the corresponding podAffinityTerm; the
	// node(s) with the highest sum are the most preferred.
	// +optional
	PreferredDuringSchedulingIgnoredDuringExecution []WeightedPodAffinityTerm
}

// PodAntiAffinity is a group of inter pod anti affinity scheduling rules.
type PodAntiAffinity struct {
	// NOT YET IMPLEMENTED. TODO: Uncomment field once it is implemented.
	// If the anti-affinity requirements specified by this field are not met at
	// scheduling time, the pod will not be scheduled onto the node.
	// If the anti-affinity requirements specified by this field cease to be met
	// at some point during pod execution (e.g. due to a pod label update), the
	// system will try to eventually evict the pod from its node.
	// When there are multiple elements, the lists of nodes corresponding to each
	// podAffinityTerm are intersected, i.e. all terms must be satisfied.
	// +optional
	// RequiredDuringSchedulingRequiredDuringExecution []PodAffinityTerm

	// If the anti-affinity requirements specified by this field are not met at
	// scheduling time, the pod will not be scheduled onto the node.
	// If the anti-affinity requirements specified by this field cease to be met
	// at some point during pod execution (e.g. due to a pod label update), the
	// system may or may not try to eventually evict the pod from its node.
	// When there are multiple elements, the lists of nodes corresponding to each
	// podAffinityTerm are intersected, i.e. all terms must be satisfied.
	// +optional
	RequiredDuringSchedulingIgnoredDuringExecution []PodAffinityTerm
	// The scheduler will prefer to schedule pods to nodes that satisfy
	// the anti-affinity expressions specified by this field, but it may choose
	// a node that violates one or more of the expressions. The node that is
	// most preferred is the one with the greatest sum of weights, i.e.
	// for each node that meets all of the scheduling requirements (resource
	// request, requiredDuringScheduling anti-affinity expressions, etc.),
	// compute a sum by iterating through the elements of this field and adding
	// "weight" to the sum if the node has pods which matches the corresponding podAffinityTerm; the
	// node(s) with the highest sum are the most preferred.
	// +optional
	PreferredDuringSchedulingIgnoredDuringExecution []WeightedPodAffinityTerm
}

// WeightedPodAffinityTerm represents the weights of all of the matched WeightedPodAffinityTerm
// fields are added per-node to find the most preferred node(s)
type WeightedPodAffinityTerm struct {
	// weight associated with matching the corresponding podAffinityTerm,
	// in the range 1-100.
	Weight int32
	// Required. A pod affinity term, associated with the corresponding weight.
	PodAffinityTerm PodAffinityTerm
}

// PodAffinityTerm defines a set of pods (namely those matching the labelSelector
// relative to the given namespace(s)) that this pod should be
// co-located (affinity) or not co-located (anti-affinity) with,
// where co-located is defined as running on a node whose value of
// the label with key <topologyKey> matches that of any node on which
// a pod of the set of pods is running.
type PodAffinityTerm struct {
	// A label query over a set of resources, in this case pods.
	// If it's null, this PodAffinityTerm matches with no Pods.
	// +optional
	LabelSelector *metav1.LabelSelector
	// namespaces specifies a static list of namespace names that the term applies to.
	// The term is applied to the union of the namespaces listed in this field
	// and the ones selected by namespaceSelector.
	// null or empty namespaces list and null namespaceSelector means "this pod's namespace".
	// +optional
	Namespaces []string
	// This pod should be co-located (affinity) or not co-located (anti-affinity) with the pods matching
	// the labelSelector in the specified namespaces, where co-located is defined as running on a node
	// whose value of the label with key topologyKey matches that of any node on which any of the
	// selected pods is running.
	// Empty topologyKey is not allowed.
	TopologyKey string
	// A label query over the set of namespaces that the term applies to.
	// The term is applied to the union of the namespaces selected by this field
	// and the ones listed in the namespaces field.
	// null selector and null or empty namespaces list means "this pod's namespace".
	// An empty selector ({}) matches all namespaces.
	// +optional
	NamespaceSelector *metav1.LabelSelector
	// MatchLabelKeys is a set of pod label keys to select which pods will
	// be taken into consideration. The keys are used to lookup values from the
	// incoming pod labels, those key-value labels are merged with `LabelSelector` as `key in (value)`
	// to select the group of existing pods which pods will be taken into consideration
	// for the incoming pod's pod (anti) affinity. Keys that don't exist in the incoming
	// pod labels will be ignored. The default value is empty.
	// +listType=atomic
	// +optional
	MatchLabelKeys []string
	// MismatchLabelKeys is a set of pod label keys to select which pods will
	// be taken into consideration. The keys are used to lookup values from the
	// incoming pod labels, those key-value labels are merged with `LabelSelector` as `key notin (value)`
	// to select the group of existing pods which pods will be taken into consideration
	// for the incoming pod's pod (anti) affinity. Keys that don't exist in the incoming
	// pod labels will be ignored. The default value is empty.
	// +listType=atomic
	// +optional
	MismatchLabelKeys []string
}

// NodeAffinity is a group of node affinity scheduling rules.
type NodeAffinity struct {
	// NOT YET IMPLEMENTED. TODO: Uncomment field once it is implemented.
	// If the affinity requirements specified by this field are not met at
	// scheduling time, the pod will not be scheduled onto the node.
	// If the affinity requirements specified by this field cease to be met
	// at some point during pod execution (e.g. due to an update), the system
	// will try to eventually evict the pod from its node.
	// +optional
	// RequiredDuringSchedulingRequiredDuringExecution *NodeSelector

	// If the affinity requirements specified by this field are not met at
	// scheduling time, the pod will not be scheduled onto the node.
	// If the affinity requirements specified by this field cease to be met
	// at some point during pod execution (e.g. due to an update), the system
	// may or may not try to eventually evict the pod from its node.
	// +optional
	RequiredDuringSchedulingIgnoredDuringExecution *NodeSelector
	// The scheduler will prefer to schedule pods to nodes that satisfy
	// the affinity expressions specified by this field, but it may choose
	// a node that violates one or more of the expressions. The node that is
	// most preferred is the one with the greatest sum of weights, i.e.
	// for each node that meets all of the scheduling requirements (resource
	// request, requiredDuringScheduling affinity expressions, etc.),
	// compute a sum by iterating through the elements of this field and adding
	// "weight" to the sum if the node matches the corresponding matchExpressions; the
	// node(s) with the highest sum are the most preferred.
	// +optional
	PreferredDuringSchedulingIgnoredDuringExecution []PreferredSchedulingTerm
}

// PreferredSchedulingTerm represents an empty preferred scheduling term matches all objects with implicit weight 0
// (i.e. it's a no-op). A null preferred scheduling term matches no objects (i.e. is also a no-op).
type PreferredSchedulingTerm struct {
	// Weight associated with matching the corresponding nodeSelectorTerm, in the range 1-100.
	Weight int32
	// A node selector term, associated with the corresponding weight.
	Preference NodeSelectorTerm
}

// Taint represents taint that can be applied to the node.
// The node this Taint is attached to has the "effect" on
// any pod that does not tolerate the Taint.
type Taint struct {
	// Required. The taint key to be applied to a node.
	Key string
	// Required. The taint value corresponding to the taint key.
	// +optional
	Value string
	// Required. The effect of the taint on pods
	// that do not tolerate the taint.
	// Valid effects are NoSchedule, PreferNoSchedule and NoExecute.
	Effect TaintEffect
	// TimeAdded represents the time at which the taint was added.
	// It is only written for NoExecute taints.
	// +optional
	TimeAdded *metav1.Time
}

// TaintEffect defines the effects of Taint
type TaintEffect string

// These are valid values for TaintEffect
const (
	// Do not allow new pods to schedule onto the node unless they tolerate the taint,
	// but allow all pods submitted to Kubelet without going through the scheduler
	// to start, and allow all already-running pods to continue running.
	// Enforced by the scheduler.
	TaintEffectNoSchedule TaintEffect = "NoSchedule"
	// Like TaintEffectNoSchedule, but the scheduler tries not to schedule
	// new pods onto the node, rather than prohibiting new pods from scheduling
	// onto the node entirely. Enforced by the scheduler.
	TaintEffectPreferNoSchedule TaintEffect = "PreferNoSchedule"
	// NOT YET IMPLEMENTED. TODO: Uncomment field once it is implemented.
	// Like TaintEffectNoSchedule, but additionally do not allow pods submitted to
	// Kubelet without going through the scheduler to start.
	// Enforced by Kubelet and the scheduler.
	// TaintEffectNoScheduleNoAdmit TaintEffect = "NoScheduleNoAdmit"

	// Evict any already-running pods that do not tolerate the taint.
	// Currently enforced by NodeController.
	TaintEffectNoExecute TaintEffect = "NoExecute"
)

// Toleration represents the toleration object that can be attached to a pod.
// The pod this Toleration is attached to tolerates any taint that matches
// the triple <key,value,effect> using the matching operator <operator>.
type Toleration struct {
	// Key is the taint key that the toleration applies to. Empty means match all taint keys.
	// If the key is empty, operator must be Exists; this combination means to match all values and all keys.
	// +optional
	Key string
	// Operator represents a key's relationship to the value.
	// Valid operators are Exists and Equal. Defaults to Equal.
	// Exists is equivalent to wildcard for value, so that a pod can
	// tolerate all taints of a particular category.
	// +optional
	Operator TolerationOperator
	// Value is the taint value the toleration matches to.
	// If the operator is Exists, the value should be empty, otherwise just a regular string.
	// +optional
	Value string
	// Effect indicates the taint effect to match. Empty means match all taint effects.
	// When specified, allowed values are NoSchedule, PreferNoSchedule and NoExecute.
	// +optional
	Effect TaintEffect
	// TolerationSeconds represents the period of time the toleration (which must be
	// of effect NoExecute, otherwise this field is ignored) tolerates the taint. By default,
	// it is not set, which means tolerate the taint forever (do not evict). Zero and
	// negative values will be treated as 0 (evict immediately) by the system.
	// +optional
	TolerationSeconds *int64
}

// TolerationOperator is the set of operators that can be used in a toleration.
type TolerationOperator string

// These are valid values for TolerationOperator
const (
	TolerationOpExists TolerationOperator = "Exists"
	TolerationOpEqual  TolerationOperator = "Equal"
)

// PodReadinessGate contains the reference to a pod condition
type PodReadinessGate struct {
	// ConditionType refers to a condition in the pod's condition list with matching type.
	ConditionType PodConditionType
}

// PodSpec is a description of a pod
type PodSpec struct {
	Volumes []Volume
	// List of initialization containers belonging to the pod.
	InitContainers []Container
	// List of containers belonging to the pod.
	Containers []Container
	// List of ephemeral containers run in this pod. Ephemeral containers may be run in an existing
	// pod to perform user-initiated actions such as debugging. This list cannot be specified when
	// creating a pod, and it cannot be modified by updating the pod spec. In order to add an
	// ephemeral container to an existing pod, use the pod's ephemeralcontainers subresource.
	// +optional
	EphemeralContainers []EphemeralContainer
	// +optional
	RestartPolicy RestartPolicy
	// Optional duration in seconds the pod needs to terminate gracefully. May be decreased in delete request.
	// Value must be non-negative integer. The value zero indicates stop immediately via the kill
	// signal (no opportunity to shut down).
	// If this value is nil, the default grace period will be used instead.
	// The grace period is the duration in seconds after the processes running in the pod are sent
	// a termination signal and the time when the processes are forcibly halted with a kill signal.
	// Set this value longer than the expected cleanup time for your process.
	// +optional
	TerminationGracePeriodSeconds *int64
	// Optional duration in seconds relative to the StartTime that the pod may be active on a node
	// before the system actively tries to terminate the pod; value must be positive integer
	// +optional
	ActiveDeadlineSeconds *int64
	// Set DNS policy for the pod.
	// Defaults to "ClusterFirst".
	// Valid values are 'ClusterFirstWithHostNet', 'ClusterFirst', 'Default' or 'None'.
	// DNS parameters given in DNSConfig will be merged with the policy selected with DNSPolicy.
	// To have DNS options set along with hostNetwork, you have to specify DNS policy
	// explicitly to 'ClusterFirstWithHostNet'.
	// +optional
	DNSPolicy DNSPolicy
	// NodeSelector is a selector which must be true for the pod to fit on a node
	// +optional
	NodeSelector map[string]string

	// ServiceAccountName is the name of the ServiceAccount to use to run this pod
	// The pod will be allowed to use secrets referenced by the ServiceAccount
	ServiceAccountName string
	// AutomountServiceAccountToken indicates whether a service account token should be automatically mounted.
	// +optional
	AutomountServiceAccountToken *bool

	// NodeName is a request to schedule this pod onto a specific node.  If it is non-empty,
	// the scheduler simply schedules this pod onto that node, assuming that it fits resource
	// requirements.
	// +optional
	NodeName string
	// SecurityContext holds pod-level security attributes and common container settings.
	// Optional: Defaults to empty.  See type description for default values of each field.
	// +optional
	SecurityContext *PodSecurityContext
	// ImagePullSecrets is an optional list of references to secrets in the same namespace to use for pulling any of the images used by this PodSpec.
	// If specified, these secrets will be passed to individual puller implementations for them to use.
	// +optional
	ImagePullSecrets []LocalObjectReference
	// Specifies the hostname of the Pod.
	// If not specified, the pod's hostname will be set to a system-defined value.
	// +optional
	Hostname string
	// If specified, the fully qualified Pod hostname will be "<hostname>.<subdomain>.<pod namespace>.svc.<cluster domain>".
	// If not specified, the pod will not have a domainname at all.
	// +optional
	Subdomain string
	// If true the pod's hostname will be configured as the pod's FQDN, rather than the leaf name (the default).
	// In Linux containers, this means setting the FQDN in the hostname field of the kernel (the nodename field of struct utsname).
	// In Windows containers, this means setting the registry value of hostname for the registry key HKEY_LOCAL_MACHINE\\SYSTEM\\CurrentControlSet\\Services\\Tcpip\\Parameters to FQDN.
	// If a pod does not have FQDN, this has no effect.
	// +optional
	SetHostnameAsFQDN *bool
	// If specified, the pod's scheduling constraints
	// +optional
	Affinity *Affinity
	// If specified, the pod will be dispatched by specified scheduler.
	// If not specified, the pod will be dispatched by default scheduler.
	// +optional
	SchedulerName string
	// If specified, the pod's tolerations.
	// +optional
	Tolerations []Toleration
	// HostAliases is an optional list of hosts and IPs that will be injected into the pod's hosts
	// file if specified. This is only valid for non-hostNetwork pods.
	// +optional
	HostAliases []HostAlias
	// If specified, indicates the pod's priority. "system-node-critical" and
	// "system-cluster-critical" are two special keywords which indicate the
	// highest priorities with the former being the highest priority. Any other
	// name must be defined by creating a PriorityClass object with that name.
	// If not specified, the pod priority will be default or zero if there is no
	// default.
	// +optional
	PriorityClassName string
	// The priority value. Various system components use this field to find the
	// priority of the pod. When Priority Admission Controller is enabled, it
	// prevents users from setting this field. The admission controller populates
	// this field from PriorityClassName.
	// The higher the value, the higher the priority.
	// +optional
	Priority *int32
	// PreemptionPolicy is the Policy for preempting pods with lower priority.
	// One of Never, PreemptLowerPriority.
	// Defaults to PreemptLowerPriority if unset.
	// +optional
	PreemptionPolicy *PreemptionPolicy
	// Specifies the DNS parameters of a pod.
	// Parameters specified here will be merged to the generated DNS
	// configuration based on DNSPolicy.
	// +optional
	DNSConfig *PodDNSConfig
	// If specified, all readiness gates will be evaluated for pod readiness.
	// A pod is ready when all its containers are ready AND
	// all conditions specified in the readiness gates have status equal to "True"
	// More info: https://git.k8s.io/enhancements/keps/sig-network/580-pod-readiness-gates
	// +optional
	ReadinessGates []PodReadinessGate
	// RuntimeClassName refers to a RuntimeClass object in the node.k8s.io group, which should be used
	// to run this pod.  If no RuntimeClass resource matches the named class, the pod will not be run.
	// If unset or empty, the "legacy" RuntimeClass will be used, which is an implicit class with an
	// empty definition that uses the default runtime handler.
	// More info: https://git.k8s.io/enhancements/keps/sig-node/585-runtime-class
	// +optional
	RuntimeClassName *string
	// Overhead represents the resource overhead associated with running a pod for a given RuntimeClass.
	// This field will be autopopulated at admission time by the RuntimeClass admission controller. If
	// the RuntimeClass admission controller is enabled, overhead must not be set in Pod create requests.
	// The RuntimeClass admission controller will reject Pod create requests which have the overhead already
	// set. If RuntimeClass is configured and selected in the PodSpec, Overhead will be set to the value
	// defined in the corresponding RuntimeClass, otherwise it will remain unset and treated as zero.
	// More info: https://git.k8s.io/enhancements/keps/sig-node/688-pod-overhead
	// +optional
	Overhead ResourceList
	// EnableServiceLinks indicates whether information about services should be injected into pod's
	// environment variables, matching the syntax of Docker links.
	// If not specified, the default is true.
	// +optional
	EnableServiceLinks *bool
	// TopologySpreadConstraints describes how a group of pods ought to spread across topology
	// domains. Scheduler will schedule pods in a way which abides by the constraints.
	// All topologySpreadConstraints are ANDed.
	// +optional
	TopologySpreadConstraints []TopologySpreadConstraint
	// Specifies the OS of the containers in the pod.
	// Some pod and container fields are restricted if this is set.
	//
	// If the OS field is set to linux, the following fields must be unset:
	// - securityContext.windowsOptions
	//
	// If the OS field is set to windows, following fields must be unset:
	// - spec.hostPID
	// - spec.hostIPC
	// - spec.hostUsers
	// - spec.securityContext.seLinuxOptions
	// - spec.securityContext.seccompProfile
	// - spec.securityContext.fsGroup
	// - spec.securityContext.fsGroupChangePolicy
	// - spec.securityContext.sysctls
	// - spec.shareProcessNamespace
	// - spec.securityContext.runAsUser
	// - spec.securityContext.runAsGroup
	// - spec.securityContext.supplementalGroups
	// - spec.containers[*].securityContext.seLinuxOptions
	// - spec.containers[*].securityContext.seccompProfile
	// - spec.containers[*].securityContext.capabilities
	// - spec.containers[*].securityContext.readOnlyRootFilesystem
	// - spec.containers[*].securityContext.privileged
	// - spec.containers[*].securityContext.allowPrivilegeEscalation
	// - spec.containers[*].securityContext.procMount
	// - spec.containers[*].securityContext.runAsUser
	// - spec.containers[*].securityContext.runAsGroup
	// +optional
	OS *PodOS

	// SchedulingGates is an opaque list of values that if specified will block scheduling the pod.
	// If schedulingGates is not empty, the pod will stay in the SchedulingGated state and the
	// scheduler will not attempt to schedule the pod.
	//
	// SchedulingGates can only be set at pod creation time, and be removed only afterwards.
	//
	// This is a beta feature enabled by the PodSchedulingReadiness feature gate.
	//
	// +featureGate=PodSchedulingReadiness
	// +optional
	SchedulingGates []PodSchedulingGate
	// ResourceClaims defines which ResourceClaims must be allocated
	// and reserved before the Pod is allowed to start. The resources
	// will be made available to those containers which consume them
	// by name.
	//
	// This is an alpha field and requires enabling the
	// DynamicResourceAllocation feature gate.
	//
	// This field is immutable.
	//
	// +featureGate=DynamicResourceAllocation
	// +optional
	ResourceClaims []PodResourceClaim
}

// PodResourceClaim references exactly one ResourceClaim through a ClaimSource.
// It adds a name to it that uniquely identifies the ResourceClaim inside the Pod.
// Containers that need access to the ResourceClaim reference it with this name.
type PodResourceClaim struct {
	// Name uniquely identifies this resource claim inside the pod.
	// This must be a DNS_LABEL.
	Name string

	// Source describes where to find the ResourceClaim.
	Source ClaimSource
}

// ClaimSource describes a reference to a ResourceClaim.
//
// Exactly one of these fields should be set.  Consumers of this type must
// treat an empty object as if it has an unknown value.
type ClaimSource struct {
	// ResourceClaimName is the name of a ResourceClaim object in the same
	// namespace as this pod.
	ResourceClaimName *string

	// ResourceClaimTemplateName is the name of a ResourceClaimTemplate
	// object in the same namespace as this pod.
	//
	// The template will be used to create a new ResourceClaim, which will
	// be bound to this pod. When this pod is deleted, the ResourceClaim
	// will also be deleted. The pod name and resource name, along with a
	// generated component, will be used to form a unique name for the
	// ResourceClaim, which will be recorded in pod.status.resourceClaimStatuses.
	//
	// This field is immutable and no changes will be made to the
	// corresponding ResourceClaim by the control plane after creating the
	// ResourceClaim.
	ResourceClaimTemplateName *string
}

// PodResourceClaimStatus is stored in the PodStatus for each PodResourceClaim
// which references a ResourceClaimTemplate. It stores the generated name for
// the corresponding ResourceClaim.
type PodResourceClaimStatus struct {
	// Name uniquely identifies this resource claim inside the pod.
	// This must match the name of an entry in pod.spec.resourceClaims,
	// which implies that the string must be a DNS_LABEL.
	Name string

	// ResourceClaimName is the name of the ResourceClaim that was
	// generated for the Pod in the namespace of the Pod. It this is
	// unset, then generating a ResourceClaim was not necessary. The
	// pod.spec.resourceClaims entry can be ignored in this case.
	ResourceClaimName *string
}

// OSName is the set of OS'es that can be used in OS.
type OSName string

// These are valid values for OSName
const (
	Linux   OSName = "linux"
	Windows OSName = "windows"
)

// PodOS defines the OS parameters of a pod.
type PodOS struct {
	// Name is the name of the operating system. The currently supported values are linux and windows.
	// Additional value may be defined in future and can be one of:
	// https://github.com/opencontainers/runtime-spec/blob/master/config.md#platform-specific-configuration
	// Clients should expect to handle additional values and treat unrecognized values in this field as os: null
	Name OSName
}

// PodSchedulingGate is associated to a Pod to guard its scheduling.
type PodSchedulingGate struct {
	// Name of the scheduling gate.
	// Each scheduling gate must have a unique name field.
	Name string
}

// HostAlias holds the mapping between IP and hostnames that will be injected as an entry in the
// pod's hosts file.
type HostAlias struct {
	IP        string
	Hostnames []string
}

// Sysctl defines a kernel parameter to be set
type Sysctl struct {
	// Name of a property to set
	Name string
	// Value of a property to set
	Value string
}

// PodFSGroupChangePolicy holds policies that will be used for applying fsGroup to a volume
// when volume is mounted.
type PodFSGroupChangePolicy string

const (
	// FSGroupChangeOnRootMismatch indicates that volume's ownership and permissions will be changed
	// only when permission and ownership of root directory does not match with expected
	// permissions on the volume. This can help shorten the time it takes to change
	// ownership and permissions of a volume.
	FSGroupChangeOnRootMismatch PodFSGroupChangePolicy = "OnRootMismatch"
	// FSGroupChangeAlways indicates that volume's ownership and permissions
	// should always be changed whenever volume is mounted inside a Pod. This the default
	// behavior.
	FSGroupChangeAlways PodFSGroupChangePolicy = "Always"
)

// PodSecurityContext holds pod-level security attributes and common container settings.
// Some fields are also present in container.securityContext.  Field values of
// container.securityContext take precedence over field values of PodSecurityContext.
type PodSecurityContext struct {
	// Use the host's network namespace.  If this option is set, the ports that will be
	// used must be specified.
	// Optional: Default to false
	// +k8s:conversion-gen=false
	// +optional
	HostNetwork bool
	// Use the host's pid namespace.
	// Optional: Default to false.
	// Note that this field cannot be set when spec.os.name is windows.
	// +k8s:conversion-gen=false
	// +optional
	HostPID bool
	// Use the host's ipc namespace.
	// Optional: Default to false.
	// Note that this field cannot be set when spec.os.name is windows.
	// +k8s:conversion-gen=false
	// +optional
	HostIPC bool
	// Share a single process namespace between all of the containers in a pod.
	// When this is set containers will be able to view and signal processes from other containers
	// in the same pod, and the first process in each container will not be assigned PID 1.
	// HostPID and ShareProcessNamespace cannot both be set.
	// Note that this field cannot be set when spec.os.name is windows.
	// Optional: Default to false.
	// +k8s:conversion-gen=false
	// +optional
	ShareProcessNamespace *bool
	// Use the host's user namespace.
	// Optional: Default to true.
	// If set to true or not present, the pod will be run in the host user namespace, useful
	// for when the pod needs a feature only available to the host user namespace, such as
	// loading a kernel module with CAP_SYS_MODULE.
	// When set to false, a new user namespace is created for the pod. Setting false is useful
	// for mitigating container breakout vulnerabilities even allowing users to run their
	// containers as root without actually having root privileges on the host.
	// Note that this field cannot be set when spec.os.name is windows.
	// +k8s:conversion-gen=false
	// +optional
	HostUsers *bool
	// The SELinux context to be applied to all containers.
	// If unspecified, the container runtime will allocate a random SELinux context for each
	// container.  May also be set in SecurityContext.  If set in
	// both SecurityContext and PodSecurityContext, the value specified in SecurityContext
	// takes precedence for that container.
	// Note that this field cannot be set when spec.os.name is windows.
	// +optional
	SELinuxOptions *SELinuxOptions
	// The Windows specific settings applied to all containers.
	// If unspecified, the options within a container's SecurityContext will be used.
	// If set in both SecurityContext and PodSecurityContext, the value specified in SecurityContext takes precedence.
	// Note that this field cannot be set when spec.os.name is linux.
	// +optional
	WindowsOptions *WindowsSecurityContextOptions
	// The UID to run the entrypoint of the container process.
	// Defaults to user specified in image metadata if unspecified.
	// May also be set in SecurityContext.  If set in both SecurityContext and
	// PodSecurityContext, the value specified in SecurityContext takes precedence
	// for that container.
	// Note that this field cannot be set when spec.os.name is windows.
	// +optional
	RunAsUser *int64
	// The GID to run the entrypoint of the container process.
	// Uses runtime default if unset.
	// May also be set in SecurityContext.  If set in both SecurityContext and
	// PodSecurityContext, the value specified in SecurityContext takes precedence
	// for that container.
	// Note that this field cannot be set when spec.os.name is windows.
	// +optional
	RunAsGroup *int64
	// Indicates that the container must run as a non-root user.
	// If true, the Kubelet will validate the image at runtime to ensure that it
	// does not run as UID 0 (root) and fail to start the container if it does.
	// If unset or false, no such validation will be performed.
	// May also be set in SecurityContext.  If set in both SecurityContext and
	// PodSecurityContext, the value specified in SecurityContext takes precedence
	// for that container.
	// +optional
	RunAsNonRoot *bool
	// A list of groups applied to the first process run in each container, in addition
	// to the container's primary GID, the fsGroup (if specified), and group memberships
	// defined in the container image for the uid of the container process. If unspecified,
	// no additional groups are added to any container. Note that group memberships
	// defined in the container image for the uid of the container process are still effective,
	// even if they are not included in this list.
	// Note that this field cannot be set when spec.os.name is windows.
	// +optional
	SupplementalGroups []int64
	// A special supplemental group that applies to all containers in a pod.
	// Some volume types allow the Kubelet to change the ownership of that volume
	// to be owned by the pod:
	//
	// 1. The owning GID will be the FSGroup
	// 2. The setgid bit is set (new files created in the volume will be owned by FSGroup)
	// 3. The permission bits are OR'd with rw-rw----
	//
	// If unset, the Kubelet will not modify the ownership and permissions of any volume.
	// Note that this field cannot be set when spec.os.name is windows.
	// +optional
	FSGroup *int64
	// fsGroupChangePolicy defines behavior of changing ownership and permission of the volume
	// before being exposed inside Pod. This field will only apply to
	// volume types which support fsGroup based ownership(and permissions).
	// It will have no effect on ephemeral volume types such as: secret, configmaps
	// and emptydir.
	// Valid values are "OnRootMismatch" and "Always". If not specified, "Always" is used.
	// Note that this field cannot be set when spec.os.name is windows.
	// +optional
	FSGroupChangePolicy *PodFSGroupChangePolicy
	// Sysctls hold a list of namespaced sysctls used for the pod. Pods with unsupported
	// sysctls (by the container runtime) might fail to launch.
	// Note that this field cannot be set when spec.os.name is windows.
	// +optional
	Sysctls []Sysctl
	// The seccomp options to use by the containers in this pod.
	// Note that this field cannot be set when spec.os.name is windows.
	// +optional
	SeccompProfile *SeccompProfile
}

// SeccompProfile defines a pod/container's seccomp profile settings.
// Only one profile source may be set.
// +union
type SeccompProfile struct {
	// +unionDiscriminator
	Type SeccompProfileType
	// Load a profile defined in static file on the node.
	// The profile must be preconfigured on the node to work.
	// LocalhostProfile cannot be an absolute nor a descending path.
	// +optional
	LocalhostProfile *string
}

// SeccompProfileType defines the supported seccomp profile types.
type SeccompProfileType string

const (
	// SeccompProfileTypeUnconfined is when no seccomp profile is applied (A.K.A. unconfined).
	SeccompProfileTypeUnconfined SeccompProfileType = "Unconfined"
	// SeccompProfileTypeRuntimeDefault represents the default container runtime seccomp profile.
	SeccompProfileTypeRuntimeDefault SeccompProfileType = "RuntimeDefault"
	// SeccompProfileTypeLocalhost represents custom made profiles stored on the node's disk.
	SeccompProfileTypeLocalhost SeccompProfileType = "Localhost"
)

// PodQOSClass defines the supported qos classes of Pods.
type PodQOSClass string

// These are valid values for PodQOSClass
const (
	// PodQOSGuaranteed is the Guaranteed qos class.
	PodQOSGuaranteed PodQOSClass = "Guaranteed"
	// PodQOSBurstable is the Burstable qos class.
	PodQOSBurstable PodQOSClass = "Burstable"
	// PodQOSBestEffort is the BestEffort qos class.
	PodQOSBestEffort PodQOSClass = "BestEffort"
)

// PodDNSConfig defines the DNS parameters of a pod in addition to
// those generated from DNSPolicy.
type PodDNSConfig struct {
	// A list of DNS name server IP addresses.
	// This will be appended to the base nameservers generated from DNSPolicy.
	// Duplicated nameservers will be removed.
	// +optional
	Nameservers []string
	// A list of DNS search domains for host-name lookup.
	// This will be appended to the base search paths generated from DNSPolicy.
	// Duplicated search paths will be removed.
	// +optional
	Searches []string
	// A list of DNS resolver options.
	// This will be merged with the base options generated from DNSPolicy.
	// Duplicated entries will be removed. Resolution options given in Options
	// will override those that appear in the base DNSPolicy.
	// +optional
	Options []PodDNSConfigOption
}

// PodDNSConfigOption defines DNS resolver options of a pod.
type PodDNSConfigOption struct {
	// Required.
	Name string
	// +optional
	Value *string
}

// PodIP represents a single IP address allocated to the pod.
type PodIP struct {
	// IP is the IP address assigned to the pod
	IP string
}

// HostIP represents a single IP address allocated to the host.
type HostIP struct {
	// IP is the IP address assigned to the host
	IP string
}

// EphemeralContainerCommon is a copy of all fields in Container to be inlined in
// EphemeralContainer. This separate type allows easy conversion from EphemeralContainer
// to Container and allows separate documentation for the fields of EphemeralContainer.
// When a new field is added to Container it must be added here as well.
type EphemeralContainerCommon struct {
	// Required: This must be a DNS_LABEL.  Each container in a pod must
	// have a unique name.
	Name string
	// Required.
	Image string
	// Optional: The container image's entrypoint is used if this is not provided; cannot be updated.
	// Variable references $(VAR_NAME) are expanded using the container's environment.  If a variable
	// cannot be resolved, the reference in the input string will be unchanged.  Double $$ are reduced
	// to a single $, which allows for escaping the $(VAR_NAME) syntax: i.e. "$$(VAR_NAME)" will
	// produce the string literal "$(VAR_NAME)".  Escaped references will never be expanded, regardless
	// of whether the variable exists or not.
	// +optional
	Command []string
	// Optional: The container image's cmd is used if this is not provided; cannot be updated.
	// Variable references $(VAR_NAME) are expanded using the container's environment.  If a variable
	// cannot be resolved, the reference in the input string will be unchanged.  Double $$ are reduced
	// to a single $, which allows for escaping the $(VAR_NAME) syntax: i.e. "$$(VAR_NAME)" will
	// produce the string literal "$(VAR_NAME)".  Escaped references will never be expanded, regardless
	// of whether the variable exists or not.
	// +optional
	Args []string
	// Optional: Defaults to the container runtime's default working directory.
	// +optional
	WorkingDir string
	// Ports are not allowed for ephemeral containers.
	// +optional
	Ports []ContainerPort
	// List of sources to populate environment variables in the container.
	// The keys defined within a source must be a C_IDENTIFIER. All invalid keys
	// will be reported as an event when the container is starting. When a key exists in multiple
	// sources, the value associated with the last source will take precedence.
	// Values defined by an Env with a duplicate key will take precedence.
	// Cannot be updated.
	// +optional
	EnvFrom []EnvFromSource
	// +optional
	Env []EnvVar
	// Resources are not allowed for ephemeral containers. Ephemeral containers use spare resources
	// already allocated to the pod.
	// +optional
	Resources ResourceRequirements
	// Resources resize policy for the container.
	// +featureGate=InPlacePodVerticalScaling
	// +optional
	ResizePolicy []ContainerResizePolicy
	// Restart policy for the container to manage the restart behavior of each
	// container within a pod.
	// This may only be set for init containers. You cannot set this field on
	// ephemeral containers.
	// +featureGate=SidecarContainers
	// +optional
	RestartPolicy *ContainerRestartPolicy
	// Pod volumes to mount into the container's filesystem. Subpath mounts are not allowed for ephemeral containers.
	// +optional
	VolumeMounts []VolumeMount
	// volumeDevices is the list of block devices to be used by the container.
	// +optional
	VolumeDevices []VolumeDevice
	// Probes are not allowed for ephemeral containers.
	// +optional
	LivenessProbe *Probe
	// Probes are not allowed for ephemeral containers.
	// +optional
	ReadinessProbe *Probe
	// Probes are not allowed for ephemeral containers.
	// +optional
	StartupProbe *Probe
	// Lifecycle is not allowed for ephemeral containers.
	// +optional
	Lifecycle *Lifecycle
	// Required.
	// +optional
	TerminationMessagePath string
	// +optional
	TerminationMessagePolicy TerminationMessagePolicy
	// Required: Policy for pulling images for this container
	ImagePullPolicy PullPolicy
	// Optional: SecurityContext defines the security options the ephemeral container should be run with.
	// If set, the fields of SecurityContext override the equivalent fields of PodSecurityContext.
	// +optional
	SecurityContext *SecurityContext

	// Variables for interactive containers, these have very specialized use-cases (e.g. debugging)
	// and shouldn't be used for general purpose containers.
	// +optional
	Stdin bool
	// +optional
	StdinOnce bool
	// +optional
	TTY bool
}

// EphemeralContainerCommon converts to Container. All fields must be kept in sync between
// these two types.
var _ = Container(EphemeralContainerCommon{})

// An EphemeralContainer is a temporary container that you may add to an existing Pod for
// user-initiated activities such as debugging. Ephemeral containers have no resource or
// scheduling guarantees, and they will not be restarted when they exit or when a Pod is
// removed or restarted. The kubelet may evict a Pod if an ephemeral container causes the
// Pod to exceed its resource allocation.
//
// To add an ephemeral container, use the ephemeralcontainers subresource of an existing
// Pod. Ephemeral containers may not be removed or restarted.
type EphemeralContainer struct {
	// Ephemeral containers have all of the fields of Container, plus additional fields
	// specific to ephemeral containers. Fields in common with Container are in the
	// following inlined struct so than an EphemeralContainer may easily be converted
	// to a Container.
	EphemeralContainerCommon

	// If set, the name of the container from PodSpec that this ephemeral container targets.
	// The ephemeral container will be run in the namespaces (IPC, PID, etc) of this container.
	// If not set then the ephemeral container uses the namespaces configured in the Pod spec.
	//
	// The container runtime must implement support for this feature. If the runtime does not
	// support namespace targeting then the result of setting this field is undefined.
	// +optional
	TargetContainerName string
}

// PodStatus represents information about the status of a pod. Status may trail the actual
// state of a system.
type PodStatus struct {
	// +optional
	Phase PodPhase
	// +optional
	Conditions []PodCondition
	// A human readable message indicating details about why the pod is in this state.
	// +optional
	Message string
	// A brief CamelCase message indicating details about why the pod is in this state. e.g. 'Evicted'
	// +optional
	Reason string
	// nominatedNodeName is set when this pod preempts other pods on the node, but it cannot be
	// scheduled right away as preemption victims receive their graceful termination periods.
	// This field does not guarantee that the pod will be scheduled on this node. Scheduler may decide
	// to place the pod elsewhere if other nodes become available sooner. Scheduler may also decide to
	// give the resources on this node to a higher priority pod that is created after preemption.
	// +optional
	NominatedNodeName string

	// HostIP holds the IP address of the host to which the pod is assigned. Empty if the pod has not started yet.
	// A pod can be assigned to a node that has a problem in kubelet which in turns mean that HostIP will
	// not be updated even if there is a node is assigned to pod
	// +optional
	HostIP string

	// HostIPs holds the IP addresses allocated to the host. If this field is specified, the first entry must
	// match the hostIP field. This list is empty if the pod has not started yet.
	// A pod can be assigned to a node that has a problem in kubelet which in turns means that HostIPs will
	// not be updated even if there is a node is assigned to this pod.
	// match the hostIP field. This list is empty if no IPs have been allocated yet.
	// +optional
	HostIPs []HostIP

	// PodIPs holds all of the known IP addresses allocated to the pod. Pods may be assigned AT MOST
	// one value for each of IPv4 and IPv6.
	// +optional
	PodIPs []PodIP

	// Date and time at which the object was acknowledged by the Kubelet.
	// This is before the Kubelet pulled the container image(s) for the pod.
	// +optional
	StartTime *metav1.Time
	// +optional
	QOSClass PodQOSClass

	// The list has one entry per init container in the manifest. The most recent successful
	// init container will have ready = true, the most recently started container will have
	// startTime set.
	// More info: https://kubernetes.io/docs/concepts/workloads/pods/pod-lifecycle/#pod-and-container-status
	InitContainerStatuses []ContainerStatus
	// The list has one entry per app container in the manifest.
	// +optional
	ContainerStatuses []ContainerStatus

	// Status for any ephemeral containers that have run in this pod.
	// +optional
	EphemeralContainerStatuses []ContainerStatus

	// Status of resources resize desired for pod's containers.
	// It is empty if no resources resize is pending.
	// Any changes to container resources will automatically set this to "Proposed"
	// +featureGate=InPlacePodVerticalScaling
	// +optional
	Resize PodResizeStatus

	// Status of resource claims.
	// +featureGate=DynamicResourceAllocation
	// +optional
	ResourceClaimStatuses []PodResourceClaimStatus
}

// +k8s:deepcopy-gen:interfaces=k8s.io/apimachinery/pkg/runtime.Object

// PodStatusResult is a wrapper for PodStatus returned by kubelet that can be encode/decoded
type PodStatusResult struct {
	metav1.TypeMeta
	// +optional
	metav1.ObjectMeta
	// Status represents the current information about a pod. This data may not be up
	// to date.
	// +optional
	Status PodStatus
}

// +k8s:deepcopy-gen:interfaces=k8s.io/apimachinery/pkg/runtime.Object

// Pod is a collection of containers, used as either input (create, update) or as output (list, get).
type Pod struct {
	metav1.TypeMeta
	// +optional
	metav1.ObjectMeta

	// Spec defines the behavior of a pod.
	// +optional
	Spec PodSpec

	// Status represents the current information about a pod. This data may not be up
	// to date.
	// +optional
	Status PodStatus
}

// PodTemplateSpec describes the data a pod should have when created from a template
type PodTemplateSpec struct {
	// Metadata of the pods created from this template.
	// +optional
	metav1.ObjectMeta

	// Spec defines the behavior of a pod.
	// +optional
	Spec PodSpec
}

// +k8s:deepcopy-gen:interfaces=k8s.io/apimachinery/pkg/runtime.Object

// PodTemplate describes a template for creating copies of a predefined pod.
type PodTemplate struct {
	metav1.TypeMeta
	// +optional
	metav1.ObjectMeta

	// Template defines the pods that will be created from this pod template
	// +optional
	Template PodTemplateSpec
}

// +k8s:deepcopy-gen:interfaces=k8s.io/apimachinery/pkg/runtime.Object

// PodTemplateList is a list of PodTemplates.
type PodTemplateList struct {
	metav1.TypeMeta
	// +optional
	metav1.ListMeta

	Items []PodTemplate
}

// ReplicationControllerSpec is the specification of a replication controller.
// As the internal representation of a replication controller, it may have either
// a TemplateRef or a Template set.
type ReplicationControllerSpec struct {
	// Replicas is the number of desired replicas.
	Replicas int32

	// Minimum number of seconds for which a newly created pod should be ready
	// without any of its container crashing, for it to be considered available.
	// Defaults to 0 (pod will be considered available as soon as it is ready)
	// +optional
	MinReadySeconds int32

	// Selector is a label query over pods that should match the Replicas count.
	Selector map[string]string

	// TemplateRef is a reference to an object that describes the pod that will be created if
	// insufficient replicas are detected. This reference is ignored if a Template is set.
	// Must be set before converting to a versioned API object
	// +optional
	// TemplateRef *ObjectReference

	// Template is the object that describes the pod that will be created if
	// insufficient replicas are detected. Internally, this takes precedence over a
	// TemplateRef.
	// The only allowed template.spec.restartPolicy value is "Always".
	// +optional
	Template *PodTemplateSpec
}

// ReplicationControllerStatus represents the current status of a replication
// controller.
type ReplicationControllerStatus struct {
	// Replicas is the number of actual replicas.
	Replicas int32

	// The number of pods that have labels matching the labels of the pod template of the replication controller.
	// +optional
	FullyLabeledReplicas int32

	// The number of ready replicas for this replication controller.
	// +optional
	ReadyReplicas int32

	// The number of available replicas (ready for at least minReadySeconds) for this replication controller.
	// +optional
	AvailableReplicas int32

	// ObservedGeneration is the most recent generation observed by the controller.
	// +optional
	ObservedGeneration int64

	// Represents the latest available observations of a replication controller's current state.
	// +optional
	Conditions []ReplicationControllerCondition
}

// ReplicationControllerConditionType defines the conditions of a replication controller.
type ReplicationControllerConditionType string

// These are valid conditions of a replication controller.
const (
	// ReplicationControllerReplicaFailure is added in a replication controller when one of its pods
	// fails to be created due to insufficient quota, limit ranges, pod security policy, node selectors,
	// etc. or deleted due to kubelet being down or finalizers are failing.
	ReplicationControllerReplicaFailure ReplicationControllerConditionType = "ReplicaFailure"
)

// ReplicationControllerCondition describes the state of a replication controller at a certain point.
type ReplicationControllerCondition struct {
	// Type of replication controller condition.
	Type ReplicationControllerConditionType
	// Status of the condition, one of True, False, Unknown.
	Status ConditionStatus
	// The last time the condition transitioned from one status to another.
	// +optional
	LastTransitionTime metav1.Time
	// The reason for the condition's last transition.
	// +optional
	Reason string
	// A human readable message indicating details about the transition.
	// +optional
	Message string
}

// +k8s:deepcopy-gen:interfaces=k8s.io/apimachinery/pkg/runtime.Object

// ReplicationController represents the configuration of a replication controller.
type ReplicationController struct {
	metav1.TypeMeta
	// +optional
	metav1.ObjectMeta

	// Spec defines the desired behavior of this replication controller.
	// +optional
	Spec ReplicationControllerSpec

	// Status is the current status of this replication controller. This data may be
	// out of date by some window of time.
	// +optional
	Status ReplicationControllerStatus
}

// +k8s:deepcopy-gen:interfaces=k8s.io/apimachinery/pkg/runtime.Object

// ReplicationControllerList is a collection of replication controllers.
type ReplicationControllerList struct {
	metav1.TypeMeta
	// +optional
	metav1.ListMeta

	Items []ReplicationController
}

const (
	// ClusterIPNone - do not assign a cluster IP
	// no proxying required and no environment variables should be created for pods
	ClusterIPNone = "None"
)

// +k8s:deepcopy-gen:interfaces=k8s.io/apimachinery/pkg/runtime.Object

// ServiceList holds a list of services.
type ServiceList struct {
	metav1.TypeMeta
	// +optional
	metav1.ListMeta

	Items []Service
}

// ServiceAffinity Type string
type ServiceAffinity string

const (
	// ServiceAffinityClientIP is the Client IP based.
	ServiceAffinityClientIP ServiceAffinity = "ClientIP"

	// ServiceAffinityNone - no session affinity.
	ServiceAffinityNone ServiceAffinity = "None"
)

const (
	// DefaultClientIPServiceAffinitySeconds is the default timeout seconds
	// of Client IP based session affinity - 3 hours.
	DefaultClientIPServiceAffinitySeconds int32 = 10800
	// MaxClientIPServiceAffinitySeconds is the max timeout seconds
	// of Client IP based session affinity - 1 day.
	MaxClientIPServiceAffinitySeconds int32 = 86400
)

// SessionAffinityConfig represents the configurations of session affinity.
type SessionAffinityConfig struct {
	// clientIP contains the configurations of Client IP based session affinity.
	// +optional
	ClientIP *ClientIPConfig
}

// ClientIPConfig represents the configurations of Client IP based session affinity.
type ClientIPConfig struct {
	// timeoutSeconds specifies the seconds of ClientIP type session sticky time.
	// The value must be >0 && <=86400(for 1 day) if ServiceAffinity == "ClientIP".
	// Default value is 10800(for 3 hours).
	// +optional
	TimeoutSeconds *int32
}

// ServiceType string describes ingress methods for a service
type ServiceType string

const (
	// ServiceTypeClusterIP means a service will only be accessible inside the
	// cluster, via the ClusterIP.
	ServiceTypeClusterIP ServiceType = "ClusterIP"

	// ServiceTypeNodePort means a service will be exposed on one port of
	// every node, in addition to 'ClusterIP' type.
	ServiceTypeNodePort ServiceType = "NodePort"

	// ServiceTypeLoadBalancer means a service will be exposed via an
	// external load balancer (if the cloud provider supports it), in addition
	// to 'NodePort' type.
	ServiceTypeLoadBalancer ServiceType = "LoadBalancer"

	// ServiceTypeExternalName means a service consists of only a reference to
	// an external name that kubedns or equivalent will return as a CNAME
	// record, with no exposing or proxying of any pods involved.
	ServiceTypeExternalName ServiceType = "ExternalName"
)

// ServiceInternalTrafficPolicy describes the endpoint-selection policy for
// traffic sent to the ClusterIP.
type ServiceInternalTrafficPolicy string

const (
	// ServiceInternalTrafficPolicyCluster routes traffic to all endpoints.
	ServiceInternalTrafficPolicyCluster ServiceInternalTrafficPolicy = "Cluster"

	// ServiceInternalTrafficPolicyLocal routes traffic only to endpoints on the same
	// node as the traffic was received on (dropping the traffic if there are no
	// local endpoints).
	ServiceInternalTrafficPolicyLocal ServiceInternalTrafficPolicy = "Local"
)

// ServiceExternalTrafficPolicy describes the endpoint-selection policy for
// traffic to external service entrypoints (NodePorts, ExternalIPs, and
// LoadBalancer IPs).
type ServiceExternalTrafficPolicy string

const (
	// ServiceExternalTrafficPolicyCluster routes traffic to all endpoints.
	ServiceExternalTrafficPolicyCluster ServiceExternalTrafficPolicy = "Cluster"

	// ServiceExternalTrafficPolicyLocal preserves the source IP of the traffic by
	// routing only to endpoints on the same node as the traffic was received on
	// (dropping the traffic if there are no local endpoints).
	ServiceExternalTrafficPolicyLocal ServiceExternalTrafficPolicy = "Local"
)

// These are the valid conditions of a service.
const (
	// LoadBalancerPortsError represents the condition of the requested ports
	// on the cloud load balancer instance.
	LoadBalancerPortsError = "LoadBalancerPortsError"
)

// ServiceStatus represents the current status of a service
type ServiceStatus struct {
	// LoadBalancer contains the current status of the load-balancer,
	// if one is present.
	// +optional
	LoadBalancer LoadBalancerStatus

	// Current service condition
	// +optional
	Conditions []metav1.Condition
}

// LoadBalancerStatus represents the status of a load-balancer
type LoadBalancerStatus struct {
	// Ingress is a list containing ingress points for the load-balancer;
	// traffic intended for the service should be sent to these ingress points.
	// +optional
	Ingress []LoadBalancerIngress
}

// LoadBalancerIngress represents the status of a load-balancer ingress point:
// traffic intended for the service should be sent to an ingress point.
type LoadBalancerIngress struct {
	// IP is set for load-balancer ingress points that are IP based
	// (typically GCE or OpenStack load-balancers)
	// +optional
	IP string

	// Hostname is set for load-balancer ingress points that are DNS based
	// (typically AWS load-balancers)
	// +optional
	Hostname string

	// IPMode specifies how the load-balancer IP behaves, and may only be specified when the ip field is specified.
	// Setting this to "VIP" indicates that traffic is delivered to the node with
	// the destination set to the load-balancer's IP and port.
	// Setting this to "Proxy" indicates that traffic is delivered to the node or pod with
	// the destination set to the node's IP and node port or the pod's IP and port.
	// Service implementations may use this information to adjust traffic routing.
	// +optional
	IPMode *LoadBalancerIPMode

	// Ports is a list of records of service ports
	// If used, every port defined in the service should have an entry in it
	// +optional
	Ports []PortStatus
}

// IPFamily represents the IP Family (IPv4 or IPv6). This type is used
// to express the family of an IP expressed by a type (e.g. service.spec.ipFamilies).
type IPFamily string

const (
	// IPv4Protocol indicates that this IP is IPv4 protocol
	IPv4Protocol IPFamily = "IPv4"
	// IPv6Protocol indicates that this IP is IPv6 protocol
	IPv6Protocol IPFamily = "IPv6"
)

// IPFamilyPolicy represents the dual-stack-ness requested or required by a Service
type IPFamilyPolicy string

const (
	// IPFamilyPolicySingleStack indicates that this service is required to have a single IPFamily.
	// The IPFamily assigned is based on the default IPFamily used by the cluster
	// or as identified by service.spec.ipFamilies field
	IPFamilyPolicySingleStack IPFamilyPolicy = "SingleStack"
	// IPFamilyPolicyPreferDualStack indicates that this service prefers dual-stack when
	// the cluster is configured for dual-stack. If the cluster is not configured
	// for dual-stack the service will be assigned a single IPFamily. If the IPFamily is not
	// set in service.spec.ipFamilies then the service will be assigned the default IPFamily
	// configured on the cluster
	IPFamilyPolicyPreferDualStack IPFamilyPolicy = "PreferDualStack"
	// IPFamilyPolicyRequireDualStack indicates that this service requires dual-stack. Using
	// IPFamilyPolicyRequireDualStack on a single stack cluster will result in validation errors. The
	// IPFamilies (and their order) assigned  to this service is based on service.spec.ipFamilies. If
	// service.spec.ipFamilies was not provided then it will be assigned according to how they are
	// configured on the cluster. If service.spec.ipFamilies has only one entry then the alternative
	// IPFamily will be added by apiserver
	IPFamilyPolicyRequireDualStack IPFamilyPolicy = "RequireDualStack"
)

// ServiceSpec describes the attributes that a user creates on a service
type ServiceSpec struct {
	// Type determines how the Service is exposed. Defaults to ClusterIP. Valid
	// options are ExternalName, ClusterIP, NodePort, and LoadBalancer.
	// "ExternalName" maps to the specified externalName.
	// "ClusterIP" allocates a cluster-internal IP address for load-balancing to
	// endpoints. Endpoints are determined by the selector or if that is not
	// specified, by manual construction of an Endpoints object. If clusterIP is
	// "None", no virtual IP is allocated and the endpoints are published as a
	// set of endpoints rather than a stable IP.
	// "NodePort" builds on ClusterIP and allocates a port on every node which
	// routes to the clusterIP.
	// "LoadBalancer" builds on NodePort and creates an
	// external load-balancer (if supported in the current cloud) which routes
	// to the clusterIP.
	// More info: https://kubernetes.io/docs/concepts/services-networking/service/
	// +optional
	Type ServiceType

	// Required: The list of ports that are exposed by this service.
	Ports []ServicePort

	// Route service traffic to pods with label keys and values matching this
	// selector. If empty or not present, the service is assumed to have an
	// external process managing its endpoints, which Kubernetes will not
	// modify. Only applies to types ClusterIP, NodePort, and LoadBalancer.
	// Ignored if type is ExternalName.
	// More info: https://kubernetes.io/docs/concepts/services-networking/service/
	Selector map[string]string

	// ClusterIP is the IP address of the service and is usually assigned
	// randomly by the master. If an address is specified manually and is not in
	// use by others, it will be allocated to the service; otherwise, creation
	// of the service will fail. This field can not be changed through updates.
	// Valid values are "None", empty string (""), or a valid IP address. "None"
	// can be specified for headless services when proxying is not required.
	// Only applies to types ClusterIP, NodePort, and LoadBalancer. Ignored if
	// type is ExternalName.
	// More info: https://kubernetes.io/docs/concepts/services-networking/service/#virtual-ips-and-service-proxies
	// +optional
	ClusterIP string

	// ClusterIPs identifies all the ClusterIPs assigned to this
	// service. ClusterIPs are assigned or reserved based on the values of
	// service.spec.ipFamilies. A maximum of two entries (dual-stack IPs) are
	// allowed in ClusterIPs. The IPFamily of each ClusterIP must match
	// values provided in service.spec.ipFamilies. Clients using ClusterIPs must
	// keep it in sync with ClusterIP (if provided) by having ClusterIP matching
	// first element of ClusterIPs.
	// +optional
	ClusterIPs []string

	// IPFamilies identifies all the IPFamilies assigned for this Service. If a value
	// was not provided for IPFamilies it will be defaulted based on the cluster
	// configuration and the value of service.spec.ipFamilyPolicy. A maximum of two
	// values (dual-stack IPFamilies) are allowed in IPFamilies. IPFamilies field is
	// conditionally mutable: it allows for adding or removing a secondary IPFamily,
	// but it does not allow changing the primary IPFamily of the service.
	// +optional
	IPFamilies []IPFamily

	// IPFamilyPolicy represents the dual-stack-ness requested or required by this
	// Service. If there is no value provided, then this Service will be considered
	// SingleStack (single IPFamily). Services can be SingleStack (single IPFamily),
	// PreferDualStack (two dual-stack IPFamilies on dual-stack clusters or single
	// IPFamily on single-stack clusters), or RequireDualStack (two dual-stack IPFamilies
	// on dual-stack configured clusters, otherwise fail). The IPFamilies and ClusterIPs assigned
	// to this service can be controlled by service.spec.ipFamilies and service.spec.clusterIPs
	// respectively.
	// +optional
	IPFamilyPolicy *IPFamilyPolicy

	// ExternalName is the external reference that kubedns or equivalent will
	// return as a CNAME record for this service. No proxying will be involved.
	// Must be a valid RFC-1123 hostname (https://tools.ietf.org/html/rfc1123)
	// and requires Type to be ExternalName.
	ExternalName string

	// ExternalIPs are used by external load balancers, or can be set by
	// users to handle external traffic that arrives at a node.
	// +optional
	ExternalIPs []string

	// Only applies to Service Type: LoadBalancer
	// LoadBalancer will get created with the IP specified in this field.
	// This feature depends on whether the underlying cloud-provider supports specifying
	// the loadBalancerIP when a load balancer is created.
	// This field will be ignored if the cloud-provider does not support the feature.
	// Deprecated: This field was under-specified and its meaning varies across implementations.
	// Using it is non-portable and it may not support dual-stack.
	// Users are encouraged to use implementation-specific annotations when available.
	// +optional
	LoadBalancerIP string

	// Optional: Supports "ClientIP" and "None".  Used to maintain session affinity.
	// +optional
	SessionAffinity ServiceAffinity

	// sessionAffinityConfig contains the configurations of session affinity.
	// +optional
	SessionAffinityConfig *SessionAffinityConfig

	// Optional: If specified and supported by the platform, this will restrict traffic through the cloud-provider
	// load-balancer will be restricted to the specified client IPs. This field will be ignored if the
	// cloud-provider does not support the feature."
	// +optional
	LoadBalancerSourceRanges []string

	// externalTrafficPolicy describes how nodes distribute service traffic they
	// receive on one of the Service's "externally-facing" addresses (NodePorts,
	// ExternalIPs, and LoadBalancer IPs). If set to "Local", the proxy will configure
	// the service in a way that assumes that external load balancers will take care
	// of balancing the service traffic between nodes, and so each node will deliver
	// traffic only to the node-local endpoints of the service, without masquerading
	// the client source IP. (Traffic mistakenly sent to a node with no endpoints will
	// be dropped.) The default value, "Cluster", uses the standard behavior of
	// routing to all endpoints evenly (possibly modified by topology and other
	// features). Note that traffic sent to an External IP or LoadBalancer IP from
	// within the cluster will always get "Cluster" semantics, but clients sending to
	// a NodePort from within the cluster may need to take traffic policy into account
	// when picking a node.
	// +optional
	ExternalTrafficPolicy ServiceExternalTrafficPolicy

	// healthCheckNodePort specifies the healthcheck nodePort for the service.
	// If not specified, HealthCheckNodePort is created by the service api
	// backend with the allocated nodePort. Will use user-specified nodePort value
	// if specified by the client. Only effects when Type is set to LoadBalancer
	// and ExternalTrafficPolicy is set to Local.
	// +optional
	HealthCheckNodePort int32

	// publishNotReadyAddresses indicates that any agent which deals with endpoints for this
	// Service should disregard any indications of ready/not-ready.
	// The primary use case for setting this field is for a StatefulSet's Headless Service to
	// propagate SRV DNS records for its Pods for the purpose of peer discovery.
	// The Kubernetes controllers that generate Endpoints and EndpointSlice resources for
	// Services interpret this to mean that all endpoints are considered "ready" even if the
	// Pods themselves are not. Agents which consume only Kubernetes generated endpoints
	// through the Endpoints or EndpointSlice resources can safely assume this behavior.
	// +optional
	PublishNotReadyAddresses bool

	// allocateLoadBalancerNodePorts defines if NodePorts will be automatically
	// allocated for services with type LoadBalancer.  Default is "true". It
	// may be set to "false" if the cluster load-balancer does not rely on
	// NodePorts.  If the caller requests specific NodePorts (by specifying a
	// value), those requests will be respected, regardless of this field.
	// This field may only be set for services with type LoadBalancer and will
	// be cleared if the type is changed to any other type.
	// +optional
	AllocateLoadBalancerNodePorts *bool

	// loadBalancerClass is the class of the load balancer implementation this Service belongs to.
	// If specified, the value of this field must be a label-style identifier, with an optional prefix,
	// e.g. "internal-vip" or "example.com/internal-vip". Unprefixed names are reserved for end-users.
	// This field can only be set when the Service type is 'LoadBalancer'. If not set, the default load
	// balancer implementation is used, today this is typically done through the cloud provider integration,
	// but should apply for any default implementation. If set, it is assumed that a load balancer
	// implementation is watching for Services with a matching class. Any default load balancer
	// implementation (e.g. cloud providers) should ignore Services that set this field.
	// This field can only be set when creating or updating a Service to type 'LoadBalancer'.
	// Once set, it can not be changed. This field will be wiped when a service is updated to a non 'LoadBalancer' type.
	// +optional
	LoadBalancerClass *string

	// InternalTrafficPolicy describes how nodes distribute service traffic they
	// receive on the ClusterIP. If set to "Local", the proxy will assume that pods
	// only want to talk to endpoints of the service on the same node as the pod,
	// dropping the traffic if there are no local endpoints. The default value,
	// "Cluster", uses the standard behavior of routing to all endpoints evenly
	// (possibly modified by topology and other features).
	// +optional
	InternalTrafficPolicy *ServiceInternalTrafficPolicy
}

// ServicePort represents the port on which the service is exposed
type ServicePort struct {
	// Optional if only one ServicePort is defined on this service: The
	// name of this port within the service.  This must be a DNS_LABEL.
	// All ports within a ServiceSpec must have unique names.  This maps to
	// the 'Name' field in EndpointPort objects.
	Name string

	// The IP protocol for this port.  Supports "TCP", "UDP", and "SCTP".
	Protocol Protocol

	// The application protocol for this port.
	// This is used as a hint for implementations to offer richer behavior for protocols that they understand.
	// This field follows standard Kubernetes label syntax.
	// Valid values are either:
	//
	// * Un-prefixed protocol names - reserved for IANA standard service names (as per
	// RFC-6335 and https://www.iana.org/assignments/service-names).
	//
	// * Kubernetes-defined prefixed names:
<<<<<<< HEAD
	//   * 'kubernetes.io/h2c' - HTTP/2 over cleartext as described in https://www.rfc-editor.org/rfc/rfc7540
=======
	//   * 'kubernetes.io/h2c' - HTTP/2 prior knowledge over cleartext as described in https://www.rfc-editor.org/rfc/rfc9113.html#name-starting-http-2-with-prior-
>>>>>>> acfd0dd7
	//   * 'kubernetes.io/ws'  - WebSocket over cleartext as described in https://www.rfc-editor.org/rfc/rfc6455
	//   * 'kubernetes.io/wss' - WebSocket over TLS as described in https://www.rfc-editor.org/rfc/rfc6455
	//
	// * Other protocols should use implementation-defined prefixed names such as
	// mycompany.com/my-custom-protocol.
	// +optional
	AppProtocol *string

	// The port that will be exposed on the service.
	Port int32

	// Optional: The target port on pods selected by this service.  If this
	// is a string, it will be looked up as a named port in the target
	// Pod's container ports.  If this is not specified, the value
	// of the 'port' field is used (an identity map).
	// This field is ignored for services with clusterIP=None, and should be
	// omitted or set equal to the 'port' field.
	TargetPort intstr.IntOrString

	// The port on each node on which this service is exposed.
	// Default is to auto-allocate a port if the ServiceType of this Service requires one.
	NodePort int32
}

// +k8s:deepcopy-gen:interfaces=k8s.io/apimachinery/pkg/runtime.Object

// Service is a named abstraction of software service (for example, mysql) consisting of local port
// (for example 3306) that the proxy listens on, and the selector that determines which pods
// will answer requests sent through the proxy.
type Service struct {
	metav1.TypeMeta
	// +optional
	metav1.ObjectMeta

	// Spec defines the behavior of a service.
	// +optional
	Spec ServiceSpec

	// Status represents the current status of a service.
	// +optional
	Status ServiceStatus
}

// +k8s:deepcopy-gen:interfaces=k8s.io/apimachinery/pkg/runtime.Object

// ServiceAccount binds together:
// * a name, understood by users, and perhaps by peripheral systems, for an identity
// * a principal that can be authenticated and authorized
// * a set of secrets
type ServiceAccount struct {
	metav1.TypeMeta
	// +optional
	metav1.ObjectMeta

	// Secrets is a list of the secrets in the same namespace that pods running using this ServiceAccount are allowed to use.
	// Pods are only limited to this list if this service account has a "kubernetes.io/enforce-mountable-secrets" annotation set to "true".
	// This field should not be used to find auto-generated service account token secrets for use outside of pods.
	// Instead, tokens can be requested directly using the TokenRequest API, or service account token secrets can be manually created.
	Secrets []ObjectReference

	// ImagePullSecrets is a list of references to secrets in the same namespace to use for pulling any images
	// in pods that reference this ServiceAccount.  ImagePullSecrets are distinct from Secrets because Secrets
	// can be mounted in the pod, but ImagePullSecrets are only accessed by the kubelet.
	// +optional
	ImagePullSecrets []LocalObjectReference

	// AutomountServiceAccountToken indicates whether pods running as this service account should have an API token automatically mounted.
	// Can be overridden at the pod level.
	// +optional
	AutomountServiceAccountToken *bool
}

// +k8s:deepcopy-gen:interfaces=k8s.io/apimachinery/pkg/runtime.Object

// ServiceAccountList is a list of ServiceAccount objects
type ServiceAccountList struct {
	metav1.TypeMeta
	// +optional
	metav1.ListMeta

	Items []ServiceAccount
}

// +k8s:deepcopy-gen:interfaces=k8s.io/apimachinery/pkg/runtime.Object

// Endpoints is a collection of endpoints that implement the actual service.  Example:
//
//	 Name: "mysvc",
//	 Subsets: [
//	   {
//	     Addresses: [{"ip": "10.10.1.1"}, {"ip": "10.10.2.2"}],
//	     Ports: [{"name": "a", "port": 8675}, {"name": "b", "port": 309}]
//	   },
//	   {
//	     Addresses: [{"ip": "10.10.3.3"}],
//	     Ports: [{"name": "a", "port": 93}, {"name": "b", "port": 76}]
//	   },
//	]
type Endpoints struct {
	metav1.TypeMeta
	// +optional
	metav1.ObjectMeta

	// The set of all endpoints is the union of all subsets.
	Subsets []EndpointSubset
}

// EndpointSubset is a group of addresses with a common set of ports.  The
// expanded set of endpoints is the Cartesian product of Addresses x Ports.
// For example, given:
//
//	{
//	  Addresses: [{"ip": "10.10.1.1"}, {"ip": "10.10.2.2"}],
//	  Ports:     [{"name": "a", "port": 8675}, {"name": "b", "port": 309}]
//	}
//
// The resulting set of endpoints can be viewed as:
//
//	a: [ 10.10.1.1:8675, 10.10.2.2:8675 ],
//	b: [ 10.10.1.1:309, 10.10.2.2:309 ]
type EndpointSubset struct {
	Addresses         []EndpointAddress
	NotReadyAddresses []EndpointAddress
	Ports             []EndpointPort
}

// EndpointAddress is a tuple that describes single IP address.
type EndpointAddress struct {
	// The IP of this endpoint.
	// May not be loopback (127.0.0.0/8 or ::1), link-local (169.254.0.0/16 or fe80::/10),
	// or link-local multicast (224.0.0.0/24 or ff02::/16).
	IP string
	// Optional: Hostname of this endpoint
	// Meant to be used by DNS servers etc.
	// +optional
	Hostname string
	// Optional: Node hosting this endpoint. This can be used to determine endpoints local to a node.
	// +optional
	NodeName *string
	// Optional: The kubernetes object related to the entry point.
	TargetRef *ObjectReference
}

// EndpointPort is a tuple that describes a single port.
type EndpointPort struct {
	// The name of this port (corresponds to ServicePort.Name).  Optional
	// if only one port is defined.  Must be a DNS_LABEL.
	Name string

	// The port number.
	Port int32

	// The IP protocol for this port.
	Protocol Protocol

	// The application protocol for this port.
	// This is used as a hint for implementations to offer richer behavior for protocols that they understand.
	// This field follows standard Kubernetes label syntax.
	// Valid values are either:
	//
	// * Un-prefixed protocol names - reserved for IANA standard service names (as per
	// RFC-6335 and https://www.iana.org/assignments/service-names).
	//
	// * Kubernetes-defined prefixed names:
<<<<<<< HEAD
	//   * 'kubernetes.io/h2c' - HTTP/2 over cleartext as described in https://www.rfc-editor.org/rfc/rfc7540
=======
	//   * 'kubernetes.io/h2c' - HTTP/2 prior knowledge over cleartext as described in https://www.rfc-editor.org/rfc/rfc9113.html#name-starting-http-2-with-prior-
>>>>>>> acfd0dd7
	//   * 'kubernetes.io/ws'  - WebSocket over cleartext as described in https://www.rfc-editor.org/rfc/rfc6455
	//   * 'kubernetes.io/wss' - WebSocket over TLS as described in https://www.rfc-editor.org/rfc/rfc6455
	//
	// * Other protocols should use implementation-defined prefixed names such as
	// mycompany.com/my-custom-protocol.
	// +optional
	AppProtocol *string
}

// +k8s:deepcopy-gen:interfaces=k8s.io/apimachinery/pkg/runtime.Object

// EndpointsList is a list of endpoints.
type EndpointsList struct {
	metav1.TypeMeta
	// +optional
	metav1.ListMeta

	Items []Endpoints
}

// NodeSpec describes the attributes that a node is created with.
type NodeSpec struct {
	// PodCIDRs represents the IP ranges assigned to the node for usage by Pods on that node. It may
	// contain AT MOST one value for each of IPv4 and IPv6.
	// Note: assigning IP ranges to nodes might need to be revisited when we support migratable IPs.
	// +optional
	PodCIDRs []string

	// ID of the node assigned by the cloud provider
	// Note: format is "<ProviderName>://<ProviderSpecificNodeID>"
	// +optional
	ProviderID string

	// Unschedulable controls node schedulability of new pods. By default node is schedulable.
	// +optional
	Unschedulable bool

	// If specified, the node's taints.
	// +optional
	Taints []Taint

	// Deprecated: Previously used to specify the source of the node's configuration for the DynamicKubeletConfig feature. This feature is removed.
	// +optional
	ConfigSource *NodeConfigSource

	// Deprecated. Not all kubelets will set this field. Remove field after 1.13.
	// see: https://issues.k8s.io/61966
	// +optional
	DoNotUseExternalID string
}

// Deprecated: NodeConfigSource specifies a source of node configuration. Exactly one subfield must be non-nil.
type NodeConfigSource struct {
	ConfigMap *ConfigMapNodeConfigSource
}

// Deprecated: ConfigMapNodeConfigSource represents the config map of a node
type ConfigMapNodeConfigSource struct {
	// Namespace is the metadata.namespace of the referenced ConfigMap.
	// This field is required in all cases.
	Namespace string

	// Name is the metadata.name of the referenced ConfigMap.
	// This field is required in all cases.
	Name string

	// UID is the metadata.UID of the referenced ConfigMap.
	// This field is forbidden in Node.Spec, and required in Node.Status.
	// +optional
	UID types.UID

	// ResourceVersion is the metadata.ResourceVersion of the referenced ConfigMap.
	// This field is forbidden in Node.Spec, and required in Node.Status.
	// +optional
	ResourceVersion string

	// KubeletConfigKey declares which key of the referenced ConfigMap corresponds to the KubeletConfiguration structure
	// This field is required in all cases.
	KubeletConfigKey string
}

// DaemonEndpoint contains information about a single Daemon endpoint.
type DaemonEndpoint struct {
	/*
		The port tag was not properly in quotes in earlier releases, so it must be
		uppercase for backwards compatibility (since it was falling back to var name of
		'Port').
	*/

	// Port number of the given endpoint.
	Port int32
}

// NodeDaemonEndpoints lists ports opened by daemons running on the Node.
type NodeDaemonEndpoints struct {
	// Endpoint on which Kubelet is listening.
	// +optional
	KubeletEndpoint DaemonEndpoint
}

// NodeSystemInfo is a set of ids/uuids to uniquely identify the node.
type NodeSystemInfo struct {
	// MachineID reported by the node. For unique machine identification
	// in the cluster this field is preferred. Learn more from man(5)
	// machine-id: http://man7.org/linux/man-pages/man5/machine-id.5.html
	MachineID string
	// SystemUUID reported by the node. For unique machine identification
	// MachineID is preferred. This field is specific to Red Hat hosts
	// https://access.redhat.com/documentation/en-us/red_hat_subscription_management/1/html/rhsm/uuid
	SystemUUID string
	// Boot ID reported by the node.
	BootID string
	// Kernel Version reported by the node.
	KernelVersion string
	// OS Image reported by the node.
	OSImage string
	// ContainerRuntime Version reported by the node.
	ContainerRuntimeVersion string
	// Kubelet Version reported by the node.
	KubeletVersion string
	// Deprecated: KubeProxy Version reported by the node.
	KubeProxyVersion string
	// The Operating System reported by the node
	OperatingSystem string
	// The Architecture reported by the node
	Architecture string
}

// NodeConfigStatus describes the status of the config assigned by Node.Spec.ConfigSource.
type NodeConfigStatus struct {
	// Assigned reports the checkpointed config the node will try to use.
	// When Node.Spec.ConfigSource is updated, the node checkpoints the associated
	// config payload to local disk, along with a record indicating intended
	// config. The node refers to this record to choose its config checkpoint, and
	// reports this record in Assigned. Assigned only updates in the status after
	// the record has been checkpointed to disk. When the Kubelet is restarted,
	// it tries to make the Assigned config the Active config by loading and
	// validating the checkpointed payload identified by Assigned.
	// +optional
	Assigned *NodeConfigSource
	// Active reports the checkpointed config the node is actively using.
	// Active will represent either the current version of the Assigned config,
	// or the current LastKnownGood config, depending on whether attempting to use the
	// Assigned config results in an error.
	// +optional
	Active *NodeConfigSource
	// LastKnownGood reports the checkpointed config the node will fall back to
	// when it encounters an error attempting to use the Assigned config.
	// The Assigned config becomes the LastKnownGood config when the node determines
	// that the Assigned config is stable and correct.
	// This is currently implemented as a 10-minute soak period starting when the local
	// record of Assigned config is updated. If the Assigned config is Active at the end
	// of this period, it becomes the LastKnownGood. Note that if Spec.ConfigSource is
	// reset to nil (use local defaults), the LastKnownGood is also immediately reset to nil,
	// because the local default config is always assumed good.
	// You should not make assumptions about the node's method of determining config stability
	// and correctness, as this may change or become configurable in the future.
	// +optional
	LastKnownGood *NodeConfigSource
	// Error describes any problems reconciling the Spec.ConfigSource to the Active config.
	// Errors may occur, for example, attempting to checkpoint Spec.ConfigSource to the local Assigned
	// record, attempting to checkpoint the payload associated with Spec.ConfigSource, attempting
	// to load or validate the Assigned config, etc.
	// Errors may occur at different points while syncing config. Earlier errors (e.g. download or
	// checkpointing errors) will not result in a rollback to LastKnownGood, and may resolve across
	// Kubelet retries. Later errors (e.g. loading or validating a checkpointed config) will result in
	// a rollback to LastKnownGood. In the latter case, it is usually possible to resolve the error
	// by fixing the config assigned in Spec.ConfigSource.
	// You can find additional information for debugging by searching the error message in the Kubelet log.
	// Error is a human-readable description of the error state; machines can check whether or not Error
	// is empty, but should not rely on the stability of the Error text across Kubelet versions.
	// +optional
	Error string
}

// NodeStatus is information about the current status of a node.
type NodeStatus struct {
	// Capacity represents the total resources of a node.
	// +optional
	Capacity ResourceList
	// Allocatable represents the resources of a node that are available for scheduling.
	// +optional
	Allocatable ResourceList
	// NodePhase is the current lifecycle phase of the node.
	// +optional
	Phase NodePhase
	// Conditions is an array of current node conditions.
	// +optional
	Conditions []NodeCondition
	// Queried from cloud provider, if available.
	// +optional
	Addresses []NodeAddress
	// Endpoints of daemons running on the Node.
	// +optional
	DaemonEndpoints NodeDaemonEndpoints
	// Set of ids/uuids to uniquely identify the node.
	// +optional
	NodeInfo NodeSystemInfo
	// List of container images on this node
	// +optional
	Images []ContainerImage
	// List of attachable volumes in use (mounted) by the node.
	// +optional
	VolumesInUse []UniqueVolumeName
	// List of volumes that are attached to the node.
	// +optional
	VolumesAttached []AttachedVolume
	// Status of the config assigned to the node via the dynamic Kubelet config feature.
	// +optional
	Config *NodeConfigStatus
}

// UniqueVolumeName defines the name of attached volume
type UniqueVolumeName string

// AttachedVolume describes a volume attached to a node
type AttachedVolume struct {
	// Name of the attached volume
	Name UniqueVolumeName

	// DevicePath represents the device path where the volume should be available
	DevicePath string
}

// AvoidPods describes pods that should avoid this node. This is the value for a
// Node annotation with key scheduler.alpha.kubernetes.io/preferAvoidPods and
// will eventually become a field of NodeStatus.
type AvoidPods struct {
	// Bounded-sized list of signatures of pods that should avoid this node, sorted
	// in timestamp order from oldest to newest. Size of the slice is unspecified.
	// +optional
	PreferAvoidPods []PreferAvoidPodsEntry
}

// PreferAvoidPodsEntry describes a class of pods that should avoid this node.
type PreferAvoidPodsEntry struct {
	// The class of pods.
	PodSignature PodSignature
	// Time at which this entry was added to the list.
	// +optional
	EvictionTime metav1.Time
	// (brief) reason why this entry was added to the list.
	// +optional
	Reason string
	// Human readable message indicating why this entry was added to the list.
	// +optional
	Message string
}

// PodSignature describes the class of pods that should avoid this node.
// Exactly one field should be set.
type PodSignature struct {
	// Reference to controller whose pods should avoid this node.
	// +optional
	PodController *metav1.OwnerReference
}

// ContainerImage describe a container image
type ContainerImage struct {
	// Names by which this image is known.
	// +optional
	Names []string
	// The size of the image in bytes.
	// +optional
	SizeBytes int64
}

// NodePhase defines the phase in which a node is in
type NodePhase string

// These are the valid phases of node.
const (
	// NodePending means the node has been created/added by the system, but not configured.
	NodePending NodePhase = "Pending"
	// NodeRunning means the node has been configured and has Kubernetes components running.
	NodeRunning NodePhase = "Running"
	// NodeTerminated means the node has been removed from the cluster.
	NodeTerminated NodePhase = "Terminated"
)

// NodeConditionType defines node's condition
type NodeConditionType string

// These are valid conditions of node. Currently, we don't have enough information to decide
// node condition. In the future, we will add more. The proposed set of conditions are:
// NodeReady, NodeReachable
const (
	// NodeReady means kubelet is healthy and ready to accept pods.
	NodeReady NodeConditionType = "Ready"
	// NodeMemoryPressure means the kubelet is under pressure due to insufficient available memory.
	NodeMemoryPressure NodeConditionType = "MemoryPressure"
	// NodeDiskPressure means the kubelet is under pressure due to insufficient available disk.
	NodeDiskPressure NodeConditionType = "DiskPressure"
	// NodeNetworkUnavailable means that network for the node is not correctly configured.
	NodeNetworkUnavailable NodeConditionType = "NetworkUnavailable"
)

// NodeCondition represents the node's condition
type NodeCondition struct {
	Type   NodeConditionType
	Status ConditionStatus
	// +optional
	LastHeartbeatTime metav1.Time
	// +optional
	LastTransitionTime metav1.Time
	// +optional
	Reason string
	// +optional
	Message string
}

// NodeAddressType defines the node's address type
type NodeAddressType string

// These are valid values of node address type
const (
	// NodeHostName identifies a name of the node. Although every node can be assumed
	// to have a NodeAddress of this type, its exact syntax and semantics are not
	// defined, and are not consistent between different clusters.
	NodeHostName NodeAddressType = "Hostname"

	// NodeInternalIP identifies an IP address which is assigned to one of the node's
	// network interfaces. Every node should have at least one address of this type.
	//
	// An internal IP is normally expected to be reachable from every other node, but
	// may not be visible to hosts outside the cluster. By default it is assumed that
	// kube-apiserver can reach node internal IPs, though it is possible to configure
	// clusters where this is not the case.
	//
	// NodeInternalIP is the default type of node IP, and does not necessarily imply
	// that the IP is ONLY reachable internally. If a node has multiple internal IPs,
	// no specific semantics are assigned to the additional IPs.
	NodeInternalIP NodeAddressType = "InternalIP"

	// NodeExternalIP identifies an IP address which is, in some way, intended to be
	// more usable from outside the cluster then an internal IP, though no specific
	// semantics are defined. It may be a globally routable IP, though it is not
	// required to be.
	//
	// External IPs may be assigned directly to an interface on the node, like a
	// NodeInternalIP, or alternatively, packets sent to the external IP may be NAT'ed
	// to an internal node IP rather than being delivered directly (making the IP less
	// efficient for node-to-node traffic than a NodeInternalIP).
	NodeExternalIP NodeAddressType = "ExternalIP"

	// NodeInternalDNS identifies a DNS name which resolves to an IP address which has
	// the characteristics of a NodeInternalIP. The IP it resolves to may or may not
	// be a listed NodeInternalIP address.
	NodeInternalDNS NodeAddressType = "InternalDNS"

	// NodeExternalDNS identifies a DNS name which resolves to an IP address which has
	// the characteristics of a NodeExternalIP. The IP it resolves to may or may not
	// be a listed NodeExternalIP address.
	NodeExternalDNS NodeAddressType = "ExternalDNS"
)

// NodeAddress represents node's address
type NodeAddress struct {
	Type    NodeAddressType
	Address string
}

// NodeResources is an object for conveying resource information about a node.
// see https://kubernetes.io/docs/concepts/architecture/nodes/#capacity for more details.
type NodeResources struct {
	// Capacity represents the available resources of a node
	// +optional
	Capacity ResourceList
}

// ResourceName is the name identifying various resources in a ResourceList.
type ResourceName string

// Resource names must be not more than 63 characters, consisting of upper- or lower-case alphanumeric characters,
// with the -, _, and . characters allowed anywhere, except the first or last character.
// The default convention, matching that for annotations, is to use lower-case names, with dashes, rather than
// camel case, separating compound words.
// Fully-qualified resource typenames are constructed from a DNS-style subdomain, followed by a slash `/` and a name.
const (
	// CPU, in cores. (500m = .5 cores)
	ResourceCPU ResourceName = "cpu"
	// Memory, in bytes. (500Gi = 500GiB = 500 * 1024 * 1024 * 1024)
	ResourceMemory ResourceName = "memory"
	// Volume size, in bytes (e,g. 5Gi = 5GiB = 5 * 1024 * 1024 * 1024)
	ResourceStorage ResourceName = "storage"
	// Local ephemeral storage, in bytes. (500Gi = 500GiB = 500 * 1024 * 1024 * 1024)
	// The resource name for ResourceEphemeralStorage is alpha and it can change across releases.
	ResourceEphemeralStorage ResourceName = "ephemeral-storage"
)

const (
	// ResourceDefaultNamespacePrefix is the default namespace prefix.
	ResourceDefaultNamespacePrefix = "kubernetes.io/"
	// ResourceHugePagesPrefix is the name prefix for huge page resources (alpha).
	ResourceHugePagesPrefix = "hugepages-"
	// ResourceAttachableVolumesPrefix is the name prefix for storage resource limits
	ResourceAttachableVolumesPrefix = "attachable-volumes-"
)

// ResourceList is a set of (resource name, quantity) pairs.
type ResourceList map[ResourceName]resource.Quantity

// +k8s:deepcopy-gen:interfaces=k8s.io/apimachinery/pkg/runtime.Object

// Node is a worker node in Kubernetes
// The name of the node according to etcd is in ObjectMeta.Name.
type Node struct {
	metav1.TypeMeta
	// +optional
	metav1.ObjectMeta

	// Spec defines the behavior of a node.
	// +optional
	Spec NodeSpec

	// Status describes the current status of a Node
	// +optional
	Status NodeStatus
}

// +k8s:deepcopy-gen:interfaces=k8s.io/apimachinery/pkg/runtime.Object

// NodeList is a list of nodes.
type NodeList struct {
	metav1.TypeMeta
	// +optional
	metav1.ListMeta

	Items []Node
}

// NamespaceSpec describes the attributes on a Namespace
type NamespaceSpec struct {
	// Finalizers is an opaque list of values that must be empty to permanently remove object from storage
	Finalizers []FinalizerName
}

// FinalizerName is the name identifying a finalizer during namespace lifecycle.
type FinalizerName string

// These are internal finalizer values to Kubernetes, must be qualified name unless defined here or
// in metav1.
const (
	FinalizerKubernetes FinalizerName = "kubernetes"
)

// NamespaceStatus is information about the current status of a Namespace.
type NamespaceStatus struct {
	// Phase is the current lifecycle phase of the namespace.
	// +optional
	Phase NamespacePhase
	// +optional
	Conditions []NamespaceCondition
}

// NamespacePhase defines the phase in which the namespace is
type NamespacePhase string

// These are the valid phases of a namespace.
const (
	// NamespaceActive means the namespace is available for use in the system
	NamespaceActive NamespacePhase = "Active"
	// NamespaceTerminating means the namespace is undergoing graceful termination
	NamespaceTerminating NamespacePhase = "Terminating"
)

// NamespaceConditionType defines constants reporting on status during namespace lifetime and deletion progress
type NamespaceConditionType string

// These are valid conditions of a namespace.
const (
	NamespaceDeletionDiscoveryFailure NamespaceConditionType = "NamespaceDeletionDiscoveryFailure"
	NamespaceDeletionContentFailure   NamespaceConditionType = "NamespaceDeletionContentFailure"
	NamespaceDeletionGVParsingFailure NamespaceConditionType = "NamespaceDeletionGroupVersionParsingFailure"
)

// NamespaceCondition contains details about state of namespace.
type NamespaceCondition struct {
	// Type of namespace controller condition.
	Type NamespaceConditionType
	// Status of the condition, one of True, False, Unknown.
	Status ConditionStatus
	// +optional
	LastTransitionTime metav1.Time
	// +optional
	Reason string
	// +optional
	Message string
}

// +k8s:deepcopy-gen:interfaces=k8s.io/apimachinery/pkg/runtime.Object

// Namespace provides a scope for Names.
// Use of multiple namespaces is optional
type Namespace struct {
	metav1.TypeMeta
	// +optional
	metav1.ObjectMeta

	// Spec defines the behavior of the Namespace.
	// +optional
	Spec NamespaceSpec

	// Status describes the current status of a Namespace
	// +optional
	Status NamespaceStatus
}

// +k8s:deepcopy-gen:interfaces=k8s.io/apimachinery/pkg/runtime.Object

// NamespaceList is a list of Namespaces.
type NamespaceList struct {
	metav1.TypeMeta
	// +optional
	metav1.ListMeta

	Items []Namespace
}

// +k8s:deepcopy-gen:interfaces=k8s.io/apimachinery/pkg/runtime.Object

// Binding ties one object to another; for example, a pod is bound to a node by a scheduler.
// Deprecated in 1.7, please use the bindings subresource of pods instead.
type Binding struct {
	metav1.TypeMeta
	// ObjectMeta describes the object that is being bound.
	// +optional
	metav1.ObjectMeta

	// Target is the object to bind to.
	Target ObjectReference
}

// Preconditions must be fulfilled before an operation (update, delete, etc.) is carried out.
type Preconditions struct {
	// Specifies the target UID.
	// +optional
	UID *types.UID
}

// +k8s:deepcopy-gen:interfaces=k8s.io/apimachinery/pkg/runtime.Object

// PodLogOptions is the query options for a Pod's logs REST call
type PodLogOptions struct {
	metav1.TypeMeta

	// Container for which to return logs
	Container string
	// If true, follow the logs for the pod
	Follow bool
	// If true, return previous terminated container logs
	Previous bool
	// A relative time in seconds before the current time from which to show logs. If this value
	// precedes the time a pod was started, only logs since the pod start will be returned.
	// If this value is in the future, no logs will be returned.
	// Only one of sinceSeconds or sinceTime may be specified.
	SinceSeconds *int64
	// An RFC3339 timestamp from which to show logs. If this value
	// precedes the time a pod was started, only logs since the pod start will be returned.
	// If this value is in the future, no logs will be returned.
	// Only one of sinceSeconds or sinceTime may be specified.
	SinceTime *metav1.Time
	// If true, add an RFC 3339 timestamp with 9 digits of fractional seconds at the beginning of every line
	// of log output.
	Timestamps bool
	// If set, the number of lines from the end of the logs to show. If not specified,
	// logs are shown from the creation of the container or sinceSeconds or sinceTime
	TailLines *int64
	// If set, the number of bytes to read from the server before terminating the
	// log output. This may not display a complete final line of logging, and may return
	// slightly more or slightly less than the specified limit.
	LimitBytes *int64

	// insecureSkipTLSVerifyBackend indicates that the apiserver should not confirm the validity of the
	// serving certificate of the backend it is connecting to.  This will make the HTTPS connection between the apiserver
	// and the backend insecure. This means the apiserver cannot verify the log data it is receiving came from the real
	// kubelet.  If the kubelet is configured to verify the apiserver's TLS credentials, it does not mean the
	// connection to the real kubelet is vulnerable to a man in the middle attack (e.g. an attacker could not intercept
	// the actual log data coming from the real kubelet).
	// +optional
	InsecureSkipTLSVerifyBackend bool
}

// +k8s:deepcopy-gen:interfaces=k8s.io/apimachinery/pkg/runtime.Object

// PodAttachOptions is the query options to a Pod's remote attach call
// TODO: merge w/ PodExecOptions below for stdin, stdout, etc
type PodAttachOptions struct {
	metav1.TypeMeta

	// Stdin if true indicates that stdin is to be redirected for the attach call
	// +optional
	Stdin bool

	// Stdout if true indicates that stdout is to be redirected for the attach call
	// +optional
	Stdout bool

	// Stderr if true indicates that stderr is to be redirected for the attach call
	// +optional
	Stderr bool

	// TTY if true indicates that a tty will be allocated for the attach call
	// +optional
	TTY bool

	// Container to attach to.
	// +optional
	Container string
}

// +k8s:deepcopy-gen:interfaces=k8s.io/apimachinery/pkg/runtime.Object

// PodExecOptions is the query options to a Pod's remote exec call
type PodExecOptions struct {
	metav1.TypeMeta

	// Stdin if true indicates that stdin is to be redirected for the exec call
	Stdin bool

	// Stdout if true indicates that stdout is to be redirected for the exec call
	Stdout bool

	// Stderr if true indicates that stderr is to be redirected for the exec call
	Stderr bool

	// TTY if true indicates that a tty will be allocated for the exec call
	TTY bool

	// Container in which to execute the command.
	Container string

	// Command is the remote command to execute; argv array; not executed within a shell.
	Command []string
}

// +k8s:deepcopy-gen:interfaces=k8s.io/apimachinery/pkg/runtime.Object

// PodPortForwardOptions is the query options to a Pod's port forward call
type PodPortForwardOptions struct {
	metav1.TypeMeta

	// The list of ports to forward
	// +optional
	Ports []int32
}

// +k8s:deepcopy-gen:interfaces=k8s.io/apimachinery/pkg/runtime.Object

// PodProxyOptions is the query options to a Pod's proxy call
type PodProxyOptions struct {
	metav1.TypeMeta

	// Path is the URL path to use for the current proxy request
	Path string
}

// +k8s:deepcopy-gen:interfaces=k8s.io/apimachinery/pkg/runtime.Object

// NodeProxyOptions is the query options to a Node's proxy call
type NodeProxyOptions struct {
	metav1.TypeMeta

	// Path is the URL path to use for the current proxy request
	Path string
}

// +k8s:deepcopy-gen:interfaces=k8s.io/apimachinery/pkg/runtime.Object

// ServiceProxyOptions is the query options to a Service's proxy call.
type ServiceProxyOptions struct {
	metav1.TypeMeta

	// Path is the part of URLs that include service endpoints, suffixes,
	// and parameters to use for the current proxy request to service.
	// For example, the whole request URL is
	// http://localhost/api/v1/namespaces/kube-system/services/elasticsearch-logging/_search?q=user:kimchy.
	// Path is _search?q=user:kimchy.
	Path string
}

// ObjectReference contains enough information to let you inspect or modify the referred object.
// +k8s:deepcopy-gen:interfaces=k8s.io/apimachinery/pkg/runtime.Object
type ObjectReference struct {
	// +optional
	Kind string
	// +optional
	Namespace string
	// +optional
	Name string
	// +optional
	UID types.UID
	// +optional
	APIVersion string
	// +optional
	ResourceVersion string

	// Optional. If referring to a piece of an object instead of an entire object, this string
	// should contain information to identify the sub-object. For example, if the object
	// reference is to a container within a pod, this would take on a value like:
	// "spec.containers{name}" (where "name" refers to the name of the container that triggered
	// the event) or if no container name is specified "spec.containers[2]" (container with
	// index 2 in this pod). This syntax is chosen only to have some well-defined way of
	// referencing a part of an object.
	// TODO: this design is not final and this field is subject to change in the future.
	// +optional
	FieldPath string
}

// LocalObjectReference contains enough information to let you locate the referenced object inside the same namespace.
type LocalObjectReference struct {
	// TODO: Add other useful fields.  apiVersion, kind, uid?
	Name string
}

// TypedLocalObjectReference contains enough information to let you locate the typed referenced object inside the same namespace.
type TypedLocalObjectReference struct {
	// APIGroup is the group for the resource being referenced.
	// If APIGroup is not specified, the specified Kind must be in the core API group.
	// For any other third-party types, APIGroup is required.
	// +optional
	APIGroup *string
	// Kind is the type of resource being referenced
	Kind string
	// Name is the name of resource being referenced
	Name string
}

// +k8s:deepcopy-gen:interfaces=k8s.io/apimachinery/pkg/runtime.Object

// SerializedReference represents a serialized object reference
type SerializedReference struct {
	metav1.TypeMeta
	// +optional
	Reference ObjectReference
}

// EventSource represents the source from which an event is generated
type EventSource struct {
	// Component from which the event is generated.
	// +optional
	Component string
	// Node name on which the event is generated.
	// +optional
	Host string
}

// Valid values for event types (new types could be added in future)
const (
	// Information only and will not cause any problems
	EventTypeNormal string = "Normal"
	// These events are to warn that something might go wrong
	EventTypeWarning string = "Warning"
)

// +k8s:deepcopy-gen:interfaces=k8s.io/apimachinery/pkg/runtime.Object

// Event is a report of an event somewhere in the cluster.  Events
// have a limited retention time and triggers and messages may evolve
// with time.  Event consumers should not rely on the timing of an event
// with a given Reason reflecting a consistent underlying trigger, or the
// continued existence of events with that Reason.  Events should be
// treated as informative, best-effort, supplemental data.
// TODO: Decide whether to store these separately or with the object they apply to.
type Event struct {
	metav1.TypeMeta

	metav1.ObjectMeta

	// The object that this event is about. Mapped to events.Event.regarding
	// +optional
	InvolvedObject ObjectReference

	// Optional; this should be a short, machine understandable string that gives the reason
	// for this event being generated. For example, if the event is reporting that a container
	// can't start, the Reason might be "ImageNotFound".
	// TODO: provide exact specification for format.
	// +optional
	Reason string

	// Optional. A human-readable description of the status of this operation.
	// TODO: decide on maximum length. Mapped to events.Event.note
	// +optional
	Message string

	// Optional. The component reporting this event. Should be a short machine understandable string.
	// +optional
	Source EventSource

	// The time at which the event was first recorded. (Time of server receipt is in TypeMeta.)
	// +optional
	FirstTimestamp metav1.Time

	// The time at which the most recent occurrence of this event was recorded.
	// +optional
	LastTimestamp metav1.Time

	// The number of times this event has occurred.
	// +optional
	Count int32

	// Type of this event (Normal, Warning), new types could be added in the future.
	// +optional
	Type string

	// Time when this Event was first observed.
	// +optional
	EventTime metav1.MicroTime

	// Data about the Event series this event represents or nil if it's a singleton Event.
	// +optional
	Series *EventSeries

	// What action was taken/failed regarding to the Regarding object.
	// +optional
	Action string

	// Optional secondary object for more complex actions.
	// +optional
	Related *ObjectReference

	// Name of the controller that emitted this Event, e.g. `kubernetes.io/kubelet`.
	// +optional
	ReportingController string

	// ID of the controller instance, e.g. `kubelet-xyzf`.
	// +optional
	ReportingInstance string
}

// EventSeries represents a series ov events
type EventSeries struct {
	// Number of occurrences in this series up to the last heartbeat time
	Count int32
	// Time of the last occurrence observed
	LastObservedTime metav1.MicroTime
}

// +k8s:deepcopy-gen:interfaces=k8s.io/apimachinery/pkg/runtime.Object

// EventList is a list of events.
type EventList struct {
	metav1.TypeMeta
	// +optional
	metav1.ListMeta

	Items []Event
}

// +k8s:deepcopy-gen:interfaces=k8s.io/apimachinery/pkg/runtime.Object

// List holds a list of objects, which may not be known by the server.
type List metainternalversion.List

// LimitType defines a type of object that is limited
type LimitType string

const (
	// LimitTypePod defines limit that applies to all pods in a namespace
	LimitTypePod LimitType = "Pod"
	// LimitTypeContainer defines limit that applies to all containers in a namespace
	LimitTypeContainer LimitType = "Container"
	// LimitTypePersistentVolumeClaim defines limit that applies to all persistent volume claims in a namespace
	LimitTypePersistentVolumeClaim LimitType = "PersistentVolumeClaim"
)

// LimitRangeItem defines a min/max usage limit for any resource that matches on kind
type LimitRangeItem struct {
	// Type of resource that this limit applies to
	// +optional
	Type LimitType
	// Max usage constraints on this kind by resource name
	// +optional
	Max ResourceList
	// Min usage constraints on this kind by resource name
	// +optional
	Min ResourceList
	// Default resource requirement limit value by resource name.
	// +optional
	Default ResourceList
	// DefaultRequest resource requirement request value by resource name.
	// +optional
	DefaultRequest ResourceList
	// MaxLimitRequestRatio represents the max burst value for the named resource
	// +optional
	MaxLimitRequestRatio ResourceList
}

// LimitRangeSpec defines a min/max usage limit for resources that match on kind
type LimitRangeSpec struct {
	// Limits is the list of LimitRangeItem objects that are enforced
	Limits []LimitRangeItem
}

// +k8s:deepcopy-gen:interfaces=k8s.io/apimachinery/pkg/runtime.Object

// LimitRange sets resource usage limits for each kind of resource in a Namespace
type LimitRange struct {
	metav1.TypeMeta
	// +optional
	metav1.ObjectMeta

	// Spec defines the limits enforced
	// +optional
	Spec LimitRangeSpec
}

// +k8s:deepcopy-gen:interfaces=k8s.io/apimachinery/pkg/runtime.Object

// LimitRangeList is a list of LimitRange items.
type LimitRangeList struct {
	metav1.TypeMeta
	// +optional
	metav1.ListMeta

	// Items is a list of LimitRange objects
	Items []LimitRange
}

// The following identify resource constants for Kubernetes object types
const (
	// Pods, number
	ResourcePods ResourceName = "pods"
	// Services, number
	ResourceServices ResourceName = "services"
	// ReplicationControllers, number
	ResourceReplicationControllers ResourceName = "replicationcontrollers"
	// ResourceQuotas, number
	ResourceQuotas ResourceName = "resourcequotas"
	// ResourceSecrets, number
	ResourceSecrets ResourceName = "secrets"
	// ResourceConfigMaps, number
	ResourceConfigMaps ResourceName = "configmaps"
	// ResourcePersistentVolumeClaims, number
	ResourcePersistentVolumeClaims ResourceName = "persistentvolumeclaims"
	// ResourceServicesNodePorts, number
	ResourceServicesNodePorts ResourceName = "services.nodeports"
	// ResourceServicesLoadBalancers, number
	ResourceServicesLoadBalancers ResourceName = "services.loadbalancers"
	// CPU request, in cores. (500m = .5 cores)
	ResourceRequestsCPU ResourceName = "requests.cpu"
	// Memory request, in bytes. (500Gi = 500GiB = 500 * 1024 * 1024 * 1024)
	ResourceRequestsMemory ResourceName = "requests.memory"
	// Storage request, in bytes
	ResourceRequestsStorage ResourceName = "requests.storage"
	// Local ephemeral storage request, in bytes. (500Gi = 500GiB = 500 * 1024 * 1024 * 1024)
	ResourceRequestsEphemeralStorage ResourceName = "requests.ephemeral-storage"
	// CPU limit, in cores. (500m = .5 cores)
	ResourceLimitsCPU ResourceName = "limits.cpu"
	// Memory limit, in bytes. (500Gi = 500GiB = 500 * 1024 * 1024 * 1024)
	ResourceLimitsMemory ResourceName = "limits.memory"
	// Local ephemeral storage limit, in bytes. (500Gi = 500GiB = 500 * 1024 * 1024 * 1024)
	ResourceLimitsEphemeralStorage ResourceName = "limits.ephemeral-storage"
)

// The following identify resource prefix for Kubernetes object types
const (
	// HugePages request, in bytes. (500Gi = 500GiB = 500 * 1024 * 1024 * 1024)
	// As burst is not supported for HugePages, we would only quota its request, and ignore the limit.
	ResourceRequestsHugePagesPrefix = "requests.hugepages-"
	// Default resource requests prefix
	DefaultResourceRequestsPrefix = "requests."
)

// ResourceQuotaScope defines a filter that must match each object tracked by a quota
type ResourceQuotaScope string

// These are valid values for resource quota spec
const (
	// Match all pod objects where spec.activeDeadlineSeconds >=0
	ResourceQuotaScopeTerminating ResourceQuotaScope = "Terminating"
	// Match all pod objects where spec.activeDeadlineSeconds is nil
	ResourceQuotaScopeNotTerminating ResourceQuotaScope = "NotTerminating"
	// Match all pod objects that have best effort quality of service
	ResourceQuotaScopeBestEffort ResourceQuotaScope = "BestEffort"
	// Match all pod objects that do not have best effort quality of service
	ResourceQuotaScopeNotBestEffort ResourceQuotaScope = "NotBestEffort"
	// Match all pod objects that have priority class mentioned
	ResourceQuotaScopePriorityClass ResourceQuotaScope = "PriorityClass"
	// Match all pod objects that have cross-namespace pod (anti)affinity mentioned
	ResourceQuotaScopeCrossNamespacePodAffinity ResourceQuotaScope = "CrossNamespacePodAffinity"
)

// ResourceQuotaSpec defines the desired hard limits to enforce for Quota
type ResourceQuotaSpec struct {
	// Hard is the set of desired hard limits for each named resource
	// +optional
	Hard ResourceList
	// A collection of filters that must match each object tracked by a quota.
	// If not specified, the quota matches all objects.
	// +optional
	Scopes []ResourceQuotaScope
	// ScopeSelector is also a collection of filters like Scopes that must match each object tracked by a quota
	// but expressed using ScopeSelectorOperator in combination with possible values.
	// +optional
	ScopeSelector *ScopeSelector
}

// ScopeSelector represents the AND of the selectors represented
// by the scoped-resource selector terms.
type ScopeSelector struct {
	// A list of scope selector requirements by scope of the resources.
	// +optional
	MatchExpressions []ScopedResourceSelectorRequirement
}

// ScopedResourceSelectorRequirement is a selector that contains values, a scope name, and an operator
// that relates the scope name and values.
type ScopedResourceSelectorRequirement struct {
	// The name of the scope that the selector applies to.
	ScopeName ResourceQuotaScope
	// Represents a scope's relationship to a set of values.
	// Valid operators are In, NotIn, Exists, DoesNotExist.
	Operator ScopeSelectorOperator
	// An array of string values. If the operator is In or NotIn,
	// the values array must be non-empty. If the operator is Exists or DoesNotExist,
	// the values array must be empty.
	// This array is replaced during a strategic merge patch.
	// +optional
	Values []string
}

// ScopeSelectorOperator is the set of operators that can be used in
// a scope selector requirement.
type ScopeSelectorOperator string

// These are the valid values for ScopeSelectorOperator
const (
	ScopeSelectorOpIn           ScopeSelectorOperator = "In"
	ScopeSelectorOpNotIn        ScopeSelectorOperator = "NotIn"
	ScopeSelectorOpExists       ScopeSelectorOperator = "Exists"
	ScopeSelectorOpDoesNotExist ScopeSelectorOperator = "DoesNotExist"
)

// ResourceQuotaStatus defines the enforced hard limits and observed use
type ResourceQuotaStatus struct {
	// Hard is the set of enforced hard limits for each named resource
	// +optional
	Hard ResourceList
	// Used is the current observed total usage of the resource in the namespace
	// +optional
	Used ResourceList
}

// +k8s:deepcopy-gen:interfaces=k8s.io/apimachinery/pkg/runtime.Object

// ResourceQuota sets aggregate quota restrictions enforced per namespace
type ResourceQuota struct {
	metav1.TypeMeta
	// +optional
	metav1.ObjectMeta

	// Spec defines the desired quota
	// +optional
	Spec ResourceQuotaSpec

	// Status defines the actual enforced quota and its current usage
	// +optional
	Status ResourceQuotaStatus
}

// +k8s:deepcopy-gen:interfaces=k8s.io/apimachinery/pkg/runtime.Object

// ResourceQuotaList is a list of ResourceQuota items
type ResourceQuotaList struct {
	metav1.TypeMeta
	// +optional
	metav1.ListMeta

	// Items is a list of ResourceQuota objects
	Items []ResourceQuota
}

// +k8s:deepcopy-gen:interfaces=k8s.io/apimachinery/pkg/runtime.Object

// Secret holds secret data of a certain type.  The total bytes of the values in
// the Data field must be less than MaxSecretSize bytes.
type Secret struct {
	metav1.TypeMeta
	// +optional
	metav1.ObjectMeta

	// Immutable field, if set, ensures that data stored in the Secret cannot
	// be updated (only object metadata can be modified).
	// +optional
	Immutable *bool

	// Data contains the secret data. Each key must consist of alphanumeric
	// characters, '-', '_' or '.'. The serialized form of the secret data is a
	// base64 encoded string, representing the arbitrary (possibly non-string)
	// data value here.
	// +optional
	Data map[string][]byte `datapolicy:"password,security-key,token"`

	// Used to facilitate programmatic handling of secret data.
	// More info: https://kubernetes.io/docs/concepts/configuration/secret/#secret-types
	// +optional
	Type SecretType
}

// MaxSecretSize represents the max secret size.
const MaxSecretSize = 1 * 1024 * 1024

// SecretType defines the types of secrets
type SecretType string

// These are the valid values for SecretType
const (
	// SecretTypeOpaque is the default; arbitrary user-defined data
	SecretTypeOpaque SecretType = "Opaque"

	// SecretTypeServiceAccountToken contains a token that identifies a service account to the API
	//
	// Required fields:
	// - Secret.Annotations["kubernetes.io/service-account.name"] - the name of the ServiceAccount the token identifies
	// - Secret.Annotations["kubernetes.io/service-account.uid"] - the UID of the ServiceAccount the token identifies
	// - Secret.Data["token"] - a token that identifies the service account to the API
	SecretTypeServiceAccountToken SecretType = "kubernetes.io/service-account-token"

	// ServiceAccountNameKey is the key of the required annotation for SecretTypeServiceAccountToken secrets
	ServiceAccountNameKey = "kubernetes.io/service-account.name"
	// ServiceAccountUIDKey is the key of the required annotation for SecretTypeServiceAccountToken secrets
	ServiceAccountUIDKey = "kubernetes.io/service-account.uid"
	// ServiceAccountTokenKey is the key of the required data for SecretTypeServiceAccountToken secrets
	ServiceAccountTokenKey = "token"
	// ServiceAccountKubeconfigKey is the key of the optional kubeconfig data for SecretTypeServiceAccountToken secrets
	ServiceAccountKubeconfigKey = "kubernetes.kubeconfig"
	// ServiceAccountRootCAKey is the key of the optional root certificate authority for SecretTypeServiceAccountToken secrets
	ServiceAccountRootCAKey = "ca.crt"
	// ServiceAccountNamespaceKey is the key of the optional namespace to use as the default for namespaced API calls
	ServiceAccountNamespaceKey = "namespace"

	// SecretTypeDockercfg contains a dockercfg file that follows the same format rules as ~/.dockercfg
	//
	// Required fields:
	// - Secret.Data[".dockercfg"] - a serialized ~/.dockercfg file
	SecretTypeDockercfg SecretType = "kubernetes.io/dockercfg"

	// DockerConfigKey is the key of the required data for SecretTypeDockercfg secrets
	DockerConfigKey = ".dockercfg"

	// SecretTypeDockerConfigJSON contains a dockercfg file that follows the same format rules as ~/.docker/config.json
	//
	// Required fields:
	// - Secret.Data[".dockerconfigjson"] - a serialized ~/.docker/config.json file
	SecretTypeDockerConfigJSON SecretType = "kubernetes.io/dockerconfigjson"

	// DockerConfigJSONKey is the key of the required data for SecretTypeDockerConfigJson secrets
	DockerConfigJSONKey = ".dockerconfigjson"

	// SecretTypeBasicAuth contains data needed for basic authentication.
	//
	// Required at least one of fields:
	// - Secret.Data["username"] - username used for authentication
	// - Secret.Data["password"] - password or token needed for authentication
	SecretTypeBasicAuth SecretType = "kubernetes.io/basic-auth"

	// BasicAuthUsernameKey is the key of the username for SecretTypeBasicAuth secrets
	BasicAuthUsernameKey = "username"
	// BasicAuthPasswordKey is the key of the password or token for SecretTypeBasicAuth secrets
	BasicAuthPasswordKey = "password"

	// SecretTypeSSHAuth contains data needed for SSH authentication.
	//
	// Required field:
	// - Secret.Data["ssh-privatekey"] - private SSH key needed for authentication
	SecretTypeSSHAuth SecretType = "kubernetes.io/ssh-auth"

	// SSHAuthPrivateKey is the key of the required SSH private key for SecretTypeSSHAuth secrets
	SSHAuthPrivateKey = "ssh-privatekey"

	// SecretTypeTLS contains information about a TLS client or server secret. It
	// is primarily used with TLS termination of the Ingress resource, but may be
	// used in other types.
	//
	// Required fields:
	// - Secret.Data["tls.key"] - TLS private key.
	//   Secret.Data["tls.crt"] - TLS certificate.
	// TODO: Consider supporting different formats, specifying CA/destinationCA.
	SecretTypeTLS SecretType = "kubernetes.io/tls"

	// TLSCertKey is the key for tls certificates in a TLS secret.
	TLSCertKey = "tls.crt"
	// TLSPrivateKeyKey is the key for the private key field in a TLS secret.
	TLSPrivateKeyKey = "tls.key"
	// SecretTypeBootstrapToken is used during the automated bootstrap process (first
	// implemented by kubeadm). It stores tokens that are used to sign well known
	// ConfigMaps. They are used for authn.
	SecretTypeBootstrapToken SecretType = "bootstrap.kubernetes.io/token"
)

// +k8s:deepcopy-gen:interfaces=k8s.io/apimachinery/pkg/runtime.Object

// SecretList represents the list of secrets
type SecretList struct {
	metav1.TypeMeta
	// +optional
	metav1.ListMeta

	Items []Secret
}

// +k8s:deepcopy-gen:interfaces=k8s.io/apimachinery/pkg/runtime.Object

// ConfigMap holds configuration data for components or applications to consume.
type ConfigMap struct {
	metav1.TypeMeta
	// +optional
	metav1.ObjectMeta

	// Immutable field, if set, ensures that data stored in the ConfigMap cannot
	// be updated (only object metadata can be modified).
	// +optional
	Immutable *bool

	// Data contains the configuration data.
	// Each key must consist of alphanumeric characters, '-', '_' or '.'.
	// Values with non-UTF-8 byte sequences must use the BinaryData field.
	// The keys stored in Data must not overlap with the keys in
	// the BinaryData field, this is enforced during validation process.
	// +optional
	Data map[string]string

	// BinaryData contains the binary data.
	// Each key must consist of alphanumeric characters, '-', '_' or '.'.
	// BinaryData can contain byte sequences that are not in the UTF-8 range.
	// The keys stored in BinaryData must not overlap with the ones in
	// the Data field, this is enforced during validation process.
	// Using this field will require 1.10+ apiserver and
	// kubelet.
	// +optional
	BinaryData map[string][]byte
}

// +k8s:deepcopy-gen:interfaces=k8s.io/apimachinery/pkg/runtime.Object

// ConfigMapList is a resource containing a list of ConfigMap objects.
type ConfigMapList struct {
	metav1.TypeMeta
	// +optional
	metav1.ListMeta

	// Items is the list of ConfigMaps.
	Items []ConfigMap
}

// These constants are for remote command execution and port forwarding and are
// used by both the client side and server side components.
//
// This is probably not the ideal place for them, but it didn't seem worth it
// to create pkg/exec and pkg/portforward just to contain a single file with
// constants in it.  Suggestions for more appropriate alternatives are
// definitely welcome!
const (
	// Enable stdin for remote command execution
	ExecStdinParam = "input"
	// Enable stdout for remote command execution
	ExecStdoutParam = "output"
	// Enable stderr for remote command execution
	ExecStderrParam = "error"
	// Enable TTY for remote command execution
	ExecTTYParam = "tty"
	// Command to run for remote command execution
	ExecCommandParam = "command"

	// Name of header that specifies stream type
	StreamType = "streamType"
	// Value for streamType header for stdin stream
	StreamTypeStdin = "stdin"
	// Value for streamType header for stdout stream
	StreamTypeStdout = "stdout"
	// Value for streamType header for stderr stream
	StreamTypeStderr = "stderr"
	// Value for streamType header for data stream
	StreamTypeData = "data"
	// Value for streamType header for error stream
	StreamTypeError = "error"
	// Value for streamType header for terminal resize stream
	StreamTypeResize = "resize"

	// Name of header that specifies the port being forwarded
	PortHeader = "port"
	// Name of header that specifies a request ID used to associate the error
	// and data streams for a single forwarded connection
	PortForwardRequestIDHeader = "requestID"
)

// ComponentConditionType defines type and constants for component health validation.
type ComponentConditionType string

// These are the valid conditions for the component.
const (
	ComponentHealthy ComponentConditionType = "Healthy"
)

// ComponentCondition represents the condition of a component
type ComponentCondition struct {
	Type   ComponentConditionType
	Status ConditionStatus
	// +optional
	Message string
	// +optional
	Error string
}

// +k8s:deepcopy-gen:interfaces=k8s.io/apimachinery/pkg/runtime.Object

// ComponentStatus (and ComponentStatusList) holds the cluster validation info.
// Deprecated: This API is deprecated in v1.19+
type ComponentStatus struct {
	metav1.TypeMeta
	// +optional
	metav1.ObjectMeta

	// +optional
	Conditions []ComponentCondition
}

// +k8s:deepcopy-gen:interfaces=k8s.io/apimachinery/pkg/runtime.Object

// ComponentStatusList represents the list of component statuses
// Deprecated: This API is deprecated in v1.19+
type ComponentStatusList struct {
	metav1.TypeMeta
	// +optional
	metav1.ListMeta

	Items []ComponentStatus
}

// SecurityContext holds security configuration that will be applied to a container.
// Some fields are present in both SecurityContext and PodSecurityContext.  When both
// are set, the values in SecurityContext take precedence.
type SecurityContext struct {
	// The capabilities to add/drop when running containers.
	// Defaults to the default set of capabilities granted by the container runtime.
	// Note that this field cannot be set when spec.os.name is windows.
	// +optional
	Capabilities *Capabilities
	// Run container in privileged mode.
	// Processes in privileged containers are essentially equivalent to root on the host.
	// Defaults to false.
	// Note that this field cannot be set when spec.os.name is windows.
	// +optional
	Privileged *bool
	// The SELinux context to be applied to the container.
	// If unspecified, the container runtime will allocate a random SELinux context for each
	// container.  May also be set in PodSecurityContext.  If set in both SecurityContext and
	// PodSecurityContext, the value specified in SecurityContext takes precedence.
	// Note that this field cannot be set when spec.os.name is windows.
	// +optional
	SELinuxOptions *SELinuxOptions
	// The Windows specific settings applied to all containers.
	// If unspecified, the options from the PodSecurityContext will be used.
	// If set in both SecurityContext and PodSecurityContext, the value specified in SecurityContext takes precedence.
	// Note that this field cannot be set when spec.os.name is linux.
	// +optional
	WindowsOptions *WindowsSecurityContextOptions
	// The UID to run the entrypoint of the container process.
	// Defaults to user specified in image metadata if unspecified.
	// May also be set in PodSecurityContext.  If set in both SecurityContext and
	// PodSecurityContext, the value specified in SecurityContext takes precedence.
	// Note that this field cannot be set when spec.os.name is windows.
	// +optional
	RunAsUser *int64
	// The GID to run the entrypoint of the container process.
	// Uses runtime default if unset.
	// May also be set in PodSecurityContext.  If set in both SecurityContext and
	// PodSecurityContext, the value specified in SecurityContext takes precedence.
	// Note that this field cannot be set when spec.os.name is windows.
	// +optional
	RunAsGroup *int64
	// Indicates that the container must run as a non-root user.
	// If true, the Kubelet will validate the image at runtime to ensure that it
	// does not run as UID 0 (root) and fail to start the container if it does.
	// If unset or false, no such validation will be performed.
	// May also be set in PodSecurityContext.  If set in both SecurityContext and
	// PodSecurityContext, the value specified in SecurityContext takes precedence.
	// +optional
	RunAsNonRoot *bool
	// The read-only root filesystem allows you to restrict the locations that an application can write
	// files to, ensuring the persistent data can only be written to mounts.
	// Note that this field cannot be set when spec.os.name is windows.
	// +optional
	ReadOnlyRootFilesystem *bool
	// AllowPrivilegeEscalation controls whether a process can gain more
	// privileges than its parent process. This bool directly controls if
	// the no_new_privs flag will be set on the container process.
	// Note that this field cannot be set when spec.os.name is windows.
	// +optional
	AllowPrivilegeEscalation *bool
	// ProcMount denotes the type of proc mount to use for the containers.
	// The default is DefaultProcMount which uses the container runtime defaults for
	// readonly paths and masked paths.
	// Note that this field cannot be set when spec.os.name is windows.
	// +optional
	ProcMount *ProcMountType
	// The seccomp options to use by this container. If seccomp options are
	// provided at both the pod & container level, the container options
	// override the pod options.
	// Note that this field cannot be set when spec.os.name is windows.
	// +optional
	SeccompProfile *SeccompProfile
}

// ProcMountType defines the type of proc mount
type ProcMountType string

const (
	// DefaultProcMount uses the container runtime defaults for readonly and masked
	// paths for /proc.  Most container runtimes mask certain paths in /proc to avoid
	// accidental security exposure of special devices or information.
	DefaultProcMount ProcMountType = "Default"

	// UnmaskedProcMount bypasses the default masking behavior of the container
	// runtime and ensures the newly created /proc the container stays intact with
	// no modifications.
	UnmaskedProcMount ProcMountType = "Unmasked"
)

// SELinuxOptions are the labels to be applied to the container.
type SELinuxOptions struct {
	// SELinux user label
	// +optional
	User string
	// SELinux role label
	// +optional
	Role string
	// SELinux type label
	// +optional
	Type string
	// SELinux level label.
	// +optional
	Level string
}

// WindowsSecurityContextOptions contain Windows-specific options and credentials.
type WindowsSecurityContextOptions struct {
	// GMSACredentialSpecName is the name of the GMSA credential spec to use.
	// +optional
	GMSACredentialSpecName *string

	// GMSACredentialSpec is where the GMSA admission webhook
	// (https://github.com/kubernetes-sigs/windows-gmsa) inlines the contents of the
	// GMSA credential spec named by the GMSACredentialSpecName field.
	// +optional
	GMSACredentialSpec *string

	// The UserName in Windows to run the entrypoint of the container process.
	// Defaults to the user specified in image metadata if unspecified.
	// May also be set in PodSecurityContext. If set in both SecurityContext and
	// PodSecurityContext, the value specified in SecurityContext takes precedence.
	// +optional
	RunAsUserName *string

	// HostProcess determines if a container should be run as a 'Host Process' container.
	// All of a Pod's containers must have the same effective HostProcess value
	// (it is not allowed to have a mix of HostProcess containers and non-HostProcess containers).
	// In addition, if HostProcess is true then HostNetwork must also be set to true.
	// +optional
	HostProcess *bool
}

// +k8s:deepcopy-gen:interfaces=k8s.io/apimachinery/pkg/runtime.Object

// RangeAllocation is an opaque API object (not exposed to end users) that can be persisted to record
// the global allocation state of the cluster. The schema of Range and Data generic, in that Range
// should be a string representation of the inputs to a range (for instance, for IP allocation it
// might be a CIDR) and Data is an opaque blob understood by an allocator which is typically a
// binary range.  Consumers should use annotations to record additional information (schema version,
// data encoding hints). A range allocation should *ALWAYS* be recreatable at any time by observation
// of the cluster, thus the object is less strongly typed than most.
type RangeAllocation struct {
	metav1.TypeMeta
	// +optional
	metav1.ObjectMeta
	// A string representing a unique label for a range of resources, such as a CIDR "10.0.0.0/8" or
	// port range "10000-30000". Range is not strongly schema'd here. The Range is expected to define
	// a start and end unless there is an implicit end.
	Range string
	// A byte array representing the serialized state of a range allocation. Additional clarifiers on
	// the type or format of data should be represented with annotations. For IP allocations, this is
	// represented as a bit array starting at the base IP of the CIDR in Range, with each bit representing
	// a single allocated address (the fifth bit on CIDR 10.0.0.0/8 is 10.0.0.4).
	Data []byte
}

const (
	// DefaultHardPodAffinitySymmetricWeight is the weight of implicit PreferredDuringScheduling affinity rule.
	//
	// RequiredDuringScheduling affinity is not symmetric, but there is an implicit PreferredDuringScheduling affinity rule
	// corresponding to every RequiredDuringScheduling affinity rule.
	// When the --hard-pod-affinity-weight scheduler flag is not specified,
	// DefaultHardPodAffinityWeight defines the weight of the implicit PreferredDuringScheduling affinity rule.
	DefaultHardPodAffinitySymmetricWeight int32 = 1
)

// UnsatisfiableConstraintAction defines the actions that can be taken for an
// unsatisfiable constraint.
type UnsatisfiableConstraintAction string

const (
	// DoNotSchedule instructs the scheduler not to schedule the pod
	// when constraints are not satisfied.
	DoNotSchedule UnsatisfiableConstraintAction = "DoNotSchedule"
	// ScheduleAnyway instructs the scheduler to schedule the pod
	// even if constraints are not satisfied.
	ScheduleAnyway UnsatisfiableConstraintAction = "ScheduleAnyway"
)

// NodeInclusionPolicy defines the type of node inclusion policy
// +enum
type NodeInclusionPolicy string

const (
	// NodeInclusionPolicyIgnore means ignore this scheduling directive when calculating pod topology spread skew.
	NodeInclusionPolicyIgnore NodeInclusionPolicy = "Ignore"
	// NodeInclusionPolicyHonor means use this scheduling directive when calculating pod topology spread skew.
	NodeInclusionPolicyHonor NodeInclusionPolicy = "Honor"
)

// TopologySpreadConstraint specifies how to spread matching pods among the given topology.
type TopologySpreadConstraint struct {
	// MaxSkew describes the degree to which pods may be unevenly distributed.
	// When `whenUnsatisfiable=DoNotSchedule`, it is the maximum permitted difference
	// between the number of matching pods in the target topology and the global minimum.
	// The global minimum is the minimum number of matching pods in an eligible domain
	// or zero if the number of eligible domains is less than MinDomains.
	// For example, in a 3-zone cluster, MaxSkew is set to 1, and pods with the same
	// labelSelector spread as 2/2/1:
	// In this case, the global minimum is 1.
	// +-------+-------+-------+
	// | zone1 | zone2 | zone3 |
	// +-------+-------+-------+
	// |  P P  |  P P  |   P   |
	// +-------+-------+-------+
	// - if MaxSkew is 1, incoming pod can only be scheduled to zone3 to become 2/2/2;
	// scheduling it onto zone1(zone2) would make the ActualSkew(3-1) on zone1(zone2)
	// violate MaxSkew(1).
	// - if MaxSkew is 2, incoming pod can be scheduled onto any zone.
	// When `whenUnsatisfiable=ScheduleAnyway`, it is used to give higher precedence
	// to topologies that satisfy it.
	// It's a required field. Default value is 1 and 0 is not allowed.
	MaxSkew int32
	// TopologyKey is the key of node labels. Nodes that have a label with this key
	// and identical values are considered to be in the same topology.
	// We consider each <key, value> as a "bucket", and try to put balanced number
	// of pods into each bucket.
	// We define a domain as a particular instance of a topology.
	// Also, we define an eligible domain as a domain whose nodes meet the requirements of
	// nodeAffinityPolicy and nodeTaintsPolicy.
	// e.g. If TopologyKey is "kubernetes.io/hostname", each Node is a domain of that topology.
	// And, if TopologyKey is "topology.kubernetes.io/zone", each zone is a domain of that topology.
	// It's a required field.
	TopologyKey string
	// WhenUnsatisfiable indicates how to deal with a pod if it doesn't satisfy
	// the spread constraint.
	// - DoNotSchedule (default) tells the scheduler not to schedule it.
	// - ScheduleAnyway tells the scheduler to schedule the pod in any location,
	//   but giving higher precedence to topologies that would help reduce the
	//   skew.
	// A constraint is considered "Unsatisfiable" for an incoming pod
	// if and only if every possible node assignment for that pod would violate
	// "MaxSkew" on some topology.
	// For example, in a 3-zone cluster, MaxSkew is set to 1, and pods with the same
	// labelSelector spread as 3/1/1:
	// +-------+-------+-------+
	// | zone1 | zone2 | zone3 |
	// +-------+-------+-------+
	// | P P P |   P   |   P   |
	// +-------+-------+-------+
	// If WhenUnsatisfiable is set to DoNotSchedule, incoming pod can only be scheduled
	// to zone2(zone3) to become 3/2/1(3/1/2) as ActualSkew(2-1) on zone2(zone3) satisfies
	// MaxSkew(1). In other words, the cluster can still be imbalanced, but scheduler
	// won't make it *more* imbalanced.
	// It's a required field.
	WhenUnsatisfiable UnsatisfiableConstraintAction
	// LabelSelector is used to find matching pods.
	// Pods that match this label selector are counted to determine the number of pods
	// in their corresponding topology domain.
	// +optional
	LabelSelector *metav1.LabelSelector
	// MinDomains indicates a minimum number of eligible domains.
	// When the number of eligible domains with matching topology keys is less than minDomains,
	// Pod Topology Spread treats "global minimum" as 0, and then the calculation of Skew is performed.
	// And when the number of eligible domains with matching topology keys equals or greater than minDomains,
	// this value has no effect on scheduling.
	// As a result, when the number of eligible domains is less than minDomains,
	// scheduler won't schedule more than maxSkew Pods to those domains.
	// If value is nil, the constraint behaves as if MinDomains is equal to 1.
	// Valid values are integers greater than 0.
	// When value is not nil, WhenUnsatisfiable must be DoNotSchedule.
	//
	// For example, in a 3-zone cluster, MaxSkew is set to 2, MinDomains is set to 5 and pods with the same
	// labelSelector spread as 2/2/2:
	// +-------+-------+-------+
	// | zone1 | zone2 | zone3 |
	// +-------+-------+-------+
	// |  P P  |  P P  |  P P  |
	// +-------+-------+-------+
	// The number of domains is less than 5(MinDomains), so "global minimum" is treated as 0.
	// In this situation, new pod with the same labelSelector cannot be scheduled,
	// because computed skew will be 3(3 - 0) if new Pod is scheduled to any of the three zones,
	// it will violate MaxSkew.
	//
	// This is a beta field and requires the MinDomainsInPodTopologySpread feature gate to be enabled (enabled by default).
	// +optional
	MinDomains *int32
	// NodeAffinityPolicy indicates how we will treat Pod's nodeAffinity/nodeSelector
	// when calculating pod topology spread skew. Options are:
	// - Honor: only nodes matching nodeAffinity/nodeSelector are included in the calculations.
	// - Ignore: nodeAffinity/nodeSelector are ignored. All nodes are included in the calculations.
	//
	// If this value is nil, the behavior is equivalent to the Honor policy.
	// This is a beta-level feature default enabled by the NodeInclusionPolicyInPodTopologySpread feature flag.
	// +optional
	NodeAffinityPolicy *NodeInclusionPolicy
	// NodeTaintsPolicy indicates how we will treat node taints when calculating
	// pod topology spread skew. Options are:
	// - Honor: nodes without taints, along with tainted nodes for which the incoming pod
	// has a toleration, are included.
	// - Ignore: node taints are ignored. All nodes are included.
	//
	// If this value is nil, the behavior is equivalent to the Ignore policy.
	// This is a beta-level feature default enabled by the NodeInclusionPolicyInPodTopologySpread feature flag.
	// +optional
	NodeTaintsPolicy *NodeInclusionPolicy
	// MatchLabelKeys is a set of pod label keys to select the pods over which
	// spreading will be calculated. The keys are used to lookup values from the
	// incoming pod labels, those key-value labels are ANDed with labelSelector
	// to select the group of existing pods over which spreading will be calculated
	// for the incoming pod. The same key is forbidden to exist in both MatchLabelKeys and LabelSelector.
	// MatchLabelKeys cannot be set when LabelSelector isn't set.
	// Keys that don't exist in the incoming pod labels will
	// be ignored. A null or empty list means only match against labelSelector.
	//
	// This is a beta field and requires the MatchLabelKeysInPodTopologySpread feature gate to be enabled (enabled by default).
	// +listType=atomic
	// +optional
	MatchLabelKeys []string
}

// These are the built-in errors for PortStatus.
const (
	// MixedProtocolNotSupported error in PortStatus means that the cloud provider
	// can't ensure the port on the load balancer because mixed values of protocols
	// on the same LoadBalancer type of Service are not supported by the cloud provider.
	MixedProtocolNotSupported = "MixedProtocolNotSupported"
)

// PortStatus represents the error condition of a service port
type PortStatus struct {
	// Port is the port number of the service port of which status is recorded here
	Port int32
	// Protocol is the protocol of the service port of which status is recorded here
	Protocol Protocol
	// Error is to record the problem with the service port
	// The format of the error shall comply with the following rules:
	// - built-in error values shall be specified in this file and those shall use
	//   CamelCase names
	// - cloud provider specific error values must have names that comply with the
	//   format foo.example.com/CamelCase.
	// ---
	// The regex it matches is (dns1123SubdomainFmt/)?(qualifiedNameFmt)
	// +optional
	// +kubebuilder:validation:Required
	// +kubebuilder:validation:Pattern=`^([a-z0-9]([-a-z0-9]*[a-z0-9])?(\.[a-z0-9]([-a-z0-9]*[a-z0-9])?)*/)?(([A-Za-z0-9][-A-Za-z0-9_.]*)?[A-Za-z0-9])$`
	// +kubebuilder:validation:MaxLength=316
	Error *string
}

// LoadBalancerIPMode represents the mode of the LoadBalancer ingress IP
type LoadBalancerIPMode string

const (
	// LoadBalancerIPModeVIP indicates that traffic is delivered to the node with
	// the destination set to the load-balancer's IP and port.
	LoadBalancerIPModeVIP LoadBalancerIPMode = "VIP"
	// LoadBalancerIPModeProxy indicates that traffic is delivered to the node or pod with
	// the destination set to the node's IP and port or the pod's IP and port.
	LoadBalancerIPModeProxy LoadBalancerIPMode = "Proxy"
)<|MERGE_RESOLUTION|>--- conflicted
+++ resolved
@@ -392,11 +392,7 @@
 	Reason string
 	// LastPhaseTransitionTime is the time the phase transitioned from one to another
 	// and automatically resets to current time everytime a volume phase transitions.
-<<<<<<< HEAD
-	// This is an alpha field and requires enabling PersistentVolumeLastPhaseTransitionTime feature.
-=======
 	// This is a beta field and requires the PersistentVolumeLastPhaseTransitionTime feature to be enabled (enabled by default).
->>>>>>> acfd0dd7
 	// +featureGate=PersistentVolumeLastPhaseTransitionTime
 	// +optional
 	LastPhaseTransitionTime *metav1.Time
@@ -699,10 +695,6 @@
 	// This is an alpha field and requires enabling RecoverVolumeExpansionFailure feature.
 	// +featureGate=RecoverVolumeExpansionFailure
 	// +mapType=granular
-<<<<<<< HEAD
-	// +optional
-	AllocatedResourceStatuses map[ResourceName]ClaimResourceStatus
-=======
 	// +optional
 	AllocatedResourceStatuses map[ResourceName]ClaimResourceStatus
 	// currentVolumeAttributesClassName is the current name of the VolumeAttributesClass the PVC is using.
@@ -717,7 +709,6 @@
 	// +featureGate=VolumeAttributesClass
 	// +optional
 	ModifyVolumeStatus *ModifyVolumeStatus
->>>>>>> acfd0dd7
 }
 
 // PersistentVolumeAccessMode defines various access modes for PV.
@@ -1913,13 +1904,8 @@
 	// NodeExpandSecretRef is a reference to the secret object containing
 	// sensitive information to pass to the CSI driver to complete the CSI
 	// NodeExpandVolume call.
-<<<<<<< HEAD
-	// This is a beta field which is enabled default by CSINodeExpandSecret feature gate.
-=======
->>>>>>> acfd0dd7
 	// This field is optional, may be omitted if no secret is required. If the
 	// secret object contains more than one secret, all secrets are passed.
-	// +featureGate=CSINodeExpandSecret
 	// +optional
 	NodeExpandSecretRef *SecretReference
 }
@@ -4465,11 +4451,7 @@
 	// RFC-6335 and https://www.iana.org/assignments/service-names).
 	//
 	// * Kubernetes-defined prefixed names:
-<<<<<<< HEAD
-	//   * 'kubernetes.io/h2c' - HTTP/2 over cleartext as described in https://www.rfc-editor.org/rfc/rfc7540
-=======
 	//   * 'kubernetes.io/h2c' - HTTP/2 prior knowledge over cleartext as described in https://www.rfc-editor.org/rfc/rfc9113.html#name-starting-http-2-with-prior-
->>>>>>> acfd0dd7
 	//   * 'kubernetes.io/ws'  - WebSocket over cleartext as described in https://www.rfc-editor.org/rfc/rfc6455
 	//   * 'kubernetes.io/wss' - WebSocket over TLS as described in https://www.rfc-editor.org/rfc/rfc6455
 	//
@@ -4634,11 +4616,7 @@
 	// RFC-6335 and https://www.iana.org/assignments/service-names).
 	//
 	// * Kubernetes-defined prefixed names:
-<<<<<<< HEAD
-	//   * 'kubernetes.io/h2c' - HTTP/2 over cleartext as described in https://www.rfc-editor.org/rfc/rfc7540
-=======
 	//   * 'kubernetes.io/h2c' - HTTP/2 prior knowledge over cleartext as described in https://www.rfc-editor.org/rfc/rfc9113.html#name-starting-http-2-with-prior-
->>>>>>> acfd0dd7
 	//   * 'kubernetes.io/ws'  - WebSocket over cleartext as described in https://www.rfc-editor.org/rfc/rfc6455
 	//   * 'kubernetes.io/wss' - WebSocket over TLS as described in https://www.rfc-editor.org/rfc/rfc6455
 	//
