/*
Copyright 2016 The Kubernetes Authors.

Licensed under the Apache License, Version 2.0 (the "License");
you may not use this file except in compliance with the License.
You may obtain a copy of the License at

    http://www.apache.org/licenses/LICENSE-2.0

Unless required by applicable law or agreed to in writing, software
distributed under the License is distributed on an "AS IS" BASIS,
WITHOUT WARRANTIES OR CONDITIONS OF ANY KIND, either express or implied.
See the License for the specific language governing permissions and
limitations under the License.
*/

package batch

import (
	metav1 "k8s.io/apimachinery/pkg/apis/meta/v1"
	"k8s.io/apimachinery/pkg/types"
	api "k8s.io/kubernetes/pkg/apis/core"
)

const (
	// Unprefixed labels are reserved for end-users
	// so we will add a batch.kubernetes.io to designate these labels as official Kubernetes labels.
	// See https://github.com/kubernetes/community/blob/master/contributors/devel/sig-architecture/api-conventions.md#label-selector-and-annotation-conventions
	labelPrefix = "batch.kubernetes.io/"
	// JobTrackingFinalizer is a finalizer for Job's pods. It prevents them from
	// being deleted before being accounted in the Job status.
	//
	// Additionally, the apiserver and job controller use this string as a Job
	// annotation, to mark Jobs that are being tracked using pod finalizers.
	// However, this behavior is deprecated in kubernetes 1.26. This means that, in
	// 1.27+, one release after JobTrackingWithFinalizers graduates to GA, the
	// apiserver and job controller will ignore this annotation and they will
	// always track jobs using finalizers.
	JobTrackingFinalizer = labelPrefix + "job-tracking"
	// LegacyJobName and LegacyControllerUid are legacy labels that were set using unprefixed labels.
	LegacyJobNameLabel       = "job-name"
	LegacyControllerUidLabel = "controller-uid"
	// JobName is a user friendly way to refer to jobs and is set in the labels for jobs.
	JobNameLabel = labelPrefix + LegacyJobNameLabel
	// Controller UID is used for selectors and labels for jobs
	ControllerUidLabel = labelPrefix + LegacyControllerUidLabel
	// Annotation indicating the number of failures for the index corresponding
	// to the pod, which are counted towards the backoff limit.
	JobIndexFailureCountAnnotation = labelPrefix + "job-index-failure-count"
	// Annotation indicating the number of failures for the index corresponding
	// to the pod, which don't count towards the backoff limit, according to the
	// pod failure policy. When the annotation is absent zero is implied.
	JobIndexIgnoredFailureCountAnnotation = labelPrefix + "job-index-ignored-failure-count"
<<<<<<< HEAD
=======
	// JobControllerName reserved value for the managedBy field for the built-in
	// Job controller.
	JobControllerName = "kubernetes.io/job-controller"
>>>>>>> 7d1f87fc
)

// +k8s:deepcopy-gen:interfaces=k8s.io/apimachinery/pkg/runtime.Object

// Job represents the configuration of a single job.
type Job struct {
	metav1.TypeMeta
	// Standard object's metadata.
	// More info: https://git.k8s.io/community/contributors/devel/sig-architecture/api-conventions.md#metadata
	// +optional
	metav1.ObjectMeta

	// Specification of the desired behavior of a job.
	// More info: https://git.k8s.io/community/contributors/devel/sig-architecture/api-conventions.md#spec-and-status
	// +optional
	Spec JobSpec

	// Current status of a job.
	// More info: https://git.k8s.io/community/contributors/devel/sig-architecture/api-conventions.md#spec-and-status
	// +optional
	Status JobStatus
}

// +k8s:deepcopy-gen:interfaces=k8s.io/apimachinery/pkg/runtime.Object

// JobList is a collection of jobs.
type JobList struct {
	metav1.TypeMeta
	// Standard list metadata.
	// More info: https://git.k8s.io/community/contributors/devel/sig-architecture/api-conventions.md#metadata
	// +optional
	metav1.ListMeta

	// items is the list of Jobs.
	Items []Job
}

// JobTemplateSpec describes the data a Job should have when created from a template
type JobTemplateSpec struct {
	// Standard object's metadata of the jobs created from this template.
	// More info: https://git.k8s.io/community/contributors/devel/sig-architecture/api-conventions.md#metadata
	// +optional
	metav1.ObjectMeta

	// Specification of the desired behavior of the job.
	// More info: https://git.k8s.io/community/contributors/devel/sig-architecture/api-conventions.md#spec-and-status
	// +optional
	Spec JobSpec
}

// CompletionMode specifies how Pod completions of a Job are tracked.
type CompletionMode string

const (
	// NonIndexedCompletion is a Job completion mode. In this mode, the Job is
	// considered complete when there have been .spec.completions
	// successfully completed Pods. Pod completions are homologous to each other.
	NonIndexedCompletion CompletionMode = "NonIndexed"

	// IndexedCompletion is a Job completion mode. In this mode, the Pods of a
	// Job get an associated completion index from 0 to (.spec.completions - 1).
	// The Job is  considered complete when a Pod completes for each completion
	// index.
	IndexedCompletion CompletionMode = "Indexed"
)

// PodFailurePolicyAction specifies how a Pod failure is handled.
// +enum
type PodFailurePolicyAction string

const (
	// This is an action which might be taken on a pod failure - mark the
	// pod's job as Failed and terminate all running pods.
	PodFailurePolicyActionFailJob PodFailurePolicyAction = "FailJob"

	// This is an action which might be taken on a pod failure - mark the
	// Job's index as failed to avoid restarts within this index. This action
	// can only be used when backoffLimitPerIndex is set.
	// This value is beta-level.
	PodFailurePolicyActionFailIndex PodFailurePolicyAction = "FailIndex"

	// This is an action which might be taken on a pod failure - the counter towards
	// .backoffLimit, represented by the job's .status.failed field, is not
	// incremented and a replacement pod is created.
	PodFailurePolicyActionIgnore PodFailurePolicyAction = "Ignore"

	// This is an action which might be taken on a pod failure - the pod failure
	// is handled in the default way - the counter towards .backoffLimit,
	// represented by the job's .status.failed field, is incremented.
	PodFailurePolicyActionCount PodFailurePolicyAction = "Count"
)

// +enum
type PodFailurePolicyOnExitCodesOperator string

const (
	PodFailurePolicyOnExitCodesOpIn    PodFailurePolicyOnExitCodesOperator = "In"
	PodFailurePolicyOnExitCodesOpNotIn PodFailurePolicyOnExitCodesOperator = "NotIn"
)

// PodReplacementPolicy specifies the policy for creating pod replacements.
// +enum
type PodReplacementPolicy string

const (
	// TerminatingOrFailed means that we recreate pods
	// when they are terminating (has a metadata.deletionTimestamp) or failed.
	TerminatingOrFailed PodReplacementPolicy = "TerminatingOrFailed"
	//Failed means to wait until a previously created Pod is fully terminated (has phase
	//Failed or Succeeded) before creating a replacement Pod.
	Failed PodReplacementPolicy = "Failed"
)

// PodFailurePolicyOnExitCodesRequirement describes the requirement for handling
// a failed pod based on its container exit codes. In particular, it lookups the
// .state.terminated.exitCode for each app container and init container status,
// represented by the .status.containerStatuses and .status.initContainerStatuses
// fields in the Pod status, respectively. Containers completed with success
// (exit code 0) are excluded from the requirement check.
type PodFailurePolicyOnExitCodesRequirement struct {
	// Restricts the check for exit codes to the container with the
	// specified name. When null, the rule applies to all containers.
	// When specified, it should match one the container or initContainer
	// names in the pod template.
	// +optional
	ContainerName *string

	// Represents the relationship between the container exit code(s) and the
	// specified values. Containers completed with success (exit code 0) are
	// excluded from the requirement check. Possible values are:
	//
	// - In: the requirement is satisfied if at least one container exit code
	//   (might be multiple if there are multiple containers not restricted
	//   by the 'containerName' field) is in the set of specified values.
	// - NotIn: the requirement is satisfied if at least one container exit code
	//   (might be multiple if there are multiple containers not restricted
	//   by the 'containerName' field) is not in the set of specified values.
	// Additional values are considered to be added in the future. Clients should
	// react to an unknown operator by assuming the requirement is not satisfied.
	Operator PodFailurePolicyOnExitCodesOperator

	// Specifies the set of values. Each returned container exit code (might be
	// multiple in case of multiple containers) is checked against this set of
	// values with respect to the operator. The list of values must be ordered
	// and must not contain duplicates. Value '0' cannot be used for the In operator.
	// At least one element is required. At most 255 elements are allowed.
	// +listType=set
	Values []int32
}

// PodFailurePolicyOnPodConditionsPattern describes a pattern for matching
// an actual pod condition type.
type PodFailurePolicyOnPodConditionsPattern struct {
	// Specifies the required Pod condition type. To match a pod condition
	// it is required that specified type equals the pod condition type.
	Type api.PodConditionType
	// Specifies the required Pod condition status. To match a pod condition
	// it is required that the specified status equals the pod condition status.
	// Defaults to True.
	Status api.ConditionStatus
}

// PodFailurePolicyRule describes how a pod failure is handled when the requirements are met.
// One of OnExitCodes and onPodConditions, but not both, can be used in each rule.
type PodFailurePolicyRule struct {
	// Specifies the action taken on a pod failure when the requirements are satisfied.
	// Possible values are:
	//
	// - FailJob: indicates that the pod's job is marked as Failed and all
	//   running pods are terminated.
	// - FailIndex: indicates that the pod's index is marked as Failed and will
	//   not be restarted.
	//   This value is alpha-level. It can be used when the
	//   `JobBackoffLimitPerIndex` feature gate is enabled (disabled by default).
	// - Ignore: indicates that the counter towards the .backoffLimit is not
	//   incremented and a replacement pod is created.
	// - Count: indicates that the pod is handled in the default way - the
	//   counter towards the .backoffLimit is incremented.
	// Additional values are considered to be added in the future. Clients should
	// react to an unknown action by skipping the rule.
	Action PodFailurePolicyAction

	// Represents the requirement on the container exit codes.
	// +optional
	OnExitCodes *PodFailurePolicyOnExitCodesRequirement

	// Represents the requirement on the pod conditions. The requirement is represented
	// as a list of pod condition patterns. The requirement is satisfied if at
	// least one pattern matches an actual pod condition. At most 20 elements are allowed.
	// +listType=atomic
	// +optional
	OnPodConditions []PodFailurePolicyOnPodConditionsPattern
}

// PodFailurePolicy describes how failed pods influence the backoffLimit.
type PodFailurePolicy struct {
	// A list of pod failure policy rules. The rules are evaluated in order.
	// Once a rule matches a Pod failure, the remaining of the rules are ignored.
	// When no rule matches the Pod failure, the default handling applies - the
	// counter of pod failures is incremented and it is checked against
	// the backoffLimit. At most 20 elements are allowed.
	// +listType=atomic
	Rules []PodFailurePolicyRule
}

// SuccessPolicy describes when a Job can be declared as succeeded based on the success of some indexes.
type SuccessPolicy struct {
	// rules represents the list of alternative rules for the declaring the Jobs
	// as successful before `.status.succeeded >= .spec.completions`. Once any of the rules are met,
	// the "SucceededCriteriaMet" condition is added, and the lingering pods are removed.
	// The terminal state for such a Job has the "Complete" condition.
	// Additionally, these rules are evaluated in order; Once the Job meets one of the rules,
	// other rules are ignored. At most 20 elements are allowed.
	// +listType=atomic
	Rules []SuccessPolicyRule
}

// SuccessPolicyRule describes rule for declaring a Job as succeeded.
// Each rule must have at least one of the "succeededIndexes" or "succeededCount" specified.
type SuccessPolicyRule struct {
	// succeededIndexes specifies the set of indexes
	// which need to be contained in the actual set of the succeeded indexes for the Job.
	// The list of indexes must be within 0 to ".spec.completions-1" and
	// must not contain duplicates. At least one element is required.
	// The indexes are represented as intervals separated by commas.
	// The intervals can be a decimal integer or a pair of decimal integers separated by a hyphen.
	// The number are listed in represented by the first and last element of the series,
	// separated by a hyphen.
	// For example, if the completed indexes are 1, 3, 4, 5 and 7, they are
	// represented as "1,3-5,7".
	// When this field is null, this field doesn't default to any value
	// and is never evaluated at any time.
	//
	// +optional
	SucceededIndexes *string

	// succeededCount specifies the minimal required size of the actual set of the succeeded indexes
	// for the Job. When succeededCount is used along with succeededIndexes, the check is
	// constrained only to the set of indexes specified by succeededIndexes.
	// For example, given that succeededIndexes is "1-4", succeededCount is "3",
	// and completed indexes are "1", "3", and "5", the Job isn't declared as succeeded
	// because only "1" and "3" indexes are considered in that rules.
	// When this field is null, this doesn't default to any value and
	// is never evaluated at any time.
	// When specified it needs to be a positive integer.
	//
	// +optional
	SucceededCount *int32
}

// JobSpec describes how the job execution will look like.
type JobSpec struct {

	// Specifies the maximum desired number of pods the job should
	// run at any given time. The actual number of pods running in steady state will
	// be less than this number when ((.spec.completions - .status.successful) < .spec.parallelism),
	// i.e. when the work left to do is less than max parallelism.
	// +optional
	Parallelism *int32

	// Specifies the desired number of successfully finished pods the
	// job should be run with.  Setting to null means that the success of any
	// pod signals the success of all pods, and allows parallelism to have any positive
	// value.  Setting to 1 means that parallelism is limited to 1 and the success of that
	// pod signals the success of the job.
	// +optional
	Completions *int32

	// Specifies the policy of handling failed pods. In particular, it allows to
	// specify the set of actions and conditions which need to be
	// satisfied to take the associated action.
	// If empty, the default behaviour applies - the counter of failed pods,
	// represented by the jobs's .status.failed field, is incremented and it is
	// checked against the backoffLimit. This field cannot be used in combination
	// with .spec.podTemplate.spec.restartPolicy=OnFailure.
	//
	// This field is beta-level. It can be used when the `JobPodFailurePolicy`
	// feature gate is enabled (enabled by default).
	// +optional
	PodFailurePolicy *PodFailurePolicy

	// successPolicy specifies the policy when the Job can be declared as succeeded.
	// If empty, the default behavior applies - the Job is declared as succeeded
	// only when the number of succeeded pods equals to the completions.
	// When the field is specified, it must be immutable and works only for the Indexed Jobs.
	// Once the Job meets the SuccessPolicy, the lingering pods are terminated.
	//
	// This field  is alpha-level. To use this field, you must enable the
	// `JobSuccessPolicy` feature gate (disabled by default).
	// +optional
	SuccessPolicy *SuccessPolicy

	// Specifies the duration in seconds relative to the startTime that the job
	// may be continuously active before the system tries to terminate it; value
	// must be positive integer. If a Job is suspended (at creation or through an
	// update), this timer will effectively be stopped and reset when the Job is
	// resumed again.
	// +optional
	ActiveDeadlineSeconds *int64

	// Optional number of retries before marking this job failed.
	// Defaults to 6
	// +optional
	BackoffLimit *int32

	// Specifies the limit for the number of retries within an
	// index before marking this index as failed. When enabled the number of
	// failures per index is kept in the pod's
	// batch.kubernetes.io/job-index-failure-count annotation. It can only
	// be set when Job's completionMode=Indexed, and the Pod's restart
	// policy is Never. The field is immutable.
	// This field is beta-level. It can be used when the `JobBackoffLimitPerIndex`
	// feature gate is enabled (enabled by default).
	// +optional
	BackoffLimitPerIndex *int32

	// Specifies the maximal number of failed indexes before marking the Job as
	// failed, when backoffLimitPerIndex is set. Once the number of failed
	// indexes exceeds this number the entire Job is marked as Failed and its
	// execution is terminated. When left as null the job continues execution of
	// all of its indexes and is marked with the `Complete` Job condition.
	// It can only be specified when backoffLimitPerIndex is set.
	// It can be null or up to completions. It is required and must be
	// less than or equal to 10^4 when is completions greater than 10^5.
	// This field is beta-level. It can be used when the `JobBackoffLimitPerIndex`
	// feature gate is enabled (enabled by default).
	// +optional
	MaxFailedIndexes *int32

	// TODO enabled it when https://github.com/kubernetes/kubernetes/issues/28486 has been fixed
	// Optional number of failed pods to retain.
	// +optional
	// FailedPodsLimit *int32

	// A label query over pods that should match the pod count.
	// Normally, the system sets this field for you.
	// +optional
	Selector *metav1.LabelSelector

	// manualSelector controls generation of pod labels and pod selectors.
	// Leave `manualSelector` unset unless you are certain what you are doing.
	// When false or unset, the system pick labels unique to this job
	// and appends those labels to the pod template.  When true,
	// the user is responsible for picking unique labels and specifying
	// the selector.  Failure to pick a unique label may cause this
	// and other jobs to not function correctly.  However, You may see
	// `manualSelector=true` in jobs that were created with the old `extensions/v1beta1`
	// API.
	// +optional
	ManualSelector *bool

	// Describes the pod that will be created when executing a job.
	// The only allowed template.spec.restartPolicy values are "Never" or "OnFailure".
	Template api.PodTemplateSpec

	// ttlSecondsAfterFinished limits the lifetime of a Job that has finished
	// execution (either Complete or Failed). If this field is set,
	// ttlSecondsAfterFinished after the Job finishes, it is eligible to be
	// automatically deleted. When the Job is being deleted, its lifecycle
	// guarantees (e.g. finalizers) will be honored. If this field is unset,
	// the Job won't be automatically deleted. If this field is set to zero,
	// the Job becomes eligible to be deleted immediately after it finishes.
	// +optional
	TTLSecondsAfterFinished *int32

	// completionMode specifies how Pod completions are tracked. It can be
	// `NonIndexed` (default) or `Indexed`.
	//
	// `NonIndexed` means that the Job is considered complete when there have
	// been .spec.completions successfully completed Pods. Each Pod completion is
	// homologous to each other.
	//
	// `Indexed` means that the Pods of a
	// Job get an associated completion index from 0 to (.spec.completions - 1),
	// available in the annotation batch.kubernetes.io/job-completion-index.
	// The Job is considered complete when there is one successfully completed Pod
	// for each index.
	// When value is `Indexed`, .spec.completions must be specified and
	// `.spec.parallelism` must be less than or equal to 10^5.
	// In addition, The Pod name takes the form
	// `$(job-name)-$(index)-$(random-string)`,
	// the Pod hostname takes the form `$(job-name)-$(index)`.
	//
	// More completion modes can be added in the future.
	// If the Job controller observes a mode that it doesn't recognize, which
	// is possible during upgrades due to version skew, the controller
	// skips updates for the Job.
	// +optional
	CompletionMode *CompletionMode

	// suspend specifies whether the Job controller should create Pods or not. If
	// a Job is created with suspend set to true, no Pods are created by the Job
	// controller. If a Job is suspended after creation (i.e. the flag goes from
	// false to true), the Job controller will delete all active Pods associated
	// with this Job. Users must design their workload to gracefully handle this.
	// Suspending a Job will reset the StartTime field of the Job, effectively
	// resetting the ActiveDeadlineSeconds timer too. Defaults to false.
	//
	// +optional
	Suspend *bool

	// podReplacementPolicy specifies when to create replacement Pods.
	// Possible values are:
	// - TerminatingOrFailed means that we recreate pods
	//   when they are terminating (has a metadata.deletionTimestamp) or failed.
	// - Failed means to wait until a previously created Pod is fully terminated (has phase
	//   Failed or Succeeded) before creating a replacement Pod.
	//
	// When using podFailurePolicy, Failed is the the only allowed value.
	// TerminatingOrFailed and Failed are allowed values when podFailurePolicy is not in use.
	// This is an beta field. To use this, enable the JobPodReplacementPolicy feature toggle.
	// This is on by default.
	// +optional
	PodReplacementPolicy *PodReplacementPolicy
<<<<<<< HEAD
=======

	// ManagedBy field indicates the controller that manages a Job. The k8s Job
	// controller reconciles jobs which don't have this field at all or the field
	// value is the reserved string `kubernetes.io/job-controller`, but skips
	// reconciling Jobs with a custom value for this field.
	// The value must be a valid domain-prefixed path (e.g. acme.io/foo) -
	// all characters before the first "/" must be a valid subdomain as defined
	// by RFC 1123. All characters trailing the first "/" must be valid HTTP Path
	// characters as defined by RFC 3986. The value cannot exceed 64 characters.
	//
	// This field is alpha-level. The job controller accepts setting the field
	// when the feature gate JobManagedBy is enabled (disabled by default).
	// +optional
	ManagedBy *string
>>>>>>> 7d1f87fc
}

// JobStatus represents the current state of a Job.
type JobStatus struct {

	// The latest available observations of an object's current state. When a Job
	// fails, one of the conditions will have type "Failed" and status true. When
	// a Job is suspended, one of the conditions will have type "Suspended" and
	// status true; when the Job is resumed, the status of this condition will
	// become false. When a Job is completed, one of the conditions will have
	// type "Complete" and status true.
	//
	// A job is considered finished when it is in a terminal condition, either
	// "Complete" or "Failed". A Job cannot have both the "Complete" and "Failed" conditions.
	// Additionally, it cannot be in the "Complete" and "FailureTarget" conditions.
	// The "Complete", "Failed" and "FailureTarget" conditions cannot be disabled.
	//
	// +optional
	Conditions []JobCondition

	// Represents time when the job controller started processing a job. When a
	// Job is created in the suspended state, this field is not set until the
	// first time it is resumed. This field is reset every time a Job is resumed
	// from suspension. It is represented in RFC3339 form and is in UTC.
	//
	// Once set, the field can only be removed when the job is suspended.
	// The field cannot be modified while the job is unsuspended or finished.
	//
	// +optional
	StartTime *metav1.Time

	// Represents time when the job was completed. It is not guaranteed to
	// be set in happens-before order across separate operations.
	// It is represented in RFC3339 form and is in UTC.
	// The completion time is set when the job finishes successfully, and only then.
	// The value cannot be updated or removed. The value indicates the same or
	// later point in time as the startTime field.
	// +optional
	CompletionTime *metav1.Time

	// The number of pending and running pods which are not terminating (without
	// a deletionTimestamp).
	// The value is zero for finished jobs.
	// +optional
	Active int32

	// The number of pods which are terminating (in phase Pending or Running
	// and have a deletionTimestamp).
	//
	// This field is beta-level. The job controller populates the field when
	// the feature gate JobPodReplacementPolicy is enabled (enabled by default).
	// +optional
	Terminating *int32

	// The number of active pods which have a Ready condition.
	// +optional
	Ready *int32

	// The number of pods which reached phase Succeeded.
	// The value increases monotonically for a given spec. However, it may
	// decrease in reaction to scale down of elastic indexed jobs.
	// +optional
	Succeeded int32

	// The number of pods which reached phase Failed.
	// The value increases monotonically.
	// +optional
	Failed int32

	// completedIndexes holds the completed indexes when .spec.completionMode =
	// "Indexed" in a text format. The indexes are represented as decimal integers
	// separated by commas. The numbers are listed in increasing order. Three or
	// more consecutive numbers are compressed and represented by the first and
	// last element of the series, separated by a hyphen.
	// For example, if the completed indexes are 1, 3, 4, 5 and 7, they are
	// represented as "1,3-5,7".
	// +optional
	CompletedIndexes string

<<<<<<< HEAD
	// FailedIndexes holds the failed indexes when backoffLimitPerIndex=true.
=======
	// FailedIndexes holds the failed indexes when spec.backoffLimitPerIndex is set.
>>>>>>> 7d1f87fc
	// The indexes are represented in the text format analogous as for the
	// `completedIndexes` field, ie. they are kept as decimal integers
	// separated by commas. The numbers are listed in increasing order. Three or
	// more consecutive numbers are compressed and represented by the first and
	// last element of the series, separated by a hyphen.
	// For example, if the failed indexes are 1, 3, 4, 5 and 7, they are
	// represented as "1,3-5,7".
<<<<<<< HEAD
=======
	// The set of failed indexes cannot overlap with the set of completed indexes.
	//
>>>>>>> 7d1f87fc
	// This field is beta-level. It can be used when the `JobBackoffLimitPerIndex`
	// feature gate is enabled (enabled by default).
	// +optional
	FailedIndexes *string

	// uncountedTerminatedPods holds the UIDs of Pods that have terminated but
	// the job controller hasn't yet accounted for in the status counters.
	//
	// The job controller creates pods with a finalizer. When a pod terminates
	// (succeeded or failed), the controller does three steps to account for it
	// in the job status:
	//
	// 1. Add the pod UID to the corresponding array in this field.
	// 2. Remove the pod finalizer.
	// 3. Remove the pod UID from the array while increasing the corresponding
	//     counter.
	//
	// Old jobs might not be tracked using this field, in which case the field
	// remains null.
	// The structure is empty for finished jobs.
	// +optional
	UncountedTerminatedPods *UncountedTerminatedPods
}

// UncountedTerminatedPods holds UIDs of Pods that have terminated but haven't
// been accounted in Job status counters.
type UncountedTerminatedPods struct {
	// succeeded holds UIDs of succeeded Pods.
	// +listType=set
	// +optional
	Succeeded []types.UID

	// failed holds UIDs of failed Pods.
	// +listType=set
	// +optional
	Failed []types.UID
}

// JobConditionType is a valid value for JobCondition.Type
type JobConditionType string

// These are valid conditions of a job.
const (
	// JobSuspended means the job has been suspended.
	JobSuspended JobConditionType = "Suspended"
	// JobComplete means the job has completed its execution.
	JobComplete JobConditionType = "Complete"
	// JobFailed means the job has failed its execution.
	JobFailed JobConditionType = "Failed"
	// FailureTarget means the job is about to fail its execution.
	JobFailureTarget JobConditionType = "FailureTarget"
	// JobSuccessCriteriaMet means the Job has reached a success state and will be marked as Completed
	JobSuccessCriteriaMet JobConditionType = "SuccessCriteriaMet"
)

// JobCondition describes current state of a job.
type JobCondition struct {
	// Type of job condition.
	Type JobConditionType
	// Status of the condition, one of True, False, Unknown.
	Status api.ConditionStatus
	// Last time the condition was checked.
	// +optional
	LastProbeTime metav1.Time
	// Last time the condition transit from one status to another.
	// +optional
	LastTransitionTime metav1.Time
	// (brief) reason for the condition's last transition.
	// +optional
	Reason string
	// Human readable message indicating details about last transition.
	// +optional
	Message string
}

// +k8s:deepcopy-gen:interfaces=k8s.io/apimachinery/pkg/runtime.Object

// CronJob represents the configuration of a single cron job.
type CronJob struct {
	metav1.TypeMeta
	// Standard object's metadata.
	// More info: https://git.k8s.io/community/contributors/devel/sig-architecture/api-conventions.md#metadata
	// +optional
	metav1.ObjectMeta

	// Specification of the desired behavior of a cron job, including the schedule.
	// More info: https://git.k8s.io/community/contributors/devel/sig-architecture/api-conventions.md#spec-and-status
	// +optional
	Spec CronJobSpec

	// Current status of a cron job.
	// More info: https://git.k8s.io/community/contributors/devel/sig-architecture/api-conventions.md#spec-and-status
	// +optional
	Status CronJobStatus
}

// +k8s:deepcopy-gen:interfaces=k8s.io/apimachinery/pkg/runtime.Object

// CronJobList is a collection of cron jobs.
type CronJobList struct {
	metav1.TypeMeta
	// Standard list metadata.
	// More info: https://git.k8s.io/community/contributors/devel/sig-architecture/api-conventions.md#metadata
	// +optional
	metav1.ListMeta

	// items is the list of CronJobs.
	Items []CronJob
}

// CronJobSpec describes how the job execution will look like and when it will actually run.
type CronJobSpec struct {

	// The schedule in Cron format, see https://en.wikipedia.org/wiki/Cron.
	Schedule string

	// The time zone name for the given schedule, see https://en.wikipedia.org/wiki/List_of_tz_database_time_zones.
	// If not specified, this will default to the time zone of the kube-controller-manager process.
	// The set of valid time zone names and the time zone offset is loaded from the system-wide time zone
	// database by the API server during CronJob validation and the controller manager during execution.
	// If no system-wide time zone database can be found a bundled version of the database is used instead.
	// If the time zone name becomes invalid during the lifetime of a CronJob or due to a change in host
	// configuration, the controller will stop creating new new Jobs and will create a system event with the
	// reason UnknownTimeZone.
	// More information can be found in https://kubernetes.io/docs/concepts/workloads/controllers/cron-jobs/#time-zones
	// +optional
	TimeZone *string

	// Optional deadline in seconds for starting the job if it misses scheduled
	// time for any reason.  Missed jobs executions will be counted as failed ones.
	// +optional
	StartingDeadlineSeconds *int64

	// Specifies how to treat concurrent executions of a Job.
	// Valid values are:
	//
	// - "Allow" (default): allows CronJobs to run concurrently;
	// - "Forbid": forbids concurrent runs, skipping next run if previous run hasn't finished yet;
	// - "Replace": cancels currently running job and replaces it with a new one
	// +optional
	ConcurrencyPolicy ConcurrencyPolicy

	// This flag tells the controller to suspend subsequent executions, it does
	// not apply to already started executions. Defaults to false.
	// +optional
	Suspend *bool

	// Specifies the job that will be created when executing a CronJob.
	JobTemplate JobTemplateSpec

	// The number of successful finished jobs to retain.
	// This is a pointer to distinguish between explicit zero and not specified.
	// +optional
	SuccessfulJobsHistoryLimit *int32

	// The number of failed finished jobs to retain.
	// This is a pointer to distinguish between explicit zero and not specified.
	// +optional
	FailedJobsHistoryLimit *int32
}

// ConcurrencyPolicy describes how the job will be handled.
// Only one of the following concurrent policies may be specified.
// If none of the following policies is specified, the default one
// is AllowConcurrent.
type ConcurrencyPolicy string

const (
	// AllowConcurrent allows CronJobs to run concurrently.
	AllowConcurrent ConcurrencyPolicy = "Allow"

	// ForbidConcurrent forbids concurrent runs, skipping next run if previous
	// hasn't finished yet.
	ForbidConcurrent ConcurrencyPolicy = "Forbid"

	// ReplaceConcurrent cancels currently running job and replaces it with a new one.
	ReplaceConcurrent ConcurrencyPolicy = "Replace"
)

// CronJobStatus represents the current state of a cron job.
type CronJobStatus struct {
	// A list of pointers to currently running jobs.
	// +optional
	Active []api.ObjectReference

	// Information when was the last time the job was successfully scheduled.
	// +optional
	LastScheduleTime *metav1.Time

	// Information when was the last time the job successfully completed.
	// +optional
	LastSuccessfulTime *metav1.Time
}<|MERGE_RESOLUTION|>--- conflicted
+++ resolved
@@ -51,12 +51,9 @@
 	// to the pod, which don't count towards the backoff limit, according to the
 	// pod failure policy. When the annotation is absent zero is implied.
 	JobIndexIgnoredFailureCountAnnotation = labelPrefix + "job-index-ignored-failure-count"
-<<<<<<< HEAD
-=======
 	// JobControllerName reserved value for the managedBy field for the built-in
 	// Job controller.
 	JobControllerName = "kubernetes.io/job-controller"
->>>>>>> 7d1f87fc
 )
 
 // +k8s:deepcopy-gen:interfaces=k8s.io/apimachinery/pkg/runtime.Object
@@ -471,8 +468,6 @@
 	// This is on by default.
 	// +optional
 	PodReplacementPolicy *PodReplacementPolicy
-<<<<<<< HEAD
-=======
 
 	// ManagedBy field indicates the controller that manages a Job. The k8s Job
 	// controller reconciles jobs which don't have this field at all or the field
@@ -487,7 +482,6 @@
 	// when the feature gate JobManagedBy is enabled (disabled by default).
 	// +optional
 	ManagedBy *string
->>>>>>> 7d1f87fc
 }
 
 // JobStatus represents the current state of a Job.
@@ -567,11 +561,7 @@
 	// +optional
 	CompletedIndexes string
 
-<<<<<<< HEAD
-	// FailedIndexes holds the failed indexes when backoffLimitPerIndex=true.
-=======
 	// FailedIndexes holds the failed indexes when spec.backoffLimitPerIndex is set.
->>>>>>> 7d1f87fc
 	// The indexes are represented in the text format analogous as for the
 	// `completedIndexes` field, ie. they are kept as decimal integers
 	// separated by commas. The numbers are listed in increasing order. Three or
@@ -579,11 +569,8 @@
 	// last element of the series, separated by a hyphen.
 	// For example, if the failed indexes are 1, 3, 4, 5 and 7, they are
 	// represented as "1,3-5,7".
-<<<<<<< HEAD
-=======
 	// The set of failed indexes cannot overlap with the set of completed indexes.
 	//
->>>>>>> 7d1f87fc
 	// This field is beta-level. It can be used when the `JobBackoffLimitPerIndex`
 	// feature gate is enabled (enabled by default).
 	// +optional
