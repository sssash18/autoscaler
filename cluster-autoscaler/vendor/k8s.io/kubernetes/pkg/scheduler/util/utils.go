/*
Copyright 2017 The Kubernetes Authors.

Licensed under the Apache License, Version 2.0 (the "License");
you may not use this file except in compliance with the License.
You may obtain a copy of the License at

    http://www.apache.org/licenses/LICENSE-2.0

Unless required by applicable law or agreed to in writing, software
distributed under the License is distributed on an "AS IS" BASIS,
WITHOUT WARRANTIES OR CONDITIONS OF ANY KIND, either express or implied.
See the License for the specific language governing permissions and
limitations under the License.
*/

package util

import (
	"context"
	"encoding/json"
	"fmt"
	"time"

	v1 "k8s.io/api/core/v1"
	apierrors "k8s.io/apimachinery/pkg/api/errors"
	metav1 "k8s.io/apimachinery/pkg/apis/meta/v1"
	"k8s.io/apimachinery/pkg/runtime"
	"k8s.io/apimachinery/pkg/types"
	utilerrors "k8s.io/apimachinery/pkg/util/errors"
	"k8s.io/apimachinery/pkg/util/net"
	"k8s.io/apimachinery/pkg/util/strategicpatch"
	"k8s.io/client-go/kubernetes"
	"k8s.io/client-go/tools/cache"
	"k8s.io/client-go/util/retry"
	corev1helpers "k8s.io/component-helpers/scheduling/corev1"
	"k8s.io/klog/v2"
	extenderv1 "k8s.io/kube-scheduler/extender/v1"
	v1helper "k8s.io/kubernetes/pkg/apis/core/v1/helper"
)

// GetPodFullName returns a name that uniquely identifies a pod.
func GetPodFullName(pod *v1.Pod) string {
	// Use underscore as the delimiter because it is not allowed in pod name
	// (DNS subdomain format).
	return pod.Name + "_" + pod.Namespace
}

// GetPodStartTime returns start time of the given pod or current timestamp
// if it hasn't started yet.
func GetPodStartTime(pod *v1.Pod) *metav1.Time {
	if pod.Status.StartTime != nil {
		return pod.Status.StartTime
	}
	// Assumed pods and bound pods that haven't started don't have a StartTime yet.
	return &metav1.Time{Time: time.Now()}
}

// GetEarliestPodStartTime returns the earliest start time of all pods that
// have the highest priority among all victims.
func GetEarliestPodStartTime(victims *extenderv1.Victims) *metav1.Time {
	if len(victims.Pods) == 0 {
		// should not reach here.
		klog.Background().Error(nil, "victims.Pods is empty. Should not reach here")
		return nil
	}

	earliestPodStartTime := GetPodStartTime(victims.Pods[0])
	maxPriority := corev1helpers.PodPriority(victims.Pods[0])

	for _, pod := range victims.Pods {
		if podPriority := corev1helpers.PodPriority(pod); podPriority == maxPriority {
			if podStartTime := GetPodStartTime(pod); podStartTime.Before(earliestPodStartTime) {
				earliestPodStartTime = podStartTime
			}
		} else if podPriority > maxPriority {
			maxPriority = podPriority
			earliestPodStartTime = GetPodStartTime(pod)
		}
	}

	return earliestPodStartTime
}

// MoreImportantPod return true when priority of the first pod is higher than
// the second one. If two pods' priorities are equal, compare their StartTime.
// It takes arguments of the type "interface{}" to be used with SortableList,
// but expects those arguments to be *v1.Pod.
func MoreImportantPod(pod1, pod2 *v1.Pod) bool {
	p1 := corev1helpers.PodPriority(pod1)
	p2 := corev1helpers.PodPriority(pod2)
	if p1 != p2 {
		return p1 > p2
	}
	return GetPodStartTime(pod1).Before(GetPodStartTime(pod2))
}

// Retriable defines the retriable errors during a scheduling cycle.
func Retriable(err error) bool {
	return apierrors.IsInternalError(err) || apierrors.IsServiceUnavailable(err) ||
		net.IsConnectionRefused(err)
}

// PatchPodStatus calculates the delta bytes change from <old.Status> to <newStatus>,
// and then submit a request to API server to patch the pod changes.
func PatchPodStatus(ctx context.Context, cs kubernetes.Interface, old *v1.Pod, newStatus *v1.PodStatus) error {
	if newStatus == nil {
		return nil
	}

	oldData, err := json.Marshal(v1.Pod{Status: old.Status})
	if err != nil {
		return err
	}

	newData, err := json.Marshal(v1.Pod{Status: *newStatus})
	if err != nil {
		return err
	}
	patchBytes, err := strategicpatch.CreateTwoWayMergePatch(oldData, newData, &v1.Pod{})
	if err != nil {
		return fmt.Errorf("failed to create merge patch for pod %q/%q: %v", old.Namespace, old.Name, err)
	}

	if "{}" == string(patchBytes) {
		return nil
	}

	patchFn := func() error {
		_, err := cs.CoreV1().Pods(old.Namespace).Patch(ctx, old.Name, types.StrategicMergePatchType, patchBytes, metav1.PatchOptions{}, "status")
		return err
	}

	return retry.OnError(retry.DefaultBackoff, Retriable, patchFn)
}

// DeletePod deletes the given <pod> from API server
func DeletePod(ctx context.Context, cs kubernetes.Interface, pod *v1.Pod) error {
	return cs.CoreV1().Pods(pod.Namespace).Delete(ctx, pod.Name, metav1.DeleteOptions{})
}

// ClearNominatedNodeName internally submit a patch request to API server
// to set each pods[*].Status.NominatedNodeName> to "".
func ClearNominatedNodeName(ctx context.Context, cs kubernetes.Interface, pods ...*v1.Pod) utilerrors.Aggregate {
	var errs []error
	for _, p := range pods {
		if len(p.Status.NominatedNodeName) == 0 {
			continue
		}
		podStatusCopy := p.Status.DeepCopy()
		podStatusCopy.NominatedNodeName = ""
		if err := PatchPodStatus(ctx, cs, p, podStatusCopy); err != nil {
			errs = append(errs, err)
		}
	}
	return utilerrors.NewAggregate(errs)
}

// IsScalarResourceName validates the resource for Extended, Hugepages, Native and AttachableVolume resources
func IsScalarResourceName(name v1.ResourceName) bool {
	return v1helper.IsExtendedResourceName(name) || v1helper.IsHugePageResourceName(name) ||
		v1helper.IsPrefixedNativeResource(name) || v1helper.IsAttachableVolumeResourceName(name)
}

// As converts two objects to the given type.
// Both objects must be of the same type. If not, an error is returned.
// nil objects are allowed and will be converted to nil.
// For oldObj, cache.DeletedFinalStateUnknown is handled and the
// object stored in it will be converted instead.
<<<<<<< HEAD
func As[T runtime.Object](oldObj, newobj interface{}) (T, T, error) {
=======
func As[T any](oldObj, newobj interface{}) (T, T, error) {
>>>>>>> acfd0dd7
	var oldTyped T
	var newTyped T
	var ok bool
	if newobj != nil {
		newTyped, ok = newobj.(T)
		if !ok {
			return oldTyped, newTyped, fmt.Errorf("expected %T, but got %T", newTyped, newobj)
		}
	}

	if oldObj != nil {
		if realOldObj, ok := oldObj.(cache.DeletedFinalStateUnknown); ok {
			oldObj = realOldObj.Obj
		}
		oldTyped, ok = oldObj.(T)
		if !ok {
			return oldTyped, newTyped, fmt.Errorf("expected %T, but got %T", oldTyped, oldObj)
		}
	}
	return oldTyped, newTyped, nil
}<|MERGE_RESOLUTION|>--- conflicted
+++ resolved
@@ -25,7 +25,6 @@
 	v1 "k8s.io/api/core/v1"
 	apierrors "k8s.io/apimachinery/pkg/api/errors"
 	metav1 "k8s.io/apimachinery/pkg/apis/meta/v1"
-	"k8s.io/apimachinery/pkg/runtime"
 	"k8s.io/apimachinery/pkg/types"
 	utilerrors "k8s.io/apimachinery/pkg/util/errors"
 	"k8s.io/apimachinery/pkg/util/net"
@@ -167,11 +166,7 @@
 // nil objects are allowed and will be converted to nil.
 // For oldObj, cache.DeletedFinalStateUnknown is handled and the
 // object stored in it will be converted instead.
-<<<<<<< HEAD
-func As[T runtime.Object](oldObj, newobj interface{}) (T, T, error) {
-=======
 func As[T any](oldObj, newobj interface{}) (T, T, error) {
->>>>>>> acfd0dd7
 	var oldTyped T
 	var newTyped T
 	var ok bool
