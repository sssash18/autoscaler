--- conflicted
+++ resolved
@@ -63,19 +63,8 @@
 		// Override if un-set, but not if explicitly set to zero
 		if _, found := (*requests)[v1.ResourceMemory]; !found && nonZero {
 			return *resource.NewQuantity(DefaultMemoryRequest, resource.DecimalSI)
-<<<<<<< HEAD
 		}
 		return requests.Memory().DeepCopy()
-	case v1.ResourceEphemeralStorage:
-		quantity, found := (*requests)[v1.ResourceEphemeralStorage]
-		if !found {
-			return resource.Quantity{}
-		}
-		return quantity.DeepCopy()
-=======
-		}
-		return requests.Memory().DeepCopy()
->>>>>>> 7d1f87fc
 	default:
 		quantity, found := (*requests)[resourceName]
 		if !found {
