/*
Copyright 2019 The Kubernetes Authors.

Licensed under the Apache License, Version 2.0 (the "License");
you may not use this file except in compliance with the License.
You may obtain a copy of the License at

    http://www.apache.org/licenses/LICENSE-2.0

Unless required by applicable law or agreed to in writing, software
distributed under the License is distributed on an "AS IS" BASIS,
WITHOUT WARRANTIES OR CONDITIONS OF ANY KIND, either express or implied.
See the License for the specific language governing permissions and
limitations under the License.
*/

// This file defines the scheduling framework plugin interfaces.

package framework

import (
	"context"
	"errors"
	"math"
	"strings"
	"sync"
	"time"

	"github.com/google/go-cmp/cmp"
	"github.com/google/go-cmp/cmp/cmpopts"
	v1 "k8s.io/api/core/v1"
	"k8s.io/apimachinery/pkg/types"
	"k8s.io/apimachinery/pkg/util/sets"
	"k8s.io/client-go/informers"
	clientset "k8s.io/client-go/kubernetes"
	restclient "k8s.io/client-go/rest"
	"k8s.io/client-go/tools/events"
	"k8s.io/klog/v2"
	"k8s.io/kubernetes/pkg/scheduler/apis/config"
	"k8s.io/kubernetes/pkg/scheduler/framework/parallelize"
)

// NodeScoreList declares a list of nodes and their scores.
type NodeScoreList []NodeScore

// NodeScore is a struct with node name and score.
type NodeScore struct {
	Name  string
	Score int64
}

// NodeToStatusMap declares map from node name to its status.
type NodeToStatusMap map[string]*Status

// NodePluginScores is a struct with node name and scores for that node.
type NodePluginScores struct {
	// Name is node name.
	Name string
	// Scores is scores from plugins and extenders.
	Scores []PluginScore
	// TotalScore is the total score in Scores.
	TotalScore int64
}

// PluginScore is a struct with plugin/extender name and score.
type PluginScore struct {
	// Name is the name of plugin or extender.
	Name  string
	Score int64
}

// Code is the Status code/type which is returned from plugins.
type Code int

// These are predefined codes used in a Status.
// Note: when you add a new status, you have to add it in `codes` slice below.
const (
	// Success means that plugin ran correctly and found pod schedulable.
	// NOTE: A nil status is also considered as "Success".
	Success Code = iota
	// Error is one of the failures, used for internal plugin errors, unexpected input, etc.
	// Plugin shouldn't return this code for expected failures, like Unschedulable.
	// Since it's the unexpected failure, the scheduling queue registers the pod without unschedulable plugins.
	// Meaning, the Pod will be requeued to activeQ/backoffQ soon.
	Error
	// Unschedulable is one of the failures, used when a plugin finds a pod unschedulable.
	// If it's returned from PreFilter or Filter, the scheduler might attempt to
	// run other postFilter plugins like preemption to get this pod scheduled.
	// Use UnschedulableAndUnresolvable to make the scheduler skipping other postFilter plugins.
	// The accompanying status message should explain why the pod is unschedulable.
	//
	// We regard the backoff as a penalty of wasting the scheduling cycle.
	// When the scheduling queue requeues Pods, which was rejected with Unschedulable in the last scheduling,
	// the Pod goes through backoff.
	Unschedulable
	// UnschedulableAndUnresolvable is used when a plugin finds a pod unschedulable and
	// other postFilter plugins like preemption would not change anything.
	// See the comment on PostFilter interface for more details about how PostFilter should handle this status.
	// Plugins should return Unschedulable if it is possible that the pod can get scheduled
	// after running other postFilter plugins.
	// The accompanying status message should explain why the pod is unschedulable.
	//
	// We regard the backoff as a penalty of wasting the scheduling cycle.
<<<<<<< HEAD
	// When the scheduling queue requeues Pods, which was rejected with Unschedulable in the last scheduling,
=======
	// When the scheduling queue requeues Pods, which was rejected with UnschedulableAndUnresolvable in the last scheduling,
>>>>>>> 7d1f87fc
	// the Pod goes through backoff.
	UnschedulableAndUnresolvable
	// Wait is used when a Permit plugin finds a pod scheduling should wait.
	Wait
	// Skip is used in the following scenarios:
	// - when a Bind plugin chooses to skip binding.
	// - when a PreFilter plugin returns Skip so that coupled Filter plugin/PreFilterExtensions() will be skipped.
	// - when a PreScore plugin returns Skip so that coupled Score plugin will be skipped.
	Skip
	// Pending means that the scheduling process is finished successfully,
	// but the plugin wants to stop the scheduling cycle/binding cycle here.
	//
	// For example, the DRA plugin sometimes needs to wait for the external device driver
	// to provision the resource for the Pod.
	// It's different from when to return Unschedulable/UnschedulableAndUnresolvable,
	// because in this case, the scheduler decides where the Pod can go successfully,
	// but we need to wait for the external component to do something based on that scheduling result.
	//
	// We regard the backoff as a penalty of wasting the scheduling cycle.
	// In the case of returning Pending, we cannot say the scheduling cycle is wasted
	// because the scheduling result is used to proceed the Pod's scheduling forward,
	// that particular scheduling cycle is failed though.
	// So, Pods rejected by such reasons don't need to suffer a penalty (backoff).
	// When the scheduling queue requeues Pods, which was rejected with Pending in the last scheduling,
	// the Pod goes to activeQ directly ignoring backoff.
	Pending
)

// This list should be exactly the same as the codes iota defined above in the same order.
var codes = []string{"Success", "Error", "Unschedulable", "UnschedulableAndUnresolvable", "Wait", "Skip", "Pending"}

func (c Code) String() string {
	return codes[c]
}

const (
	// MaxNodeScore is the maximum score a Score plugin is expected to return.
	MaxNodeScore int64 = 100

	// MinNodeScore is the minimum score a Score plugin is expected to return.
	MinNodeScore int64 = 0

	// MaxTotalScore is the maximum total score.
	MaxTotalScore int64 = math.MaxInt64
)

// PodsToActivateKey is a reserved state key for stashing pods.
// If the stashed pods are present in unschedulablePods or backoffQ，they will be
// activated (i.e., moved to activeQ) in two phases:
// - end of a scheduling cycle if it succeeds (will be cleared from `PodsToActivate` if activated)
// - end of a binding cycle if it succeeds
var PodsToActivateKey StateKey = "kubernetes.io/pods-to-activate"

// PodsToActivate stores pods to be activated.
type PodsToActivate struct {
	sync.Mutex
	// Map is keyed with namespaced pod name, and valued with the pod.
	Map map[string]*v1.Pod
}

// Clone just returns the same state.
func (s *PodsToActivate) Clone() StateData {
	return s
}

// NewPodsToActivate instantiates a PodsToActivate object.
func NewPodsToActivate() *PodsToActivate {
	return &PodsToActivate{Map: make(map[string]*v1.Pod)}
}

// Status indicates the result of running a plugin. It consists of a code, a
// message, (optionally) an error, and a plugin name it fails by.
// When the status code is not Success, the reasons should explain why.
// And, when code is Success, all the other fields should be empty.
// NOTE: A nil Status is also considered as Success.
type Status struct {
	code    Code
	reasons []string
	err     error
	// plugin is an optional field that records the plugin name causes this status.
	// It's set by the framework when code is Unschedulable, UnschedulableAndUnresolvable or Pending.
	plugin string
}

func (s *Status) WithError(err error) *Status {
	s.err = err
	return s
}

// Code returns code of the Status.
func (s *Status) Code() Code {
	if s == nil {
		return Success
	}
	return s.code
}

// Message returns a concatenated message on reasons of the Status.
func (s *Status) Message() string {
	if s == nil {
		return ""
	}
	return strings.Join(s.Reasons(), ", ")
}

// SetPlugin sets the given plugin name to s.plugin.
func (s *Status) SetPlugin(plugin string) {
	s.plugin = plugin
}

// WithPlugin sets the given plugin name to s.plugin,
// and returns the given status object.
func (s *Status) WithPlugin(plugin string) *Status {
	s.SetPlugin(plugin)
	return s
}

// Plugin returns the plugin name which caused this status.
func (s *Status) Plugin() string {
	return s.plugin
}

// Reasons returns reasons of the Status.
func (s *Status) Reasons() []string {
	if s.err != nil {
		return append([]string{s.err.Error()}, s.reasons...)
	}
	return s.reasons
}

// AppendReason appends given reason to the Status.
func (s *Status) AppendReason(reason string) {
	s.reasons = append(s.reasons, reason)
}

// IsSuccess returns true if and only if "Status" is nil or Code is "Success".
func (s *Status) IsSuccess() bool {
	return s.Code() == Success
}

// IsWait returns true if and only if "Status" is non-nil and its Code is "Wait".
func (s *Status) IsWait() bool {
	return s.Code() == Wait
}

// IsSkip returns true if and only if "Status" is non-nil and its Code is "Skip".
func (s *Status) IsSkip() bool {
	return s.Code() == Skip
}

// IsRejected returns true if "Status" is Unschedulable (Unschedulable, UnschedulableAndUnresolvable, or Pending).
func (s *Status) IsRejected() bool {
	code := s.Code()
	return code == Unschedulable || code == UnschedulableAndUnresolvable || code == Pending
}

// AsError returns nil if the status is a success, a wait or a skip; otherwise returns an "error" object
// with a concatenated message on reasons of the Status.
func (s *Status) AsError() error {
	if s.IsSuccess() || s.IsWait() || s.IsSkip() {
		return nil
	}
	if s.err != nil {
		return s.err
	}
	return errors.New(s.Message())
}

// Equal checks equality of two statuses. This is useful for testing with
// cmp.Equal.
func (s *Status) Equal(x *Status) bool {
	if s == nil || x == nil {
		return s.IsSuccess() && x.IsSuccess()
	}
	if s.code != x.code {
		return false
	}
	if !cmp.Equal(s.err, x.err, cmpopts.EquateErrors()) {
		return false
	}
	if !cmp.Equal(s.reasons, x.reasons) {
		return false
	}
	return cmp.Equal(s.plugin, x.plugin)
<<<<<<< HEAD
=======
}

func (s *Status) String() string {
	return s.Message()
>>>>>>> 7d1f87fc
}

// NewStatus makes a Status out of the given arguments and returns its pointer.
func NewStatus(code Code, reasons ...string) *Status {
	s := &Status{
		code:    code,
		reasons: reasons,
	}
	return s
}

// AsStatus wraps an error in a Status.
func AsStatus(err error) *Status {
	if err == nil {
		return nil
	}
	return &Status{
		code: Error,
		err:  err,
	}
}

// WaitingPod represents a pod currently waiting in the permit phase.
type WaitingPod interface {
	// GetPod returns a reference to the waiting pod.
	GetPod() *v1.Pod
	// GetPendingPlugins returns a list of pending Permit plugin's name.
	GetPendingPlugins() []string
	// Allow declares the waiting pod is allowed to be scheduled by the plugin named as "pluginName".
	// If this is the last remaining plugin to allow, then a success signal is delivered
	// to unblock the pod.
	Allow(pluginName string)
	// Reject declares the waiting pod unschedulable.
	Reject(pluginName, msg string)
}

// Plugin is the parent type for all the scheduling framework plugins.
type Plugin interface {
	Name() string
}

// PreEnqueuePlugin is an interface that must be implemented by "PreEnqueue" plugins.
// These plugins are called prior to adding Pods to activeQ.
// Note: an preEnqueue plugin is expected to be lightweight and efficient, so it's not expected to
// involve expensive calls like accessing external endpoints; otherwise it'd block other
// Pods' enqueuing in event handlers.
type PreEnqueuePlugin interface {
	Plugin
	// PreEnqueue is called prior to adding Pods to activeQ.
	PreEnqueue(ctx context.Context, p *v1.Pod) *Status
}

// LessFunc is the function to sort pod info
type LessFunc func(podInfo1, podInfo2 *QueuedPodInfo) bool

// QueueSortPlugin is an interface that must be implemented by "QueueSort" plugins.
// These plugins are used to sort pods in the scheduling queue. Only one queue sort
// plugin may be enabled at a time.
type QueueSortPlugin interface {
	Plugin
	// Less are used to sort pods in the scheduling queue.
	Less(*QueuedPodInfo, *QueuedPodInfo) bool
}

// EnqueueExtensions is an optional interface that plugins can implement to efficiently
// move unschedulable Pods in internal scheduling queues.
// In the scheduler, Pods can be unschedulable by PreEnqueue, PreFilter, Filter, Reserve, and Permit plugins,
// and Pods rejected by these plugins are requeued based on this extension point.
// Failures from other extension points are regarded as temporal errors (e.g., network failure),
// and the scheduler requeue Pods without this extension point - always requeue Pods to activeQ after backoff.
// This is because such temporal errors cannot be resolved by specific cluster events,
// and we have no choise but keep retrying scheduling until the failure is resolved.
//
// Plugins that make pod unschedulable (PreEnqueue, PreFilter, Filter, Reserve, and Permit plugins) should implement this interface,
// otherwise the default implementation will be used, which is less efficient in requeueing Pods rejected by the plugin.
// And, if plugins other than above extension points support this interface, they are just ignored.
type EnqueueExtensions interface {
	Plugin
	// EventsToRegister returns a series of possible events that may cause a Pod
	// failed by this plugin schedulable. Each event has a callback function that
	// filters out events to reduce useless retry of Pod's scheduling.
	// The events will be registered when instantiating the internal scheduling queue,
	// and leveraged to build event handlers dynamically.
	// Note: the returned list needs to be static (not depend on configuration parameters);
	// otherwise it would lead to undefined behavior.
	//
	// Appropriate implementation of this function will make Pod's re-scheduling accurate and performant.
	EventsToRegister() []ClusterEventWithHint
}

// PreFilterExtensions is an interface that is included in plugins that allow specifying
// callbacks to make incremental updates to its supposedly pre-calculated
// state.
type PreFilterExtensions interface {
	// AddPod is called by the framework while trying to evaluate the impact
	// of adding podToAdd to the node while scheduling podToSchedule.
	AddPod(ctx context.Context, state *CycleState, podToSchedule *v1.Pod, podInfoToAdd *PodInfo, nodeInfo *NodeInfo) *Status
	// RemovePod is called by the framework while trying to evaluate the impact
	// of removing podToRemove from the node while scheduling podToSchedule.
	RemovePod(ctx context.Context, state *CycleState, podToSchedule *v1.Pod, podInfoToRemove *PodInfo, nodeInfo *NodeInfo) *Status
}

// PreFilterPlugin is an interface that must be implemented by "PreFilter" plugins.
// These plugins are called at the beginning of the scheduling cycle.
type PreFilterPlugin interface {
	Plugin
	// PreFilter is called at the beginning of the scheduling cycle. All PreFilter
	// plugins must return success or the pod will be rejected. PreFilter could optionally
	// return a PreFilterResult to influence which nodes to evaluate downstream. This is useful
	// for cases where it is possible to determine the subset of nodes to process in O(1) time.
	// When PreFilterResult filters out some Nodes, the framework considers Nodes that are filtered out as getting "UnschedulableAndUnresolvable".
	// i.e., those Nodes will be out of the candidates of the preemption.
	//
	// When it returns Skip status, returned PreFilterResult and other fields in status are just ignored,
	// and coupled Filter plugin/PreFilterExtensions() will be skipped in this scheduling cycle.
	PreFilter(ctx context.Context, state *CycleState, p *v1.Pod) (*PreFilterResult, *Status)
	// PreFilterExtensions returns a PreFilterExtensions interface if the plugin implements one,
	// or nil if it does not. A Pre-filter plugin can provide extensions to incrementally
	// modify its pre-processed info. The framework guarantees that the extensions
	// AddPod/RemovePod will only be called after PreFilter, possibly on a cloned
	// CycleState, and may call those functions more than once before calling
	// Filter again on a specific node.
	PreFilterExtensions() PreFilterExtensions
}

// FilterPlugin is an interface for Filter plugins. These plugins are called at the
// filter extension point for filtering out hosts that cannot run a pod.
// This concept used to be called 'predicate' in the original scheduler.
// These plugins should return "Success", "Unschedulable" or "Error" in Status.code.
// However, the scheduler accepts other valid codes as well.
// Anything other than "Success" will lead to exclusion of the given host from
// running the pod.
type FilterPlugin interface {
	Plugin
	// Filter is called by the scheduling framework.
	// All FilterPlugins should return "Success" to declare that
	// the given node fits the pod. If Filter doesn't return "Success",
	// it will return "Unschedulable", "UnschedulableAndUnresolvable" or "Error".
	// For the node being evaluated, Filter plugins should look at the passed
	// nodeInfo reference for this particular node's information (e.g., pods
	// considered to be running on the node) instead of looking it up in the
	// NodeInfoSnapshot because we don't guarantee that they will be the same.
	// For example, during preemption, we may pass a copy of the original
	// nodeInfo object that has some pods removed from it to evaluate the
	// possibility of preempting them to schedule the target pod.
	Filter(ctx context.Context, state *CycleState, pod *v1.Pod, nodeInfo *NodeInfo) *Status
}

// PostFilterPlugin is an interface for "PostFilter" plugins. These plugins are called
// after a pod cannot be scheduled.
type PostFilterPlugin interface {
	Plugin
	// PostFilter is called by the scheduling framework
	// when the scheduling cycle failed at PreFilter or Filter by Unschedulable or UnschedulableAndUnresolvable.
	// NodeToStatusMap has statuses that each Node got in the Filter phase.
	// If this scheduling cycle failed at PreFilter, all Nodes have the status from the rejector PreFilter plugin in NodeToStatusMap.
	// Note that the scheduling framework runs PostFilter plugins even when PreFilter returned UnschedulableAndUnresolvable.
	// In that case, NodeToStatusMap contains all Nodes with UnschedulableAndUnresolvable.
	//
	// Also, ignoring Nodes with UnschedulableAndUnresolvable is the responsibility of each PostFilter plugin,
	// meaning NodeToStatusMap obviously could have Nodes with UnschedulableAndUnresolvable
	// and the scheduling framework does call PostFilter even when all Nodes in NodeToStatusMap are UnschedulableAndUnresolvable.
	//
	// A PostFilter plugin should return one of the following statuses:
	// - Unschedulable: the plugin gets executed successfully but the pod cannot be made schedulable.
	// - Success: the plugin gets executed successfully and the pod can be made schedulable.
	// - Error: the plugin aborts due to some internal error.
	//
	// Informational plugins should be configured ahead of other ones, and always return Unschedulable status.
	// Optionally, a non-nil PostFilterResult may be returned along with a Success status. For example,
	// a preemption plugin may choose to return nominatedNodeName, so that framework can reuse that to update the
	// preemptor pod's .spec.status.nominatedNodeName field.
	PostFilter(ctx context.Context, state *CycleState, pod *v1.Pod, filteredNodeStatusMap NodeToStatusMap) (*PostFilterResult, *Status)
}

// PreScorePlugin is an interface for "PreScore" plugin. PreScore is an
// informational extension point. Plugins will be called with a list of nodes
// that passed the filtering phase. A plugin may use this data to update internal
// state or to generate logs/metrics.
type PreScorePlugin interface {
	Plugin
	// PreScore is called by the scheduling framework after a list of nodes
	// passed the filtering phase. All prescore plugins must return success or
	// the pod will be rejected
	// When it returns Skip status, other fields in status are just ignored,
	// and coupled Score plugin will be skipped in this scheduling cycle.
<<<<<<< HEAD
	PreScore(ctx context.Context, state *CycleState, pod *v1.Pod, nodes []*v1.Node) *Status
=======
	PreScore(ctx context.Context, state *CycleState, pod *v1.Pod, nodes []*NodeInfo) *Status
>>>>>>> 7d1f87fc
}

// ScoreExtensions is an interface for Score extended functionality.
type ScoreExtensions interface {
	// NormalizeScore is called for all node scores produced by the same plugin's "Score"
	// method. A successful run of NormalizeScore will update the scores list and return
	// a success status.
	NormalizeScore(ctx context.Context, state *CycleState, p *v1.Pod, scores NodeScoreList) *Status
}

// ScorePlugin is an interface that must be implemented by "Score" plugins to rank
// nodes that passed the filtering phase.
type ScorePlugin interface {
	Plugin
	// Score is called on each filtered node. It must return success and an integer
	// indicating the rank of the node. All scoring plugins must return success or
	// the pod will be rejected.
	Score(ctx context.Context, state *CycleState, p *v1.Pod, nodeName string) (int64, *Status)

	// ScoreExtensions returns a ScoreExtensions interface if it implements one, or nil if does not.
	ScoreExtensions() ScoreExtensions
}

// ReservePlugin is an interface for plugins with Reserve and Unreserve
// methods. These are meant to update the state of the plugin. This concept
// used to be called 'assume' in the original scheduler. These plugins should
// return only Success or Error in Status.code. However, the scheduler accepts
// other valid codes as well. Anything other than Success will lead to
// rejection of the pod.
type ReservePlugin interface {
	Plugin
	// Reserve is called by the scheduling framework when the scheduler cache is
	// updated. If this method returns a failed Status, the scheduler will call
	// the Unreserve method for all enabled ReservePlugins.
	Reserve(ctx context.Context, state *CycleState, p *v1.Pod, nodeName string) *Status
	// Unreserve is called by the scheduling framework when a reserved pod was
	// rejected, an error occurred during reservation of subsequent plugins, or
	// in a later phase. The Unreserve method implementation must be idempotent
	// and may be called by the scheduler even if the corresponding Reserve
	// method for the same plugin was not called.
	Unreserve(ctx context.Context, state *CycleState, p *v1.Pod, nodeName string)
}

// PreBindPlugin is an interface that must be implemented by "PreBind" plugins.
// These plugins are called before a pod being scheduled.
type PreBindPlugin interface {
	Plugin
	// PreBind is called before binding a pod. All prebind plugins must return
	// success or the pod will be rejected and won't be sent for binding.
	PreBind(ctx context.Context, state *CycleState, p *v1.Pod, nodeName string) *Status
}

// PostBindPlugin is an interface that must be implemented by "PostBind" plugins.
// These plugins are called after a pod is successfully bound to a node.
type PostBindPlugin interface {
	Plugin
	// PostBind is called after a pod is successfully bound. These plugins are
	// informational. A common application of this extension point is for cleaning
	// up. If a plugin needs to clean-up its state after a pod is scheduled and
	// bound, PostBind is the extension point that it should register.
	PostBind(ctx context.Context, state *CycleState, p *v1.Pod, nodeName string)
}

// PermitPlugin is an interface that must be implemented by "Permit" plugins.
// These plugins are called before a pod is bound to a node.
type PermitPlugin interface {
	Plugin
	// Permit is called before binding a pod (and before prebind plugins). Permit
	// plugins are used to prevent or delay the binding of a Pod. A permit plugin
	// must return success or wait with timeout duration, or the pod will be rejected.
	// The pod will also be rejected if the wait timeout or the pod is rejected while
	// waiting. Note that if the plugin returns "wait", the framework will wait only
	// after running the remaining plugins given that no other plugin rejects the pod.
	Permit(ctx context.Context, state *CycleState, p *v1.Pod, nodeName string) (*Status, time.Duration)
}

// BindPlugin is an interface that must be implemented by "Bind" plugins. Bind
// plugins are used to bind a pod to a Node.
type BindPlugin interface {
	Plugin
	// Bind plugins will not be called until all pre-bind plugins have completed. Each
	// bind plugin is called in the configured order. A bind plugin may choose whether
	// or not to handle the given Pod. If a bind plugin chooses to handle a Pod, the
	// remaining bind plugins are skipped. When a bind plugin does not handle a pod,
	// it must return Skip in its Status code. If a bind plugin returns an Error, the
	// pod is rejected and will not be bound.
	Bind(ctx context.Context, state *CycleState, p *v1.Pod, nodeName string) *Status
}

// Framework manages the set of plugins in use by the scheduling framework.
// Configured plugins are called at specified points in a scheduling context.
type Framework interface {
	Handle

	// PreEnqueuePlugins returns the registered preEnqueue plugins.
	PreEnqueuePlugins() []PreEnqueuePlugin

	// EnqueueExtensions returns the registered Enqueue extensions.
	EnqueueExtensions() []EnqueueExtensions

	// QueueSortFunc returns the function to sort pods in scheduling queue
	QueueSortFunc() LessFunc

	// RunPreFilterPlugins runs the set of configured PreFilter plugins. It returns
	// *Status and its code is set to non-success if any of the plugins returns
	// anything but Success. If a non-success status is returned, then the scheduling
	// cycle is aborted.
	// It also returns a PreFilterResult, which may influence what or how many nodes to
	// evaluate downstream.
	RunPreFilterPlugins(ctx context.Context, state *CycleState, pod *v1.Pod) (*PreFilterResult, *Status)

	// RunPostFilterPlugins runs the set of configured PostFilter plugins.
	// PostFilter plugins can either be informational, in which case should be configured
	// to execute first and return Unschedulable status, or ones that try to change the
	// cluster state to make the pod potentially schedulable in a future scheduling cycle.
	RunPostFilterPlugins(ctx context.Context, state *CycleState, pod *v1.Pod, filteredNodeStatusMap NodeToStatusMap) (*PostFilterResult, *Status)

	// RunPreBindPlugins runs the set of configured PreBind plugins. It returns
	// *Status and its code is set to non-success if any of the plugins returns
	// anything but Success. If the Status code is "Unschedulable", it is
	// considered as a scheduling check failure, otherwise, it is considered as an
	// internal error. In either case the pod is not going to be bound.
	RunPreBindPlugins(ctx context.Context, state *CycleState, pod *v1.Pod, nodeName string) *Status

	// RunPostBindPlugins runs the set of configured PostBind plugins.
	RunPostBindPlugins(ctx context.Context, state *CycleState, pod *v1.Pod, nodeName string)

	// RunReservePluginsReserve runs the Reserve method of the set of
	// configured Reserve plugins. If any of these calls returns an error, it
	// does not continue running the remaining ones and returns the error. In
	// such case, pod will not be scheduled.
	RunReservePluginsReserve(ctx context.Context, state *CycleState, pod *v1.Pod, nodeName string) *Status

	// RunReservePluginsUnreserve runs the Unreserve method of the set of
	// configured Reserve plugins.
	RunReservePluginsUnreserve(ctx context.Context, state *CycleState, pod *v1.Pod, nodeName string)

	// RunPermitPlugins runs the set of configured Permit plugins. If any of these
	// plugins returns a status other than "Success" or "Wait", it does not continue
	// running the remaining plugins and returns an error. Otherwise, if any of the
	// plugins returns "Wait", then this function will create and add waiting pod
	// to a map of currently waiting pods and return status with "Wait" code.
	// Pod will remain waiting pod for the minimum duration returned by the Permit plugins.
	RunPermitPlugins(ctx context.Context, state *CycleState, pod *v1.Pod, nodeName string) *Status

	// WaitOnPermit will block, if the pod is a waiting pod, until the waiting pod is rejected or allowed.
	WaitOnPermit(ctx context.Context, pod *v1.Pod) *Status

	// RunBindPlugins runs the set of configured Bind plugins. A Bind plugin may choose
	// whether or not to handle the given Pod. If a Bind plugin chooses to skip the
	// binding, it should return code=5("skip") status. Otherwise, it should return "Error"
	// or "Success". If none of the plugins handled binding, RunBindPlugins returns
	// code=5("skip") status.
	RunBindPlugins(ctx context.Context, state *CycleState, pod *v1.Pod, nodeName string) *Status

	// HasFilterPlugins returns true if at least one Filter plugin is defined.
	HasFilterPlugins() bool

	// HasPostFilterPlugins returns true if at least one PostFilter plugin is defined.
	HasPostFilterPlugins() bool

	// HasScorePlugins returns true if at least one Score plugin is defined.
	HasScorePlugins() bool

	// ListPlugins returns a map of extension point name to list of configured Plugins.
	ListPlugins() *config.Plugins

	// ProfileName returns the profile name associated to a profile.
	ProfileName() string

	// PercentageOfNodesToScore returns percentageOfNodesToScore associated to a profile.
	PercentageOfNodesToScore() *int32

	// SetPodNominator sets the PodNominator
	SetPodNominator(nominator PodNominator)
<<<<<<< HEAD
=======

	// Close calls Close method of each plugin.
	Close() error
>>>>>>> 7d1f87fc
}

// Handle provides data and some tools that plugins can use. It is
// passed to the plugin factories at the time of plugin initialization. Plugins
// must store and use this handle to call framework functions.
type Handle interface {
	// PodNominator abstracts operations to maintain nominated Pods.
	PodNominator
	// PluginsRunner abstracts operations to run some plugins.
	PluginsRunner
	// SnapshotSharedLister returns listers from the latest NodeInfo Snapshot. The snapshot
	// is taken at the beginning of a scheduling cycle and remains unchanged until
	// a pod finishes "Permit" point.
	//
	// It should be used only during scheduling cycle:
	// - There is no guarantee that the information remains unchanged in the binding phase of scheduling.
	//   So, plugins shouldn't use it in the binding cycle (pre-bind/bind/post-bind/un-reserve plugin)
	//   otherwise, a concurrent read/write error might occur.
	// - There is no guarantee that the information is always up-to-date.
	//   So, plugins shouldn't use it in QueueingHint and PreEnqueue
	//   otherwise, they might make a decision based on stale information.
	//
	// Instead, they should use the resources getting from Informer created from SharedInformerFactory().
	SnapshotSharedLister() SharedLister

	// IterateOverWaitingPods acquires a read lock and iterates over the WaitingPods map.
	IterateOverWaitingPods(callback func(WaitingPod))

	// GetWaitingPod returns a waiting pod given its UID.
	GetWaitingPod(uid types.UID) WaitingPod

	// RejectWaitingPod rejects a waiting pod given its UID.
	// The return value indicates if the pod is waiting or not.
	RejectWaitingPod(uid types.UID) bool

	// ClientSet returns a kubernetes clientSet.
	ClientSet() clientset.Interface

	// KubeConfig returns the raw kube config.
	KubeConfig() *restclient.Config

	// EventRecorder returns an event recorder.
	EventRecorder() events.EventRecorder

	SharedInformerFactory() informers.SharedInformerFactory

	// RunFilterPluginsWithNominatedPods runs the set of configured filter plugins for nominated pod on the given node.
	RunFilterPluginsWithNominatedPods(ctx context.Context, state *CycleState, pod *v1.Pod, info *NodeInfo) *Status

	// Extenders returns registered scheduler extenders.
	Extenders() []Extender

	// Parallelizer returns a parallelizer holding parallelism for scheduler.
	Parallelizer() parallelize.Parallelizer
}

// PreFilterResult wraps needed info for scheduler framework to act upon PreFilter phase.
type PreFilterResult struct {
	// The set of nodes that should be considered downstream; if nil then
	// all nodes are eligible.
	NodeNames sets.Set[string]
}

func (p *PreFilterResult) AllNodes() bool {
	return p == nil || p.NodeNames == nil
}

func (p *PreFilterResult) Merge(in *PreFilterResult) *PreFilterResult {
	if p.AllNodes() && in.AllNodes() {
		return nil
	}

	r := PreFilterResult{}
	if p.AllNodes() {
		r.NodeNames = in.NodeNames.Clone()
		return &r
	}
	if in.AllNodes() {
		r.NodeNames = p.NodeNames.Clone()
		return &r
	}

	r.NodeNames = p.NodeNames.Intersection(in.NodeNames)
	return &r
}

type NominatingMode int

const (
	ModeNoop NominatingMode = iota
	ModeOverride
)

type NominatingInfo struct {
	NominatedNodeName string
	NominatingMode    NominatingMode
}

// PostFilterResult wraps needed info for scheduler framework to act upon PostFilter phase.
type PostFilterResult struct {
	*NominatingInfo
}

func NewPostFilterResultWithNominatedNode(name string) *PostFilterResult {
	return &PostFilterResult{
		NominatingInfo: &NominatingInfo{
			NominatedNodeName: name,
			NominatingMode:    ModeOverride,
		},
	}
}

func (ni *NominatingInfo) Mode() NominatingMode {
	if ni == nil {
		return ModeNoop
	}
	return ni.NominatingMode
}

// PodNominator abstracts operations to maintain nominated Pods.
type PodNominator interface {
	// AddNominatedPod adds the given pod to the nominator or
	// updates it if it already exists.
	AddNominatedPod(logger klog.Logger, pod *PodInfo, nominatingInfo *NominatingInfo)
	// DeleteNominatedPodIfExists deletes nominatedPod from internal cache. It's a no-op if it doesn't exist.
	DeleteNominatedPodIfExists(pod *v1.Pod)
	// UpdateNominatedPod updates the <oldPod> with <newPod>.
	UpdateNominatedPod(logger klog.Logger, oldPod *v1.Pod, newPodInfo *PodInfo)
	// NominatedPodsForNode returns nominatedPods on the given node.
	NominatedPodsForNode(nodeName string) []*PodInfo
}

// PluginsRunner abstracts operations to run some plugins.
// This is used by preemption PostFilter plugins when evaluating the feasibility of
// scheduling the pod on nodes when certain running pods get evicted.
type PluginsRunner interface {
	// RunPreScorePlugins runs the set of configured PreScore plugins. If any
	// of these plugins returns any status other than "Success", the given pod is rejected.
	RunPreScorePlugins(context.Context, *CycleState, *v1.Pod, []*NodeInfo) *Status
	// RunScorePlugins runs the set of configured scoring plugins.
	// It returns a list that stores scores from each plugin and total score for each Node.
	// It also returns *Status, which is set to non-success if any of the plugins returns
	// a non-success status.
	RunScorePlugins(context.Context, *CycleState, *v1.Pod, []*NodeInfo) ([]NodePluginScores, *Status)
	// RunFilterPlugins runs the set of configured Filter plugins for pod on
	// the given node. Note that for the node being evaluated, the passed nodeInfo
	// reference could be different from the one in NodeInfoSnapshot map (e.g., pods
	// considered to be running on the node could be different). For example, during
	// preemption, we may pass a copy of the original nodeInfo object that has some pods
	// removed from it to evaluate the possibility of preempting them to
	// schedule the target pod.
	RunFilterPlugins(context.Context, *CycleState, *v1.Pod, *NodeInfo) *Status
	// RunPreFilterExtensionAddPod calls the AddPod interface for the set of configured
	// PreFilter plugins. It returns directly if any of the plugins return any
	// status other than Success.
	RunPreFilterExtensionAddPod(ctx context.Context, state *CycleState, podToSchedule *v1.Pod, podInfoToAdd *PodInfo, nodeInfo *NodeInfo) *Status
	// RunPreFilterExtensionRemovePod calls the RemovePod interface for the set of configured
	// PreFilter plugins. It returns directly if any of the plugins return any
	// status other than Success.
	RunPreFilterExtensionRemovePod(ctx context.Context, state *CycleState, podToSchedule *v1.Pod, podInfoToRemove *PodInfo, nodeInfo *NodeInfo) *Status
}<|MERGE_RESOLUTION|>--- conflicted
+++ resolved
@@ -101,11 +101,7 @@
 	// The accompanying status message should explain why the pod is unschedulable.
 	//
 	// We regard the backoff as a penalty of wasting the scheduling cycle.
-<<<<<<< HEAD
-	// When the scheduling queue requeues Pods, which was rejected with Unschedulable in the last scheduling,
-=======
 	// When the scheduling queue requeues Pods, which was rejected with UnschedulableAndUnresolvable in the last scheduling,
->>>>>>> 7d1f87fc
 	// the Pod goes through backoff.
 	UnschedulableAndUnresolvable
 	// Wait is used when a Permit plugin finds a pod scheduling should wait.
@@ -290,13 +286,10 @@
 		return false
 	}
 	return cmp.Equal(s.plugin, x.plugin)
-<<<<<<< HEAD
-=======
 }
 
 func (s *Status) String() string {
 	return s.Message()
->>>>>>> 7d1f87fc
 }
 
 // NewStatus makes a Status out of the given arguments and returns its pointer.
@@ -483,11 +476,7 @@
 	// the pod will be rejected
 	// When it returns Skip status, other fields in status are just ignored,
 	// and coupled Score plugin will be skipped in this scheduling cycle.
-<<<<<<< HEAD
-	PreScore(ctx context.Context, state *CycleState, pod *v1.Pod, nodes []*v1.Node) *Status
-=======
 	PreScore(ctx context.Context, state *CycleState, pod *v1.Pod, nodes []*NodeInfo) *Status
->>>>>>> 7d1f87fc
 }
 
 // ScoreExtensions is an interface for Score extended functionality.
@@ -663,12 +652,9 @@
 
 	// SetPodNominator sets the PodNominator
 	SetPodNominator(nominator PodNominator)
-<<<<<<< HEAD
-=======
 
 	// Close calls Close method of each plugin.
 	Close() error
->>>>>>> 7d1f87fc
 }
 
 // Handle provides data and some tools that plugins can use. It is
