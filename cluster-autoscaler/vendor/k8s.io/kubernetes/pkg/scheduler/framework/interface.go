/*
Copyright 2019 The Kubernetes Authors.

Licensed under the Apache License, Version 2.0 (the "License");
you may not use this file except in compliance with the License.
You may obtain a copy of the License at

    http://www.apache.org/licenses/LICENSE-2.0

Unless required by applicable law or agreed to in writing, software
distributed under the License is distributed on an "AS IS" BASIS,
WITHOUT WARRANTIES OR CONDITIONS OF ANY KIND, either express or implied.
See the License for the specific language governing permissions and
limitations under the License.
*/

// This file defines the scheduling framework plugin interfaces.

package framework

import (
	"context"
	"errors"
	"math"
	"strings"
	"sync"
	"time"

	"github.com/google/go-cmp/cmp"
	"github.com/google/go-cmp/cmp/cmpopts"
	v1 "k8s.io/api/core/v1"
	"k8s.io/apimachinery/pkg/types"
	"k8s.io/apimachinery/pkg/util/sets"
	"k8s.io/client-go/informers"
	clientset "k8s.io/client-go/kubernetes"
	restclient "k8s.io/client-go/rest"
	"k8s.io/client-go/tools/events"
	"k8s.io/klog/v2"
	"k8s.io/kubernetes/pkg/scheduler/apis/config"
	"k8s.io/kubernetes/pkg/scheduler/framework/parallelize"
)

// NodeScoreList declares a list of nodes and their scores.
type NodeScoreList []NodeScore

// NodeScore is a struct with node name and score.
type NodeScore struct {
	Name  string
	Score int64
}

// NodeToStatusMap declares map from node name to its status.
type NodeToStatusMap map[string]*Status

// NodePluginScores is a struct with node name and scores for that node.
type NodePluginScores struct {
	// Name is node name.
	Name string
	// Scores is scores from plugins and extenders.
	Scores []PluginScore
	// TotalScore is the total score in Scores.
	TotalScore int64
}

// PluginScore is a struct with plugin/extender name and score.
type PluginScore struct {
	// Name is the name of plugin or extender.
	Name  string
	Score int64
}

// Code is the Status code/type which is returned from plugins.
type Code int

// These are predefined codes used in a Status.
// Note: when you add a new status, you have to add it in `codes` slice below.
const (
	// Success means that plugin ran correctly and found pod schedulable.
	// NOTE: A nil status is also considered as "Success".
	Success Code = iota
	// Error is one of the failures, used for internal plugin errors, unexpected input, etc.
	// Plugin shouldn't return this code for expected failures, like Unschedulable.
	// Since it's the unexpected failure, the scheduling queue registers the pod without unschedulable plugins.
	// Meaning, the Pod will be requeued to activeQ/backoffQ soon.
	Error
	// Unschedulable is one of the failures, used when a plugin finds a pod unschedulable.
	// If it's returned from PreFilter or Filter, the scheduler might attempt to
	// run other postFilter plugins like preemption to get this pod scheduled.
	// Use UnschedulableAndUnresolvable to make the scheduler skipping other postFilter plugins.
	// The accompanying status message should explain why the pod is unschedulable.
	//
	// We regard the backoff as a penalty of wasting the scheduling cycle.
	// When the scheduling queue requeues Pods, which was rejected with Unschedulable in the last scheduling,
	// the Pod goes through backoff.
	Unschedulable
	// UnschedulableAndUnresolvable is used when a plugin finds a pod unschedulable and
	// other postFilter plugins like preemption would not change anything.
	// Plugins should return Unschedulable if it is possible that the pod can get scheduled
	// after running other postFilter plugins.
	// The accompanying status message should explain why the pod is unschedulable.
	//
	// We regard the backoff as a penalty of wasting the scheduling cycle.
	// When the scheduling queue requeues Pods, which was rejected with Unschedulable in the last scheduling,
	// the Pod goes through backoff.
	UnschedulableAndUnresolvable
	// Wait is used when a Permit plugin finds a pod scheduling should wait.
	Wait
	// Skip is used in the following scenarios:
	// - when a Bind plugin chooses to skip binding.
	// - when a PreFilter plugin returns Skip so that coupled Filter plugin/PreFilterExtensions() will be skipped.
	// - when a PreScore plugin returns Skip so that coupled Score plugin will be skipped.
	Skip
	// Pending means that the scheduling process is finished successfully,
	// but the plugin wants to stop the scheduling cycle/binding cycle here.
	//
	// For example, the DRA plugin sometimes needs to wait for the external device driver
	// to provision the resource for the Pod.
	// It's different from when to return Unschedulable/UnschedulableAndUnresolvable,
	// because in this case, the scheduler decides where the Pod can go successfully,
	// but we need to wait for the external component to do something based on that scheduling result.
	//
	// We regard the backoff as a penalty of wasting the scheduling cycle.
	// In the case of returning Pending, we cannot say the scheduling cycle is wasted
	// because the scheduling result is used to proceed the Pod's scheduling forward,
	// that particular scheduling cycle is failed though.
	// So, Pods rejected by such reasons don't need to suffer a penalty (backoff).
	// When the scheduling queue requeues Pods, which was rejected with Pending in the last scheduling,
	// the Pod goes to activeQ directly ignoring backoff.
	Pending
)

// This list should be exactly the same as the codes iota defined above in the same order.
var codes = []string{"Success", "Error", "Unschedulable", "UnschedulableAndUnresolvable", "Wait", "Skip", "Pending"}

func (c Code) String() string {
	return codes[c]
}

const (
	// MaxNodeScore is the maximum score a Score plugin is expected to return.
	MaxNodeScore int64 = 100

	// MinNodeScore is the minimum score a Score plugin is expected to return.
	MinNodeScore int64 = 0

	// MaxTotalScore is the maximum total score.
	MaxTotalScore int64 = math.MaxInt64
)

// PodsToActivateKey is a reserved state key for stashing pods.
// If the stashed pods are present in unschedulablePods or backoffQ，they will be
// activated (i.e., moved to activeQ) in two phases:
// - end of a scheduling cycle if it succeeds (will be cleared from `PodsToActivate` if activated)
// - end of a binding cycle if it succeeds
var PodsToActivateKey StateKey = "kubernetes.io/pods-to-activate"

// PodsToActivate stores pods to be activated.
type PodsToActivate struct {
	sync.Mutex
	// Map is keyed with namespaced pod name, and valued with the pod.
	Map map[string]*v1.Pod
}

// Clone just returns the same state.
func (s *PodsToActivate) Clone() StateData {
	return s
}

// NewPodsToActivate instantiates a PodsToActivate object.
func NewPodsToActivate() *PodsToActivate {
	return &PodsToActivate{Map: make(map[string]*v1.Pod)}
}

// Status indicates the result of running a plugin. It consists of a code, a
// message, (optionally) an error, and a plugin name it fails by.
// When the status code is not Success, the reasons should explain why.
// And, when code is Success, all the other fields should be empty.
// NOTE: A nil Status is also considered as Success.
type Status struct {
	code    Code
	reasons []string
	err     error
	// plugin is an optional field that records the plugin name causes this status.
	// It's set by the framework when code is Unschedulable, UnschedulableAndUnresolvable or Pending.
	plugin string
}

func (s *Status) WithError(err error) *Status {
	s.err = err
	return s
}

// Code returns code of the Status.
func (s *Status) Code() Code {
	if s == nil {
		return Success
	}
	return s.code
}

// Message returns a concatenated message on reasons of the Status.
func (s *Status) Message() string {
	if s == nil {
		return ""
	}
	return strings.Join(s.Reasons(), ", ")
}

// SetPlugin sets the given plugin name to s.plugin.
func (s *Status) SetPlugin(plugin string) {
	s.plugin = plugin
}

// WithPlugin sets the given plugin name to s.plugin,
// and returns the given status object.
func (s *Status) WithPlugin(plugin string) *Status {
	s.SetPlugin(plugin)
	return s
}

// Plugin returns the plugin name which caused this status.
func (s *Status) Plugin() string {
	return s.plugin
}

// Reasons returns reasons of the Status.
func (s *Status) Reasons() []string {
	if s.err != nil {
		return append([]string{s.err.Error()}, s.reasons...)
	}
	return s.reasons
}

// AppendReason appends given reason to the Status.
func (s *Status) AppendReason(reason string) {
	s.reasons = append(s.reasons, reason)
}

// IsSuccess returns true if and only if "Status" is nil or Code is "Success".
func (s *Status) IsSuccess() bool {
	return s.Code() == Success
}

// IsWait returns true if and only if "Status" is non-nil and its Code is "Wait".
func (s *Status) IsWait() bool {
	return s.Code() == Wait
}

// IsSkip returns true if and only if "Status" is non-nil and its Code is "Skip".
func (s *Status) IsSkip() bool {
	return s.Code() == Skip
}

// IsRejected returns true if "Status" is Unschedulable (Unschedulable, UnschedulableAndUnresolvable, or Pending).
func (s *Status) IsRejected() bool {
	code := s.Code()
	return code == Unschedulable || code == UnschedulableAndUnresolvable || code == Pending
}

// AsError returns nil if the status is a success, a wait or a skip; otherwise returns an "error" object
// with a concatenated message on reasons of the Status.
func (s *Status) AsError() error {
	if s.IsSuccess() || s.IsWait() || s.IsSkip() {
		return nil
	}
	if s.err != nil {
		return s.err
	}
	return errors.New(s.Message())
}

// Equal checks equality of two statuses. This is useful for testing with
// cmp.Equal.
func (s *Status) Equal(x *Status) bool {
	if s == nil || x == nil {
		return s.IsSuccess() && x.IsSuccess()
	}
	if s.code != x.code {
		return false
	}
	if !cmp.Equal(s.err, x.err, cmpopts.EquateErrors()) {
		return false
	}
	if !cmp.Equal(s.reasons, x.reasons) {
		return false
	}
	return cmp.Equal(s.plugin, x.plugin)
}

// NewStatus makes a Status out of the given arguments and returns its pointer.
func NewStatus(code Code, reasons ...string) *Status {
	s := &Status{
		code:    code,
		reasons: reasons,
	}
	return s
}

// AsStatus wraps an error in a Status.
func AsStatus(err error) *Status {
	if err == nil {
		return nil
	}
	return &Status{
		code: Error,
		err:  err,
	}
}

// WaitingPod represents a pod currently waiting in the permit phase.
type WaitingPod interface {
	// GetPod returns a reference to the waiting pod.
	GetPod() *v1.Pod
	// GetPendingPlugins returns a list of pending Permit plugin's name.
	GetPendingPlugins() []string
	// Allow declares the waiting pod is allowed to be scheduled by the plugin named as "pluginName".
	// If this is the last remaining plugin to allow, then a success signal is delivered
	// to unblock the pod.
	Allow(pluginName string)
	// Reject declares the waiting pod unschedulable.
	Reject(pluginName, msg string)
}

// Plugin is the parent type for all the scheduling framework plugins.
type Plugin interface {
	Name() string
}

// PreEnqueuePlugin is an interface that must be implemented by "PreEnqueue" plugins.
// These plugins are called prior to adding Pods to activeQ.
// Note: an preEnqueue plugin is expected to be lightweight and efficient, so it's not expected to
// involve expensive calls like accessing external endpoints; otherwise it'd block other
// Pods' enqueuing in event handlers.
type PreEnqueuePlugin interface {
	Plugin
	// PreEnqueue is called prior to adding Pods to activeQ.
	PreEnqueue(ctx context.Context, p *v1.Pod) *Status
}

// LessFunc is the function to sort pod info
type LessFunc func(podInfo1, podInfo2 *QueuedPodInfo) bool

// QueueSortPlugin is an interface that must be implemented by "QueueSort" plugins.
// These plugins are used to sort pods in the scheduling queue. Only one queue sort
// plugin may be enabled at a time.
type QueueSortPlugin interface {
	Plugin
	// Less are used to sort pods in the scheduling queue.
	Less(*QueuedPodInfo, *QueuedPodInfo) bool
}

// EnqueueExtensions is an optional interface that plugins can implement to efficiently
// move unschedulable Pods in internal scheduling queues.
// In the scheduler, Pods can be unschedulable by PreEnqueue, PreFilter, Filter, Reserve, and Permit plugins,
// and Pods rejected by these plugins are requeued based on this extension point.
// Failures from other extension points are regarded as temporal errors (e.g., network failure),
// and the scheduler requeue Pods without this extension point - always requeue Pods to activeQ after backoff.
// This is because such temporal errors cannot be resolved by specific cluster events,
// and we have no choise but keep retrying scheduling until the failure is resolved.
//
// Plugins that make pod unschedulable (PreEnqueue, PreFilter, Filter, Reserve, and Permit plugins) should implement this interface,
// otherwise the default implementation will be used, which is less efficient in requeueing Pods rejected by the plugin.
// And, if plugins other than above extension points support this interface, they are just ignored.
type EnqueueExtensions interface {
	Plugin
	// EventsToRegister returns a series of possible events that may cause a Pod
	// failed by this plugin schedulable. Each event has a callback function that
	// filters out events to reduce useless retry of Pod's scheduling.
	// The events will be registered when instantiating the internal scheduling queue,
	// and leveraged to build event handlers dynamically.
	// Note: the returned list needs to be static (not depend on configuration parameters);
	// otherwise it would lead to undefined behavior.
<<<<<<< HEAD
=======
	//
	// Appropriate implementation of this function will make Pod's re-scheduling accurate and performant.
>>>>>>> acfd0dd7
	EventsToRegister() []ClusterEventWithHint
}

// PreFilterExtensions is an interface that is included in plugins that allow specifying
// callbacks to make incremental updates to its supposedly pre-calculated
// state.
type PreFilterExtensions interface {
	// AddPod is called by the framework while trying to evaluate the impact
	// of adding podToAdd to the node while scheduling podToSchedule.
	AddPod(ctx context.Context, state *CycleState, podToSchedule *v1.Pod, podInfoToAdd *PodInfo, nodeInfo *NodeInfo) *Status
	// RemovePod is called by the framework while trying to evaluate the impact
	// of removing podToRemove from the node while scheduling podToSchedule.
	RemovePod(ctx context.Context, state *CycleState, podToSchedule *v1.Pod, podInfoToRemove *PodInfo, nodeInfo *NodeInfo) *Status
}

// PreFilterPlugin is an interface that must be implemented by "PreFilter" plugins.
// These plugins are called at the beginning of the scheduling cycle.
type PreFilterPlugin interface {
	Plugin
	// PreFilter is called at the beginning of the scheduling cycle. All PreFilter
	// plugins must return success or the pod will be rejected. PreFilter could optionally
	// return a PreFilterResult to influence which nodes to evaluate downstream. This is useful
	// for cases where it is possible to determine the subset of nodes to process in O(1) time.
	// When it returns Skip status, returned PreFilterResult and other fields in status are just ignored,
	// and coupled Filter plugin/PreFilterExtensions() will be skipped in this scheduling cycle.
	PreFilter(ctx context.Context, state *CycleState, p *v1.Pod) (*PreFilterResult, *Status)
	// PreFilterExtensions returns a PreFilterExtensions interface if the plugin implements one,
	// or nil if it does not. A Pre-filter plugin can provide extensions to incrementally
	// modify its pre-processed info. The framework guarantees that the extensions
	// AddPod/RemovePod will only be called after PreFilter, possibly on a cloned
	// CycleState, and may call those functions more than once before calling
	// Filter again on a specific node.
	PreFilterExtensions() PreFilterExtensions
}

// FilterPlugin is an interface for Filter plugins. These plugins are called at the
// filter extension point for filtering out hosts that cannot run a pod.
// This concept used to be called 'predicate' in the original scheduler.
// These plugins should return "Success", "Unschedulable" or "Error" in Status.code.
// However, the scheduler accepts other valid codes as well.
// Anything other than "Success" will lead to exclusion of the given host from
// running the pod.
type FilterPlugin interface {
	Plugin
	// Filter is called by the scheduling framework.
	// All FilterPlugins should return "Success" to declare that
	// the given node fits the pod. If Filter doesn't return "Success",
	// it will return "Unschedulable", "UnschedulableAndUnresolvable" or "Error".
	// For the node being evaluated, Filter plugins should look at the passed
	// nodeInfo reference for this particular node's information (e.g., pods
	// considered to be running on the node) instead of looking it up in the
	// NodeInfoSnapshot because we don't guarantee that they will be the same.
	// For example, during preemption, we may pass a copy of the original
	// nodeInfo object that has some pods removed from it to evaluate the
	// possibility of preempting them to schedule the target pod.
	Filter(ctx context.Context, state *CycleState, pod *v1.Pod, nodeInfo *NodeInfo) *Status
}

// PostFilterPlugin is an interface for "PostFilter" plugins. These plugins are called
// after a pod cannot be scheduled.
type PostFilterPlugin interface {
	Plugin
	// PostFilter is called by the scheduling framework.
	// A PostFilter plugin should return one of the following statuses:
	// - Unschedulable: the plugin gets executed successfully but the pod cannot be made schedulable.
	// - Success: the plugin gets executed successfully and the pod can be made schedulable.
	// - Error: the plugin aborts due to some internal error.
	//
	// Informational plugins should be configured ahead of other ones, and always return Unschedulable status.
	// Optionally, a non-nil PostFilterResult may be returned along with a Success status. For example,
	// a preemption plugin may choose to return nominatedNodeName, so that framework can reuse that to update the
	// preemptor pod's .spec.status.nominatedNodeName field.
	PostFilter(ctx context.Context, state *CycleState, pod *v1.Pod, filteredNodeStatusMap NodeToStatusMap) (*PostFilterResult, *Status)
}

// PreScorePlugin is an interface for "PreScore" plugin. PreScore is an
// informational extension point. Plugins will be called with a list of nodes
// that passed the filtering phase. A plugin may use this data to update internal
// state or to generate logs/metrics.
type PreScorePlugin interface {
	Plugin
	// PreScore is called by the scheduling framework after a list of nodes
	// passed the filtering phase. All prescore plugins must return success or
	// the pod will be rejected
	// When it returns Skip status, other fields in status are just ignored,
	// and coupled Score plugin will be skipped in this scheduling cycle.
	PreScore(ctx context.Context, state *CycleState, pod *v1.Pod, nodes []*v1.Node) *Status
}

// ScoreExtensions is an interface for Score extended functionality.
type ScoreExtensions interface {
	// NormalizeScore is called for all node scores produced by the same plugin's "Score"
	// method. A successful run of NormalizeScore will update the scores list and return
	// a success status.
	NormalizeScore(ctx context.Context, state *CycleState, p *v1.Pod, scores NodeScoreList) *Status
}

// ScorePlugin is an interface that must be implemented by "Score" plugins to rank
// nodes that passed the filtering phase.
type ScorePlugin interface {
	Plugin
	// Score is called on each filtered node. It must return success and an integer
	// indicating the rank of the node. All scoring plugins must return success or
	// the pod will be rejected.
	Score(ctx context.Context, state *CycleState, p *v1.Pod, nodeName string) (int64, *Status)

	// ScoreExtensions returns a ScoreExtensions interface if it implements one, or nil if does not.
	ScoreExtensions() ScoreExtensions
}

// ReservePlugin is an interface for plugins with Reserve and Unreserve
// methods. These are meant to update the state of the plugin. This concept
// used to be called 'assume' in the original scheduler. These plugins should
// return only Success or Error in Status.code. However, the scheduler accepts
// other valid codes as well. Anything other than Success will lead to
// rejection of the pod.
type ReservePlugin interface {
	Plugin
	// Reserve is called by the scheduling framework when the scheduler cache is
	// updated. If this method returns a failed Status, the scheduler will call
	// the Unreserve method for all enabled ReservePlugins.
	Reserve(ctx context.Context, state *CycleState, p *v1.Pod, nodeName string) *Status
	// Unreserve is called by the scheduling framework when a reserved pod was
	// rejected, an error occurred during reservation of subsequent plugins, or
	// in a later phase. The Unreserve method implementation must be idempotent
	// and may be called by the scheduler even if the corresponding Reserve
	// method for the same plugin was not called.
	Unreserve(ctx context.Context, state *CycleState, p *v1.Pod, nodeName string)
}

// PreBindPlugin is an interface that must be implemented by "PreBind" plugins.
// These plugins are called before a pod being scheduled.
type PreBindPlugin interface {
	Plugin
	// PreBind is called before binding a pod. All prebind plugins must return
	// success or the pod will be rejected and won't be sent for binding.
	PreBind(ctx context.Context, state *CycleState, p *v1.Pod, nodeName string) *Status
}

// PostBindPlugin is an interface that must be implemented by "PostBind" plugins.
// These plugins are called after a pod is successfully bound to a node.
type PostBindPlugin interface {
	Plugin
	// PostBind is called after a pod is successfully bound. These plugins are
	// informational. A common application of this extension point is for cleaning
	// up. If a plugin needs to clean-up its state after a pod is scheduled and
	// bound, PostBind is the extension point that it should register.
	PostBind(ctx context.Context, state *CycleState, p *v1.Pod, nodeName string)
}

// PermitPlugin is an interface that must be implemented by "Permit" plugins.
// These plugins are called before a pod is bound to a node.
type PermitPlugin interface {
	Plugin
	// Permit is called before binding a pod (and before prebind plugins). Permit
	// plugins are used to prevent or delay the binding of a Pod. A permit plugin
	// must return success or wait with timeout duration, or the pod will be rejected.
	// The pod will also be rejected if the wait timeout or the pod is rejected while
	// waiting. Note that if the plugin returns "wait", the framework will wait only
	// after running the remaining plugins given that no other plugin rejects the pod.
	Permit(ctx context.Context, state *CycleState, p *v1.Pod, nodeName string) (*Status, time.Duration)
}

// BindPlugin is an interface that must be implemented by "Bind" plugins. Bind
// plugins are used to bind a pod to a Node.
type BindPlugin interface {
	Plugin
	// Bind plugins will not be called until all pre-bind plugins have completed. Each
	// bind plugin is called in the configured order. A bind plugin may choose whether
	// or not to handle the given Pod. If a bind plugin chooses to handle a Pod, the
	// remaining bind plugins are skipped. When a bind plugin does not handle a pod,
	// it must return Skip in its Status code. If a bind plugin returns an Error, the
	// pod is rejected and will not be bound.
	Bind(ctx context.Context, state *CycleState, p *v1.Pod, nodeName string) *Status
}

// Framework manages the set of plugins in use by the scheduling framework.
// Configured plugins are called at specified points in a scheduling context.
type Framework interface {
	Handle

	// PreEnqueuePlugins returns the registered preEnqueue plugins.
	PreEnqueuePlugins() []PreEnqueuePlugin

	// EnqueueExtensions returns the registered Enqueue extensions.
	EnqueueExtensions() []EnqueueExtensions

	// QueueSortFunc returns the function to sort pods in scheduling queue
	QueueSortFunc() LessFunc

	// RunPreFilterPlugins runs the set of configured PreFilter plugins. It returns
	// *Status and its code is set to non-success if any of the plugins returns
	// anything but Success. If a non-success status is returned, then the scheduling
	// cycle is aborted.
	// It also returns a PreFilterResult, which may influence what or how many nodes to
	// evaluate downstream.
	RunPreFilterPlugins(ctx context.Context, state *CycleState, pod *v1.Pod) (*PreFilterResult, *Status)

	// RunPostFilterPlugins runs the set of configured PostFilter plugins.
	// PostFilter plugins can either be informational, in which case should be configured
	// to execute first and return Unschedulable status, or ones that try to change the
	// cluster state to make the pod potentially schedulable in a future scheduling cycle.
	RunPostFilterPlugins(ctx context.Context, state *CycleState, pod *v1.Pod, filteredNodeStatusMap NodeToStatusMap) (*PostFilterResult, *Status)

	// RunPreBindPlugins runs the set of configured PreBind plugins. It returns
	// *Status and its code is set to non-success if any of the plugins returns
	// anything but Success. If the Status code is "Unschedulable", it is
	// considered as a scheduling check failure, otherwise, it is considered as an
	// internal error. In either case the pod is not going to be bound.
	RunPreBindPlugins(ctx context.Context, state *CycleState, pod *v1.Pod, nodeName string) *Status

	// RunPostBindPlugins runs the set of configured PostBind plugins.
	RunPostBindPlugins(ctx context.Context, state *CycleState, pod *v1.Pod, nodeName string)

	// RunReservePluginsReserve runs the Reserve method of the set of
	// configured Reserve plugins. If any of these calls returns an error, it
	// does not continue running the remaining ones and returns the error. In
	// such case, pod will not be scheduled.
	RunReservePluginsReserve(ctx context.Context, state *CycleState, pod *v1.Pod, nodeName string) *Status

	// RunReservePluginsUnreserve runs the Unreserve method of the set of
	// configured Reserve plugins.
	RunReservePluginsUnreserve(ctx context.Context, state *CycleState, pod *v1.Pod, nodeName string)

	// RunPermitPlugins runs the set of configured Permit plugins. If any of these
	// plugins returns a status other than "Success" or "Wait", it does not continue
	// running the remaining plugins and returns an error. Otherwise, if any of the
	// plugins returns "Wait", then this function will create and add waiting pod
	// to a map of currently waiting pods and return status with "Wait" code.
	// Pod will remain waiting pod for the minimum duration returned by the Permit plugins.
	RunPermitPlugins(ctx context.Context, state *CycleState, pod *v1.Pod, nodeName string) *Status

	// WaitOnPermit will block, if the pod is a waiting pod, until the waiting pod is rejected or allowed.
	WaitOnPermit(ctx context.Context, pod *v1.Pod) *Status

	// RunBindPlugins runs the set of configured Bind plugins. A Bind plugin may choose
	// whether or not to handle the given Pod. If a Bind plugin chooses to skip the
	// binding, it should return code=5("skip") status. Otherwise, it should return "Error"
	// or "Success". If none of the plugins handled binding, RunBindPlugins returns
	// code=5("skip") status.
	RunBindPlugins(ctx context.Context, state *CycleState, pod *v1.Pod, nodeName string) *Status

	// HasFilterPlugins returns true if at least one Filter plugin is defined.
	HasFilterPlugins() bool

	// HasPostFilterPlugins returns true if at least one PostFilter plugin is defined.
	HasPostFilterPlugins() bool

	// HasScorePlugins returns true if at least one Score plugin is defined.
	HasScorePlugins() bool

	// ListPlugins returns a map of extension point name to list of configured Plugins.
	ListPlugins() *config.Plugins

	// ProfileName returns the profile name associated to a profile.
	ProfileName() string

	// PercentageOfNodesToScore returns percentageOfNodesToScore associated to a profile.
	PercentageOfNodesToScore() *int32

	// SetPodNominator sets the PodNominator
	SetPodNominator(nominator PodNominator)
}

// Handle provides data and some tools that plugins can use. It is
// passed to the plugin factories at the time of plugin initialization. Plugins
// must store and use this handle to call framework functions.
type Handle interface {
	// PodNominator abstracts operations to maintain nominated Pods.
	PodNominator
	// PluginsRunner abstracts operations to run some plugins.
	PluginsRunner
	// SnapshotSharedLister returns listers from the latest NodeInfo Snapshot. The snapshot
	// is taken at the beginning of a scheduling cycle and remains unchanged until
	// a pod finishes "Permit" point. There is no guarantee that the information
	// remains unchanged in the binding phase of scheduling, so plugins in the binding
	// cycle (pre-bind/bind/post-bind/un-reserve plugin) should not use it,
	// otherwise a concurrent read/write error might occur, they should use scheduler
	// cache instead.
	SnapshotSharedLister() SharedLister

	// IterateOverWaitingPods acquires a read lock and iterates over the WaitingPods map.
	IterateOverWaitingPods(callback func(WaitingPod))

	// GetWaitingPod returns a waiting pod given its UID.
	GetWaitingPod(uid types.UID) WaitingPod

	// RejectWaitingPod rejects a waiting pod given its UID.
	// The return value indicates if the pod is waiting or not.
	RejectWaitingPod(uid types.UID) bool

	// ClientSet returns a kubernetes clientSet.
	ClientSet() clientset.Interface

	// KubeConfig returns the raw kube config.
	KubeConfig() *restclient.Config

	// EventRecorder returns an event recorder.
	EventRecorder() events.EventRecorder

	SharedInformerFactory() informers.SharedInformerFactory

	// RunFilterPluginsWithNominatedPods runs the set of configured filter plugins for nominated pod on the given node.
	RunFilterPluginsWithNominatedPods(ctx context.Context, state *CycleState, pod *v1.Pod, info *NodeInfo) *Status

	// Extenders returns registered scheduler extenders.
	Extenders() []Extender

	// Parallelizer returns a parallelizer holding parallelism for scheduler.
	Parallelizer() parallelize.Parallelizer
}

// PreFilterResult wraps needed info for scheduler framework to act upon PreFilter phase.
type PreFilterResult struct {
	// The set of nodes that should be considered downstream; if nil then
	// all nodes are eligible.
	NodeNames sets.Set[string]
}

func (p *PreFilterResult) AllNodes() bool {
	return p == nil || p.NodeNames == nil
}

func (p *PreFilterResult) Merge(in *PreFilterResult) *PreFilterResult {
	if p.AllNodes() && in.AllNodes() {
		return nil
	}

	r := PreFilterResult{}
	if p.AllNodes() {
		r.NodeNames = in.NodeNames.Clone()
		return &r
	}
	if in.AllNodes() {
		r.NodeNames = p.NodeNames.Clone()
		return &r
	}

	r.NodeNames = p.NodeNames.Intersection(in.NodeNames)
	return &r
}

type NominatingMode int

const (
	ModeNoop NominatingMode = iota
	ModeOverride
)

type NominatingInfo struct {
	NominatedNodeName string
	NominatingMode    NominatingMode
}

// PostFilterResult wraps needed info for scheduler framework to act upon PostFilter phase.
type PostFilterResult struct {
	*NominatingInfo
}

func NewPostFilterResultWithNominatedNode(name string) *PostFilterResult {
	return &PostFilterResult{
		NominatingInfo: &NominatingInfo{
			NominatedNodeName: name,
			NominatingMode:    ModeOverride,
		},
	}
}

func (ni *NominatingInfo) Mode() NominatingMode {
	if ni == nil {
		return ModeNoop
	}
	return ni.NominatingMode
}

// PodNominator abstracts operations to maintain nominated Pods.
type PodNominator interface {
	// AddNominatedPod adds the given pod to the nominator or
	// updates it if it already exists.
	AddNominatedPod(logger klog.Logger, pod *PodInfo, nominatingInfo *NominatingInfo)
	// DeleteNominatedPodIfExists deletes nominatedPod from internal cache. It's a no-op if it doesn't exist.
	DeleteNominatedPodIfExists(pod *v1.Pod)
	// UpdateNominatedPod updates the <oldPod> with <newPod>.
	UpdateNominatedPod(logger klog.Logger, oldPod *v1.Pod, newPodInfo *PodInfo)
	// NominatedPodsForNode returns nominatedPods on the given node.
	NominatedPodsForNode(nodeName string) []*PodInfo
}

// PluginsRunner abstracts operations to run some plugins.
// This is used by preemption PostFilter plugins when evaluating the feasibility of
// scheduling the pod on nodes when certain running pods get evicted.
type PluginsRunner interface {
	// RunPreScorePlugins runs the set of configured PreScore plugins. If any
	// of these plugins returns any status other than "Success", the given pod is rejected.
	RunPreScorePlugins(context.Context, *CycleState, *v1.Pod, []*v1.Node) *Status
	// RunScorePlugins runs the set of configured scoring plugins.
	// It returns a list that stores scores from each plugin and total score for each Node.
	// It also returns *Status, which is set to non-success if any of the plugins returns
	// a non-success status.
	RunScorePlugins(context.Context, *CycleState, *v1.Pod, []*v1.Node) ([]NodePluginScores, *Status)
	// RunFilterPlugins runs the set of configured Filter plugins for pod on
	// the given node. Note that for the node being evaluated, the passed nodeInfo
	// reference could be different from the one in NodeInfoSnapshot map (e.g., pods
	// considered to be running on the node could be different). For example, during
	// preemption, we may pass a copy of the original nodeInfo object that has some pods
	// removed from it to evaluate the possibility of preempting them to
	// schedule the target pod.
	RunFilterPlugins(context.Context, *CycleState, *v1.Pod, *NodeInfo) *Status
	// RunPreFilterExtensionAddPod calls the AddPod interface for the set of configured
	// PreFilter plugins. It returns directly if any of the plugins return any
	// status other than Success.
	RunPreFilterExtensionAddPod(ctx context.Context, state *CycleState, podToSchedule *v1.Pod, podInfoToAdd *PodInfo, nodeInfo *NodeInfo) *Status
	// RunPreFilterExtensionRemovePod calls the RemovePod interface for the set of configured
	// PreFilter plugins. It returns directly if any of the plugins return any
	// status other than Success.
	RunPreFilterExtensionRemovePod(ctx context.Context, state *CycleState, podToSchedule *v1.Pod, podInfoToRemove *PodInfo, nodeInfo *NodeInfo) *Status
}<|MERGE_RESOLUTION|>--- conflicted
+++ resolved
@@ -370,11 +370,8 @@
 	// and leveraged to build event handlers dynamically.
 	// Note: the returned list needs to be static (not depend on configuration parameters);
 	// otherwise it would lead to undefined behavior.
-<<<<<<< HEAD
-=======
 	//
 	// Appropriate implementation of this function will make Pod's re-scheduling accurate and performant.
->>>>>>> acfd0dd7
 	EventsToRegister() []ClusterEventWithHint
 }
 
