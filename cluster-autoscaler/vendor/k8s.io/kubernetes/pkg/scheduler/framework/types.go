--- conflicted
+++ resolved
@@ -66,56 +66,6 @@
 
 // Constants for GVKs.
 const (
-<<<<<<< HEAD
-	Pod                   GVK = "Pod"
-	Node                  GVK = "Node"
-	PersistentVolume      GVK = "PersistentVolume"
-	PersistentVolumeClaim GVK = "PersistentVolumeClaim"
-	PodSchedulingContext  GVK = "PodSchedulingContext"
-	ResourceClaim         GVK = "ResourceClaim"
-	ResourceClass         GVK = "ResourceClass"
-	StorageClass          GVK = "storage.k8s.io/StorageClass"
-	CSINode               GVK = "storage.k8s.io/CSINode"
-	CSIDriver             GVK = "storage.k8s.io/CSIDriver"
-	CSIStorageCapacity    GVK = "storage.k8s.io/CSIStorageCapacity"
-	WildCard              GVK = "*"
-)
-
-type ClusterEventWithHint struct {
-	Event ClusterEvent
-	// QueueingHintFn is executed for the plugin rejected by this plugin when the above Event happens,
-	// and filters out events to reduce useless retry of Pod's scheduling.
-	// It's an optional field. If not set,
-	// the scheduling of Pods will be always retried with backoff when this Event happens.
-	// (the same as Queue)
-	QueueingHintFn QueueingHintFn
-}
-
-// QueueingHintFn returns a hint that signals whether the event can make a Pod,
-// which was rejected by this plugin in the past scheduling cycle, schedulable or not.
-// It's called before a Pod gets moved from unschedulableQ to backoffQ or activeQ.
-// If it returns an error, we'll take the returned QueueingHint as `Queue` at the caller whatever we returned here so that
-// we can prevent the Pod from being stuck in the unschedulable pod pool.
-//
-// - `pod`: the Pod to be enqueued, which is rejected by this plugin in the past.
-// - `oldObj` `newObj`: the object involved in that event.
-//   - For example, the given event is "Node deleted", the `oldObj` will be that deleted Node.
-//   - `oldObj` is nil if the event is add event.
-//   - `newObj` is nil if the event is delete event.
-type QueueingHintFn func(logger klog.Logger, pod *v1.Pod, oldObj, newObj interface{}) (QueueingHint, error)
-
-type QueueingHint int
-
-const (
-	// QueueSkip implies that the cluster event has no impact on
-	// scheduling of the pod.
-	QueueSkip QueueingHint = iota
-
-	// Queue implies that the Pod may be schedulable by the event.
-	Queue
-)
-
-=======
 	// There are a couple of notes about how the scheduler notifies the events of Pods:
 	// - Add: add events could be triggered by either a newly created Pod or an existing Pod that is scheduled to a Node.
 	// - Delete: delete events could be triggered by:
@@ -189,7 +139,6 @@
 	Queue
 )
 
->>>>>>> 7d1f87fc
 func (s QueueingHint) String() string {
 	switch s {
 	case QueueSkip:
@@ -214,8 +163,6 @@
 	return ce.Resource == WildCard && ce.ActionType == All
 }
 
-<<<<<<< HEAD
-=======
 // Match returns true if ClusterEvent is matched with the coming event.
 // If the ce.Resource is "*", there's no requirement for the coming event' Resource.
 // Contrarily, if the coming event's Resource is "*", the ce.Resource should only be "*".
@@ -227,20 +174,10 @@
 	return ce.IsWildCard() || (ce.Resource == WildCard || ce.Resource == event.Resource) && ce.ActionType&event.ActionType != 0
 }
 
->>>>>>> 7d1f87fc
 func UnrollWildCardResource() []ClusterEventWithHint {
 	return []ClusterEventWithHint{
 		{Event: ClusterEvent{Resource: Pod, ActionType: All}},
 		{Event: ClusterEvent{Resource: Node, ActionType: All}},
-<<<<<<< HEAD
-		{Event: ClusterEvent{Resource: CSINode, ActionType: All}},
-		{Event: ClusterEvent{Resource: CSIDriver, ActionType: All}},
-		{Event: ClusterEvent{Resource: CSIStorageCapacity, ActionType: All}},
-		{Event: ClusterEvent{Resource: PersistentVolume, ActionType: All}},
-		{Event: ClusterEvent{Resource: PersistentVolumeClaim, ActionType: All}},
-		{Event: ClusterEvent{Resource: StorageClass, ActionType: All}},
-		{Event: ClusterEvent{Resource: PodSchedulingContext, ActionType: All}},
-=======
 		{Event: ClusterEvent{Resource: PersistentVolume, ActionType: All}},
 		{Event: ClusterEvent{Resource: PersistentVolumeClaim, ActionType: All}},
 		{Event: ClusterEvent{Resource: CSINode, ActionType: All}},
@@ -252,7 +189,6 @@
 		{Event: ClusterEvent{Resource: ResourceClass, ActionType: All}},
 		{Event: ClusterEvent{Resource: ResourceClaimParameters, ActionType: All}},
 		{Event: ClusterEvent{Resource: ResourceClassParameters, ActionType: All}},
->>>>>>> 7d1f87fc
 	}
 }
 
@@ -389,12 +325,9 @@
 
 // Diagnosis records the details to diagnose a scheduling failure.
 type Diagnosis struct {
-<<<<<<< HEAD
-=======
 	// NodeToStatusMap records the status of each node
 	// if they're rejected in PreFilter (via PreFilterResult) or Filter plugins.
 	// Nodes that pass PreFilter/Filter plugins are not included in this map.
->>>>>>> 7d1f87fc
 	NodeToStatusMap NodeToStatusMap
 	// UnschedulablePlugins are plugins that returns Unschedulable or UnschedulableAndUnresolvable.
 	UnschedulablePlugins sets.Set[string]
@@ -929,16 +862,6 @@
 	n.Generation = nextGeneration()
 }
 
-<<<<<<< HEAD
-func max(a, b int64) int64 {
-	if a >= b {
-		return a
-	}
-	return b
-}
-
-=======
->>>>>>> 7d1f87fc
 func calculateResource(pod *v1.Pod) (Resource, int64, int64) {
 	var non0InitCPU, non0InitMem int64
 	var non0CPU, non0Mem int64
