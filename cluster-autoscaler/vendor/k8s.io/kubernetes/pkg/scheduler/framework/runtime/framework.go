/*
Copyright 2019 The Kubernetes Authors.

Licensed under the Apache License, Version 2.0 (the "License");
you may not use this file except in compliance with the License.
You may obtain a copy of the License at

    http://www.apache.org/licenses/LICENSE-2.0

Unless required by applicable law or agreed to in writing, software
distributed under the License is distributed on an "AS IS" BASIS,
WITHOUT WARRANTIES OR CONDITIONS OF ANY KIND, either express or implied.
See the License for the specific language governing permissions and
limitations under the License.
*/

package runtime

import (
	"context"
	"errors"
	"fmt"
	"io"
	"reflect"
	"sort"
	"time"

	v1 "k8s.io/api/core/v1"
	"k8s.io/apimachinery/pkg/runtime"
	"k8s.io/apimachinery/pkg/types"
	"k8s.io/apimachinery/pkg/util/sets"
	"k8s.io/client-go/informers"
	clientset "k8s.io/client-go/kubernetes"
	restclient "k8s.io/client-go/rest"
	"k8s.io/client-go/tools/events"
	"k8s.io/component-helpers/scheduling/corev1"
	"k8s.io/klog/v2"
	"k8s.io/kubernetes/pkg/scheduler/apis/config"
	"k8s.io/kubernetes/pkg/scheduler/framework"
	"k8s.io/kubernetes/pkg/scheduler/framework/parallelize"
	"k8s.io/kubernetes/pkg/scheduler/metrics"
	"k8s.io/kubernetes/pkg/util/slice"
)

const (
	// Specifies the maximum timeout a permit plugin can return.
	maxTimeout = 15 * time.Minute
)

// frameworkImpl is the component responsible for initializing and running scheduler
// plugins.
type frameworkImpl struct {
	registry             Registry
	snapshotSharedLister framework.SharedLister
	waitingPods          *waitingPodsMap
	scorePluginWeight    map[string]int
	preEnqueuePlugins    []framework.PreEnqueuePlugin
	enqueueExtensions    []framework.EnqueueExtensions
	queueSortPlugins     []framework.QueueSortPlugin
	preFilterPlugins     []framework.PreFilterPlugin
	filterPlugins        []framework.FilterPlugin
	postFilterPlugins    []framework.PostFilterPlugin
	preScorePlugins      []framework.PreScorePlugin
	scorePlugins         []framework.ScorePlugin
	reservePlugins       []framework.ReservePlugin
	preBindPlugins       []framework.PreBindPlugin
	bindPlugins          []framework.BindPlugin
	postBindPlugins      []framework.PostBindPlugin
	permitPlugins        []framework.PermitPlugin

	// pluginsMap contains all plugins, by name.
	pluginsMap map[string]framework.Plugin

	clientSet       clientset.Interface
	kubeConfig      *restclient.Config
	eventRecorder   events.EventRecorder
	informerFactory informers.SharedInformerFactory
	logger          klog.Logger

	metricsRecorder          *metrics.MetricAsyncRecorder
	profileName              string
	percentageOfNodesToScore *int32

	extenders []framework.Extender
	framework.PodNominator

	parallelizer parallelize.Parallelizer
}

// extensionPoint encapsulates desired and applied set of plugins at a specific extension
// point. This is used to simplify iterating over all extension points supported by the
// frameworkImpl.
type extensionPoint struct {
	// the set of plugins to be configured at this extension point.
	plugins *config.PluginSet
	// a pointer to the slice storing plugins implementations that will run at this
	// extension point.
	slicePtr interface{}
}

func (f *frameworkImpl) getExtensionPoints(plugins *config.Plugins) []extensionPoint {
	return []extensionPoint{
		{&plugins.PreFilter, &f.preFilterPlugins},
		{&plugins.Filter, &f.filterPlugins},
		{&plugins.PostFilter, &f.postFilterPlugins},
		{&plugins.Reserve, &f.reservePlugins},
		{&plugins.PreScore, &f.preScorePlugins},
		{&plugins.Score, &f.scorePlugins},
		{&plugins.PreBind, &f.preBindPlugins},
		{&plugins.Bind, &f.bindPlugins},
		{&plugins.PostBind, &f.postBindPlugins},
		{&plugins.Permit, &f.permitPlugins},
		{&plugins.PreEnqueue, &f.preEnqueuePlugins},
		{&plugins.QueueSort, &f.queueSortPlugins},
	}
}

// Extenders returns the registered extenders.
func (f *frameworkImpl) Extenders() []framework.Extender {
	return f.extenders
}

type frameworkOptions struct {
	componentConfigVersion string
	clientSet              clientset.Interface
	kubeConfig             *restclient.Config
	eventRecorder          events.EventRecorder
	informerFactory        informers.SharedInformerFactory
	snapshotSharedLister   framework.SharedLister
	metricsRecorder        *metrics.MetricAsyncRecorder
	podNominator           framework.PodNominator
	extenders              []framework.Extender
	captureProfile         CaptureProfile
	parallelizer           parallelize.Parallelizer
	logger                 *klog.Logger
}

// Option for the frameworkImpl.
type Option func(*frameworkOptions)

// WithComponentConfigVersion sets the component config version to the
// KubeSchedulerConfiguration version used. The string should be the full
// scheme group/version of the external type we converted from (for example
// "kubescheduler.config.k8s.io/v1")
func WithComponentConfigVersion(componentConfigVersion string) Option {
	return func(o *frameworkOptions) {
		o.componentConfigVersion = componentConfigVersion
	}
}

// WithClientSet sets clientSet for the scheduling frameworkImpl.
func WithClientSet(clientSet clientset.Interface) Option {
	return func(o *frameworkOptions) {
		o.clientSet = clientSet
	}
}

// WithKubeConfig sets kubeConfig for the scheduling frameworkImpl.
func WithKubeConfig(kubeConfig *restclient.Config) Option {
	return func(o *frameworkOptions) {
		o.kubeConfig = kubeConfig
	}
}

// WithEventRecorder sets clientSet for the scheduling frameworkImpl.
func WithEventRecorder(recorder events.EventRecorder) Option {
	return func(o *frameworkOptions) {
		o.eventRecorder = recorder
	}
}

// WithInformerFactory sets informer factory for the scheduling frameworkImpl.
func WithInformerFactory(informerFactory informers.SharedInformerFactory) Option {
	return func(o *frameworkOptions) {
		o.informerFactory = informerFactory
	}
}

// WithSnapshotSharedLister sets the SharedLister of the snapshot.
func WithSnapshotSharedLister(snapshotSharedLister framework.SharedLister) Option {
	return func(o *frameworkOptions) {
		o.snapshotSharedLister = snapshotSharedLister
	}
}

// WithPodNominator sets podNominator for the scheduling frameworkImpl.
func WithPodNominator(nominator framework.PodNominator) Option {
	return func(o *frameworkOptions) {
		o.podNominator = nominator
	}
}

// WithExtenders sets extenders for the scheduling frameworkImpl.
func WithExtenders(extenders []framework.Extender) Option {
	return func(o *frameworkOptions) {
		o.extenders = extenders
	}
}

// WithParallelism sets parallelism for the scheduling frameworkImpl.
func WithParallelism(parallelism int) Option {
	return func(o *frameworkOptions) {
		o.parallelizer = parallelize.NewParallelizer(parallelism)
	}
}

// CaptureProfile is a callback to capture a finalized profile.
type CaptureProfile func(config.KubeSchedulerProfile)

// WithCaptureProfile sets a callback to capture the finalized profile.
func WithCaptureProfile(c CaptureProfile) Option {
	return func(o *frameworkOptions) {
		o.captureProfile = c
	}
}

// WithMetricsRecorder sets metrics recorder for the scheduling frameworkImpl.
func WithMetricsRecorder(r *metrics.MetricAsyncRecorder) Option {
	return func(o *frameworkOptions) {
		o.metricsRecorder = r
	}
}

// WithLogger overrides the default logger from k8s.io/klog.
func WithLogger(logger klog.Logger) Option {
	return func(o *frameworkOptions) {
		o.logger = &logger
	}
}

// defaultFrameworkOptions are applied when no option corresponding to those fields exist.
func defaultFrameworkOptions(stopCh <-chan struct{}) frameworkOptions {
	return frameworkOptions{
		metricsRecorder: metrics.NewMetricsAsyncRecorder(1000, time.Second, stopCh),
		parallelizer:    parallelize.NewParallelizer(parallelize.DefaultParallelism),
	}
}

var _ framework.Framework = &frameworkImpl{}

// NewFramework initializes plugins given the configuration and the registry.
func NewFramework(ctx context.Context, r Registry, profile *config.KubeSchedulerProfile, opts ...Option) (framework.Framework, error) {
	options := defaultFrameworkOptions(ctx.Done())
	for _, opt := range opts {
		opt(&options)
	}

	logger := klog.FromContext(ctx)
	if options.logger != nil {
		logger = *options.logger
	}

	f := &frameworkImpl{
		registry:             r,
		snapshotSharedLister: options.snapshotSharedLister,
		scorePluginWeight:    make(map[string]int),
		waitingPods:          newWaitingPodsMap(),
		clientSet:            options.clientSet,
		kubeConfig:           options.kubeConfig,
		eventRecorder:        options.eventRecorder,
		informerFactory:      options.informerFactory,
		metricsRecorder:      options.metricsRecorder,
		extenders:            options.extenders,
		PodNominator:         options.podNominator,
		parallelizer:         options.parallelizer,
		logger:               logger,
<<<<<<< HEAD
=======
	}

	if len(f.extenders) > 0 {
		// Extender doesn't support any kind of requeueing feature like EnqueueExtensions in the scheduling framework.
		// We register a defaultEnqueueExtension to framework.ExtenderName here.
		// And, in the scheduling cycle, when Extenders reject some Nodes and the pod ends up being unschedulable,
		// we put framework.ExtenderName to pInfo.UnschedulablePlugins.
		f.enqueueExtensions = []framework.EnqueueExtensions{&defaultEnqueueExtension{pluginName: framework.ExtenderName}}
>>>>>>> 7d1f87fc
	}

	if profile == nil {
		return f, nil
	}

	f.profileName = profile.SchedulerName
	f.percentageOfNodesToScore = profile.PercentageOfNodesToScore
	if profile.Plugins == nil {
		return f, nil
	}

	// get needed plugins from config
	pg := f.pluginsNeeded(profile.Plugins)

	pluginConfig := make(map[string]runtime.Object, len(profile.PluginConfig))
	for i := range profile.PluginConfig {
		name := profile.PluginConfig[i].Name
		if _, ok := pluginConfig[name]; ok {
			return nil, fmt.Errorf("repeated config for plugin %s", name)
		}
		pluginConfig[name] = profile.PluginConfig[i].Args
	}
	outputProfile := config.KubeSchedulerProfile{
		SchedulerName:            f.profileName,
		PercentageOfNodesToScore: f.percentageOfNodesToScore,
		Plugins:                  profile.Plugins,
		PluginConfig:             make([]config.PluginConfig, 0, len(pg)),
	}

	f.pluginsMap = make(map[string]framework.Plugin)
	for name, factory := range r {
		// initialize only needed plugins.
		if !pg.Has(name) {
			continue
		}

		args := pluginConfig[name]
		if args != nil {
			outputProfile.PluginConfig = append(outputProfile.PluginConfig, config.PluginConfig{
				Name: name,
				Args: args,
			})
		}
		p, err := factory(ctx, args, f)
		if err != nil {
			return nil, fmt.Errorf("initializing plugin %q: %w", name, err)
		}
		f.pluginsMap[name] = p

		f.fillEnqueueExtensions(p)
	}

	// initialize plugins per individual extension points
	for _, e := range f.getExtensionPoints(profile.Plugins) {
		if err := updatePluginList(e.slicePtr, *e.plugins, f.pluginsMap); err != nil {
			return nil, err
		}
	}

	// initialize multiPoint plugins to their expanded extension points
	if len(profile.Plugins.MultiPoint.Enabled) > 0 {
<<<<<<< HEAD
		if err := f.expandMultiPointPlugins(logger, profile, pluginsMap); err != nil {
=======
		if err := f.expandMultiPointPlugins(logger, profile); err != nil {
>>>>>>> 7d1f87fc
			return nil, err
		}
	}

	if len(f.queueSortPlugins) != 1 {
		return nil, fmt.Errorf("only one queue sort plugin required for profile with scheduler name %q, but got %d", profile.SchedulerName, len(f.queueSortPlugins))
	}
	if len(f.bindPlugins) == 0 {
		return nil, fmt.Errorf("at least one bind plugin is needed for profile with scheduler name %q", profile.SchedulerName)
	}

	if err := getScoreWeights(f, append(profile.Plugins.Score.Enabled, profile.Plugins.MultiPoint.Enabled...)); err != nil {
		return nil, err
	}

	// Verifying the score weights again since Plugin.Name() could return a different
	// value from the one used in the configuration.
	for _, scorePlugin := range f.scorePlugins {
		if f.scorePluginWeight[scorePlugin.Name()] == 0 {
			return nil, fmt.Errorf("score plugin %q is not configured with weight", scorePlugin.Name())
		}
	}

	if options.captureProfile != nil {
		if len(outputProfile.PluginConfig) != 0 {
			sort.Slice(outputProfile.PluginConfig, func(i, j int) bool {
				return outputProfile.PluginConfig[i].Name < outputProfile.PluginConfig[j].Name
			})
		} else {
			outputProfile.PluginConfig = nil
		}
		options.captureProfile(outputProfile)
	}

<<<<<<< HEAD
=======
	// Logs Enabled Plugins at each extension point, taking default plugins, given config, and multipoint into consideration
	logger.V(2).Info("the scheduler starts to work with those plugins", "Plugins", *f.ListPlugins())
>>>>>>> 7d1f87fc
	f.setInstrumentedPlugins()
	return f, nil
}

// setInstrumentedPlugins initializes instrumented plugins from current plugins that frameworkImpl has.
func (f *frameworkImpl) setInstrumentedPlugins() {
	// Cache metric streams for prefilter and filter plugins.
	for i, pl := range f.preFilterPlugins {
		f.preFilterPlugins[i] = &instrumentedPreFilterPlugin{
			PreFilterPlugin: f.preFilterPlugins[i],
			metric:          metrics.PluginEvaluationTotal.WithLabelValues(pl.Name(), metrics.PreFilter, f.profileName),
		}
	}
	for i, pl := range f.filterPlugins {
		f.filterPlugins[i] = &instrumentedFilterPlugin{
			FilterPlugin: f.filterPlugins[i],
			metric:       metrics.PluginEvaluationTotal.WithLabelValues(pl.Name(), metrics.Filter, f.profileName),
		}
	}

	// Cache metric streams for prescore and score plugins.
	for i, pl := range f.preScorePlugins {
		f.preScorePlugins[i] = &instrumentedPreScorePlugin{
			PreScorePlugin: f.preScorePlugins[i],
			metric:         metrics.PluginEvaluationTotal.WithLabelValues(pl.Name(), metrics.PreScore, f.profileName),
		}
	}
	for i, pl := range f.scorePlugins {
		f.scorePlugins[i] = &instrumentedScorePlugin{
			ScorePlugin: f.scorePlugins[i],
			metric:      metrics.PluginEvaluationTotal.WithLabelValues(pl.Name(), metrics.Score, f.profileName),
		}
	}
}

func (f *frameworkImpl) SetPodNominator(n framework.PodNominator) {
	f.PodNominator = n
}

<<<<<<< HEAD
=======
// Close closes each plugin, when they implement io.Closer interface.
func (f *frameworkImpl) Close() error {
	var errs []error
	for name, plugin := range f.pluginsMap {
		if closer, ok := plugin.(io.Closer); ok {
			err := closer.Close()
			if err != nil {
				errs = append(errs, fmt.Errorf("%s failed to close: %w", name, err))
				// We try to close all plugins even if we got errors from some.
			}
		}
	}
	return errors.Join(errs...)
}

>>>>>>> 7d1f87fc
// getScoreWeights makes sure that, between MultiPoint-Score plugin weights and individual Score
// plugin weights there is not an overflow of MaxTotalScore.
func getScoreWeights(f *frameworkImpl, plugins []config.Plugin) error {
	var totalPriority int64
	scorePlugins := reflect.ValueOf(&f.scorePlugins).Elem()
	pluginType := scorePlugins.Type().Elem()
	for _, e := range plugins {
		pg := f.pluginsMap[e.Name]
		if !reflect.TypeOf(pg).Implements(pluginType) {
			continue
		}

		// We append MultiPoint plugins to the list of Score plugins. So if this plugin has already been
		// encountered, let the individual Score weight take precedence.
		if _, ok := f.scorePluginWeight[e.Name]; ok {
			continue
		}
		// a weight of zero is not permitted, plugins can be disabled explicitly
		// when configured.
		f.scorePluginWeight[e.Name] = int(e.Weight)
		if f.scorePluginWeight[e.Name] == 0 {
			f.scorePluginWeight[e.Name] = 1
		}

		// Checks totalPriority against MaxTotalScore to avoid overflow
		if int64(f.scorePluginWeight[e.Name])*framework.MaxNodeScore > framework.MaxTotalScore-totalPriority {
			return fmt.Errorf("total score of Score plugins could overflow")
		}
		totalPriority += int64(f.scorePluginWeight[e.Name]) * framework.MaxNodeScore
	}
	return nil
}

type orderedSet struct {
	set         map[string]int
	list        []string
	deletionCnt int
}

func newOrderedSet() *orderedSet {
	return &orderedSet{set: make(map[string]int)}
}

func (os *orderedSet) insert(s string) {
	if os.has(s) {
		return
	}
	os.set[s] = len(os.list)
	os.list = append(os.list, s)
}

func (os *orderedSet) has(s string) bool {
	_, found := os.set[s]
	return found
}

func (os *orderedSet) delete(s string) {
	if i, found := os.set[s]; found {
		delete(os.set, s)
		os.list = append(os.list[:i-os.deletionCnt], os.list[i+1-os.deletionCnt:]...)
		os.deletionCnt++
	}
}

<<<<<<< HEAD
func (f *frameworkImpl) expandMultiPointPlugins(logger klog.Logger, profile *config.KubeSchedulerProfile, pluginsMap map[string]framework.Plugin) error {
=======
func (f *frameworkImpl) expandMultiPointPlugins(logger klog.Logger, profile *config.KubeSchedulerProfile) error {
>>>>>>> 7d1f87fc
	// initialize MultiPoint plugins
	for _, e := range f.getExtensionPoints(profile.Plugins) {
		plugins := reflect.ValueOf(e.slicePtr).Elem()
		pluginType := plugins.Type().Elem()
		// build enabledSet of plugins already registered via normal extension points
		// to check double registration
		enabledSet := newOrderedSet()
		for _, plugin := range e.plugins.Enabled {
			enabledSet.insert(plugin.Name)
		}

		disabledSet := sets.New[string]()
		for _, disabledPlugin := range e.plugins.Disabled {
			disabledSet.Insert(disabledPlugin.Name)
		}
		if disabledSet.Has("*") {
			logger.V(4).Info("Skipped MultiPoint expansion because all plugins are disabled for extension point", "extension", pluginType)
			continue
		}

		// track plugins enabled via multipoint separately from those enabled by specific extensions,
		// so that we can distinguish between double-registration and explicit overrides
		multiPointEnabled := newOrderedSet()
		overridePlugins := newOrderedSet()
		for _, ep := range profile.Plugins.MultiPoint.Enabled {
			pg, ok := f.pluginsMap[ep.Name]
			if !ok {
				return fmt.Errorf("%s %q does not exist", pluginType.Name(), ep.Name)
			}

			// if this plugin doesn't implement the type for the current extension we're trying to expand, skip
			if !reflect.TypeOf(pg).Implements(pluginType) {
				continue
			}

			// a plugin that's enabled via MultiPoint can still be disabled for specific extension points
			if disabledSet.Has(ep.Name) {
				logger.V(4).Info("Skipped disabled plugin for extension point", "plugin", ep.Name, "extension", pluginType)
				continue
			}

			// if this plugin has already been enabled by the specific extension point,
			// the user intent is to override the default plugin or make some other explicit setting.
			// Either way, discard the MultiPoint value for this plugin.
			// This maintains expected behavior for overriding default plugins (see https://github.com/kubernetes/kubernetes/pull/99582)
			if enabledSet.has(ep.Name) {
				overridePlugins.insert(ep.Name)
				logger.Info("MultiPoint plugin is explicitly re-configured; overriding", "plugin", ep.Name)
				continue
			}

			// if this plugin is already registered via MultiPoint, then this is
			// a double registration and an error in the config.
			if multiPointEnabled.has(ep.Name) {
				return fmt.Errorf("plugin %q already registered as %q", ep.Name, pluginType.Name())
			}

			// we only need to update the multipoint set, since we already have the specific extension set from above
			multiPointEnabled.insert(ep.Name)
		}

		// Reorder plugins. Here is the expected order:
		// - part 1: overridePlugins. Their order stay intact as how they're specified in regular extension point.
		// - part 2: multiPointEnabled - i.e., plugin defined in multipoint but not in regular extension point.
		// - part 3: other plugins (excluded by part 1 & 2) in regular extension point.
		newPlugins := reflect.New(reflect.TypeOf(e.slicePtr).Elem()).Elem()
		// part 1
		for _, name := range slice.CopyStrings(enabledSet.list) {
			if overridePlugins.has(name) {
				newPlugins = reflect.Append(newPlugins, reflect.ValueOf(f.pluginsMap[name]))
				enabledSet.delete(name)
			}
		}
		// part 2
		for _, name := range multiPointEnabled.list {
			newPlugins = reflect.Append(newPlugins, reflect.ValueOf(f.pluginsMap[name]))
		}
		// part 3
		for _, name := range enabledSet.list {
			newPlugins = reflect.Append(newPlugins, reflect.ValueOf(f.pluginsMap[name]))
		}
		plugins.Set(newPlugins)
	}
	return nil
}

func shouldHaveEnqueueExtensions(p framework.Plugin) bool {
	switch p.(type) {
	// Only PreEnqueue, PreFilter, Filter, Reserve, and Permit plugins can (should) have EnqueueExtensions.
	// See the comment of EnqueueExtensions for more detailed reason here.
	case framework.PreEnqueuePlugin, framework.PreFilterPlugin, framework.FilterPlugin, framework.ReservePlugin, framework.PermitPlugin:
		return true
	}
	return false
}

func (f *frameworkImpl) fillEnqueueExtensions(p framework.Plugin) {
	if !shouldHaveEnqueueExtensions(p) {
		// Ignore EnqueueExtensions from plugin which isn't PreEnqueue, PreFilter, Filter, Reserve, and Permit.
		return
	}

	ext, ok := p.(framework.EnqueueExtensions)
	if !ok {
		// If interface EnqueueExtensions is not implemented, register the default enqueue extensions
		// to the plugin because we don't know which events the plugin is interested in.
		// This is to ensure backward compatibility.
		f.enqueueExtensions = append(f.enqueueExtensions, &defaultEnqueueExtension{pluginName: p.Name()})
		return
	}

	f.enqueueExtensions = append(f.enqueueExtensions, ext)
}

// defaultEnqueueExtension is used when a plugin does not implement EnqueueExtensions interface.
type defaultEnqueueExtension struct {
	pluginName string
}

func (p *defaultEnqueueExtension) Name() string { return p.pluginName }
func (p *defaultEnqueueExtension) EventsToRegister() []framework.ClusterEventWithHint {
	// need to return all specific cluster events with framework.All action instead of wildcard event
	// because the returning values are used to register event handlers.
	// If we return the wildcard here, it won't affect the event handlers registered by the plugin
	// and some events may not be registered in the event handlers.
	return framework.UnrollWildCardResource()
}

func updatePluginList(pluginList interface{}, pluginSet config.PluginSet, pluginsMap map[string]framework.Plugin) error {
	plugins := reflect.ValueOf(pluginList).Elem()
	pluginType := plugins.Type().Elem()
	set := sets.New[string]()
	for _, ep := range pluginSet.Enabled {
		pg, ok := pluginsMap[ep.Name]
		if !ok {
			return fmt.Errorf("%s %q does not exist", pluginType.Name(), ep.Name)
		}

		if !reflect.TypeOf(pg).Implements(pluginType) {
			return fmt.Errorf("plugin %q does not extend %s plugin", ep.Name, pluginType.Name())
		}

		if set.Has(ep.Name) {
			return fmt.Errorf("plugin %q already registered as %q", ep.Name, pluginType.Name())
		}

		set.Insert(ep.Name)

		newPlugins := reflect.Append(plugins, reflect.ValueOf(pg))
		plugins.Set(newPlugins)
	}
	return nil
}

// PreEnqueuePlugins returns the registered preEnqueue plugins.
func (f *frameworkImpl) PreEnqueuePlugins() []framework.PreEnqueuePlugin {
	return f.preEnqueuePlugins
}

// EnqueueExtensions returns the registered reenqueue plugins.
func (f *frameworkImpl) EnqueueExtensions() []framework.EnqueueExtensions {
	return f.enqueueExtensions
}

// QueueSortFunc returns the function to sort pods in scheduling queue
func (f *frameworkImpl) QueueSortFunc() framework.LessFunc {
	if f == nil {
		// If frameworkImpl is nil, simply keep their order unchanged.
		// NOTE: this is primarily for tests.
		return func(_, _ *framework.QueuedPodInfo) bool { return false }
	}

	if len(f.queueSortPlugins) == 0 {
		panic("No QueueSort plugin is registered in the frameworkImpl.")
	}

	// Only one QueueSort plugin can be enabled.
	return f.queueSortPlugins[0].Less
}

// RunPreFilterPlugins runs the set of configured PreFilter plugins. It returns
// *Status and its code is set to non-success if any of the plugins returns
// anything but Success/Skip.
// When it returns Skip status, returned PreFilterResult and other fields in status are just ignored,
// and coupled Filter plugin/PreFilterExtensions() will be skipped in this scheduling cycle.
// If a non-success status is returned, then the scheduling cycle is aborted.
func (f *frameworkImpl) RunPreFilterPlugins(ctx context.Context, state *framework.CycleState, pod *v1.Pod) (_ *framework.PreFilterResult, status *framework.Status) {
	startTime := time.Now()
	skipPlugins := sets.New[string]()
	defer func() {
		state.SkipFilterPlugins = skipPlugins
		metrics.FrameworkExtensionPointDuration.WithLabelValues(metrics.PreFilter, status.Code().String(), f.profileName).Observe(metrics.SinceInSeconds(startTime))
	}()
	var result *framework.PreFilterResult
	var pluginsWithNodes []string
	logger := klog.FromContext(ctx)
	verboseLogs := logger.V(4).Enabled()
	if verboseLogs {
		logger = klog.LoggerWithName(logger, "PreFilter")
	}
<<<<<<< HEAD
=======
	var returnStatus *framework.Status
>>>>>>> 7d1f87fc
	for _, pl := range f.preFilterPlugins {
		ctx := ctx
		if verboseLogs {
			logger := klog.LoggerWithName(logger, pl.Name())
			ctx = klog.NewContext(ctx, logger)
		}
		r, s := f.runPreFilterPlugin(ctx, pl, state, pod)
		if s.IsSkip() {
			skipPlugins.Insert(pl.Name())
			continue
		}
		if !s.IsSuccess() {
			s.SetPlugin(pl.Name())
<<<<<<< HEAD
			if s.IsRejected() {
				return nil, s
			}
=======
			if s.Code() == framework.UnschedulableAndUnresolvable {
				// In this case, the preemption shouldn't happen in this scheduling cycle.
				// So, no need to execute all PreFilter.
				return nil, s
			}
			if s.Code() == framework.Unschedulable {
				// In this case, the preemption should happen later in this scheduling cycle.
				// So we need to execute all PreFilter.
				// https://github.com/kubernetes/kubernetes/issues/119770
				returnStatus = s
				continue
			}
>>>>>>> 7d1f87fc
			return nil, framework.AsStatus(fmt.Errorf("running PreFilter plugin %q: %w", pl.Name(), s.AsError())).WithPlugin(pl.Name())
		}
		if !r.AllNodes() {
			pluginsWithNodes = append(pluginsWithNodes, pl.Name())
		}
		result = result.Merge(r)
		if !result.AllNodes() && len(result.NodeNames) == 0 {
			msg := fmt.Sprintf("node(s) didn't satisfy plugin(s) %v simultaneously", pluginsWithNodes)
			if len(pluginsWithNodes) == 1 {
				msg = fmt.Sprintf("node(s) didn't satisfy plugin %v", pluginsWithNodes[0])
			}

			// When PreFilterResult filters out Nodes, the framework considers Nodes that are filtered out as getting "UnschedulableAndUnresolvable".
			return result, framework.NewStatus(framework.UnschedulableAndUnresolvable, msg)
		}
	}
<<<<<<< HEAD
	return result, nil
=======
	return result, returnStatus
>>>>>>> 7d1f87fc
}

func (f *frameworkImpl) runPreFilterPlugin(ctx context.Context, pl framework.PreFilterPlugin, state *framework.CycleState, pod *v1.Pod) (*framework.PreFilterResult, *framework.Status) {
	if !state.ShouldRecordPluginMetrics() {
		return pl.PreFilter(ctx, state, pod)
	}
	startTime := time.Now()
	result, status := pl.PreFilter(ctx, state, pod)
	f.metricsRecorder.ObservePluginDurationAsync(metrics.PreFilter, pl.Name(), status.Code().String(), metrics.SinceInSeconds(startTime))
	return result, status
}

// RunPreFilterExtensionAddPod calls the AddPod interface for the set of configured
// PreFilter plugins. It returns directly if any of the plugins return any
// status other than Success.
func (f *frameworkImpl) RunPreFilterExtensionAddPod(
	ctx context.Context,
	state *framework.CycleState,
	podToSchedule *v1.Pod,
	podInfoToAdd *framework.PodInfo,
	nodeInfo *framework.NodeInfo,
) (status *framework.Status) {
	logger := klog.FromContext(ctx)
	verboseLogs := logger.V(4).Enabled()
	if verboseLogs {
		logger = klog.LoggerWithName(logger, "PreFilterExtension")
	}
	for _, pl := range f.preFilterPlugins {
		if pl.PreFilterExtensions() == nil || state.SkipFilterPlugins.Has(pl.Name()) {
			continue
		}
		ctx := ctx
		if verboseLogs {
			logger := klog.LoggerWithName(logger, pl.Name())
			ctx = klog.NewContext(ctx, logger)
		}
		status = f.runPreFilterExtensionAddPod(ctx, pl, state, podToSchedule, podInfoToAdd, nodeInfo)
		if !status.IsSuccess() {
			err := status.AsError()
			logger.Error(err, "Plugin failed", "pod", klog.KObj(podToSchedule), "node", klog.KObj(nodeInfo.Node()), "operation", "addPod", "plugin", pl.Name())
			return framework.AsStatus(fmt.Errorf("running AddPod on PreFilter plugin %q: %w", pl.Name(), err))
		}
	}

	return nil
}

func (f *frameworkImpl) runPreFilterExtensionAddPod(ctx context.Context, pl framework.PreFilterPlugin, state *framework.CycleState, podToSchedule *v1.Pod, podInfoToAdd *framework.PodInfo, nodeInfo *framework.NodeInfo) *framework.Status {
	if !state.ShouldRecordPluginMetrics() {
		return pl.PreFilterExtensions().AddPod(ctx, state, podToSchedule, podInfoToAdd, nodeInfo)
	}
	startTime := time.Now()
	status := pl.PreFilterExtensions().AddPod(ctx, state, podToSchedule, podInfoToAdd, nodeInfo)
	f.metricsRecorder.ObservePluginDurationAsync(metrics.PreFilterExtensionAddPod, pl.Name(), status.Code().String(), metrics.SinceInSeconds(startTime))
	return status
}

// RunPreFilterExtensionRemovePod calls the RemovePod interface for the set of configured
// PreFilter plugins. It returns directly if any of the plugins return any
// status other than Success.
func (f *frameworkImpl) RunPreFilterExtensionRemovePod(
	ctx context.Context,
	state *framework.CycleState,
	podToSchedule *v1.Pod,
	podInfoToRemove *framework.PodInfo,
	nodeInfo *framework.NodeInfo,
) (status *framework.Status) {
	logger := klog.FromContext(ctx)
	verboseLogs := logger.V(4).Enabled()
	if verboseLogs {
		logger = klog.LoggerWithName(logger, "PreFilterExtension")
	}
	for _, pl := range f.preFilterPlugins {
		if pl.PreFilterExtensions() == nil || state.SkipFilterPlugins.Has(pl.Name()) {
			continue
		}
		ctx := ctx
		if verboseLogs {
			logger := klog.LoggerWithName(logger, pl.Name())
			ctx = klog.NewContext(ctx, logger)
		}
		status = f.runPreFilterExtensionRemovePod(ctx, pl, state, podToSchedule, podInfoToRemove, nodeInfo)
		if !status.IsSuccess() {
			err := status.AsError()
			logger.Error(err, "Plugin failed", "node", klog.KObj(nodeInfo.Node()), "operation", "removePod", "plugin", pl.Name(), "pod", klog.KObj(podToSchedule))
			return framework.AsStatus(fmt.Errorf("running RemovePod on PreFilter plugin %q: %w", pl.Name(), err))
		}
	}

	return nil
}

func (f *frameworkImpl) runPreFilterExtensionRemovePod(ctx context.Context, pl framework.PreFilterPlugin, state *framework.CycleState, podToSchedule *v1.Pod, podInfoToRemove *framework.PodInfo, nodeInfo *framework.NodeInfo) *framework.Status {
	if !state.ShouldRecordPluginMetrics() {
		return pl.PreFilterExtensions().RemovePod(ctx, state, podToSchedule, podInfoToRemove, nodeInfo)
	}
	startTime := time.Now()
	status := pl.PreFilterExtensions().RemovePod(ctx, state, podToSchedule, podInfoToRemove, nodeInfo)
	f.metricsRecorder.ObservePluginDurationAsync(metrics.PreFilterExtensionRemovePod, pl.Name(), status.Code().String(), metrics.SinceInSeconds(startTime))
	return status
}

// RunFilterPlugins runs the set of configured Filter plugins for pod on
// the given node. If any of these plugins doesn't return "Success", the
// given node is not suitable for running pod.
// Meanwhile, the failure message and status are set for the given node.
func (f *frameworkImpl) RunFilterPlugins(
	ctx context.Context,
	state *framework.CycleState,
	pod *v1.Pod,
	nodeInfo *framework.NodeInfo,
) *framework.Status {
	logger := klog.FromContext(ctx)
	verboseLogs := logger.V(4).Enabled()
	if verboseLogs {
		logger = klog.LoggerWithName(logger, "Filter")
	}

	for _, pl := range f.filterPlugins {
		if state.SkipFilterPlugins.Has(pl.Name()) {
			continue
		}
		ctx := ctx
		if verboseLogs {
			logger := klog.LoggerWithName(logger, pl.Name())
			ctx = klog.NewContext(ctx, logger)
		}
		if status := f.runFilterPlugin(ctx, pl, state, pod, nodeInfo); !status.IsSuccess() {
			if !status.IsRejected() {
				// Filter plugins are not supposed to return any status other than
				// Success or Unschedulable.
				status = framework.AsStatus(fmt.Errorf("running %q filter plugin: %w", pl.Name(), status.AsError()))
			}
			status.SetPlugin(pl.Name())
			return status
		}
	}

	return nil
}

func (f *frameworkImpl) runFilterPlugin(ctx context.Context, pl framework.FilterPlugin, state *framework.CycleState, pod *v1.Pod, nodeInfo *framework.NodeInfo) *framework.Status {
	if !state.ShouldRecordPluginMetrics() {
		return pl.Filter(ctx, state, pod, nodeInfo)
	}
	startTime := time.Now()
	status := pl.Filter(ctx, state, pod, nodeInfo)
	f.metricsRecorder.ObservePluginDurationAsync(metrics.Filter, pl.Name(), status.Code().String(), metrics.SinceInSeconds(startTime))
	return status
}

// RunPostFilterPlugins runs the set of configured PostFilter plugins until the first
// Success, Error or UnschedulableAndUnresolvable is met; otherwise continues to execute all plugins.
func (f *frameworkImpl) RunPostFilterPlugins(ctx context.Context, state *framework.CycleState, pod *v1.Pod, filteredNodeStatusMap framework.NodeToStatusMap) (_ *framework.PostFilterResult, status *framework.Status) {
	startTime := time.Now()
	defer func() {
		metrics.FrameworkExtensionPointDuration.WithLabelValues(metrics.PostFilter, status.Code().String(), f.profileName).Observe(metrics.SinceInSeconds(startTime))
	}()

	logger := klog.FromContext(ctx)
	verboseLogs := logger.V(4).Enabled()
	if verboseLogs {
		logger = klog.LoggerWithName(logger, "PostFilter")
	}

	// `result` records the last meaningful(non-noop) PostFilterResult.
	var result *framework.PostFilterResult
	var reasons []string
	var rejectorPlugin string
	for _, pl := range f.postFilterPlugins {
		ctx := ctx
		if verboseLogs {
			logger := klog.LoggerWithName(logger, pl.Name())
			ctx = klog.NewContext(ctx, logger)
		}
		r, s := f.runPostFilterPlugin(ctx, pl, state, pod, filteredNodeStatusMap)
		if s.IsSuccess() {
			return r, s
		} else if s.Code() == framework.UnschedulableAndUnresolvable {
			return r, s.WithPlugin(pl.Name())
		} else if !s.IsRejected() {
			// Any status other than Success, Unschedulable or UnschedulableAndUnresolvable is Error.
			return nil, framework.AsStatus(s.AsError()).WithPlugin(pl.Name())
		} else if r != nil && r.Mode() != framework.ModeNoop {
			result = r
		}

		reasons = append(reasons, s.Reasons()...)
		// Record the first failed plugin unless we proved that
		// the latter is more relevant.
		if len(rejectorPlugin) == 0 {
			rejectorPlugin = pl.Name()
		}
	}

	return result, framework.NewStatus(framework.Unschedulable, reasons...).WithPlugin(rejectorPlugin)
}

func (f *frameworkImpl) runPostFilterPlugin(ctx context.Context, pl framework.PostFilterPlugin, state *framework.CycleState, pod *v1.Pod, filteredNodeStatusMap framework.NodeToStatusMap) (*framework.PostFilterResult, *framework.Status) {
	if !state.ShouldRecordPluginMetrics() {
		return pl.PostFilter(ctx, state, pod, filteredNodeStatusMap)
	}
	startTime := time.Now()
	r, s := pl.PostFilter(ctx, state, pod, filteredNodeStatusMap)
	f.metricsRecorder.ObservePluginDurationAsync(metrics.PostFilter, pl.Name(), s.Code().String(), metrics.SinceInSeconds(startTime))
	return r, s
}

// RunFilterPluginsWithNominatedPods runs the set of configured filter plugins
// for nominated pod on the given node.
// This function is called from two different places: Schedule and Preempt.
// When it is called from Schedule, we want to test whether the pod is
// schedulable on the node with all the existing pods on the node plus higher
// and equal priority pods nominated to run on the node.
// When it is called from Preempt, we should remove the victims of preemption
// and add the nominated pods. Removal of the victims is done by
// SelectVictimsOnNode(). Preempt removes victims from PreFilter state and
// NodeInfo before calling this function.
func (f *frameworkImpl) RunFilterPluginsWithNominatedPods(ctx context.Context, state *framework.CycleState, pod *v1.Pod, info *framework.NodeInfo) *framework.Status {
	var status *framework.Status

	podsAdded := false
	// We run filters twice in some cases. If the node has greater or equal priority
	// nominated pods, we run them when those pods are added to PreFilter state and nodeInfo.
	// If all filters succeed in this pass, we run them again when these
	// nominated pods are not added. This second pass is necessary because some
	// filters such as inter-pod affinity may not pass without the nominated pods.
	// If there are no nominated pods for the node or if the first run of the
	// filters fail, we don't run the second pass.
	// We consider only equal or higher priority pods in the first pass, because
	// those are the current "pod" must yield to them and not take a space opened
	// for running them. It is ok if the current "pod" take resources freed for
	// lower priority pods.
	// Requiring that the new pod is schedulable in both circumstances ensures that
	// we are making a conservative decision: filters like resources and inter-pod
	// anti-affinity are more likely to fail when the nominated pods are treated
	// as running, while filters like pod affinity are more likely to fail when
	// the nominated pods are treated as not running. We can't just assume the
	// nominated pods are running because they are not running right now and in fact,
	// they may end up getting scheduled to a different node.
	logger := klog.FromContext(ctx)
	logger = klog.LoggerWithName(logger, "FilterWithNominatedPods")
	ctx = klog.NewContext(ctx, logger)
	for i := 0; i < 2; i++ {
		stateToUse := state
		nodeInfoToUse := info
		if i == 0 {
			var err error
			podsAdded, stateToUse, nodeInfoToUse, err = addNominatedPods(ctx, f, pod, state, info)
			if err != nil {
				return framework.AsStatus(err)
			}
		} else if !podsAdded || !status.IsSuccess() {
			break
		}

		status = f.RunFilterPlugins(ctx, stateToUse, pod, nodeInfoToUse)
		if !status.IsSuccess() && !status.IsRejected() {
			return status
		}
	}

	return status
}

// addNominatedPods adds pods with equal or greater priority which are nominated
// to run on the node. It returns 1) whether any pod was added, 2) augmented cycleState,
// 3) augmented nodeInfo.
func addNominatedPods(ctx context.Context, fh framework.Handle, pod *v1.Pod, state *framework.CycleState, nodeInfo *framework.NodeInfo) (bool, *framework.CycleState, *framework.NodeInfo, error) {
	if fh == nil {
		// This may happen only in tests.
		return false, state, nodeInfo, nil
	}
	nominatedPodInfos := fh.NominatedPodsForNode(nodeInfo.Node().Name)
	if len(nominatedPodInfos) == 0 {
		return false, state, nodeInfo, nil
	}
	nodeInfoOut := nodeInfo.Snapshot()
	stateOut := state.Clone()
	podsAdded := false
	for _, pi := range nominatedPodInfos {
		if corev1.PodPriority(pi.Pod) >= corev1.PodPriority(pod) && pi.Pod.UID != pod.UID {
			nodeInfoOut.AddPodInfo(pi)
			status := fh.RunPreFilterExtensionAddPod(ctx, stateOut, pod, pi, nodeInfoOut)
			if !status.IsSuccess() {
				return false, state, nodeInfo, status.AsError()
			}
			podsAdded = true
		}
	}
	return podsAdded, stateOut, nodeInfoOut, nil
}

// RunPreScorePlugins runs the set of configured pre-score plugins. If any
// of these plugins returns any status other than Success/Skip, the given pod is rejected.
// When it returns Skip status, other fields in status are just ignored,
// and coupled Score plugin will be skipped in this scheduling cycle.
func (f *frameworkImpl) RunPreScorePlugins(
	ctx context.Context,
	state *framework.CycleState,
	pod *v1.Pod,
	nodes []*framework.NodeInfo,
) (status *framework.Status) {
	startTime := time.Now()
	skipPlugins := sets.New[string]()
	defer func() {
		state.SkipScorePlugins = skipPlugins
		metrics.FrameworkExtensionPointDuration.WithLabelValues(metrics.PreScore, status.Code().String(), f.profileName).Observe(metrics.SinceInSeconds(startTime))
	}()
	logger := klog.FromContext(ctx)
	verboseLogs := logger.V(4).Enabled()
	if verboseLogs {
		logger = klog.LoggerWithName(logger, "PreScore")
	}
	for _, pl := range f.preScorePlugins {
		ctx := ctx
		if verboseLogs {
			logger := klog.LoggerWithName(logger, pl.Name())
			ctx = klog.NewContext(ctx, logger)
		}
		status = f.runPreScorePlugin(ctx, pl, state, pod, nodes)
		if status.IsSkip() {
			skipPlugins.Insert(pl.Name())
			continue
		}
		if !status.IsSuccess() {
			return framework.AsStatus(fmt.Errorf("running PreScore plugin %q: %w", pl.Name(), status.AsError()))
		}
	}
	return nil
}

func (f *frameworkImpl) runPreScorePlugin(ctx context.Context, pl framework.PreScorePlugin, state *framework.CycleState, pod *v1.Pod, nodes []*framework.NodeInfo) *framework.Status {
	if !state.ShouldRecordPluginMetrics() {
		return pl.PreScore(ctx, state, pod, nodes)
	}
	startTime := time.Now()
	status := pl.PreScore(ctx, state, pod, nodes)
	f.metricsRecorder.ObservePluginDurationAsync(metrics.PreScore, pl.Name(), status.Code().String(), metrics.SinceInSeconds(startTime))
	return status
}

// RunScorePlugins runs the set of configured scoring plugins.
// It returns a list that stores scores from each plugin and total score for each Node.
// It also returns *Status, which is set to non-success if any of the plugins returns
// a non-success status.
func (f *frameworkImpl) RunScorePlugins(ctx context.Context, state *framework.CycleState, pod *v1.Pod, nodes []*framework.NodeInfo) (ns []framework.NodePluginScores, status *framework.Status) {
	startTime := time.Now()
	defer func() {
		metrics.FrameworkExtensionPointDuration.WithLabelValues(metrics.Score, status.Code().String(), f.profileName).Observe(metrics.SinceInSeconds(startTime))
	}()
	allNodePluginScores := make([]framework.NodePluginScores, len(nodes))
	numPlugins := len(f.scorePlugins)
	plugins := make([]framework.ScorePlugin, 0, numPlugins)
	pluginToNodeScores := make(map[string]framework.NodeScoreList, numPlugins)
	for _, pl := range f.scorePlugins {
		if state.SkipScorePlugins.Has(pl.Name()) {
			continue
		}
		plugins = append(plugins, pl)
		pluginToNodeScores[pl.Name()] = make(framework.NodeScoreList, len(nodes))
	}
	ctx, cancel := context.WithCancel(ctx)
	defer cancel()
	errCh := parallelize.NewErrorChannel()

	if len(plugins) > 0 {
		logger := klog.FromContext(ctx)
		verboseLogs := logger.V(4).Enabled()
		if verboseLogs {
			logger = klog.LoggerWithName(logger, "Score")
		}
		// Run Score method for each node in parallel.
		f.Parallelizer().Until(ctx, len(nodes), func(index int) {
<<<<<<< HEAD
			nodeName := nodes[index].Name
=======
			nodeName := nodes[index].Node().Name
>>>>>>> 7d1f87fc
			logger := logger
			if verboseLogs {
				logger = klog.LoggerWithValues(logger, "node", klog.ObjectRef{Name: nodeName})
			}
			for _, pl := range plugins {
				ctx := ctx
				if verboseLogs {
					logger := klog.LoggerWithName(logger, pl.Name())
					ctx = klog.NewContext(ctx, logger)
				}
				s, status := f.runScorePlugin(ctx, pl, state, pod, nodeName)
				if !status.IsSuccess() {
					err := fmt.Errorf("plugin %q failed with: %w", pl.Name(), status.AsError())
					errCh.SendErrorWithCancel(err, cancel)
					return
				}
				pluginToNodeScores[pl.Name()][index] = framework.NodeScore{
					Name:  nodeName,
					Score: s,
				}
			}
		}, metrics.Score)
		if err := errCh.ReceiveError(); err != nil {
			return nil, framework.AsStatus(fmt.Errorf("running Score plugins: %w", err))
		}
	}

	// Run NormalizeScore method for each ScorePlugin in parallel.
	f.Parallelizer().Until(ctx, len(plugins), func(index int) {
		pl := plugins[index]
		if pl.ScoreExtensions() == nil {
			return
		}
		nodeScoreList := pluginToNodeScores[pl.Name()]
		status := f.runScoreExtension(ctx, pl, state, pod, nodeScoreList)
		if !status.IsSuccess() {
			err := fmt.Errorf("plugin %q failed with: %w", pl.Name(), status.AsError())
			errCh.SendErrorWithCancel(err, cancel)
			return
		}
	}, metrics.Score)
	if err := errCh.ReceiveError(); err != nil {
		return nil, framework.AsStatus(fmt.Errorf("running Normalize on Score plugins: %w", err))
	}

	// Apply score weight for each ScorePlugin in parallel,
	// and then, build allNodePluginScores.
	f.Parallelizer().Until(ctx, len(nodes), func(index int) {
		nodePluginScores := framework.NodePluginScores{
<<<<<<< HEAD
			Name:   nodes[index].Name,
=======
			Name:   nodes[index].Node().Name,
>>>>>>> 7d1f87fc
			Scores: make([]framework.PluginScore, len(plugins)),
		}

		for i, pl := range plugins {
			weight := f.scorePluginWeight[pl.Name()]
			nodeScoreList := pluginToNodeScores[pl.Name()]
			score := nodeScoreList[index].Score

			if score > framework.MaxNodeScore || score < framework.MinNodeScore {
				err := fmt.Errorf("plugin %q returns an invalid score %v, it should in the range of [%v, %v] after normalizing", pl.Name(), score, framework.MinNodeScore, framework.MaxNodeScore)
				errCh.SendErrorWithCancel(err, cancel)
				return
			}
			weightedScore := score * int64(weight)
			nodePluginScores.Scores[i] = framework.PluginScore{
				Name:  pl.Name(),
				Score: weightedScore,
			}
			nodePluginScores.TotalScore += weightedScore
		}
		allNodePluginScores[index] = nodePluginScores
	}, metrics.Score)
	if err := errCh.ReceiveError(); err != nil {
		return nil, framework.AsStatus(fmt.Errorf("applying score defaultWeights on Score plugins: %w", err))
	}

	return allNodePluginScores, nil
}

func (f *frameworkImpl) runScorePlugin(ctx context.Context, pl framework.ScorePlugin, state *framework.CycleState, pod *v1.Pod, nodeName string) (int64, *framework.Status) {
	if !state.ShouldRecordPluginMetrics() {
		return pl.Score(ctx, state, pod, nodeName)
	}
	startTime := time.Now()
	s, status := pl.Score(ctx, state, pod, nodeName)
	f.metricsRecorder.ObservePluginDurationAsync(metrics.Score, pl.Name(), status.Code().String(), metrics.SinceInSeconds(startTime))
	return s, status
}

func (f *frameworkImpl) runScoreExtension(ctx context.Context, pl framework.ScorePlugin, state *framework.CycleState, pod *v1.Pod, nodeScoreList framework.NodeScoreList) *framework.Status {
	if !state.ShouldRecordPluginMetrics() {
		return pl.ScoreExtensions().NormalizeScore(ctx, state, pod, nodeScoreList)
	}
	startTime := time.Now()
	status := pl.ScoreExtensions().NormalizeScore(ctx, state, pod, nodeScoreList)
	f.metricsRecorder.ObservePluginDurationAsync(metrics.ScoreExtensionNormalize, pl.Name(), status.Code().String(), metrics.SinceInSeconds(startTime))
	return status
}

// RunPreBindPlugins runs the set of configured prebind plugins. It returns a
// failure (bool) if any of the plugins returns an error. It also returns an
// error containing the rejection message or the error occurred in the plugin.
func (f *frameworkImpl) RunPreBindPlugins(ctx context.Context, state *framework.CycleState, pod *v1.Pod, nodeName string) (status *framework.Status) {
	startTime := time.Now()
	defer func() {
		metrics.FrameworkExtensionPointDuration.WithLabelValues(metrics.PreBind, status.Code().String(), f.profileName).Observe(metrics.SinceInSeconds(startTime))
	}()
	logger := klog.FromContext(ctx)
	verboseLogs := logger.V(4).Enabled()
	if verboseLogs {
		logger = klog.LoggerWithName(logger, "PreBind")
		logger = klog.LoggerWithValues(logger, "node", klog.ObjectRef{Name: nodeName})
	}
	for _, pl := range f.preBindPlugins {
		ctx := ctx
		if verboseLogs {
			logger := klog.LoggerWithName(logger, pl.Name())
			ctx = klog.NewContext(ctx, logger)
		}
		status = f.runPreBindPlugin(ctx, pl, state, pod, nodeName)
		if !status.IsSuccess() {
			if status.IsRejected() {
				logger.V(4).Info("Pod rejected by PreBind plugin", "pod", klog.KObj(pod), "node", nodeName, "plugin", pl.Name(), "status", status.Message())
				status.SetPlugin(pl.Name())
				return status
			}
			err := status.AsError()
			logger.Error(err, "Plugin failed", "plugin", pl.Name(), "pod", klog.KObj(pod), "node", nodeName)
			return framework.AsStatus(fmt.Errorf("running PreBind plugin %q: %w", pl.Name(), err))
		}
	}
	return nil
}

func (f *frameworkImpl) runPreBindPlugin(ctx context.Context, pl framework.PreBindPlugin, state *framework.CycleState, pod *v1.Pod, nodeName string) *framework.Status {
	if !state.ShouldRecordPluginMetrics() {
		return pl.PreBind(ctx, state, pod, nodeName)
	}
	startTime := time.Now()
	status := pl.PreBind(ctx, state, pod, nodeName)
	f.metricsRecorder.ObservePluginDurationAsync(metrics.PreBind, pl.Name(), status.Code().String(), metrics.SinceInSeconds(startTime))
	return status
}

// RunBindPlugins runs the set of configured bind plugins until one returns a non `Skip` status.
func (f *frameworkImpl) RunBindPlugins(ctx context.Context, state *framework.CycleState, pod *v1.Pod, nodeName string) (status *framework.Status) {
	startTime := time.Now()
	defer func() {
		metrics.FrameworkExtensionPointDuration.WithLabelValues(metrics.Bind, status.Code().String(), f.profileName).Observe(metrics.SinceInSeconds(startTime))
	}()
	if len(f.bindPlugins) == 0 {
		return framework.NewStatus(framework.Skip, "")
	}
	logger := klog.FromContext(ctx)
	verboseLogs := logger.V(4).Enabled()
	if verboseLogs {
		logger = klog.LoggerWithName(logger, "Bind")
	}
	for _, pl := range f.bindPlugins {
		ctx := ctx
		if verboseLogs {
			logger := klog.LoggerWithName(logger, pl.Name())
			ctx = klog.NewContext(ctx, logger)
		}
		status = f.runBindPlugin(ctx, pl, state, pod, nodeName)
		if status.IsSkip() {
			continue
		}
		if !status.IsSuccess() {
			if status.IsRejected() {
				logger.V(4).Info("Pod rejected by Bind plugin", "pod", klog.KObj(pod), "node", nodeName, "plugin", pl.Name(), "status", status.Message())
				status.SetPlugin(pl.Name())
				return status
			}
			err := status.AsError()
			logger.Error(err, "Plugin Failed", "plugin", pl.Name(), "pod", klog.KObj(pod), "node", nodeName)
			return framework.AsStatus(fmt.Errorf("running Bind plugin %q: %w", pl.Name(), err))
		}
		return status
	}
	return status
}

func (f *frameworkImpl) runBindPlugin(ctx context.Context, bp framework.BindPlugin, state *framework.CycleState, pod *v1.Pod, nodeName string) *framework.Status {
	if !state.ShouldRecordPluginMetrics() {
		return bp.Bind(ctx, state, pod, nodeName)
	}
	startTime := time.Now()
	status := bp.Bind(ctx, state, pod, nodeName)
	f.metricsRecorder.ObservePluginDurationAsync(metrics.Bind, bp.Name(), status.Code().String(), metrics.SinceInSeconds(startTime))
	return status
}

// RunPostBindPlugins runs the set of configured postbind plugins.
func (f *frameworkImpl) RunPostBindPlugins(ctx context.Context, state *framework.CycleState, pod *v1.Pod, nodeName string) {
	startTime := time.Now()
	defer func() {
		metrics.FrameworkExtensionPointDuration.WithLabelValues(metrics.PostBind, framework.Success.String(), f.profileName).Observe(metrics.SinceInSeconds(startTime))
	}()
	logger := klog.FromContext(ctx)
	verboseLogs := logger.V(4).Enabled()
	if verboseLogs {
		logger = klog.LoggerWithName(logger, "PostBind")
	}
	for _, pl := range f.postBindPlugins {
		ctx := ctx
		if verboseLogs {
			logger := klog.LoggerWithName(logger, pl.Name())
			ctx = klog.NewContext(ctx, logger)
		}
		f.runPostBindPlugin(ctx, pl, state, pod, nodeName)
	}
}

func (f *frameworkImpl) runPostBindPlugin(ctx context.Context, pl framework.PostBindPlugin, state *framework.CycleState, pod *v1.Pod, nodeName string) {
	if !state.ShouldRecordPluginMetrics() {
		pl.PostBind(ctx, state, pod, nodeName)
		return
	}
	startTime := time.Now()
	pl.PostBind(ctx, state, pod, nodeName)
	f.metricsRecorder.ObservePluginDurationAsync(metrics.PostBind, pl.Name(), framework.Success.String(), metrics.SinceInSeconds(startTime))
}

// RunReservePluginsReserve runs the Reserve method in the set of configured
// reserve plugins. If any of these plugins returns an error, it does not
// continue running the remaining ones and returns the error. In such a case,
// the pod will not be scheduled and the caller will be expected to call
// RunReservePluginsUnreserve.
func (f *frameworkImpl) RunReservePluginsReserve(ctx context.Context, state *framework.CycleState, pod *v1.Pod, nodeName string) (status *framework.Status) {
	startTime := time.Now()
	defer func() {
		metrics.FrameworkExtensionPointDuration.WithLabelValues(metrics.Reserve, status.Code().String(), f.profileName).Observe(metrics.SinceInSeconds(startTime))
	}()
	logger := klog.FromContext(ctx)
	verboseLogs := logger.V(4).Enabled()
	if verboseLogs {
		logger = klog.LoggerWithName(logger, "Reserve")
		logger = klog.LoggerWithValues(logger, "node", klog.ObjectRef{Name: nodeName})
	}
	for _, pl := range f.reservePlugins {
		ctx := ctx
		if verboseLogs {
			logger := klog.LoggerWithName(logger, pl.Name())
			ctx = klog.NewContext(ctx, logger)
		}
		status = f.runReservePluginReserve(ctx, pl, state, pod, nodeName)
		if !status.IsSuccess() {
			if status.IsRejected() {
				logger.V(4).Info("Pod rejected by plugin", "pod", klog.KObj(pod), "plugin", pl.Name(), "status", status.Message())
				status.SetPlugin(pl.Name())
				return status
			}
			err := status.AsError()
			logger.Error(err, "Plugin failed", "plugin", pl.Name(), "pod", klog.KObj(pod))
			return framework.AsStatus(fmt.Errorf("running Reserve plugin %q: %w", pl.Name(), err))
		}
	}
	return nil
}

func (f *frameworkImpl) runReservePluginReserve(ctx context.Context, pl framework.ReservePlugin, state *framework.CycleState, pod *v1.Pod, nodeName string) *framework.Status {
	if !state.ShouldRecordPluginMetrics() {
		return pl.Reserve(ctx, state, pod, nodeName)
	}
	startTime := time.Now()
	status := pl.Reserve(ctx, state, pod, nodeName)
	f.metricsRecorder.ObservePluginDurationAsync(metrics.Reserve, pl.Name(), status.Code().String(), metrics.SinceInSeconds(startTime))
	return status
}

// RunReservePluginsUnreserve runs the Unreserve method in the set of
// configured reserve plugins.
func (f *frameworkImpl) RunReservePluginsUnreserve(ctx context.Context, state *framework.CycleState, pod *v1.Pod, nodeName string) {
	startTime := time.Now()
	defer func() {
		metrics.FrameworkExtensionPointDuration.WithLabelValues(metrics.Unreserve, framework.Success.String(), f.profileName).Observe(metrics.SinceInSeconds(startTime))
	}()
	// Execute the Unreserve operation of each reserve plugin in the
	// *reverse* order in which the Reserve operation was executed.
	logger := klog.FromContext(ctx)
	verboseLogs := logger.V(4).Enabled()
	if verboseLogs {
		logger = klog.LoggerWithName(logger, "Unreserve")
		logger = klog.LoggerWithValues(logger, "node", klog.ObjectRef{Name: nodeName})
	}
	for i := len(f.reservePlugins) - 1; i >= 0; i-- {
		pl := f.reservePlugins[i]
		ctx := ctx
		if verboseLogs {
			logger := klog.LoggerWithName(logger, pl.Name())
			ctx = klog.NewContext(ctx, logger)
		}
		f.runReservePluginUnreserve(ctx, pl, state, pod, nodeName)
	}
}

func (f *frameworkImpl) runReservePluginUnreserve(ctx context.Context, pl framework.ReservePlugin, state *framework.CycleState, pod *v1.Pod, nodeName string) {
	if !state.ShouldRecordPluginMetrics() {
		pl.Unreserve(ctx, state, pod, nodeName)
		return
	}
	startTime := time.Now()
	pl.Unreserve(ctx, state, pod, nodeName)
	f.metricsRecorder.ObservePluginDurationAsync(metrics.Unreserve, pl.Name(), framework.Success.String(), metrics.SinceInSeconds(startTime))
}

// RunPermitPlugins runs the set of configured permit plugins. If any of these
// plugins returns a status other than "Success" or "Wait", it does not continue
// running the remaining plugins and returns an error. Otherwise, if any of the
// plugins returns "Wait", then this function will create and add waiting pod
// to a map of currently waiting pods and return status with "Wait" code.
// Pod will remain waiting pod for the minimum duration returned by the permit plugins.
func (f *frameworkImpl) RunPermitPlugins(ctx context.Context, state *framework.CycleState, pod *v1.Pod, nodeName string) (status *framework.Status) {
	startTime := time.Now()
	defer func() {
		metrics.FrameworkExtensionPointDuration.WithLabelValues(metrics.Permit, status.Code().String(), f.profileName).Observe(metrics.SinceInSeconds(startTime))
	}()
	pluginsWaitTime := make(map[string]time.Duration)
	statusCode := framework.Success
	logger := klog.FromContext(ctx)
	verboseLogs := logger.V(4).Enabled()
	if verboseLogs {
		logger = klog.LoggerWithName(logger, "Permit")
		logger = klog.LoggerWithValues(logger, "node", klog.ObjectRef{Name: nodeName})
	}
	for _, pl := range f.permitPlugins {
		ctx := ctx
		if verboseLogs {
			logger := klog.LoggerWithName(logger, pl.Name())
			ctx = klog.NewContext(ctx, logger)
		}
		status, timeout := f.runPermitPlugin(ctx, pl, state, pod, nodeName)
		if !status.IsSuccess() {
			if status.IsRejected() {
				logger.V(4).Info("Pod rejected by plugin", "pod", klog.KObj(pod), "plugin", pl.Name(), "status", status.Message())
				return status.WithPlugin(pl.Name())
			}
			if status.IsWait() {
				// Not allowed to be greater than maxTimeout.
				if timeout > maxTimeout {
					timeout = maxTimeout
				}
				pluginsWaitTime[pl.Name()] = timeout
				statusCode = framework.Wait
			} else {
				err := status.AsError()
				logger.Error(err, "Plugin failed", "plugin", pl.Name(), "pod", klog.KObj(pod))
				return framework.AsStatus(fmt.Errorf("running Permit plugin %q: %w", pl.Name(), err)).WithPlugin(pl.Name())
			}
		}
	}
	if statusCode == framework.Wait {
		waitingPod := newWaitingPod(pod, pluginsWaitTime)
		f.waitingPods.add(waitingPod)
		msg := fmt.Sprintf("one or more plugins asked to wait and no plugin rejected pod %q", pod.Name)
		logger.V(4).Info("One or more plugins asked to wait and no plugin rejected pod", "pod", klog.KObj(pod))
		return framework.NewStatus(framework.Wait, msg)
	}
	return nil
}

func (f *frameworkImpl) runPermitPlugin(ctx context.Context, pl framework.PermitPlugin, state *framework.CycleState, pod *v1.Pod, nodeName string) (*framework.Status, time.Duration) {
	if !state.ShouldRecordPluginMetrics() {
		return pl.Permit(ctx, state, pod, nodeName)
	}
	startTime := time.Now()
	status, timeout := pl.Permit(ctx, state, pod, nodeName)
	f.metricsRecorder.ObservePluginDurationAsync(metrics.Permit, pl.Name(), status.Code().String(), metrics.SinceInSeconds(startTime))
	return status, timeout
}

// WaitOnPermit will block, if the pod is a waiting pod, until the waiting pod is rejected or allowed.
func (f *frameworkImpl) WaitOnPermit(ctx context.Context, pod *v1.Pod) *framework.Status {
	waitingPod := f.waitingPods.get(pod.UID)
	if waitingPod == nil {
		return nil
	}
	defer f.waitingPods.remove(pod.UID)

	logger := klog.FromContext(ctx)
	logger.V(4).Info("Pod waiting on permit", "pod", klog.KObj(pod))

	startTime := time.Now()
	s := <-waitingPod.s
	metrics.PermitWaitDuration.WithLabelValues(s.Code().String()).Observe(metrics.SinceInSeconds(startTime))

	if !s.IsSuccess() {
		if s.IsRejected() {
			logger.V(4).Info("Pod rejected while waiting on permit", "pod", klog.KObj(pod), "status", s.Message())
			return s
		}
		err := s.AsError()
		logger.Error(err, "Failed waiting on permit for pod", "pod", klog.KObj(pod))
		return framework.AsStatus(fmt.Errorf("waiting on permit for pod: %w", err)).WithPlugin(s.Plugin())
	}
	return nil
}

// SnapshotSharedLister returns the scheduler's SharedLister of the latest NodeInfo
// snapshot. The snapshot is taken at the beginning of a scheduling cycle and remains
// unchanged until a pod finishes "Reserve". There is no guarantee that the information
// remains unchanged after "Reserve".
func (f *frameworkImpl) SnapshotSharedLister() framework.SharedLister {
	return f.snapshotSharedLister
}

// IterateOverWaitingPods acquires a read lock and iterates over the WaitingPods map.
func (f *frameworkImpl) IterateOverWaitingPods(callback func(framework.WaitingPod)) {
	f.waitingPods.iterate(callback)
}

// GetWaitingPod returns a reference to a WaitingPod given its UID.
func (f *frameworkImpl) GetWaitingPod(uid types.UID) framework.WaitingPod {
	if wp := f.waitingPods.get(uid); wp != nil {
		return wp
	}
	return nil // Returning nil instead of *waitingPod(nil).
}

// RejectWaitingPod rejects a WaitingPod given its UID.
// The returned value indicates if the given pod is waiting or not.
func (f *frameworkImpl) RejectWaitingPod(uid types.UID) bool {
	if waitingPod := f.waitingPods.get(uid); waitingPod != nil {
		waitingPod.Reject("", "removed")
		return true
	}
	return false
}

// HasFilterPlugins returns true if at least one filter plugin is defined.
func (f *frameworkImpl) HasFilterPlugins() bool {
	return len(f.filterPlugins) > 0
}

// HasPostFilterPlugins returns true if at least one postFilter plugin is defined.
func (f *frameworkImpl) HasPostFilterPlugins() bool {
	return len(f.postFilterPlugins) > 0
}

// HasScorePlugins returns true if at least one score plugin is defined.
func (f *frameworkImpl) HasScorePlugins() bool {
	return len(f.scorePlugins) > 0
}

// ListPlugins returns a map of extension point name to plugin names configured at each extension
// point. Returns nil if no plugins where configured.
func (f *frameworkImpl) ListPlugins() *config.Plugins {
	m := config.Plugins{}

	for _, e := range f.getExtensionPoints(&m) {
		plugins := reflect.ValueOf(e.slicePtr).Elem()
		extName := plugins.Type().Elem().Name()
		var cfgs []config.Plugin
		for i := 0; i < plugins.Len(); i++ {
			name := plugins.Index(i).Interface().(framework.Plugin).Name()
			p := config.Plugin{Name: name}
			if extName == "ScorePlugin" {
				// Weights apply only to score plugins.
				p.Weight = int32(f.scorePluginWeight[name])
			}
			cfgs = append(cfgs, p)
		}
		if len(cfgs) > 0 {
			e.plugins.Enabled = cfgs
		}
	}
	return &m
}

// ClientSet returns a kubernetes clientset.
func (f *frameworkImpl) ClientSet() clientset.Interface {
	return f.clientSet
}

// KubeConfig returns a kubernetes config.
func (f *frameworkImpl) KubeConfig() *restclient.Config {
	return f.kubeConfig
}

// EventRecorder returns an event recorder.
func (f *frameworkImpl) EventRecorder() events.EventRecorder {
	return f.eventRecorder
}

// SharedInformerFactory returns a shared informer factory.
func (f *frameworkImpl) SharedInformerFactory() informers.SharedInformerFactory {
	return f.informerFactory
}

func (f *frameworkImpl) pluginsNeeded(plugins *config.Plugins) sets.Set[string] {
	pgSet := sets.Set[string]{}

	if plugins == nil {
		return pgSet
	}

	find := func(pgs *config.PluginSet) {
		for _, pg := range pgs.Enabled {
			pgSet.Insert(pg.Name)
		}
	}

	for _, e := range f.getExtensionPoints(plugins) {
		find(e.plugins)
	}
	// Parse MultiPoint separately since they are not returned by f.getExtensionPoints()
	find(&plugins.MultiPoint)

	return pgSet
}

// ProfileName returns the profile name associated to this framework.
func (f *frameworkImpl) ProfileName() string {
	return f.profileName
}

// PercentageOfNodesToScore returns percentageOfNodesToScore associated to a profile.
func (f *frameworkImpl) PercentageOfNodesToScore() *int32 {
	return f.percentageOfNodesToScore
}

// Parallelizer returns a parallelizer holding parallelism for scheduler.
func (f *frameworkImpl) Parallelizer() parallelize.Parallelizer {
	return f.parallelizer
}<|MERGE_RESOLUTION|>--- conflicted
+++ resolved
@@ -264,8 +264,6 @@
 		PodNominator:         options.podNominator,
 		parallelizer:         options.parallelizer,
 		logger:               logger,
-<<<<<<< HEAD
-=======
 	}
 
 	if len(f.extenders) > 0 {
@@ -274,7 +272,6 @@
 		// And, in the scheduling cycle, when Extenders reject some Nodes and the pod ends up being unschedulable,
 		// we put framework.ExtenderName to pInfo.UnschedulablePlugins.
 		f.enqueueExtensions = []framework.EnqueueExtensions{&defaultEnqueueExtension{pluginName: framework.ExtenderName}}
->>>>>>> 7d1f87fc
 	}
 
 	if profile == nil {
@@ -337,11 +334,7 @@
 
 	// initialize multiPoint plugins to their expanded extension points
 	if len(profile.Plugins.MultiPoint.Enabled) > 0 {
-<<<<<<< HEAD
-		if err := f.expandMultiPointPlugins(logger, profile, pluginsMap); err != nil {
-=======
 		if err := f.expandMultiPointPlugins(logger, profile); err != nil {
->>>>>>> 7d1f87fc
 			return nil, err
 		}
 	}
@@ -376,11 +369,8 @@
 		options.captureProfile(outputProfile)
 	}
 
-<<<<<<< HEAD
-=======
 	// Logs Enabled Plugins at each extension point, taking default plugins, given config, and multipoint into consideration
 	logger.V(2).Info("the scheduler starts to work with those plugins", "Plugins", *f.ListPlugins())
->>>>>>> 7d1f87fc
 	f.setInstrumentedPlugins()
 	return f, nil
 }
@@ -420,8 +410,6 @@
 	f.PodNominator = n
 }
 
-<<<<<<< HEAD
-=======
 // Close closes each plugin, when they implement io.Closer interface.
 func (f *frameworkImpl) Close() error {
 	var errs []error
@@ -437,7 +425,6 @@
 	return errors.Join(errs...)
 }
 
->>>>>>> 7d1f87fc
 // getScoreWeights makes sure that, between MultiPoint-Score plugin weights and individual Score
 // plugin weights there is not an overflow of MaxTotalScore.
 func getScoreWeights(f *frameworkImpl, plugins []config.Plugin) error {
@@ -502,11 +489,7 @@
 	}
 }
 
-<<<<<<< HEAD
-func (f *frameworkImpl) expandMultiPointPlugins(logger klog.Logger, profile *config.KubeSchedulerProfile, pluginsMap map[string]framework.Plugin) error {
-=======
 func (f *frameworkImpl) expandMultiPointPlugins(logger klog.Logger, profile *config.KubeSchedulerProfile) error {
->>>>>>> 7d1f87fc
 	// initialize MultiPoint plugins
 	for _, e := range f.getExtensionPoints(profile.Plugins) {
 		plugins := reflect.ValueOf(e.slicePtr).Elem()
@@ -707,10 +690,7 @@
 	if verboseLogs {
 		logger = klog.LoggerWithName(logger, "PreFilter")
 	}
-<<<<<<< HEAD
-=======
 	var returnStatus *framework.Status
->>>>>>> 7d1f87fc
 	for _, pl := range f.preFilterPlugins {
 		ctx := ctx
 		if verboseLogs {
@@ -724,11 +704,6 @@
 		}
 		if !s.IsSuccess() {
 			s.SetPlugin(pl.Name())
-<<<<<<< HEAD
-			if s.IsRejected() {
-				return nil, s
-			}
-=======
 			if s.Code() == framework.UnschedulableAndUnresolvable {
 				// In this case, the preemption shouldn't happen in this scheduling cycle.
 				// So, no need to execute all PreFilter.
@@ -741,7 +716,6 @@
 				returnStatus = s
 				continue
 			}
->>>>>>> 7d1f87fc
 			return nil, framework.AsStatus(fmt.Errorf("running PreFilter plugin %q: %w", pl.Name(), s.AsError())).WithPlugin(pl.Name())
 		}
 		if !r.AllNodes() {
@@ -758,11 +732,7 @@
 			return result, framework.NewStatus(framework.UnschedulableAndUnresolvable, msg)
 		}
 	}
-<<<<<<< HEAD
-	return result, nil
-=======
 	return result, returnStatus
->>>>>>> 7d1f87fc
 }
 
 func (f *frameworkImpl) runPreFilterPlugin(ctx context.Context, pl framework.PreFilterPlugin, state *framework.CycleState, pod *v1.Pod) (*framework.PreFilterResult, *framework.Status) {
@@ -1137,11 +1107,7 @@
 		}
 		// Run Score method for each node in parallel.
 		f.Parallelizer().Until(ctx, len(nodes), func(index int) {
-<<<<<<< HEAD
-			nodeName := nodes[index].Name
-=======
 			nodeName := nodes[index].Node().Name
->>>>>>> 7d1f87fc
 			logger := logger
 			if verboseLogs {
 				logger = klog.LoggerWithValues(logger, "node", klog.ObjectRef{Name: nodeName})
@@ -1191,11 +1157,7 @@
 	// and then, build allNodePluginScores.
 	f.Parallelizer().Until(ctx, len(nodes), func(index int) {
 		nodePluginScores := framework.NodePluginScores{
-<<<<<<< HEAD
-			Name:   nodes[index].Name,
-=======
 			Name:   nodes[index].Node().Name,
->>>>>>> 7d1f87fc
 			Scores: make([]framework.PluginScore, len(plugins)),
 		}
 
