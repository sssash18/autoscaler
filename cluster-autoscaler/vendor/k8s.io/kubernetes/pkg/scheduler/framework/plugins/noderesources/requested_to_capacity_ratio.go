--- conflicted
+++ resolved
@@ -24,13 +24,7 @@
 	"k8s.io/kubernetes/pkg/scheduler/framework/plugins/helper"
 )
 
-<<<<<<< HEAD
-const (
-	maxUtilization = 100
-)
-=======
 const maxUtilization = 100
->>>>>>> e8d3e9b1
 
 // buildRequestedToCapacityRatioScorerFunction allows users to apply bin packing
 // on core resources like CPU, Memory as well as extended resources like accelerators.
