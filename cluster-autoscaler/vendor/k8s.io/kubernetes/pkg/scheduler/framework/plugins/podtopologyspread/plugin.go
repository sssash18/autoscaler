--- conflicted
+++ resolved
@@ -54,17 +54,6 @@
 
 // PodTopologySpread is a plugin that ensures pod's topologySpreadConstraints is satisfied.
 type PodTopologySpread struct {
-<<<<<<< HEAD
-	systemDefaulted                     bool
-	parallelizer                        parallelize.Parallelizer
-	defaultConstraints                  []v1.TopologySpreadConstraint
-	sharedLister                        framework.SharedLister
-	services                            corelisters.ServiceLister
-	replicationCtrls                    corelisters.ReplicationControllerLister
-	replicaSets                         appslisters.ReplicaSetLister
-	statefulSets                        appslisters.StatefulSetLister
-	enableMinDomainsInPodTopologySpread bool
-=======
 	systemDefaulted                              bool
 	parallelizer                                 parallelize.Parallelizer
 	defaultConstraints                           []v1.TopologySpreadConstraint
@@ -76,7 +65,6 @@
 	enableMinDomainsInPodTopologySpread          bool
 	enableNodeInclusionPolicyInPodTopologySpread bool
 	enableMatchLabelKeysInPodTopologySpread      bool
->>>>>>> e8d3e9b1
 }
 
 var _ framework.PreFilterPlugin = &PodTopologySpread{}
@@ -110,11 +98,8 @@
 		sharedLister:                        h.SnapshotSharedLister(),
 		defaultConstraints:                  args.DefaultConstraints,
 		enableMinDomainsInPodTopologySpread: fts.EnableMinDomainsInPodTopologySpread,
-<<<<<<< HEAD
-=======
 		enableNodeInclusionPolicyInPodTopologySpread: fts.EnableNodeInclusionPolicyInPodTopologySpread,
 		enableMatchLabelKeysInPodTopologySpread:      fts.EnableMatchLabelKeysInPodTopologySpread,
->>>>>>> e8d3e9b1
 	}
 	if args.DefaultingType == config.SystemDefaulting {
 		pl.defaultConstraints = systemDefaultConstraints
