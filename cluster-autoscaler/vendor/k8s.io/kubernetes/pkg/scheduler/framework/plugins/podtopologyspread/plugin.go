/*
Copyright 2019 The Kubernetes Authors.

Licensed under the Apache License, Version 2.0 (the "License");
you may not use this file except in compliance with the License.
You may obtain a copy of the License at

    http://www.apache.org/licenses/LICENSE-2.0

Unless required by applicable law or agreed to in writing, software
distributed under the License is distributed on an "AS IS" BASIS,
WITHOUT WARRANTIES OR CONDITIONS OF ANY KIND, either express or implied.
See the License for the specific language governing permissions and
limitations under the License.
*/

package podtopologyspread

import (
	"context"
	"fmt"
	"reflect"

	v1 "k8s.io/api/core/v1"
	"k8s.io/apimachinery/pkg/labels"
	"k8s.io/apimachinery/pkg/runtime"
	"k8s.io/client-go/informers"
	appslisters "k8s.io/client-go/listers/apps/v1"
	corelisters "k8s.io/client-go/listers/core/v1"
	"k8s.io/klog/v2"
	"k8s.io/kubernetes/pkg/scheduler/apis/config"
	"k8s.io/kubernetes/pkg/scheduler/apis/config/validation"
	"k8s.io/kubernetes/pkg/scheduler/framework"
	"k8s.io/kubernetes/pkg/scheduler/framework/parallelize"
	"k8s.io/kubernetes/pkg/scheduler/framework/plugins/feature"
	"k8s.io/kubernetes/pkg/scheduler/framework/plugins/names"
	"k8s.io/kubernetes/pkg/scheduler/util"
)

const (
	// ErrReasonConstraintsNotMatch is used for PodTopologySpread filter error.
	ErrReasonConstraintsNotMatch = "node(s) didn't match pod topology spread constraints"
	// ErrReasonNodeLabelNotMatch is used when the node doesn't hold the required label.
	ErrReasonNodeLabelNotMatch = ErrReasonConstraintsNotMatch + " (missing required label)"
)

var systemDefaultConstraints = []v1.TopologySpreadConstraint{
	{
		TopologyKey:       v1.LabelHostname,
		WhenUnsatisfiable: v1.ScheduleAnyway,
		MaxSkew:           3,
	},
	{
		TopologyKey:       v1.LabelTopologyZone,
		WhenUnsatisfiable: v1.ScheduleAnyway,
		MaxSkew:           5,
	},
}

// PodTopologySpread is a plugin that ensures pod's topologySpreadConstraints is satisfied.
type PodTopologySpread struct {
	systemDefaulted                              bool
	parallelizer                                 parallelize.Parallelizer
	defaultConstraints                           []v1.TopologySpreadConstraint
	sharedLister                                 framework.SharedLister
	services                                     corelisters.ServiceLister
	replicationCtrls                             corelisters.ReplicationControllerLister
	replicaSets                                  appslisters.ReplicaSetLister
	statefulSets                                 appslisters.StatefulSetLister
	enableNodeInclusionPolicyInPodTopologySpread bool
	enableMatchLabelKeysInPodTopologySpread      bool
}

var _ framework.PreFilterPlugin = &PodTopologySpread{}
var _ framework.FilterPlugin = &PodTopologySpread{}
var _ framework.PreScorePlugin = &PodTopologySpread{}
var _ framework.ScorePlugin = &PodTopologySpread{}
var _ framework.EnqueueExtensions = &PodTopologySpread{}

// Name is the name of the plugin used in the plugin registry and configurations.
const Name = names.PodTopologySpread

// Name returns name of the plugin. It is used in logs, etc.
func (pl *PodTopologySpread) Name() string {
	return Name
}

// New initializes a new plugin and returns it.
func New(_ context.Context, plArgs runtime.Object, h framework.Handle, fts feature.Features) (framework.Plugin, error) {
	if h.SnapshotSharedLister() == nil {
		return nil, fmt.Errorf("SnapshotSharedlister is nil")
	}
	args, err := getArgs(plArgs)
	if err != nil {
		return nil, err
	}
	if err := validation.ValidatePodTopologySpreadArgs(nil, &args); err != nil {
		return nil, err
	}
	pl := &PodTopologySpread{
		parallelizer:       h.Parallelizer(),
		sharedLister:       h.SnapshotSharedLister(),
		defaultConstraints: args.DefaultConstraints,
		enableNodeInclusionPolicyInPodTopologySpread: fts.EnableNodeInclusionPolicyInPodTopologySpread,
		enableMatchLabelKeysInPodTopologySpread:      fts.EnableMatchLabelKeysInPodTopologySpread,
	}
	if args.DefaultingType == config.SystemDefaulting {
		pl.defaultConstraints = systemDefaultConstraints
		pl.systemDefaulted = true
	}
	if len(pl.defaultConstraints) != 0 {
		if h.SharedInformerFactory() == nil {
			return nil, fmt.Errorf("SharedInformerFactory is nil")
		}
		pl.setListers(h.SharedInformerFactory())
	}
	return pl, nil
}

func getArgs(obj runtime.Object) (config.PodTopologySpreadArgs, error) {
	ptr, ok := obj.(*config.PodTopologySpreadArgs)
	if !ok {
		return config.PodTopologySpreadArgs{}, fmt.Errorf("want args to be of type PodTopologySpreadArgs, got %T", obj)
	}
	return *ptr, nil
}

func (pl *PodTopologySpread) setListers(factory informers.SharedInformerFactory) {
	pl.services = factory.Core().V1().Services().Lister()
	pl.replicationCtrls = factory.Core().V1().ReplicationControllers().Lister()
	pl.replicaSets = factory.Apps().V1().ReplicaSets().Lister()
	pl.statefulSets = factory.Apps().V1().StatefulSets().Lister()
}

// EventsToRegister returns the possible events that may make a Pod
// failed by this plugin schedulable.
func (pl *PodTopologySpread) EventsToRegister() []framework.ClusterEventWithHint {
	return []framework.ClusterEventWithHint{
		// All ActionType includes the following events:
		// - Add. An unschedulable Pod may fail due to violating topology spread constraints,
		// adding an assigned Pod may make it schedulable.
		// - Update. Updating on an existing Pod's labels (e.g., removal) may make
		// an unschedulable Pod schedulable.
		// - Delete. An unschedulable Pod may fail due to violating an existing Pod's topology spread constraints,
		// deleting an existing Pod may make it schedulable.
<<<<<<< HEAD
		{Event: framework.ClusterEvent{Resource: framework.Pod, ActionType: framework.All}},
		// Node add|delete|updateLabel maybe lead an topology key changed,
		// and make these pod in scheduling schedulable or unschedulable.
		{Event: framework.ClusterEvent{Resource: framework.Node, ActionType: framework.Add | framework.Delete | framework.UpdateNodeLabel}},
=======
		{Event: framework.ClusterEvent{Resource: framework.Pod, ActionType: framework.All}, QueueingHintFn: pl.isSchedulableAfterPodChange},
		// Node add|delete|update maybe lead an topology key changed,
		// and make these pod in scheduling schedulable or unschedulable.
		//
		// A note about UpdateNodeTaint event:
		// NodeAdd QueueingHint isn't always called because of the internal feature called preCheck.
		// As a common problematic scenario,
		// when a node is added but not ready, NodeAdd event is filtered out by preCheck and doesn't arrive.
		// In such cases, this plugin may miss some events that actually make pods schedulable.
		// As a workaround, we add UpdateNodeTaint event to catch the case.
		// We can remove UpdateNodeTaint when we remove the preCheck feature.
		// See: https://github.com/kubernetes/kubernetes/issues/110175
		{Event: framework.ClusterEvent{Resource: framework.Node, ActionType: framework.Add | framework.Delete | framework.UpdateNodeLabel | framework.UpdateNodeTaint}, QueueingHintFn: pl.isSchedulableAfterNodeChange},
>>>>>>> 7d1f87fc
	}
}

func involvedInTopologySpreading(incomingPod, podWithSpreading *v1.Pod) bool {
	return incomingPod.Spec.NodeName != "" && incomingPod.Namespace == podWithSpreading.Namespace
}

func (pl *PodTopologySpread) isSchedulableAfterPodChange(logger klog.Logger, pod *v1.Pod, oldObj, newObj interface{}) (framework.QueueingHint, error) {
	originalPod, modifiedPod, err := util.As[*v1.Pod](oldObj, newObj)
	if err != nil {
		return framework.Queue, err
	}

	if (modifiedPod != nil && !involvedInTopologySpreading(modifiedPod, pod)) || (originalPod != nil && !involvedInTopologySpreading(originalPod, pod)) {
		logger.V(5).Info("the added/updated/deleted pod is unscheduled or has different namespace with target pod, so it doesn't make the target pod schedulable",
			"pod", klog.KObj(pod), "originalPod", klog.KObj(originalPod))
		return framework.QueueSkip, nil
	}

	constraints, err := pl.getConstraints(pod)
	if err != nil {
		return framework.Queue, err
	}

	// Pod is modified. Return Queue when the label(s) matching topologySpread's selector is added, changed, or deleted.
	if modifiedPod != nil && originalPod != nil {
		if reflect.DeepEqual(modifiedPod.Labels, originalPod.Labels) {
			logger.V(5).Info("the updated pod is unscheduled or has no updated labels or has different namespace with target pod, so it doesn't make the target pod schedulable",
				"pod", klog.KObj(pod), "modifiedPod", klog.KObj(modifiedPod))
			return framework.QueueSkip, nil
		}
		for _, c := range constraints {
			if c.Selector.Matches(labels.Set(originalPod.Labels)) != c.Selector.Matches(labels.Set(modifiedPod.Labels)) {
				// This modification makes this Pod match(or not match) with this constraint.
				// Maybe now the scheduling result of topology spread gets changed by this change.
				logger.V(5).Info("a scheduled pod's label was updated and it makes the updated pod match or unmatch the pod's topology spread constraints",
					"pod", klog.KObj(pod), "modifiedPod", klog.KObj(modifiedPod))
				return framework.Queue, nil
			}
		}
		// This modification of labels doesn't change whether this Pod would match selector or not in any constraints.
		logger.V(5).Info("a scheduled pod's label was updated, but it's a change unrelated to the pod's topology spread constraints",
			"pod", klog.KObj(pod), "modifiedPod", klog.KObj(modifiedPod))
		return framework.QueueSkip, nil
	}

	// Pod is added. Return Queue when the added Pod has a label that matches with topologySpread's selector.
	if modifiedPod != nil {
		if podLabelsMatchSpreadConstraints(constraints, modifiedPod.Labels) {
			logger.V(5).Info("a scheduled pod was created and it matches with the pod's topology spread constraints",
				"pod", klog.KObj(pod), "createdPod", klog.KObj(modifiedPod))
			return framework.Queue, nil
		}
		logger.V(5).Info("a scheduled pod was created, but it doesn't matches with the pod's topology spread constraints",
			"pod", klog.KObj(pod), "createdPod", klog.KObj(modifiedPod))
		return framework.QueueSkip, nil
	}

	// Pod is deleted. Return Queue when the deleted Pod has a label that matches with topologySpread's selector.
	if podLabelsMatchSpreadConstraints(constraints, originalPod.Labels) {
		logger.V(5).Info("a scheduled pod which matches with the pod's topology spread constraints was deleted, and the pod may be schedulable now",
			"pod", klog.KObj(pod), "deletedPod", klog.KObj(originalPod))
		return framework.Queue, nil
	}
	logger.V(5).Info("a scheduled pod was deleted, but it's unrelated to the pod's topology spread constraints",
		"pod", klog.KObj(pod), "deletedPod", klog.KObj(originalPod))

	return framework.QueueSkip, nil
}

// getConstraints extracts topologySpreadConstraint(s) from the Pod spec.
// If the Pod doesn't have any topologySpreadConstraint, it returns default constraints.
func (pl *PodTopologySpread) getConstraints(pod *v1.Pod) ([]topologySpreadConstraint, error) {
	var constraints []topologySpreadConstraint
	var err error
	if len(pod.Spec.TopologySpreadConstraints) > 0 {
		// We have feature gating in APIServer to strip the spec
		// so don't need to re-check feature gate, just check length of Constraints.
		constraints, err = pl.filterTopologySpreadConstraints(
			pod.Spec.TopologySpreadConstraints,
			pod.Labels,
			v1.DoNotSchedule,
		)
		if err != nil {
			return nil, fmt.Errorf("obtaining pod's hard topology spread constraints: %w", err)
		}
	} else {
		constraints, err = pl.buildDefaultConstraints(pod, v1.DoNotSchedule)
		if err != nil {
			return nil, fmt.Errorf("setting default hard topology spread constraints: %w", err)
		}
	}
	return constraints, nil
}

func (pl *PodTopologySpread) isSchedulableAfterNodeChange(logger klog.Logger, pod *v1.Pod, oldObj, newObj interface{}) (framework.QueueingHint, error) {
	originalNode, modifiedNode, err := util.As[*v1.Node](oldObj, newObj)
	if err != nil {
		return framework.Queue, err
	}

	constraints, err := pl.getConstraints(pod)
	if err != nil {
		return framework.Queue, err
	}

	// framework.Add/framework.Update: return Queue when node has topologyKey in its labels, else return QueueSkip.
	//
	// TODO: we can filter out node update events in a more fine-grained way once preCheck is completely removed.
	// See: https://github.com/kubernetes/kubernetes/issues/110175
	if modifiedNode != nil {
		if !nodeLabelsMatchSpreadConstraints(modifiedNode.Labels, constraints) {
			logger.V(5).Info("the created/updated node doesn't match pod topology spread constraints",
				"pod", klog.KObj(pod), "node", klog.KObj(modifiedNode))
			return framework.QueueSkip, nil
		}
		logger.V(5).Info("node that match topology spread constraints was created/updated, and the pod may be schedulable now",
			"pod", klog.KObj(pod), "node", klog.KObj(modifiedNode))
		return framework.Queue, nil
	}

	// framework.Delete: return Queue when node has topologyKey in its labels, else return QueueSkip.
	if !nodeLabelsMatchSpreadConstraints(originalNode.Labels, constraints) {
		logger.V(5).Info("the deleted node doesn't match pod topology spread constraints", "pod", klog.KObj(pod), "node", klog.KObj(originalNode))
		return framework.QueueSkip, nil
	}
	logger.V(5).Info("node that match topology spread constraints was deleted, and the pod may be schedulable now",
		"pod", klog.KObj(pod), "node", klog.KObj(originalNode))
	return framework.Queue, nil
}<|MERGE_RESOLUTION|>--- conflicted
+++ resolved
@@ -143,12 +143,6 @@
 		// an unschedulable Pod schedulable.
 		// - Delete. An unschedulable Pod may fail due to violating an existing Pod's topology spread constraints,
 		// deleting an existing Pod may make it schedulable.
-<<<<<<< HEAD
-		{Event: framework.ClusterEvent{Resource: framework.Pod, ActionType: framework.All}},
-		// Node add|delete|updateLabel maybe lead an topology key changed,
-		// and make these pod in scheduling schedulable or unschedulable.
-		{Event: framework.ClusterEvent{Resource: framework.Node, ActionType: framework.Add | framework.Delete | framework.UpdateNodeLabel}},
-=======
 		{Event: framework.ClusterEvent{Resource: framework.Pod, ActionType: framework.All}, QueueingHintFn: pl.isSchedulableAfterPodChange},
 		// Node add|delete|update maybe lead an topology key changed,
 		// and make these pod in scheduling schedulable or unschedulable.
@@ -162,7 +156,6 @@
 		// We can remove UpdateNodeTaint when we remove the preCheck feature.
 		// See: https://github.com/kubernetes/kubernetes/issues/110175
 		{Event: framework.ClusterEvent{Resource: framework.Node, ActionType: framework.Add | framework.Delete | framework.UpdateNodeLabel | framework.UpdateNodeTaint}, QueueingHintFn: pl.isSchedulableAfterNodeChange},
->>>>>>> 7d1f87fc
 	}
 }
 
