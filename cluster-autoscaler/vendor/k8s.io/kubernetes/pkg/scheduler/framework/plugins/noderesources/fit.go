/*
Copyright 2019 The Kubernetes Authors.

Licensed under the Apache License, Version 2.0 (the "License");
you may not use this file except in compliance with the License.
You may obtain a copy of the License at

    http://www.apache.org/licenses/LICENSE-2.0

Unless required by applicable law or agreed to in writing, software
distributed under the License is distributed on an "AS IS" BASIS,
WITHOUT WARRANTIES OR CONDITIONS OF ANY KIND, either express or implied.
See the License for the specific language governing permissions and
limitations under the License.
*/

package noderesources

import (
	"context"
	"fmt"
	"strings"

	"github.com/google/go-cmp/cmp"
	v1 "k8s.io/api/core/v1"
	"k8s.io/apimachinery/pkg/runtime"
	"k8s.io/apimachinery/pkg/util/sets"
<<<<<<< HEAD
=======
	"k8s.io/klog/v2"
>>>>>>> 7d1f87fc
	"k8s.io/kubernetes/pkg/api/v1/resource"
	v1helper "k8s.io/kubernetes/pkg/apis/core/v1/helper"
	"k8s.io/kubernetes/pkg/scheduler/apis/config"
	"k8s.io/kubernetes/pkg/scheduler/apis/config/validation"
	"k8s.io/kubernetes/pkg/scheduler/framework"
	"k8s.io/kubernetes/pkg/scheduler/framework/plugins/feature"
	"k8s.io/kubernetes/pkg/scheduler/framework/plugins/names"
	schedutil "k8s.io/kubernetes/pkg/scheduler/util"
)

var _ framework.PreFilterPlugin = &Fit{}
var _ framework.FilterPlugin = &Fit{}
var _ framework.EnqueueExtensions = &Fit{}
var _ framework.PreScorePlugin = &Fit{}
var _ framework.ScorePlugin = &Fit{}

const (
	// Name is the name of the plugin used in the plugin registry and configurations.
	Name = names.NodeResourcesFit

	// preFilterStateKey is the key in CycleState to NodeResourcesFit pre-computed data.
	// Using the name of the plugin will likely help us avoid collisions with other plugins.
	preFilterStateKey = "PreFilter" + Name

	// preScoreStateKey is the key in CycleState to NodeResourcesFit pre-computed data for Scoring.
	preScoreStateKey = "PreScore" + Name
)

// nodeResourceStrategyTypeMap maps strategy to scorer implementation
var nodeResourceStrategyTypeMap = map[config.ScoringStrategyType]scorer{
	config.LeastAllocated: func(args *config.NodeResourcesFitArgs) *resourceAllocationScorer {
		resources := args.ScoringStrategy.Resources
		return &resourceAllocationScorer{
			Name:      string(config.LeastAllocated),
			scorer:    leastResourceScorer(resources),
			resources: resources,
		}
	},
	config.MostAllocated: func(args *config.NodeResourcesFitArgs) *resourceAllocationScorer {
		resources := args.ScoringStrategy.Resources
		return &resourceAllocationScorer{
			Name:      string(config.MostAllocated),
			scorer:    mostResourceScorer(resources),
			resources: resources,
		}
	},
	config.RequestedToCapacityRatio: func(args *config.NodeResourcesFitArgs) *resourceAllocationScorer {
		resources := args.ScoringStrategy.Resources
		return &resourceAllocationScorer{
			Name:      string(config.RequestedToCapacityRatio),
			scorer:    requestedToCapacityRatioScorer(resources, args.ScoringStrategy.RequestedToCapacityRatio.Shape),
			resources: resources,
		}
	},
}

// Fit is a plugin that checks if a node has sufficient resources.
type Fit struct {
	ignoredResources                sets.Set[string]
	ignoredResourceGroups           sets.Set[string]
	enableInPlacePodVerticalScaling bool
	enableSidecarContainers         bool
	handle                          framework.Handle
	resourceAllocationScorer
}

// ScoreExtensions of the Score plugin.
func (f *Fit) ScoreExtensions() framework.ScoreExtensions {
	return nil
}

// preFilterState computed at PreFilter and used at Filter.
type preFilterState struct {
	framework.Resource
}

// Clone the prefilter state.
func (s *preFilterState) Clone() framework.StateData {
	return s
}

// preScoreState computed at PreScore and used at Score.
type preScoreState struct {
	// podRequests have the same order as the resources defined in NodeResourcesBalancedAllocationArgs.Resources,
	// same for other place we store a list like that.
	podRequests []int64
}

// Clone implements the mandatory Clone interface. We don't really copy the data since
// there is no need for that.
func (s *preScoreState) Clone() framework.StateData {
	return s
}

// PreScore calculates incoming pod's resource requests and writes them to the cycle state used.
<<<<<<< HEAD
func (f *Fit) PreScore(ctx context.Context, cycleState *framework.CycleState, pod *v1.Pod, nodes []*v1.Node) *framework.Status {
=======
func (f *Fit) PreScore(ctx context.Context, cycleState *framework.CycleState, pod *v1.Pod, nodes []*framework.NodeInfo) *framework.Status {
>>>>>>> 7d1f87fc
	state := &preScoreState{
		podRequests: f.calculatePodResourceRequestList(pod, f.resources),
	}
	cycleState.Write(preScoreStateKey, state)
	return nil
}

func getPreScoreState(cycleState *framework.CycleState) (*preScoreState, error) {
	c, err := cycleState.Read(preScoreStateKey)
	if err != nil {
		return nil, fmt.Errorf("reading %q from cycleState: %w", preScoreStateKey, err)
	}

	s, ok := c.(*preScoreState)
	if !ok {
		return nil, fmt.Errorf("invalid PreScore state, got type %T", c)
	}
	return s, nil
}

// Name returns name of the plugin. It is used in logs, etc.
func (f *Fit) Name() string {
	return Name
}

// NewFit initializes a new plugin and returns it.
func NewFit(_ context.Context, plArgs runtime.Object, h framework.Handle, fts feature.Features) (framework.Plugin, error) {
	args, ok := plArgs.(*config.NodeResourcesFitArgs)
	if !ok {
		return nil, fmt.Errorf("want args to be of type NodeResourcesFitArgs, got %T", plArgs)
	}
	if err := validation.ValidateNodeResourcesFitArgs(nil, args); err != nil {
		return nil, err
	}

	if args.ScoringStrategy == nil {
		return nil, fmt.Errorf("scoring strategy not specified")
	}

	strategy := args.ScoringStrategy.Type
	scorePlugin, exists := nodeResourceStrategyTypeMap[strategy]
	if !exists {
		return nil, fmt.Errorf("scoring strategy %s is not supported", strategy)
	}

	return &Fit{
		ignoredResources:                sets.New(args.IgnoredResources...),
		ignoredResourceGroups:           sets.New(args.IgnoredResourceGroups...),
		enableInPlacePodVerticalScaling: fts.EnableInPlacePodVerticalScaling,
		enableSidecarContainers:         fts.EnableSidecarContainers,
		handle:                          h,
		resourceAllocationScorer:        *scorePlugin(args),
	}, nil
}

// computePodResourceRequest returns a framework.Resource that covers the largest
// width in each resource dimension. Because init-containers run sequentially, we collect
// the max in each dimension iteratively. In contrast, we sum the resource vectors for
// regular containers since they run simultaneously.
//
// # The resources defined for Overhead should be added to the calculated Resource request sum
//
// Example:
//
// Pod:
//
//	InitContainers
//	  IC1:
//	    CPU: 2
//	    Memory: 1G
//	  IC2:
//	    CPU: 2
//	    Memory: 3G
//	Containers
//	  C1:
//	    CPU: 2
//	    Memory: 1G
//	  C2:
//	    CPU: 1
//	    Memory: 1G
//
// Result: CPU: 3, Memory: 3G
func computePodResourceRequest(pod *v1.Pod) *preFilterState {
	// pod hasn't scheduled yet so we don't need to worry about InPlacePodVerticalScalingEnabled
	reqs := resource.PodRequests(pod, resource.PodResourcesOptions{})
	result := &preFilterState{}
	result.SetMaxResource(reqs)
	return result
}

// PreFilter invoked at the prefilter extension point.
func (f *Fit) PreFilter(ctx context.Context, cycleState *framework.CycleState, pod *v1.Pod) (*framework.PreFilterResult, *framework.Status) {
	if !f.enableSidecarContainers && hasRestartableInitContainer(pod) {
		// Scheduler will calculate resources usage for a Pod containing
		// restartable init containers that will be equal or more than kubelet will
		// require to run the Pod. So there will be no overbooking. However, to
		// avoid the inconsistency in resource calculation between the scheduler
		// and the older (before v1.28) kubelet, make the Pod unschedulable.
		return nil, framework.NewStatus(framework.UnschedulableAndUnresolvable, "Pod has a restartable init container and the SidecarContainers feature is disabled")
	}
	cycleState.Write(preFilterStateKey, computePodResourceRequest(pod))
	return nil, nil
}

// PreFilterExtensions returns prefilter extensions, pod add and remove.
func (f *Fit) PreFilterExtensions() framework.PreFilterExtensions {
	return nil
}

func getPreFilterState(cycleState *framework.CycleState) (*preFilterState, error) {
	c, err := cycleState.Read(preFilterStateKey)
	if err != nil {
		// preFilterState doesn't exist, likely PreFilter wasn't invoked.
		return nil, fmt.Errorf("error reading %q from cycleState: %w", preFilterStateKey, err)
	}

	s, ok := c.(*preFilterState)
	if !ok {
		return nil, fmt.Errorf("%+v  convert to NodeResourcesFit.preFilterState error", c)
	}
	return s, nil
}

// EventsToRegister returns the possible events that may make a Pod
// failed by this plugin schedulable.
func (f *Fit) EventsToRegister() []framework.ClusterEventWithHint {
	podActionType := framework.Delete
	if f.enableInPlacePodVerticalScaling {
		// If InPlacePodVerticalScaling (KEP 1287) is enabled, then PodUpdate event should be registered
		// for this plugin since a Pod update may free up resources that make other Pods schedulable.
		podActionType |= framework.Update
	}
	return []framework.ClusterEventWithHint{
<<<<<<< HEAD
		{Event: framework.ClusterEvent{Resource: framework.Pod, ActionType: podActionType}},
		{Event: framework.ClusterEvent{Resource: framework.Node, ActionType: framework.Add | framework.Update}},
=======
		{Event: framework.ClusterEvent{Resource: framework.Pod, ActionType: podActionType}, QueueingHintFn: f.isSchedulableAfterPodChange},
		{Event: framework.ClusterEvent{Resource: framework.Node, ActionType: framework.Add | framework.Update}, QueueingHintFn: f.isSchedulableAfterNodeChange},
	}
}

// isSchedulableAfterPodChange is invoked whenever a pod deleted or updated. It checks whether
// that change made a previously unschedulable pod schedulable.
func (f *Fit) isSchedulableAfterPodChange(logger klog.Logger, pod *v1.Pod, oldObj, newObj interface{}) (framework.QueueingHint, error) {
	originalPod, modifiedPod, err := schedutil.As[*v1.Pod](oldObj, newObj)
	if err != nil {
		return framework.Queue, err
	}

	if modifiedPod == nil {
		if originalPod.Spec.NodeName == "" {
			logger.V(5).Info("the deleted pod was unscheduled and it wouldn't make the unscheduled pod schedulable", "pod", klog.KObj(pod), "deletedPod", klog.KObj(originalPod))
			return framework.QueueSkip, nil
		}
		logger.V(5).Info("another scheduled pod was deleted, and it may make the unscheduled pod schedulable", "pod", klog.KObj(pod), "deletedPod", klog.KObj(originalPod))
		return framework.Queue, nil
	}

	if !f.enableInPlacePodVerticalScaling {
		// If InPlacePodVerticalScaling (KEP 1287) is disabled, it cannot free up resources.
		logger.V(5).Info("another pod was modified, but InPlacePodVerticalScaling is disabled, so it doesn't make the unscheduled pod schedulable", "pod", klog.KObj(pod), "modifiedPod", klog.KObj(modifiedPod))
		return framework.QueueSkip, nil
>>>>>>> 7d1f87fc
	}

	// Modifications may or may not be relevant. We only care about modifications that
	// change the other pod's resource request and the resource is also requested by the
	// pod we are trying to schedule.
	if !f.isResourceScaleDown(pod, originalPod, modifiedPod) {
		if loggerV := logger.V(10); loggerV.Enabled() {
			// Log more information.
			loggerV.Info("another Pod got modified, but the modification isn't related to the resource request", "pod", klog.KObj(pod), "modifiedPod", klog.KObj(modifiedPod), "diff", cmp.Diff(originalPod, modifiedPod))
		} else {
			logger.V(5).Info("another Pod got modified, but the modification isn't related to the resource request", "pod", klog.KObj(pod), "modifiedPod", klog.KObj(modifiedPod))
		}
		return framework.QueueSkip, nil
	}

	logger.V(5).Info("the max request resources of another scheduled pod got reduced and it may make the unscheduled pod schedulable", "pod", klog.KObj(pod), "modifiedPod", klog.KObj(modifiedPod))
	return framework.Queue, nil
}

// isResourceScaleDown checks whether the resource request of the modified pod is less than the original pod
// for the resources requested by the pod we are trying to schedule.
func (f *Fit) isResourceScaleDown(targetPod, originalOtherPod, modifiedOtherPod *v1.Pod) bool {
	if modifiedOtherPod.Spec.NodeName == "" {
		// no resource is freed up whatever the pod is modified.
		return false
	}

	// the other pod was scheduled, so modification or deletion may free up some resources.
	originalMaxResourceReq, modifiedMaxResourceReq := &framework.Resource{}, &framework.Resource{}
	originalMaxResourceReq.SetMaxResource(resource.PodRequests(originalOtherPod, resource.PodResourcesOptions{InPlacePodVerticalScalingEnabled: f.enableInPlacePodVerticalScaling}))
	modifiedMaxResourceReq.SetMaxResource(resource.PodRequests(modifiedOtherPod, resource.PodResourcesOptions{InPlacePodVerticalScalingEnabled: f.enableInPlacePodVerticalScaling}))

	// check whether the resource request of the modified pod is less than the original pod.
	podRequests := resource.PodRequests(targetPod, resource.PodResourcesOptions{InPlacePodVerticalScalingEnabled: f.enableInPlacePodVerticalScaling})
	for rName, rValue := range podRequests {
		if rValue.IsZero() {
			// We only care about the resources requested by the pod we are trying to schedule.
			continue
		}
		switch rName {
		case v1.ResourceCPU:
			if originalMaxResourceReq.MilliCPU > modifiedMaxResourceReq.MilliCPU {
				return true
			}
		case v1.ResourceMemory:
			if originalMaxResourceReq.Memory > modifiedMaxResourceReq.Memory {
				return true
			}
		case v1.ResourceEphemeralStorage:
			if originalMaxResourceReq.EphemeralStorage > modifiedMaxResourceReq.EphemeralStorage {
				return true
			}
		default:
			if schedutil.IsScalarResourceName(rName) && originalMaxResourceReq.ScalarResources[rName] > modifiedMaxResourceReq.ScalarResources[rName] {
				return true
			}
		}
	}
	return false
}

// isSchedulableAfterNodeChange is invoked whenever a node added or changed. It checks whether
// that change made a previously unschedulable pod schedulable.
func (f *Fit) isSchedulableAfterNodeChange(logger klog.Logger, pod *v1.Pod, oldObj, newObj interface{}) (framework.QueueingHint, error) {
	_, modifiedNode, err := schedutil.As[*v1.Node](oldObj, newObj)
	if err != nil {
		return framework.Queue, err
	}
	// TODO: also check if the original node meets the pod's resource requestments once preCheck is completely removed.
	// See: https://github.com/kubernetes/kubernetes/issues/110175
	if isFit(pod, modifiedNode) {
		logger.V(5).Info("node was updated, and may fit with the pod's resource requestments", "pod", klog.KObj(pod), "node", klog.KObj(modifiedNode))
		return framework.Queue, nil
	}

	logger.V(5).Info("node was created or updated, but it doesn't have enough resource(s) to accommodate this pod", "pod", klog.KObj(pod), "node", klog.KObj(modifiedNode))
	return framework.QueueSkip, nil
}

// isFit checks if the pod fits the node. If the node is nil, it returns false.
// It constructs a fake NodeInfo object for the node and checks if the pod fits the node.
func isFit(pod *v1.Pod, node *v1.Node) bool {
	if node == nil {
		return false
	}
	nodeInfo := framework.NewNodeInfo()
	nodeInfo.SetNode(node)
	return len(Fits(pod, nodeInfo)) == 0
}

// Filter invoked at the filter extension point.
// Checks if a node has sufficient resources, such as cpu, memory, gpu, opaque int resources etc to run a pod.
// It returns a list of insufficient resources, if empty, then the node has all the resources requested by the pod.
func (f *Fit) Filter(ctx context.Context, cycleState *framework.CycleState, pod *v1.Pod, nodeInfo *framework.NodeInfo) *framework.Status {
	if !f.enableSidecarContainers && hasRestartableInitContainer(pod) {
		// Scheduler will calculate resources usage for a Pod containing
		// restartable init containers that will be equal or more than kubelet will
		// require to run the Pod. So there will be no overbooking. However, to
		// avoid the inconsistency in resource calculation between the scheduler
		// and the older (before v1.28) kubelet, make the Pod unschedulable.
		return framework.NewStatus(framework.UnschedulableAndUnresolvable, "Pod has a restartable init container and the SidecarContainers feature is disabled")
	}

	s, err := getPreFilterState(cycleState)
	if err != nil {
		return framework.AsStatus(err)
	}

	insufficientResources := fitsRequest(s, nodeInfo, f.ignoredResources, f.ignoredResourceGroups)

	if len(insufficientResources) != 0 {
		// We will keep all failure reasons.
		failureReasons := make([]string, 0, len(insufficientResources))
		for i := range insufficientResources {
			failureReasons = append(failureReasons, insufficientResources[i].Reason)
		}
		return framework.NewStatus(framework.Unschedulable, failureReasons...)
	}
	return nil
}

func hasRestartableInitContainer(pod *v1.Pod) bool {
	for _, c := range pod.Spec.InitContainers {
		if c.RestartPolicy != nil && *c.RestartPolicy == v1.ContainerRestartPolicyAlways {
			return true
		}
	}
	return false
}

// InsufficientResource describes what kind of resource limit is hit and caused the pod to not fit the node.
type InsufficientResource struct {
	ResourceName v1.ResourceName
	// We explicitly have a parameter for reason to avoid formatting a message on the fly
	// for common resources, which is expensive for cluster autoscaler simulations.
	Reason    string
	Requested int64
	Used      int64
	Capacity  int64
}

// Fits checks if node have enough resources to host the pod.
func Fits(pod *v1.Pod, nodeInfo *framework.NodeInfo) []InsufficientResource {
	return fitsRequest(computePodResourceRequest(pod), nodeInfo, nil, nil)
}

func fitsRequest(podRequest *preFilterState, nodeInfo *framework.NodeInfo, ignoredExtendedResources, ignoredResourceGroups sets.Set[string]) []InsufficientResource {
	insufficientResources := make([]InsufficientResource, 0, 4)

	allowedPodNumber := nodeInfo.Allocatable.AllowedPodNumber
	if len(nodeInfo.Pods)+1 > allowedPodNumber {
		insufficientResources = append(insufficientResources, InsufficientResource{
			ResourceName: v1.ResourcePods,
			Reason:       "Too many pods",
			Requested:    1,
			Used:         int64(len(nodeInfo.Pods)),
			Capacity:     int64(allowedPodNumber),
		})
	}

	if podRequest.MilliCPU == 0 &&
		podRequest.Memory == 0 &&
		podRequest.EphemeralStorage == 0 &&
		len(podRequest.ScalarResources) == 0 {
		return insufficientResources
	}

	if podRequest.MilliCPU > 0 && podRequest.MilliCPU > (nodeInfo.Allocatable.MilliCPU-nodeInfo.Requested.MilliCPU) {
		insufficientResources = append(insufficientResources, InsufficientResource{
			ResourceName: v1.ResourceCPU,
			Reason:       "Insufficient cpu",
			Requested:    podRequest.MilliCPU,
			Used:         nodeInfo.Requested.MilliCPU,
			Capacity:     nodeInfo.Allocatable.MilliCPU,
		})
	}
	if podRequest.Memory > 0 && podRequest.Memory > (nodeInfo.Allocatable.Memory-nodeInfo.Requested.Memory) {
		insufficientResources = append(insufficientResources, InsufficientResource{
			ResourceName: v1.ResourceMemory,
			Reason:       "Insufficient memory",
			Requested:    podRequest.Memory,
			Used:         nodeInfo.Requested.Memory,
			Capacity:     nodeInfo.Allocatable.Memory,
		})
	}
	if podRequest.EphemeralStorage > 0 &&
		podRequest.EphemeralStorage > (nodeInfo.Allocatable.EphemeralStorage-nodeInfo.Requested.EphemeralStorage) {
		insufficientResources = append(insufficientResources, InsufficientResource{
			ResourceName: v1.ResourceEphemeralStorage,
			Reason:       "Insufficient ephemeral-storage",
			Requested:    podRequest.EphemeralStorage,
			Used:         nodeInfo.Requested.EphemeralStorage,
			Capacity:     nodeInfo.Allocatable.EphemeralStorage,
		})
	}

	for rName, rQuant := range podRequest.ScalarResources {
		// Skip in case request quantity is zero
		if rQuant == 0 {
			continue
		}

		if v1helper.IsExtendedResourceName(rName) {
			// If this resource is one of the extended resources that should be ignored, we will skip checking it.
			// rName is guaranteed to have a slash due to API validation.
			var rNamePrefix string
			if ignoredResourceGroups.Len() > 0 {
				rNamePrefix = strings.Split(string(rName), "/")[0]
			}
			if ignoredExtendedResources.Has(string(rName)) || ignoredResourceGroups.Has(rNamePrefix) {
				continue
			}
		}

		if rQuant > (nodeInfo.Allocatable.ScalarResources[rName] - nodeInfo.Requested.ScalarResources[rName]) {
			insufficientResources = append(insufficientResources, InsufficientResource{
				ResourceName: rName,
				Reason:       fmt.Sprintf("Insufficient %v", rName),
				Requested:    podRequest.ScalarResources[rName],
				Used:         nodeInfo.Requested.ScalarResources[rName],
				Capacity:     nodeInfo.Allocatable.ScalarResources[rName],
			})
		}
	}

	return insufficientResources
}

// Score invoked at the Score extension point.
func (f *Fit) Score(ctx context.Context, state *framework.CycleState, pod *v1.Pod, nodeName string) (int64, *framework.Status) {
	nodeInfo, err := f.handle.SnapshotSharedLister().NodeInfos().Get(nodeName)
	if err != nil {
		return 0, framework.AsStatus(fmt.Errorf("getting node %q from Snapshot: %w", nodeName, err))
	}

	s, err := getPreScoreState(state)
	if err != nil {
		s = &preScoreState{
			podRequests: f.calculatePodResourceRequestList(pod, f.resources),
		}
	}

	return f.score(ctx, pod, nodeInfo, s.podRequests)
}<|MERGE_RESOLUTION|>--- conflicted
+++ resolved
@@ -25,10 +25,7 @@
 	v1 "k8s.io/api/core/v1"
 	"k8s.io/apimachinery/pkg/runtime"
 	"k8s.io/apimachinery/pkg/util/sets"
-<<<<<<< HEAD
-=======
 	"k8s.io/klog/v2"
->>>>>>> 7d1f87fc
 	"k8s.io/kubernetes/pkg/api/v1/resource"
 	v1helper "k8s.io/kubernetes/pkg/apis/core/v1/helper"
 	"k8s.io/kubernetes/pkg/scheduler/apis/config"
@@ -124,11 +121,7 @@
 }
 
 // PreScore calculates incoming pod's resource requests and writes them to the cycle state used.
-<<<<<<< HEAD
-func (f *Fit) PreScore(ctx context.Context, cycleState *framework.CycleState, pod *v1.Pod, nodes []*v1.Node) *framework.Status {
-=======
 func (f *Fit) PreScore(ctx context.Context, cycleState *framework.CycleState, pod *v1.Pod, nodes []*framework.NodeInfo) *framework.Status {
->>>>>>> 7d1f87fc
 	state := &preScoreState{
 		podRequests: f.calculatePodResourceRequestList(pod, f.resources),
 	}
@@ -262,10 +255,6 @@
 		podActionType |= framework.Update
 	}
 	return []framework.ClusterEventWithHint{
-<<<<<<< HEAD
-		{Event: framework.ClusterEvent{Resource: framework.Pod, ActionType: podActionType}},
-		{Event: framework.ClusterEvent{Resource: framework.Node, ActionType: framework.Add | framework.Update}},
-=======
 		{Event: framework.ClusterEvent{Resource: framework.Pod, ActionType: podActionType}, QueueingHintFn: f.isSchedulableAfterPodChange},
 		{Event: framework.ClusterEvent{Resource: framework.Node, ActionType: framework.Add | framework.Update}, QueueingHintFn: f.isSchedulableAfterNodeChange},
 	}
@@ -292,7 +281,6 @@
 		// If InPlacePodVerticalScaling (KEP 1287) is disabled, it cannot free up resources.
 		logger.V(5).Info("another pod was modified, but InPlacePodVerticalScaling is disabled, so it doesn't make the unscheduled pod schedulable", "pod", klog.KObj(pod), "modifiedPod", klog.KObj(modifiedPod))
 		return framework.QueueSkip, nil
->>>>>>> 7d1f87fc
 	}
 
 	// Modifications may or may not be relevant. We only care about modifications that
@@ -387,15 +375,6 @@
 // Checks if a node has sufficient resources, such as cpu, memory, gpu, opaque int resources etc to run a pod.
 // It returns a list of insufficient resources, if empty, then the node has all the resources requested by the pod.
 func (f *Fit) Filter(ctx context.Context, cycleState *framework.CycleState, pod *v1.Pod, nodeInfo *framework.NodeInfo) *framework.Status {
-	if !f.enableSidecarContainers && hasRestartableInitContainer(pod) {
-		// Scheduler will calculate resources usage for a Pod containing
-		// restartable init containers that will be equal or more than kubelet will
-		// require to run the Pod. So there will be no overbooking. However, to
-		// avoid the inconsistency in resource calculation between the scheduler
-		// and the older (before v1.28) kubelet, make the Pod unschedulable.
-		return framework.NewStatus(framework.UnschedulableAndUnresolvable, "Pod has a restartable init container and the SidecarContainers feature is disabled")
-	}
-
 	s, err := getPreFilterState(cycleState)
 	if err != nil {
 		return framework.AsStatus(err)
