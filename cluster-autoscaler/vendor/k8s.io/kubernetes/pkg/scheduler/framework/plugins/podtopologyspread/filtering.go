--- conflicted
+++ resolved
@@ -234,30 +234,9 @@
 
 // calPreFilterState computes preFilterState describing how pods are spread on topologies.
 func (pl *PodTopologySpread) calPreFilterState(ctx context.Context, pod *v1.Pod) (*preFilterState, error) {
-<<<<<<< HEAD
-	var constraints []topologySpreadConstraint
-	var err error
-	if len(pod.Spec.TopologySpreadConstraints) > 0 {
-		// We have feature gating in APIServer to strip the spec
-		// so don't need to re-check feature gate, just check length of Constraints.
-		constraints, err = pl.filterTopologySpreadConstraints(
-			pod.Spec.TopologySpreadConstraints,
-			pod.Labels,
-			v1.DoNotSchedule,
-		)
-		if err != nil {
-			return nil, fmt.Errorf("obtaining pod's hard topology spread constraints: %w", err)
-		}
-	} else {
-		constraints, err = pl.buildDefaultConstraints(pod, v1.DoNotSchedule)
-		if err != nil {
-			return nil, fmt.Errorf("setting default hard topology spread constraints: %w", err)
-		}
-=======
 	constraints, err := pl.getConstraints(pod)
 	if err != nil {
 		return nil, fmt.Errorf("get constraints from pod: %w", err)
->>>>>>> 7d1f87fc
 	}
 	if len(constraints) == 0 {
 		return &preFilterState{}, nil
