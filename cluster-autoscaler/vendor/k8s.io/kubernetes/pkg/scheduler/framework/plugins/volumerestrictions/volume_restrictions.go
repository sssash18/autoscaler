/*
Copyright 2019 The Kubernetes Authors.

Licensed under the Apache License, Version 2.0 (the "License");
you may not use this file except in compliance with the License.
You may obtain a copy of the License at

    http://www.apache.org/licenses/LICENSE-2.0

Unless required by applicable law or agreed to in writing, software
distributed under the License is distributed on an "AS IS" BASIS,
WITHOUT WARRANTIES OR CONDITIONS OF ANY KIND, either express or implied.
See the License for the specific language governing permissions and
limitations under the License.
*/

package volumerestrictions

import (
	"context"
	"fmt"

	v1 "k8s.io/api/core/v1"
	apierrors "k8s.io/apimachinery/pkg/api/errors"
	"k8s.io/apimachinery/pkg/runtime"
	"k8s.io/apimachinery/pkg/util/sets"
	corelisters "k8s.io/client-go/listers/core/v1"
	v1helper "k8s.io/kubernetes/pkg/apis/core/v1/helper"
	"k8s.io/kubernetes/pkg/scheduler/framework"
	"k8s.io/kubernetes/pkg/scheduler/framework/plugins/feature"
	"k8s.io/kubernetes/pkg/scheduler/framework/plugins/names"
)

// VolumeRestrictions is a plugin that checks volume restrictions.
type VolumeRestrictions struct {
	pvcLister    corelisters.PersistentVolumeClaimLister
	sharedLister framework.SharedLister
}

var _ framework.PreFilterPlugin = &VolumeRestrictions{}
var _ framework.FilterPlugin = &VolumeRestrictions{}
var _ framework.EnqueueExtensions = &VolumeRestrictions{}
var _ framework.StateData = &preFilterState{}

const (
	// Name is the name of the plugin used in the plugin registry and configurations.
	Name = names.VolumeRestrictions
	// preFilterStateKey is the key in CycleState to VolumeRestrictions pre-computed data for Filtering.
	// Using the name of the plugin will likely help us avoid collisions with other plugins.
	preFilterStateKey = "PreFilter" + Name

	// ErrReasonDiskConflict is used for NoDiskConflict predicate error.
	ErrReasonDiskConflict = "node(s) had no available disk"
	// ErrReasonReadWriteOncePodConflict is used when a pod is found using the same PVC with the ReadWriteOncePod access mode.
	ErrReasonReadWriteOncePodConflict = "node has pod using PersistentVolumeClaim with the same name and ReadWriteOncePod access mode"
)

// preFilterState computed at PreFilter and used at Filter.
type preFilterState struct {
	// Names of the pod's volumes using the ReadWriteOncePod access mode.
	readWriteOncePodPVCs sets.Set[string]
	// The number of references to these ReadWriteOncePod volumes by scheduled pods.
	conflictingPVCRefCount int
}

func (s *preFilterState) updateWithPod(podInfo *framework.PodInfo, multiplier int) {
	s.conflictingPVCRefCount += multiplier * s.conflictingPVCRefCountForPod(podInfo)
}

func (s *preFilterState) conflictingPVCRefCountForPod(podInfo *framework.PodInfo) int {
	conflicts := 0
	for _, volume := range podInfo.Pod.Spec.Volumes {
		if volume.PersistentVolumeClaim == nil {
			continue
		}
		if s.readWriteOncePodPVCs.Has(volume.PersistentVolumeClaim.ClaimName) {
			conflicts += 1
		}
	}
	return conflicts
}

// Clone the prefilter state.
func (s *preFilterState) Clone() framework.StateData {
	if s == nil {
		return nil
	}
	return &preFilterState{
		readWriteOncePodPVCs:   s.readWriteOncePodPVCs,
		conflictingPVCRefCount: s.conflictingPVCRefCount,
	}
}

// Name returns name of the plugin. It is used in logs, etc.
func (pl *VolumeRestrictions) Name() string {
	return Name
}

func isVolumeConflict(volume *v1.Volume, pod *v1.Pod) bool {
	for _, existingVolume := range pod.Spec.Volumes {
		// Same GCE disk mounted by multiple pods conflicts unless all pods mount it read-only.
		if volume.GCEPersistentDisk != nil && existingVolume.GCEPersistentDisk != nil {
			disk, existingDisk := volume.GCEPersistentDisk, existingVolume.GCEPersistentDisk
			if disk.PDName == existingDisk.PDName && !(disk.ReadOnly && existingDisk.ReadOnly) {
				return true
			}
		}

		if volume.AWSElasticBlockStore != nil && existingVolume.AWSElasticBlockStore != nil {
			if volume.AWSElasticBlockStore.VolumeID == existingVolume.AWSElasticBlockStore.VolumeID {
				return true
			}
		}

		if volume.ISCSI != nil && existingVolume.ISCSI != nil {
			iqn := volume.ISCSI.IQN
			eiqn := existingVolume.ISCSI.IQN
			// two ISCSI volumes are same, if they share the same iqn. As iscsi volumes are of type
			// RWO or ROX, we could permit only one RW mount. Same iscsi volume mounted by multiple Pods
			// conflict unless all other pods mount as read only.
			if iqn == eiqn && !(volume.ISCSI.ReadOnly && existingVolume.ISCSI.ReadOnly) {
				return true
			}
		}

		if volume.RBD != nil && existingVolume.RBD != nil {
			mon, pool, image := volume.RBD.CephMonitors, volume.RBD.RBDPool, volume.RBD.RBDImage
			emon, epool, eimage := existingVolume.RBD.CephMonitors, existingVolume.RBD.RBDPool, existingVolume.RBD.RBDImage
			// two RBDs images are the same if they share the same Ceph monitor, are in the same RADOS Pool, and have the same image name
			// only one read-write mount is permitted for the same RBD image.
			// same RBD image mounted by multiple Pods conflicts unless all Pods mount the image read-only
			if haveOverlap(mon, emon) && pool == epool && image == eimage && !(volume.RBD.ReadOnly && existingVolume.RBD.ReadOnly) {
				return true
			}
		}
	}

	return false
}

// haveOverlap searches two arrays and returns true if they have at least one common element; returns false otherwise.
func haveOverlap(a1, a2 []string) bool {
	if len(a1) > len(a2) {
		a1, a2 = a2, a1
	}
	m := sets.New(a1...)
	for _, val := range a2 {
		if _, ok := m[val]; ok {
			return true
		}
	}

	return false
}

// return true if there are conflict checking targets.
func needsRestrictionsCheck(v v1.Volume) bool {
	return v.GCEPersistentDisk != nil || v.AWSElasticBlockStore != nil || v.RBD != nil || v.ISCSI != nil
}

// PreFilter computes and stores cycleState containing details for enforcing ReadWriteOncePod.
func (pl *VolumeRestrictions) PreFilter(ctx context.Context, cycleState *framework.CycleState, pod *v1.Pod) (*framework.PreFilterResult, *framework.Status) {
	needsCheck := false
	for i := range pod.Spec.Volumes {
		if needsRestrictionsCheck(pod.Spec.Volumes[i]) {
			needsCheck = true
			break
		}
	}

<<<<<<< HEAD
	if !pl.enableReadWriteOncePod {
		if needsCheck {
			return nil, nil
		}
		return nil, framework.NewStatus(framework.Skip)
	}

	pvcs, err := pl.readWriteOncePodPVCsForPod(ctx, pod)
	if err != nil {
		if apierrors.IsNotFound(err) {
			return nil, framework.NewStatus(framework.UnschedulableAndUnresolvable, err.Error())
		}
		return nil, framework.AsStatus(err)
	}

	s, err := pl.calPreFilterState(ctx, pod, pvcs)
	if err != nil {
		return nil, framework.AsStatus(err)
	}

	if !needsCheck && s.conflictingPVCRefCount == 0 {
		return nil, framework.NewStatus(framework.Skip)
	}
=======
	pvcs, err := pl.readWriteOncePodPVCsForPod(ctx, pod)
	if err != nil {
		if apierrors.IsNotFound(err) {
			return nil, framework.NewStatus(framework.UnschedulableAndUnresolvable, err.Error())
		}
		return nil, framework.AsStatus(err)
	}

	s, err := pl.calPreFilterState(ctx, pod, pvcs)
	if err != nil {
		return nil, framework.AsStatus(err)
	}

	if !needsCheck && s.conflictingPVCRefCount == 0 {
		return nil, framework.NewStatus(framework.Skip)
	}
>>>>>>> acfd0dd7
	cycleState.Write(preFilterStateKey, s)
	return nil, nil
}

// AddPod from pre-computed data in cycleState.
func (pl *VolumeRestrictions) AddPod(ctx context.Context, cycleState *framework.CycleState, podToSchedule *v1.Pod, podInfoToAdd *framework.PodInfo, nodeInfo *framework.NodeInfo) *framework.Status {
<<<<<<< HEAD
	if !pl.enableReadWriteOncePod {
		return nil
	}
=======
>>>>>>> acfd0dd7
	state, err := getPreFilterState(cycleState)
	if err != nil {
		return framework.AsStatus(err)
	}
	state.updateWithPod(podInfoToAdd, 1)
	return nil
}

// RemovePod from pre-computed data in cycleState.
func (pl *VolumeRestrictions) RemovePod(ctx context.Context, cycleState *framework.CycleState, podToSchedule *v1.Pod, podInfoToRemove *framework.PodInfo, nodeInfo *framework.NodeInfo) *framework.Status {
<<<<<<< HEAD
	if !pl.enableReadWriteOncePod {
		return nil
	}
=======
>>>>>>> acfd0dd7
	state, err := getPreFilterState(cycleState)
	if err != nil {
		return framework.AsStatus(err)
	}
	state.updateWithPod(podInfoToRemove, -1)
	return nil
}

func getPreFilterState(cycleState *framework.CycleState) (*preFilterState, error) {
	c, err := cycleState.Read(preFilterStateKey)
	if err != nil {
		// preFilterState doesn't exist, likely PreFilter wasn't invoked.
		return nil, fmt.Errorf("cannot read %q from cycleState", preFilterStateKey)
	}

	s, ok := c.(*preFilterState)
	if !ok {
		return nil, fmt.Errorf("%+v convert to volumerestrictions.state error", c)
	}
	return s, nil
}

// calPreFilterState computes preFilterState describing which PVCs use ReadWriteOncePod
// and which pods in the cluster are in conflict.
func (pl *VolumeRestrictions) calPreFilterState(ctx context.Context, pod *v1.Pod, pvcs sets.Set[string]) (*preFilterState, error) {
	conflictingPVCRefCount := 0
	for pvc := range pvcs {
		key := framework.GetNamespacedName(pod.Namespace, pvc)
		if pl.sharedLister.StorageInfos().IsPVCUsedByPods(key) {
			// There can only be at most one pod using the ReadWriteOncePod PVC.
			conflictingPVCRefCount += 1
		}
	}
	return &preFilterState{
		readWriteOncePodPVCs:   pvcs,
		conflictingPVCRefCount: conflictingPVCRefCount,
	}, nil
}

func (pl *VolumeRestrictions) readWriteOncePodPVCsForPod(ctx context.Context, pod *v1.Pod) (sets.Set[string], error) {
	pvcs := sets.New[string]()
	for _, volume := range pod.Spec.Volumes {
		if volume.PersistentVolumeClaim == nil {
			continue
		}

		pvc, err := pl.pvcLister.PersistentVolumeClaims(pod.Namespace).Get(volume.PersistentVolumeClaim.ClaimName)
		if err != nil {
			return nil, err
		}

		if !v1helper.ContainsAccessMode(pvc.Spec.AccessModes, v1.ReadWriteOncePod) {
			continue
		}
		pvcs.Insert(pvc.Name)
	}
	return pvcs, nil
}

// Checks if scheduling the pod onto this node would cause any conflicts with
// existing volumes.
func satisfyVolumeConflicts(pod *v1.Pod, nodeInfo *framework.NodeInfo) bool {
	for i := range pod.Spec.Volumes {
		v := pod.Spec.Volumes[i]
		if !needsRestrictionsCheck(v) {
			continue
		}
		for _, ev := range nodeInfo.Pods {
			if isVolumeConflict(&v, ev.Pod) {
				return false
			}
		}
	}
	return true
}

// Checks if scheduling the pod would cause any ReadWriteOncePod PVC access mode conflicts.
func satisfyReadWriteOncePod(ctx context.Context, state *preFilterState) *framework.Status {
	if state == nil {
		return nil
	}
	if state.conflictingPVCRefCount > 0 {
		return framework.NewStatus(framework.Unschedulable, ErrReasonReadWriteOncePodConflict)
	}
	return nil
}

// PreFilterExtensions returns prefilter extensions, pod add and remove.
func (pl *VolumeRestrictions) PreFilterExtensions() framework.PreFilterExtensions {
	return pl
}

// Filter invoked at the filter extension point.
// It evaluates if a pod can fit due to the volumes it requests, and those that
// are already mounted. If there is already a volume mounted on that node, another pod that uses the same volume
// can't be scheduled there.
// This is GCE, Amazon EBS, ISCSI and Ceph RBD specific for now:
// - GCE PD allows multiple mounts as long as they're all read-only
// - AWS EBS forbids any two pods mounting the same volume ID
// - Ceph RBD forbids if any two pods share at least same monitor, and match pool and image, and the image is read-only
// - ISCSI forbids if any two pods share at least same IQN and ISCSI volume is read-only
// If the pod uses PVCs with the ReadWriteOncePod access mode, it evaluates if
// these PVCs are already in-use and if preemption will help.
func (pl *VolumeRestrictions) Filter(ctx context.Context, cycleState *framework.CycleState, pod *v1.Pod, nodeInfo *framework.NodeInfo) *framework.Status {
	if !satisfyVolumeConflicts(pod, nodeInfo) {
		return framework.NewStatus(framework.Unschedulable, ErrReasonDiskConflict)
	}
<<<<<<< HEAD
	if !pl.enableReadWriteOncePod {
		return nil
	}
=======
>>>>>>> acfd0dd7
	state, err := getPreFilterState(cycleState)
	if err != nil {
		return framework.AsStatus(err)
	}
	return satisfyReadWriteOncePod(ctx, state)
}

// EventsToRegister returns the possible events that may make a Pod
// failed by this plugin schedulable.
func (pl *VolumeRestrictions) EventsToRegister() []framework.ClusterEventWithHint {
	return []framework.ClusterEventWithHint{
		// Pods may fail to schedule because of volumes conflicting with other pods on same node.
		// Once running pods are deleted and volumes have been released, the unschedulable pod will be schedulable.
		// Due to immutable fields `spec.volumes`, pod update events are ignored.
		{Event: framework.ClusterEvent{Resource: framework.Pod, ActionType: framework.Delete}},
		// A new Node may make a pod schedulable.
		{Event: framework.ClusterEvent{Resource: framework.Node, ActionType: framework.Add}},
		// Pods may fail to schedule because the PVC it uses has not yet been created.
		// This PVC is required to exist to check its access modes.
		{Event: framework.ClusterEvent{Resource: framework.PersistentVolumeClaim, ActionType: framework.Add | framework.Update}},
	}
}

// New initializes a new plugin and returns it.
func New(_ context.Context, _ runtime.Object, handle framework.Handle, fts feature.Features) (framework.Plugin, error) {
	informerFactory := handle.SharedInformerFactory()
	pvcLister := informerFactory.Core().V1().PersistentVolumeClaims().Lister()
	sharedLister := handle.SnapshotSharedLister()

	return &VolumeRestrictions{
		pvcLister:    pvcLister,
		sharedLister: sharedLister,
	}, nil
}<|MERGE_RESOLUTION|>--- conflicted
+++ resolved
@@ -168,14 +168,6 @@
 		}
 	}
 
-<<<<<<< HEAD
-	if !pl.enableReadWriteOncePod {
-		if needsCheck {
-			return nil, nil
-		}
-		return nil, framework.NewStatus(framework.Skip)
-	}
-
 	pvcs, err := pl.readWriteOncePodPVCsForPod(ctx, pod)
 	if err != nil {
 		if apierrors.IsNotFound(err) {
@@ -192,36 +184,12 @@
 	if !needsCheck && s.conflictingPVCRefCount == 0 {
 		return nil, framework.NewStatus(framework.Skip)
 	}
-=======
-	pvcs, err := pl.readWriteOncePodPVCsForPod(ctx, pod)
-	if err != nil {
-		if apierrors.IsNotFound(err) {
-			return nil, framework.NewStatus(framework.UnschedulableAndUnresolvable, err.Error())
-		}
-		return nil, framework.AsStatus(err)
-	}
-
-	s, err := pl.calPreFilterState(ctx, pod, pvcs)
-	if err != nil {
-		return nil, framework.AsStatus(err)
-	}
-
-	if !needsCheck && s.conflictingPVCRefCount == 0 {
-		return nil, framework.NewStatus(framework.Skip)
-	}
->>>>>>> acfd0dd7
 	cycleState.Write(preFilterStateKey, s)
 	return nil, nil
 }
 
 // AddPod from pre-computed data in cycleState.
 func (pl *VolumeRestrictions) AddPod(ctx context.Context, cycleState *framework.CycleState, podToSchedule *v1.Pod, podInfoToAdd *framework.PodInfo, nodeInfo *framework.NodeInfo) *framework.Status {
-<<<<<<< HEAD
-	if !pl.enableReadWriteOncePod {
-		return nil
-	}
-=======
->>>>>>> acfd0dd7
 	state, err := getPreFilterState(cycleState)
 	if err != nil {
 		return framework.AsStatus(err)
@@ -232,12 +200,6 @@
 
 // RemovePod from pre-computed data in cycleState.
 func (pl *VolumeRestrictions) RemovePod(ctx context.Context, cycleState *framework.CycleState, podToSchedule *v1.Pod, podInfoToRemove *framework.PodInfo, nodeInfo *framework.NodeInfo) *framework.Status {
-<<<<<<< HEAD
-	if !pl.enableReadWriteOncePod {
-		return nil
-	}
-=======
->>>>>>> acfd0dd7
 	state, err := getPreFilterState(cycleState)
 	if err != nil {
 		return framework.AsStatus(err)
@@ -345,12 +307,6 @@
 	if !satisfyVolumeConflicts(pod, nodeInfo) {
 		return framework.NewStatus(framework.Unschedulable, ErrReasonDiskConflict)
 	}
-<<<<<<< HEAD
-	if !pl.enableReadWriteOncePod {
-		return nil
-	}
-=======
->>>>>>> acfd0dd7
 	state, err := getPreFilterState(cycleState)
 	if err != nil {
 		return framework.AsStatus(err)
