/*
Copyright 2019 The Kubernetes Authors.

Licensed under the Apache License, Version 2.0 (the "License");
you may not use this file except in compliance with the License.
You may obtain a copy of the License at

    http://www.apache.org/licenses/LICENSE-2.0

Unless required by applicable law or agreed to in writing, software
distributed under the License is distributed on an "AS IS" BASIS,
WITHOUT WARRANTIES OR CONDITIONS OF ANY KIND, either express or implied.
See the License for the specific language governing permissions and
limitations under the License.
*/

package noderesources

import (
	"context"
	"fmt"
	"math"

	v1 "k8s.io/api/core/v1"
	"k8s.io/apimachinery/pkg/runtime"
	"k8s.io/kubernetes/pkg/scheduler/apis/config"
	"k8s.io/kubernetes/pkg/scheduler/apis/config/validation"
	"k8s.io/kubernetes/pkg/scheduler/framework"
	"k8s.io/kubernetes/pkg/scheduler/framework/plugins/feature"
	"k8s.io/kubernetes/pkg/scheduler/framework/plugins/names"
)

// BalancedAllocation is a score plugin that calculates the difference between the cpu and memory fraction
// of capacity, and prioritizes the host based on how close the two metrics are to each other.
type BalancedAllocation struct {
	handle framework.Handle
	resourceAllocationScorer
}

var _ framework.PreScorePlugin = &BalancedAllocation{}
var _ framework.ScorePlugin = &BalancedAllocation{}

// BalancedAllocationName is the name of the plugin used in the plugin registry and configurations.
const (
	BalancedAllocationName = names.NodeResourcesBalancedAllocation

	// balancedAllocationPreScoreStateKey is the key in CycleState to NodeResourcesBalancedAllocation pre-computed data for Scoring.
	balancedAllocationPreScoreStateKey = "PreScore" + BalancedAllocationName
)

// balancedAllocationPreScoreState computed at PreScore and used at Score.
type balancedAllocationPreScoreState struct {
	// podRequests have the same order of the resources defined in NodeResourcesFitArgs.Resources,
	// same for other place we store a list like that.
	podRequests []int64
}

// Clone implements the mandatory Clone interface. We don't really copy the data since
// there is no need for that.
func (s *balancedAllocationPreScoreState) Clone() framework.StateData {
	return s
}

// PreScore calculates incoming pod's resource requests and writes them to the cycle state used.
<<<<<<< HEAD
func (ba *BalancedAllocation) PreScore(ctx context.Context, cycleState *framework.CycleState, pod *v1.Pod, nodes []*v1.Node) *framework.Status {
=======
func (ba *BalancedAllocation) PreScore(ctx context.Context, cycleState *framework.CycleState, pod *v1.Pod, nodes []*framework.NodeInfo) *framework.Status {
>>>>>>> 7d1f87fc
	state := &balancedAllocationPreScoreState{
		podRequests: ba.calculatePodResourceRequestList(pod, ba.resources),
	}
	cycleState.Write(balancedAllocationPreScoreStateKey, state)
	return nil
}

func getBalancedAllocationPreScoreState(cycleState *framework.CycleState) (*balancedAllocationPreScoreState, error) {
	c, err := cycleState.Read(balancedAllocationPreScoreStateKey)
	if err != nil {
		return nil, fmt.Errorf("reading %q from cycleState: %w", balancedAllocationPreScoreStateKey, err)
	}

	s, ok := c.(*balancedAllocationPreScoreState)
	if !ok {
		return nil, fmt.Errorf("invalid PreScore state, got type %T", c)
	}
	return s, nil
}

// Name returns name of the plugin. It is used in logs, etc.
func (ba *BalancedAllocation) Name() string {
	return BalancedAllocationName
}

// Score invoked at the score extension point.
func (ba *BalancedAllocation) Score(ctx context.Context, state *framework.CycleState, pod *v1.Pod, nodeName string) (int64, *framework.Status) {
	nodeInfo, err := ba.handle.SnapshotSharedLister().NodeInfos().Get(nodeName)
	if err != nil {
		return 0, framework.AsStatus(fmt.Errorf("getting node %q from Snapshot: %w", nodeName, err))
	}

	s, err := getBalancedAllocationPreScoreState(state)
	if err != nil {
		s = &balancedAllocationPreScoreState{podRequests: ba.calculatePodResourceRequestList(pod, ba.resources)}
	}

	// ba.score favors nodes with balanced resource usage rate.
	// It calculates the standard deviation for those resources and prioritizes the node based on how close the usage of those resources is to each other.
	// Detail: score = (1 - std) * MaxNodeScore, where std is calculated by the root square of Σ((fraction(i)-mean)^2)/len(resources)
	// The algorithm is partly inspired by:
	// "Wei Huang et al. An Energy Efficient Virtual Machine Placement Algorithm with Balanced Resource Utilization"
	return ba.score(ctx, pod, nodeInfo, s.podRequests)
}

// ScoreExtensions of the Score plugin.
func (ba *BalancedAllocation) ScoreExtensions() framework.ScoreExtensions {
	return nil
}

// NewBalancedAllocation initializes a new plugin and returns it.
func NewBalancedAllocation(_ context.Context, baArgs runtime.Object, h framework.Handle, fts feature.Features) (framework.Plugin, error) {
	args, ok := baArgs.(*config.NodeResourcesBalancedAllocationArgs)
	if !ok {
		return nil, fmt.Errorf("want args to be of type NodeResourcesBalancedAllocationArgs, got %T", baArgs)
	}

	if err := validation.ValidateNodeResourcesBalancedAllocationArgs(nil, args); err != nil {
		return nil, err
	}

	return &BalancedAllocation{
		handle: h,
		resourceAllocationScorer: resourceAllocationScorer{
			Name:         BalancedAllocationName,
			scorer:       balancedResourceScorer,
			useRequested: true,
			resources:    args.Resources,
		},
	}, nil
}

func balancedResourceScorer(requested, allocable []int64) int64 {
	var resourceToFractions []float64
	var totalFraction float64
	for i := range requested {
		if allocable[i] == 0 {
			continue
		}
		fraction := float64(requested[i]) / float64(allocable[i])
		if fraction > 1 {
			fraction = 1
		}
		totalFraction += fraction
		resourceToFractions = append(resourceToFractions, fraction)
	}

	std := 0.0

	// For most cases, resources are limited to cpu and memory, the std could be simplified to std := (fraction1-fraction2)/2
	// len(fractions) > 2: calculate std based on the well-known formula - root square of Σ((fraction(i)-mean)^2)/len(fractions)
	// Otherwise, set the std to zero is enough.
	if len(resourceToFractions) == 2 {
		std = math.Abs((resourceToFractions[0] - resourceToFractions[1]) / 2)

	} else if len(resourceToFractions) > 2 {
		mean := totalFraction / float64(len(resourceToFractions))
		var sum float64
		for _, fraction := range resourceToFractions {
			sum = sum + (fraction-mean)*(fraction-mean)
		}
		std = math.Sqrt(sum / float64(len(resourceToFractions)))
	}

	// STD (standard deviation) is always a positive value. 1-deviation lets the score to be higher for node which has least deviation and
	// multiplying it with `MaxNodeScore` provides the scaling factor needed.
	return int64((1 - std) * float64(framework.MaxNodeScore))
}<|MERGE_RESOLUTION|>--- conflicted
+++ resolved
@@ -62,11 +62,7 @@
 }
 
 // PreScore calculates incoming pod's resource requests and writes them to the cycle state used.
-<<<<<<< HEAD
-func (ba *BalancedAllocation) PreScore(ctx context.Context, cycleState *framework.CycleState, pod *v1.Pod, nodes []*v1.Node) *framework.Status {
-=======
 func (ba *BalancedAllocation) PreScore(ctx context.Context, cycleState *framework.CycleState, pod *v1.Pod, nodes []*framework.NodeInfo) *framework.Status {
->>>>>>> 7d1f87fc
 	state := &balancedAllocationPreScoreState{
 		podRequests: ba.calculatePodResourceRequestList(pod, ba.resources),
 	}
