/*
Copyright 2019 The Kubernetes Authors.

Licensed under the Apache License, Version 2.0 (the "License");
you may not use this file except in compliance with the License.
You may obtain a copy of the License at

    http://www.apache.org/licenses/LICENSE-2.0

Unless required by applicable law or agreed to in writing, software
distributed under the License is distributed on an "AS IS" BASIS,
WITHOUT WARRANTIES OR CONDITIONS OF ANY KIND, either express or implied.
See the License for the specific language governing permissions and
limitations under the License.
*/

package nodeaffinity

import (
	"context"
	"fmt"

	v1 "k8s.io/api/core/v1"
	metav1 "k8s.io/apimachinery/pkg/apis/meta/v1"
	"k8s.io/apimachinery/pkg/runtime"
	"k8s.io/apimachinery/pkg/util/sets"
	"k8s.io/component-helpers/scheduling/corev1/nodeaffinity"
	"k8s.io/klog/v2"
	"k8s.io/kubernetes/pkg/scheduler/apis/config"
	"k8s.io/kubernetes/pkg/scheduler/apis/config/validation"
	"k8s.io/kubernetes/pkg/scheduler/framework"
	"k8s.io/kubernetes/pkg/scheduler/framework/plugins/helper"
	"k8s.io/kubernetes/pkg/scheduler/framework/plugins/names"
	"k8s.io/kubernetes/pkg/scheduler/util"
)

// NodeAffinity is a plugin that checks if a pod node selector matches the node label.
type NodeAffinity struct {
	handle              framework.Handle
	addedNodeSelector   *nodeaffinity.NodeSelector
	addedPrefSchedTerms *nodeaffinity.PreferredSchedulingTerms
}

var _ framework.PreFilterPlugin = &NodeAffinity{}
var _ framework.FilterPlugin = &NodeAffinity{}
var _ framework.PreScorePlugin = &NodeAffinity{}
var _ framework.ScorePlugin = &NodeAffinity{}
var _ framework.EnqueueExtensions = &NodeAffinity{}

const (
	// Name is the name of the plugin used in the plugin registry and configurations.
	Name = names.NodeAffinity

	// preScoreStateKey is the key in CycleState to NodeAffinity pre-computed data for Scoring.
	preScoreStateKey = "PreScore" + Name

	// preFilterStateKey is the key in CycleState to NodeAffinity pre-compute data for Filtering.
	preFilterStateKey = "PreFilter" + Name

	// ErrReasonPod is the reason for Pod's node affinity/selector not matching.
	ErrReasonPod = "node(s) didn't match Pod's node affinity/selector"

	// errReasonEnforced is the reason for added node affinity not matching.
	errReasonEnforced = "node(s) didn't match scheduler-enforced node affinity"

	// errReasonConflict is the reason for pod's conflicting affinity rules.
	errReasonConflict = "pod affinity terms conflict"
)

// Name returns name of the plugin. It is used in logs, etc.
func (pl *NodeAffinity) Name() string {
	return Name
}

type preFilterState struct {
	requiredNodeSelectorAndAffinity nodeaffinity.RequiredNodeAffinity
}

// Clone just returns the same state because it is not affected by pod additions or deletions.
func (s *preFilterState) Clone() framework.StateData {
	return s
}

// EventsToRegister returns the possible events that may make a Pod
// failed by this plugin schedulable.
func (pl *NodeAffinity) EventsToRegister() []framework.ClusterEventWithHint {
	return []framework.ClusterEventWithHint{
		{Event: framework.ClusterEvent{Resource: framework.Node, ActionType: framework.Add | framework.Update}, QueueingHintFn: pl.isSchedulableAfterNodeChange},
	}
}

// isSchedulableAfterNodeChange is invoked whenever a node changed. It checks whether
// that change made a previously unschedulable pod schedulable.
func (pl *NodeAffinity) isSchedulableAfterNodeChange(logger klog.Logger, pod *v1.Pod, oldObj, newObj interface{}) (framework.QueueingHint, error) {
<<<<<<< HEAD
	originalNode, modifiedNode, err := util.As[*v1.Node](oldObj, newObj)
=======
	_, modifiedNode, err := util.As[*v1.Node](oldObj, newObj)
>>>>>>> 7d1f87fc
	if err != nil {
		return framework.Queue, err
	}

	if pl.addedNodeSelector != nil && !pl.addedNodeSelector.Match(modifiedNode) {
		logger.V(4).Info("added or modified node didn't match scheduler-enforced node affinity and this event won't make the Pod schedulable", "pod", klog.KObj(pod), "node", klog.KObj(modifiedNode))
		return framework.QueueSkip, nil
	}

	requiredNodeAffinity := nodeaffinity.GetRequiredNodeAffinity(pod)
	isMatched, err := requiredNodeAffinity.Match(modifiedNode)
	if err != nil {
		return framework.Queue, err
	}
<<<<<<< HEAD
	if !isMatched {
		logger.V(4).Info("node was created or updated, but doesn't matches with the pod's NodeAffinity", "pod", klog.KObj(pod), "node", klog.KObj(modifiedNode))
		return framework.QueueSkip, nil
	}

	wasMatched := false
	if originalNode != nil {
		wasMatched, err = requiredNodeAffinity.Match(originalNode)
		if err != nil {
			return framework.Queue, err
		}
	}

	if !wasMatched {
		// This modification makes this Node match with Pod's NodeAffinity.
=======
	if isMatched {
>>>>>>> 7d1f87fc
		logger.V(4).Info("node was created or updated, and matches with the pod's NodeAffinity", "pod", klog.KObj(pod), "node", klog.KObj(modifiedNode))
		return framework.Queue, nil
	}

<<<<<<< HEAD
=======
	// TODO: also check if the original node meets the pod's requestments once preCheck is completely removed.
	// See: https://github.com/kubernetes/kubernetes/issues/110175

>>>>>>> 7d1f87fc
	logger.V(4).Info("node was created or updated, but it doesn't make this pod schedulable", "pod", klog.KObj(pod), "node", klog.KObj(modifiedNode))
	return framework.QueueSkip, nil
}

// PreFilter builds and writes cycle state used by Filter.
func (pl *NodeAffinity) PreFilter(ctx context.Context, cycleState *framework.CycleState, pod *v1.Pod) (*framework.PreFilterResult, *framework.Status) {
	affinity := pod.Spec.Affinity
	noNodeAffinity := (affinity == nil ||
		affinity.NodeAffinity == nil ||
		affinity.NodeAffinity.RequiredDuringSchedulingIgnoredDuringExecution == nil)
	if noNodeAffinity && pl.addedNodeSelector == nil && pod.Spec.NodeSelector == nil {
		// NodeAffinity Filter has nothing to do with the Pod.
		return nil, framework.NewStatus(framework.Skip)
	}

	state := &preFilterState{requiredNodeSelectorAndAffinity: nodeaffinity.GetRequiredNodeAffinity(pod)}
	cycleState.Write(preFilterStateKey, state)

	if noNodeAffinity || len(affinity.NodeAffinity.RequiredDuringSchedulingIgnoredDuringExecution.NodeSelectorTerms) == 0 {
		return nil, nil
	}

	// Check if there is affinity to a specific node and return it.
	terms := affinity.NodeAffinity.RequiredDuringSchedulingIgnoredDuringExecution.NodeSelectorTerms
	var nodeNames sets.Set[string]
	for _, t := range terms {
		var termNodeNames sets.Set[string]
		for _, r := range t.MatchFields {
			if r.Key == metav1.ObjectNameField && r.Operator == v1.NodeSelectorOpIn {
				// The requirements represent ANDed constraints, and so we need to
				// find the intersection of nodes.
				s := sets.New(r.Values...)
				if termNodeNames == nil {
					termNodeNames = s
				} else {
					termNodeNames = termNodeNames.Intersection(s)
				}
			}
		}
		if termNodeNames == nil {
			// If this term has no node.Name field affinity,
			// then all nodes are eligible because the terms are ORed.
			return nil, nil
		}
		nodeNames = nodeNames.Union(termNodeNames)
	}
	// If nodeNames is not nil, but length is 0, it means each term have conflicting affinity to node.Name;
	// therefore, pod will not match any node.
	if nodeNames != nil && len(nodeNames) == 0 {
		return nil, framework.NewStatus(framework.UnschedulableAndUnresolvable, errReasonConflict)
	} else if len(nodeNames) > 0 {
		return &framework.PreFilterResult{NodeNames: nodeNames}, nil
	}
	return nil, nil

}

// PreFilterExtensions not necessary for this plugin as state doesn't depend on pod additions or deletions.
func (pl *NodeAffinity) PreFilterExtensions() framework.PreFilterExtensions {
	return nil
}

// Filter checks if the Node matches the Pod .spec.affinity.nodeAffinity and
// the plugin's added affinity.
func (pl *NodeAffinity) Filter(ctx context.Context, state *framework.CycleState, pod *v1.Pod, nodeInfo *framework.NodeInfo) *framework.Status {
	node := nodeInfo.Node()

	if pl.addedNodeSelector != nil && !pl.addedNodeSelector.Match(node) {
		return framework.NewStatus(framework.UnschedulableAndUnresolvable, errReasonEnforced)
	}

	s, err := getPreFilterState(state)
	if err != nil {
		// Fallback to calculate requiredNodeSelector and requiredNodeAffinity
		// here when PreFilter is disabled.
		s = &preFilterState{requiredNodeSelectorAndAffinity: nodeaffinity.GetRequiredNodeAffinity(pod)}
	}

	// Ignore parsing errors for backwards compatibility.
	match, _ := s.requiredNodeSelectorAndAffinity.Match(node)
	if !match {
		return framework.NewStatus(framework.UnschedulableAndUnresolvable, ErrReasonPod)
	}

	return nil
}

// preScoreState computed at PreScore and used at Score.
type preScoreState struct {
	preferredNodeAffinity *nodeaffinity.PreferredSchedulingTerms
}

// Clone implements the mandatory Clone interface. We don't really copy the data since
// there is no need for that.
func (s *preScoreState) Clone() framework.StateData {
	return s
}

// PreScore builds and writes cycle state used by Score and NormalizeScore.
func (pl *NodeAffinity) PreScore(ctx context.Context, cycleState *framework.CycleState, pod *v1.Pod, nodes []*framework.NodeInfo) *framework.Status {
	if len(nodes) == 0 {
		return nil
	}
	preferredNodeAffinity, err := getPodPreferredNodeAffinity(pod)
	if err != nil {
		return framework.AsStatus(err)
	}
	if preferredNodeAffinity == nil && pl.addedPrefSchedTerms == nil {
		// NodeAffinity Score has nothing to do with the Pod.
		return framework.NewStatus(framework.Skip)
	}
	state := &preScoreState{
		preferredNodeAffinity: preferredNodeAffinity,
	}
	cycleState.Write(preScoreStateKey, state)
	return nil
}

// Score returns the sum of the weights of the terms that match the Node.
// Terms came from the Pod .spec.affinity.nodeAffinity and from the plugin's
// default affinity.
func (pl *NodeAffinity) Score(ctx context.Context, state *framework.CycleState, pod *v1.Pod, nodeName string) (int64, *framework.Status) {
	nodeInfo, err := pl.handle.SnapshotSharedLister().NodeInfos().Get(nodeName)
	if err != nil {
		return 0, framework.AsStatus(fmt.Errorf("getting node %q from Snapshot: %w", nodeName, err))
	}

	node := nodeInfo.Node()

	var count int64
	if pl.addedPrefSchedTerms != nil {
		count += pl.addedPrefSchedTerms.Score(node)
	}

	s, err := getPreScoreState(state)
	if err != nil {
		// Fallback to calculate preferredNodeAffinity here when PreScore is disabled.
		preferredNodeAffinity, err := getPodPreferredNodeAffinity(pod)
		if err != nil {
			return 0, framework.AsStatus(err)
		}
		s = &preScoreState{
			preferredNodeAffinity: preferredNodeAffinity,
		}
	}

	if s.preferredNodeAffinity != nil {
		count += s.preferredNodeAffinity.Score(node)
	}

	return count, nil
}

// NormalizeScore invoked after scoring all nodes.
func (pl *NodeAffinity) NormalizeScore(ctx context.Context, state *framework.CycleState, pod *v1.Pod, scores framework.NodeScoreList) *framework.Status {
	return helper.DefaultNormalizeScore(framework.MaxNodeScore, false, scores)
}

// ScoreExtensions of the Score plugin.
func (pl *NodeAffinity) ScoreExtensions() framework.ScoreExtensions {
	return pl
}

// New initializes a new plugin and returns it.
func New(_ context.Context, plArgs runtime.Object, h framework.Handle) (framework.Plugin, error) {
	args, err := getArgs(plArgs)
	if err != nil {
		return nil, err
	}
	pl := &NodeAffinity{
		handle: h,
	}
	if args.AddedAffinity != nil {
		if ns := args.AddedAffinity.RequiredDuringSchedulingIgnoredDuringExecution; ns != nil {
			pl.addedNodeSelector, err = nodeaffinity.NewNodeSelector(ns)
			if err != nil {
				return nil, fmt.Errorf("parsing addedAffinity.requiredDuringSchedulingIgnoredDuringExecution: %w", err)
			}
		}
		// TODO: parse requiredDuringSchedulingRequiredDuringExecution when it gets added to the API.
		if terms := args.AddedAffinity.PreferredDuringSchedulingIgnoredDuringExecution; len(terms) != 0 {
			pl.addedPrefSchedTerms, err = nodeaffinity.NewPreferredSchedulingTerms(terms)
			if err != nil {
				return nil, fmt.Errorf("parsing addedAffinity.preferredDuringSchedulingIgnoredDuringExecution: %w", err)
			}
		}
	}
	return pl, nil
}

func getArgs(obj runtime.Object) (config.NodeAffinityArgs, error) {
	ptr, ok := obj.(*config.NodeAffinityArgs)
	if !ok {
		return config.NodeAffinityArgs{}, fmt.Errorf("args are not of type NodeAffinityArgs, got %T", obj)
	}
	return *ptr, validation.ValidateNodeAffinityArgs(nil, ptr)
}

func getPodPreferredNodeAffinity(pod *v1.Pod) (*nodeaffinity.PreferredSchedulingTerms, error) {
	affinity := pod.Spec.Affinity
	if affinity != nil && affinity.NodeAffinity != nil && affinity.NodeAffinity.PreferredDuringSchedulingIgnoredDuringExecution != nil {
		return nodeaffinity.NewPreferredSchedulingTerms(affinity.NodeAffinity.PreferredDuringSchedulingIgnoredDuringExecution)
	}
	return nil, nil
}

func getPreScoreState(cycleState *framework.CycleState) (*preScoreState, error) {
	c, err := cycleState.Read(preScoreStateKey)
	if err != nil {
		return nil, fmt.Errorf("reading %q from cycleState: %w", preScoreStateKey, err)
	}

	s, ok := c.(*preScoreState)
	if !ok {
		return nil, fmt.Errorf("invalid PreScore state, got type %T", c)
	}
	return s, nil
}

func getPreFilterState(cycleState *framework.CycleState) (*preFilterState, error) {
	c, err := cycleState.Read(preFilterStateKey)
	if err != nil {
		return nil, fmt.Errorf("reading %q from cycleState: %v", preFilterStateKey, err)
	}

	s, ok := c.(*preFilterState)
	if !ok {
		return nil, fmt.Errorf("invalid PreFilter state, got type %T", c)
	}
	return s, nil
}<|MERGE_RESOLUTION|>--- conflicted
+++ resolved
@@ -92,11 +92,7 @@
 // isSchedulableAfterNodeChange is invoked whenever a node changed. It checks whether
 // that change made a previously unschedulable pod schedulable.
 func (pl *NodeAffinity) isSchedulableAfterNodeChange(logger klog.Logger, pod *v1.Pod, oldObj, newObj interface{}) (framework.QueueingHint, error) {
-<<<<<<< HEAD
-	originalNode, modifiedNode, err := util.As[*v1.Node](oldObj, newObj)
-=======
 	_, modifiedNode, err := util.As[*v1.Node](oldObj, newObj)
->>>>>>> 7d1f87fc
 	if err != nil {
 		return framework.Queue, err
 	}
@@ -111,35 +107,14 @@
 	if err != nil {
 		return framework.Queue, err
 	}
-<<<<<<< HEAD
-	if !isMatched {
-		logger.V(4).Info("node was created or updated, but doesn't matches with the pod's NodeAffinity", "pod", klog.KObj(pod), "node", klog.KObj(modifiedNode))
-		return framework.QueueSkip, nil
-	}
-
-	wasMatched := false
-	if originalNode != nil {
-		wasMatched, err = requiredNodeAffinity.Match(originalNode)
-		if err != nil {
-			return framework.Queue, err
-		}
-	}
-
-	if !wasMatched {
-		// This modification makes this Node match with Pod's NodeAffinity.
-=======
 	if isMatched {
->>>>>>> 7d1f87fc
 		logger.V(4).Info("node was created or updated, and matches with the pod's NodeAffinity", "pod", klog.KObj(pod), "node", klog.KObj(modifiedNode))
 		return framework.Queue, nil
 	}
 
-<<<<<<< HEAD
-=======
 	// TODO: also check if the original node meets the pod's requestments once preCheck is completely removed.
 	// See: https://github.com/kubernetes/kubernetes/issues/110175
 
->>>>>>> 7d1f87fc
 	logger.V(4).Info("node was created or updated, but it doesn't make this pod schedulable", "pod", klog.KObj(pod), "node", klog.KObj(modifiedNode))
 	return framework.QueueSkip, nil
 }
