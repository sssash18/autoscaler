--- conflicted
+++ resolved
@@ -45,18 +45,11 @@
 // through the WithFrameworkOutOfTreeRegistry option.
 func NewInTreeRegistry() runtime.Registry {
 	fts := plfeature.Features{
-<<<<<<< HEAD
-		EnablePodDisruptionBudget:           feature.DefaultFeatureGate.Enabled(features.PodDisruptionBudget),
-		EnableReadWriteOncePod:              feature.DefaultFeatureGate.Enabled(features.ReadWriteOncePod),
-		EnableVolumeCapacityPriority:        feature.DefaultFeatureGate.Enabled(features.VolumeCapacityPriority),
-		EnableMinDomainsInPodTopologySpread: feature.DefaultFeatureGate.Enabled(features.MinDomainsInPodTopologySpread),
-=======
 		EnableReadWriteOncePod:                       feature.DefaultFeatureGate.Enabled(features.ReadWriteOncePod),
 		EnableVolumeCapacityPriority:                 feature.DefaultFeatureGate.Enabled(features.VolumeCapacityPriority),
 		EnableMinDomainsInPodTopologySpread:          feature.DefaultFeatureGate.Enabled(features.MinDomainsInPodTopologySpread),
 		EnableNodeInclusionPolicyInPodTopologySpread: feature.DefaultFeatureGate.Enabled(features.NodeInclusionPolicyInPodTopologySpread),
 		EnableMatchLabelKeysInPodTopologySpread:      feature.DefaultFeatureGate.Enabled(features.MatchLabelKeysInPodTopologySpread),
->>>>>>> e8d3e9b1
 	}
 
 	return runtime.Registry{
