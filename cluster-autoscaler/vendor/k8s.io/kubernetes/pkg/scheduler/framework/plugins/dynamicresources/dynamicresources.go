/*
Copyright 2022 The Kubernetes Authors.

Licensed under the Apache License, Version 2.0 (the "License");
you may not use this file except in compliance with the License.
You may obtain a copy of the License at

    http://www.apache.org/licenses/LICENSE-2.0

Unless required by applicable law or agreed to in writing, software
distributed under the License is distributed on an "AS IS" BASIS,
WITHOUT WARRANTIES OR CONDITIONS OF ANY KIND, either express or implied.
See the License for the specific language governing permissions and
limitations under the License.
*/

package dynamicresources

import (
	"context"
	"encoding/json"
	"errors"
	"fmt"
	"slices"
	"sort"
	"sync"

	"github.com/google/go-cmp/cmp"

	v1 "k8s.io/api/core/v1"
	resourcev1alpha2 "k8s.io/api/resource/v1alpha2"
	apiequality "k8s.io/apimachinery/pkg/api/equality"
	apierrors "k8s.io/apimachinery/pkg/api/errors"
	metav1 "k8s.io/apimachinery/pkg/apis/meta/v1"
	"k8s.io/apimachinery/pkg/labels"
	"k8s.io/apimachinery/pkg/runtime"
	"k8s.io/apimachinery/pkg/runtime/schema"
<<<<<<< HEAD
=======
	"k8s.io/apimachinery/pkg/types"
>>>>>>> 7d1f87fc
	"k8s.io/apimachinery/pkg/util/sets"
	resourcev1alpha2apply "k8s.io/client-go/applyconfigurations/resource/v1alpha2"
	"k8s.io/client-go/kubernetes"
	resourcev1alpha2listers "k8s.io/client-go/listers/resource/v1alpha2"
	"k8s.io/component-helpers/scheduling/corev1/nodeaffinity"
	"k8s.io/dynamic-resource-allocation/resourceclaim"
	"k8s.io/klog/v2"
	"k8s.io/kubernetes/pkg/scheduler/framework"
	"k8s.io/kubernetes/pkg/scheduler/framework/plugins/feature"
	"k8s.io/kubernetes/pkg/scheduler/framework/plugins/names"
<<<<<<< HEAD
=======
	"k8s.io/kubernetes/pkg/scheduler/framework/plugins/volumebinding"
>>>>>>> 7d1f87fc
	schedutil "k8s.io/kubernetes/pkg/scheduler/util"
	"k8s.io/utils/ptr"
)

const (
	// Name is the name of the plugin used in Registry and configurations.
	Name = names.DynamicResources

	stateKey framework.StateKey = Name
)

// The state is initialized in PreFilter phase. Because we save the pointer in
// framework.CycleState, in the later phases we don't need to call Write method
// to update the value
type stateData struct {
	// preScored is true if PreScore was invoked.
	preScored bool

	// A copy of all claims for the Pod (i.e. 1:1 match with
	// pod.Spec.ResourceClaims), initially with the status from the start
	// of the scheduling cycle. Each claim instance is read-only because it
	// might come from the informer cache. The instances get replaced when
	// the plugin itself successfully does an Update.
	//
	// Empty if the Pod has no claims.
	claims []*resourcev1alpha2.ResourceClaim
<<<<<<< HEAD
=======

	// podSchedulingState keeps track of the PodSchedulingContext
	// (if one exists) and the changes made to it.
	podSchedulingState podSchedulingState

	// resourceModel contains the information about available and allocated resources when using
	// structured parameters and the pod needs this information.
	resources resources

	// mutex must be locked while accessing any of the fields below.
	mutex sync.Mutex
>>>>>>> 7d1f87fc

	// The indices of all claims that:
	// - are allocated
	// - use delayed allocation or the builtin controller
	// - were not available on at least one node
	//
	// Set in parallel during Filter, so write access there must be
	// protected by the mutex. Used by PostFilter.
	unavailableClaims sets.Set[int]
<<<<<<< HEAD

	// podSchedulingState keeps track of the PodSchedulingContext
	// (if one exists) and the changes made to it.
	podSchedulingState podSchedulingState

	mutex sync.Mutex

	informationsForClaim []informationForClaim
}

type informationForClaim struct {
	// The availableOnNode node filter of the claim converted from the
	// v1 API to nodeaffinity.NodeSelector by PreFilter for repeated
	// evaluation in Filter. Nil for claim which don't have it.
	availableOnNode *nodeaffinity.NodeSelector
	// The status of the claim got from the
	// schedulingCtx by PreFilter for repeated
	// evaluation in Filter. Nil for claim which don't have it.
	status *resourcev1alpha2.ResourceClaimSchedulingStatus
=======

	informationsForClaim []informationForClaim
>>>>>>> 7d1f87fc
}

func (d *stateData) Clone() framework.StateData {
	return d
}

<<<<<<< HEAD
func (d *stateData) updateClaimStatus(ctx context.Context, clientset kubernetes.Interface, index int, claim *resourcev1alpha2.ResourceClaim) error {
	// TODO (#113700): replace with patch operation. Beware that patching must only succeed if the
	// object has not been modified in parallel by someone else.
	claim, err := clientset.ResourceV1alpha2().ResourceClaims(claim.Namespace).UpdateStatus(ctx, claim, metav1.UpdateOptions{})
	// TODO: metric for update results, with the operation ("set selected
	// node", "set PotentialNodes", etc.) as one dimension.
	if err != nil {
		return fmt.Errorf("update resource claim: %w", err)
	}
=======
type informationForClaim struct {
	// The availableOnNode node filter of the claim converted from the
	// v1 API to nodeaffinity.NodeSelector by PreFilter for repeated
	// evaluation in Filter. Nil for claim which don't have it.
	availableOnNode *nodeaffinity.NodeSelector

	// The status of the claim got from the
	// schedulingCtx by PreFilter for repeated
	// evaluation in Filter. Nil for claim which don't have it.
	status *resourcev1alpha2.ResourceClaimSchedulingStatus

	// structuredParameters is true if the claim is handled via the builtin
	// controller.
	structuredParameters bool
	controller           *claimController

	// Set by Reserved, published by PreBind.
	allocation           *resourcev1alpha2.AllocationResult
	allocationDriverName string
}
>>>>>>> 7d1f87fc

type podSchedulingState struct {
	// A pointer to the PodSchedulingContext object for the pod, if one exists
	// in the API server.
	//
	// Conceptually, this object belongs into the scheduler framework
	// where it might get shared by different plugins. But in practice,
	// it is currently only used by dynamic provisioning and thus
	// managed entirely here.
	schedulingCtx *resourcev1alpha2.PodSchedulingContext

	// selectedNode is set if (and only if) a node has been selected.
	selectedNode *string

<<<<<<< HEAD
type podSchedulingState struct {
	// A pointer to the PodSchedulingContext object for the pod, if one exists
	// in the API server.
	//
	// Conceptually, this object belongs into the scheduler framework
	// where it might get shared by different plugins. But in practice,
	// it is currently only used by dynamic provisioning and thus
	// managed entirely here.
	schedulingCtx *resourcev1alpha2.PodSchedulingContext

	// selectedNode is set if (and only if) a node has been selected.
	selectedNode *string

	// potentialNodes is set if (and only if) the potential nodes field
	// needs to be updated or set.
	potentialNodes *[]string
}

=======
	// potentialNodes is set if (and only if) the potential nodes field
	// needs to be updated or set.
	potentialNodes *[]string
}

>>>>>>> 7d1f87fc
func (p *podSchedulingState) isDirty() bool {
	return p.selectedNode != nil ||
		p.potentialNodes != nil
}

// init checks whether there is already a PodSchedulingContext object.
// Must not be called concurrently,
func (p *podSchedulingState) init(ctx context.Context, pod *v1.Pod, podSchedulingContextLister resourcev1alpha2listers.PodSchedulingContextLister) error {
	schedulingCtx, err := podSchedulingContextLister.PodSchedulingContexts(pod.Namespace).Get(pod.Name)
	switch {
	case apierrors.IsNotFound(err):
		return nil
	case err != nil:
		return err
	default:
		// We have an object, but it might be obsolete.
		if !metav1.IsControlledBy(schedulingCtx, pod) {
			return fmt.Errorf("PodSchedulingContext object with UID %s is not owned by Pod %s/%s", schedulingCtx.UID, pod.Namespace, pod.Name)
		}
	}
	p.schedulingCtx = schedulingCtx
	return nil
}

// publish creates or updates the PodSchedulingContext object, if necessary.
// Must not be called concurrently.
func (p *podSchedulingState) publish(ctx context.Context, pod *v1.Pod, clientset kubernetes.Interface) error {
	if !p.isDirty() {
		return nil
	}

	var err error
	logger := klog.FromContext(ctx)
	if p.schedulingCtx != nil {
		// Update it.
		schedulingCtx := p.schedulingCtx.DeepCopy()
		if p.selectedNode != nil {
			schedulingCtx.Spec.SelectedNode = *p.selectedNode
		}
		if p.potentialNodes != nil {
			schedulingCtx.Spec.PotentialNodes = *p.potentialNodes
		}
		if loggerV := logger.V(6); loggerV.Enabled() {
			// At a high enough log level, dump the entire object.
			loggerV.Info("Updating PodSchedulingContext", "podSchedulingCtx", klog.KObj(schedulingCtx), "podSchedulingCtxObject", klog.Format(schedulingCtx))
		} else {
			logger.V(5).Info("Updating PodSchedulingContext", "podSchedulingCtx", klog.KObj(schedulingCtx))
		}
		_, err = clientset.ResourceV1alpha2().PodSchedulingContexts(schedulingCtx.Namespace).Update(ctx, schedulingCtx, metav1.UpdateOptions{})
		if apierrors.IsConflict(err) {
			// We don't use SSA by default for performance reasons
			// (https://github.com/kubernetes/kubernetes/issues/113700#issuecomment-1698563918)
			// because most of the time an Update doesn't encounter
			// a conflict and is faster.
			//
			// We could return an error here and rely on
			// backoff+retry, but scheduling attempts are expensive
			// and the backoff delay would cause a (small)
			// slowdown. Therefore we fall back to SSA here if needed.
			//
			// Using SSA instead of Get+Update has the advantage that
			// there is no delay for the Get. SSA is safe because only
			// the scheduler updates these fields.
			spec := resourcev1alpha2apply.PodSchedulingContextSpec()
			spec.SelectedNode = p.selectedNode
			if p.potentialNodes != nil {
				spec.PotentialNodes = *p.potentialNodes
			} else {
				// Unchanged. Has to be set because the object that we send
				// must represent the "fully specified intent". Not sending
				// the list would clear it.
				spec.PotentialNodes = p.schedulingCtx.Spec.PotentialNodes
			}
			schedulingCtxApply := resourcev1alpha2apply.PodSchedulingContext(pod.Name, pod.Namespace).WithSpec(spec)

			if loggerV := logger.V(6); loggerV.Enabled() {
				// At a high enough log level, dump the entire object.
				loggerV.Info("Patching PodSchedulingContext", "podSchedulingCtx", klog.KObj(pod), "podSchedulingCtxApply", klog.Format(schedulingCtxApply))
			} else {
				logger.V(5).Info("Patching PodSchedulingContext", "podSchedulingCtx", klog.KObj(pod))
			}
			_, err = clientset.ResourceV1alpha2().PodSchedulingContexts(pod.Namespace).Apply(ctx, schedulingCtxApply, metav1.ApplyOptions{FieldManager: "kube-scheduler", Force: true})
		}

	} else {
		// Create it.
		schedulingCtx := &resourcev1alpha2.PodSchedulingContext{
			ObjectMeta: metav1.ObjectMeta{
				Name:            pod.Name,
				Namespace:       pod.Namespace,
				OwnerReferences: []metav1.OwnerReference{*metav1.NewControllerRef(pod, schema.GroupVersionKind{Version: "v1", Kind: "Pod"})},
			},
		}
		if p.selectedNode != nil {
			schedulingCtx.Spec.SelectedNode = *p.selectedNode
		}
		if p.potentialNodes != nil {
			schedulingCtx.Spec.PotentialNodes = *p.potentialNodes
		}
		if loggerV := logger.V(6); loggerV.Enabled() {
			// At a high enough log level, dump the entire object.
			loggerV.Info("Creating PodSchedulingContext", "podSchedulingCtx", klog.KObj(schedulingCtx), "podSchedulingCtxObject", klog.Format(schedulingCtx))
		} else {
			logger.V(5).Info("Creating PodSchedulingContext", "podSchedulingCtx", klog.KObj(schedulingCtx))
		}
		_, err = clientset.ResourceV1alpha2().PodSchedulingContexts(schedulingCtx.Namespace).Create(ctx, schedulingCtx, metav1.CreateOptions{})
	}
	if err != nil {
		return err
	}
	p.potentialNodes = nil
	p.selectedNode = nil
	return nil
}

func statusForClaim(schedulingCtx *resourcev1alpha2.PodSchedulingContext, podClaimName string) *resourcev1alpha2.ResourceClaimSchedulingStatus {
	if schedulingCtx == nil {
		return nil
	}
	for _, status := range schedulingCtx.Status.ResourceClaims {
		if status.Name == podClaimName {
			return &status
		}
	}
	return nil
}

// dynamicResources is a plugin that ensures that ResourceClaims are allocated.
type dynamicResources struct {
	enabled                    bool
	fh                         framework.Handle
	clientset                  kubernetes.Interface
	claimLister                resourcev1alpha2listers.ResourceClaimLister
	classLister                resourcev1alpha2listers.ResourceClassLister
	podSchedulingContextLister resourcev1alpha2listers.PodSchedulingContextLister
<<<<<<< HEAD
}

// New initializes a new plugin and returns it.
func New(_ context.Context, plArgs runtime.Object, fh framework.Handle, fts feature.Features) (framework.Plugin, error) {
=======
	claimParametersLister      resourcev1alpha2listers.ResourceClaimParametersLister
	classParametersLister      resourcev1alpha2listers.ResourceClassParametersLister
	resourceSliceLister        resourcev1alpha2listers.ResourceSliceLister
	claimNameLookup            *resourceclaim.Lookup

	// claimAssumeCache enables temporarily storing a newer claim object
	// while the scheduler has allocated it and the corresponding object
	// update from the apiserver has not been processed by the claim
	// informer callbacks. Claims get added here in PreBind and removed by
	// the informer callback (based on the "newer than" comparison in the
	// assume cache).
	//
	// It uses cache.MetaNamespaceKeyFunc to generate object names, which
	// therefore are "<namespace>/<name>".
	//
	// This is necessary to ensure that reconstructing the resource usage
	// at the start of a pod scheduling cycle doesn't reuse the resources
	// assigned to such a claim. Alternatively, claim allocation state
	// could also get tracked across pod scheduling cycles, but that
	// - adds complexity (need to carefully sync state with informer events
	//   for claims and ResourceSlices)
	// - would make integration with cluster autoscaler harder because it would need
	//   to trigger informer callbacks.
	//
	// When implementing cluster autoscaler support, this assume cache or
	// something like it (see https://github.com/kubernetes/kubernetes/pull/112202)
	// might have to be managed by the cluster autoscaler.
	claimAssumeCache volumebinding.AssumeCache

	// inFlightAllocations is map from claim UUIDs to claim objects for those claims
	// for which allocation was triggered during a scheduling cycle and the
	// corresponding claim status update call in PreBind has not been done
	// yet. If another pod needs the claim, the pod is treated as "not
	// schedulable yet". The cluster event for the claim status update will
	// make it schedulable.
	//
	// This mechanism avoids the following problem:
	// - Pod A triggers allocation for claim X.
	// - Pod B shares access to that claim and gets scheduled because
	//   the claim is assumed to be allocated.
	// - PreBind for pod B is called first, tries to update reservedFor and
	//   fails because the claim is not really allocated yet.
	//
	// We could avoid the ordering problem by allowing either pod A or pod B
	// to set the allocation. But that is more complicated and leads to another
	// problem:
	// - Pod A and B get scheduled as above.
	// - PreBind for pod A gets called first, then fails with a temporary API error.
	//   It removes the updated claim from the assume cache because of that.
	// - PreBind for pod B gets called next and succeeds with adding the
	//   allocation and its own reservedFor entry.
	// - The assume cache is now not reflecting that the claim is allocated,
	//   which could lead to reusing the same resource for some other claim.
	//
	// A sync.Map is used because in practice sharing of a claim between
	// pods is expected to be rare compared to per-pod claim, so we end up
	// hitting the "multiple goroutines read, write, and overwrite entries
	// for disjoint sets of keys" case that sync.Map is optimized for.
	inFlightAllocations sync.Map
}

// New initializes a new plugin and returns it.
func New(ctx context.Context, plArgs runtime.Object, fh framework.Handle, fts feature.Features) (framework.Plugin, error) {
>>>>>>> 7d1f87fc
	if !fts.EnableDynamicResourceAllocation {
		// Disabled, won't do anything.
		return &dynamicResources{}, nil
	}

<<<<<<< HEAD
	return &dynamicResources{
=======
	logger := klog.FromContext(ctx)
	pl := &dynamicResources{
>>>>>>> 7d1f87fc
		enabled:                    true,
		fh:                         fh,
		clientset:                  fh.ClientSet(),
		claimLister:                fh.SharedInformerFactory().Resource().V1alpha2().ResourceClaims().Lister(),
		classLister:                fh.SharedInformerFactory().Resource().V1alpha2().ResourceClasses().Lister(),
		podSchedulingContextLister: fh.SharedInformerFactory().Resource().V1alpha2().PodSchedulingContexts().Lister(),
<<<<<<< HEAD
	}, nil
=======
		claimParametersLister:      fh.SharedInformerFactory().Resource().V1alpha2().ResourceClaimParameters().Lister(),
		classParametersLister:      fh.SharedInformerFactory().Resource().V1alpha2().ResourceClassParameters().Lister(),
		resourceSliceLister:        fh.SharedInformerFactory().Resource().V1alpha2().ResourceSlices().Lister(),
		claimNameLookup:            resourceclaim.NewNameLookup(fh.ClientSet()),
		claimAssumeCache:           volumebinding.NewAssumeCache(logger, fh.SharedInformerFactory().Resource().V1alpha2().ResourceClaims().Informer(), "claim", "", nil),
	}

	return pl, nil
>>>>>>> 7d1f87fc
}

var _ framework.PreEnqueuePlugin = &dynamicResources{}
var _ framework.PreFilterPlugin = &dynamicResources{}
var _ framework.FilterPlugin = &dynamicResources{}
var _ framework.PostFilterPlugin = &dynamicResources{}
var _ framework.PreScorePlugin = &dynamicResources{}
var _ framework.ReservePlugin = &dynamicResources{}
var _ framework.EnqueueExtensions = &dynamicResources{}
var _ framework.PreBindPlugin = &dynamicResources{}
var _ framework.PostBindPlugin = &dynamicResources{}

// Name returns name of the plugin. It is used in logs, etc.
func (pl *dynamicResources) Name() string {
	return Name
}

// EventsToRegister returns the possible events that may make a Pod
// failed by this plugin schedulable.
func (pl *dynamicResources) EventsToRegister() []framework.ClusterEventWithHint {
	if !pl.enabled {
		return nil
	}
<<<<<<< HEAD
	events := []framework.ClusterEventWithHint{
=======

	events := []framework.ClusterEventWithHint{
		// Changes for claim or class parameters creation may make pods
		// schedulable which depend on claims using those parameters.
		{Event: framework.ClusterEvent{Resource: framework.ResourceClaimParameters, ActionType: framework.Add | framework.Update}, QueueingHintFn: pl.isSchedulableAfterClaimParametersChange},
		{Event: framework.ClusterEvent{Resource: framework.ResourceClassParameters, ActionType: framework.Add | framework.Update}, QueueingHintFn: pl.isSchedulableAfterClassParametersChange},

>>>>>>> 7d1f87fc
		// Allocation is tracked in ResourceClaims, so any changes may make the pods schedulable.
		{Event: framework.ClusterEvent{Resource: framework.ResourceClaim, ActionType: framework.Add | framework.Update}, QueueingHintFn: pl.isSchedulableAfterClaimChange},
		// When a driver has provided additional information, a pod waiting for that information
		// may be schedulable.
		{Event: framework.ClusterEvent{Resource: framework.PodSchedulingContext, ActionType: framework.Add | framework.Update}, QueueingHintFn: pl.isSchedulableAfterPodSchedulingContextChange},
		// A resource might depend on node labels for topology filtering.
		// A new or updated node may make pods schedulable.
<<<<<<< HEAD
		{Event: framework.ClusterEvent{Resource: framework.Node, ActionType: framework.Add | framework.UpdateNodeLabel}},
=======
		//
		// A note about UpdateNodeTaint event:
		// NodeAdd QueueingHint isn't always called because of the internal feature called preCheck.
		// As a common problematic scenario,
		// when a node is added but not ready, NodeAdd event is filtered out by preCheck and doesn't arrive.
		// In such cases, this plugin may miss some events that actually make pods schedulable.
		// As a workaround, we add UpdateNodeTaint event to catch the case.
		// We can remove UpdateNodeTaint when we remove the preCheck feature.
		// See: https://github.com/kubernetes/kubernetes/issues/110175
		{Event: framework.ClusterEvent{Resource: framework.Node, ActionType: framework.Add | framework.UpdateNodeLabel | framework.UpdateNodeTaint}},
>>>>>>> 7d1f87fc
		// A pod might be waiting for a class to get created or modified.
		{Event: framework.ClusterEvent{Resource: framework.ResourceClass, ActionType: framework.Add | framework.Update}},
	}
	return events
}

// PreEnqueue checks if there are known reasons why a pod currently cannot be
// scheduled. When this fails, one of the registered events can trigger another
// attempt.
func (pl *dynamicResources) PreEnqueue(ctx context.Context, pod *v1.Pod) (status *framework.Status) {
	if err := pl.foreachPodResourceClaim(pod, nil); err != nil {
		return statusUnschedulable(klog.FromContext(ctx), err.Error())
	}
	return nil
}

<<<<<<< HEAD
// isSchedulableAfterClaimChange is invoked for all claim events reported by
// an informer. It checks whether that change made a previously unschedulable
// pod schedulable. It errs on the side of letting a pod scheduling attempt
// happen.
func (pl *dynamicResources) isSchedulableAfterClaimChange(logger klog.Logger, pod *v1.Pod, oldObj, newObj interface{}) (framework.QueueingHint, error) {
	if newObj == nil {
		// Deletes don't make a pod schedulable.
		return framework.QueueSkip, nil
	}

	originalClaim, modifiedClaim, err := schedutil.As[*resourcev1alpha2.ResourceClaim](oldObj, newObj)
	if err != nil {
		// Shouldn't happen.
		return framework.Queue, fmt.Errorf("unexpected object in isSchedulableAfterClaimChange: %w", err)
	}

	usesClaim := false
	if err := pl.foreachPodResourceClaim(pod, func(_ string, claim *resourcev1alpha2.ResourceClaim) {
		if claim.UID == modifiedClaim.UID {
			usesClaim = true
=======
// isSchedulableAfterClaimParametersChange is invoked for add and update claim parameters events reported by
// an informer. It checks whether that change made a previously unschedulable
// pod schedulable. It errs on the side of letting a pod scheduling attempt
// happen. The delete claim event will not invoke it, so newObj will never be nil.
func (pl *dynamicResources) isSchedulableAfterClaimParametersChange(logger klog.Logger, pod *v1.Pod, oldObj, newObj interface{}) (framework.QueueingHint, error) {
	originalParameters, modifiedParameters, err := schedutil.As[*resourcev1alpha2.ResourceClaimParameters](oldObj, newObj)
	if err != nil {
		// Shouldn't happen.
		return framework.Queue, fmt.Errorf("unexpected object in isSchedulableAfterClaimParametersChange: %w", err)
	}

	usesParameters := false
	if err := pl.foreachPodResourceClaim(pod, func(_ string, claim *resourcev1alpha2.ResourceClaim) {
		ref := claim.Spec.ParametersRef
		if ref == nil {
			return
		}

		// Using in-tree parameters directly?
		if ref.APIGroup == resourcev1alpha2.SchemeGroupVersion.Group &&
			ref.Kind == "ResourceClaimParameters" {
			if modifiedParameters.Name == ref.Name {
				usesParameters = true
			}
			return
		}

		// Need to look for translated parameters.
		generatedFrom := modifiedParameters.GeneratedFrom
		if generatedFrom == nil {
			return
		}
		if generatedFrom.APIGroup == ref.APIGroup &&
			generatedFrom.Kind == ref.Kind &&
			generatedFrom.Name == ref.Name {
			usesParameters = true
		}
	}); err != nil {
		// This is not an unexpected error: we know that
		// foreachPodResourceClaim only returns errors for "not
		// schedulable".
		logger.V(4).Info("pod is not schedulable", "pod", klog.KObj(pod), "claim", klog.KObj(modifiedParameters), "reason", err.Error())
		return framework.QueueSkip, nil
	}

	if !usesParameters {
		// This were not the parameters the pod was waiting for.
		logger.V(6).Info("unrelated claim parameters got modified", "pod", klog.KObj(pod), "claimParameters", klog.KObj(modifiedParameters))
		return framework.QueueSkip, nil
	}

	if originalParameters == nil {
		logger.V(4).Info("claim parameters for pod got created", "pod", klog.KObj(pod), "claimParameters", klog.KObj(modifiedParameters))
		return framework.Queue, nil
	}

	// Modifications may or may not be relevant. If the entire
	// requests are as before, then something else must have changed
	// and we don't care.
	if apiequality.Semantic.DeepEqual(&originalParameters.DriverRequests, &modifiedParameters.DriverRequests) {
		logger.V(6).Info("claim parameters for pod got modified where the pod doesn't care", "pod", klog.KObj(pod), "claimParameters", klog.KObj(modifiedParameters))
		return framework.QueueSkip, nil
	}

	logger.V(4).Info("requests in claim parameters for pod got updated", "pod", klog.KObj(pod), "claimParameters", klog.KObj(modifiedParameters))
	return framework.Queue, nil
}

// isSchedulableAfterClassParametersChange is invoked for add and update class parameters events reported by
// an informer. It checks whether that change made a previously unschedulable
// pod schedulable. It errs on the side of letting a pod scheduling attempt
// happen. The delete class event will not invoke it, so newObj will never be nil.
func (pl *dynamicResources) isSchedulableAfterClassParametersChange(logger klog.Logger, pod *v1.Pod, oldObj, newObj interface{}) (framework.QueueingHint, error) {
	originalParameters, modifiedParameters, err := schedutil.As[*resourcev1alpha2.ResourceClassParameters](oldObj, newObj)
	if err != nil {
		// Shouldn't happen.
		return framework.Queue, fmt.Errorf("unexpected object in isSchedulableAfterClassParametersChange: %w", err)
	}

	usesParameters := false
	if err := pl.foreachPodResourceClaim(pod, func(_ string, claim *resourcev1alpha2.ResourceClaim) {
		class, err := pl.classLister.Get(claim.Spec.ResourceClassName)
		if err != nil {
			if !apierrors.IsNotFound(err) {
				logger.Error(err, "look up resource class")
			}
			return
		}
		ref := class.ParametersRef
		if ref == nil {
			return
>>>>>>> 7d1f87fc
		}
	}); err != nil {
		// This is not an unexpected error: we know that
		// foreachPodResourceClaim only returns errors for "not
		// schedulable".
		logger.V(4).Info("pod is not schedulable", "pod", klog.KObj(pod), "claim", klog.KObj(modifiedClaim), "reason", err.Error())
		return framework.QueueSkip, nil
	}

<<<<<<< HEAD
	if !usesClaim {
		// This was not the claim the pod was waiting for.
		logger.V(6).Info("unrelated claim got modified", "pod", klog.KObj(pod), "claim", klog.KObj(modifiedClaim))
		return framework.QueueSkip, nil
	}

	if originalClaim == nil {
		logger.V(4).Info("claim for pod got created", "pod", klog.KObj(pod), "claim", klog.KObj(modifiedClaim))
		return framework.Queue, nil
	}

	// Modifications may or may not be relevant. If the entire
	// status is as before, then something else must have changed
	// and we don't care. What happens in practice is that the
	// resource driver adds the finalizer.
	if apiequality.Semantic.DeepEqual(&originalClaim.Status, &modifiedClaim.Status) {
		if loggerV := logger.V(7); loggerV.Enabled() {
			// Log more information.
			loggerV.Info("claim for pod got modified where the pod doesn't care", "pod", klog.KObj(pod), "claim", klog.KObj(modifiedClaim), "diff", cmp.Diff(originalClaim, modifiedClaim))
		} else {
			logger.V(6).Info("claim for pod got modified where the pod doesn't care", "pod", klog.KObj(pod), "claim", klog.KObj(modifiedClaim))
=======
		// Using in-tree parameters directly?
		if ref.APIGroup == resourcev1alpha2.SchemeGroupVersion.Group &&
			ref.Kind == "ResourceClassParameters" {
			if modifiedParameters.Name == ref.Name {
				usesParameters = true
			}
			return
>>>>>>> 7d1f87fc
		}
		return framework.QueueSkip, nil
	}

<<<<<<< HEAD
=======
		// Need to look for translated parameters.
		generatedFrom := modifiedParameters.GeneratedFrom
		if generatedFrom == nil {
			return
		}
		if generatedFrom.APIGroup == ref.APIGroup &&
			generatedFrom.Kind == ref.Kind &&
			generatedFrom.Name == ref.Name {
			usesParameters = true
		}
	}); err != nil {
		// This is not an unexpected error: we know that
		// foreachPodResourceClaim only returns errors for "not
		// schedulable".
		logger.V(4).Info("pod is not schedulable", "pod", klog.KObj(pod), "classParameters", klog.KObj(modifiedParameters), "reason", err.Error())
		return framework.QueueSkip, nil
	}

	if !usesParameters {
		// This were not the parameters the pod was waiting for.
		logger.V(6).Info("unrelated class parameters got modified", "pod", klog.KObj(pod), "classParameters", klog.KObj(modifiedParameters))
		return framework.QueueSkip, nil
	}

	if originalParameters == nil {
		logger.V(4).Info("class parameters for pod got created", "pod", klog.KObj(pod), "class", klog.KObj(modifiedParameters))
		return framework.Queue, nil
	}

	// Modifications may or may not be relevant. If the entire
	// requests are as before, then something else must have changed
	// and we don't care.
	if apiequality.Semantic.DeepEqual(&originalParameters.Filters, &modifiedParameters.Filters) {
		logger.V(6).Info("class parameters for pod got modified where the pod doesn't care", "pod", klog.KObj(pod), "classParameters", klog.KObj(modifiedParameters))
		return framework.QueueSkip, nil
	}

	logger.V(4).Info("filters in class parameters for pod got updated", "pod", klog.KObj(pod), "classParameters", klog.KObj(modifiedParameters))
	return framework.Queue, nil
}

// isSchedulableAfterClaimChange is invoked for add and update claim events reported by
// an informer. It checks whether that change made a previously unschedulable
// pod schedulable. It errs on the side of letting a pod scheduling attempt
// happen. The delete claim event will not invoke it, so newObj will never be nil.
func (pl *dynamicResources) isSchedulableAfterClaimChange(logger klog.Logger, pod *v1.Pod, oldObj, newObj interface{}) (framework.QueueingHint, error) {
	originalClaim, modifiedClaim, err := schedutil.As[*resourcev1alpha2.ResourceClaim](oldObj, newObj)
	if err != nil {
		// Shouldn't happen.
		return framework.Queue, fmt.Errorf("unexpected object in isSchedulableAfterClaimChange: %w", err)
	}

	usesClaim := false
	if err := pl.foreachPodResourceClaim(pod, func(_ string, claim *resourcev1alpha2.ResourceClaim) {
		if claim.UID == modifiedClaim.UID {
			usesClaim = true
		}
	}); err != nil {
		// This is not an unexpected error: we know that
		// foreachPodResourceClaim only returns errors for "not
		// schedulable".
		logger.V(4).Info("pod is not schedulable", "pod", klog.KObj(pod), "claim", klog.KObj(modifiedClaim), "reason", err.Error())
		return framework.QueueSkip, nil
	}

	if originalClaim != nil &&
		resourceclaim.IsAllocatedWithStructuredParameters(originalClaim) &&
		modifiedClaim.Status.Allocation == nil {
		// A claim with structured parameters was deallocated. This might have made
		// resources available for other pods.
		//
		// TODO (https://github.com/kubernetes/kubernetes/issues/123697):
		// check that the pending claims depend on structured parameters (depends on refactoring foreachPodResourceClaim, see other TODO).
		//
		// There is a small race here:
		// - The dynamicresources plugin allocates claim A and updates the assume cache.
		// - A second pod gets marked as unschedulable based on that assume cache.
		// - Before the informer cache here catches up, the pod runs, terminates and
		//   the claim gets deallocated without ever sending the claim status with
		//   allocation to the scheduler.
		// - The comparison below is for a *very* old claim with no allocation and the
		//   new claim where the allocation is already removed again, so no
		//   RemovedClaimAllocation event gets emitted.
		//
		// This is extremely unlikely and thus a fix is not needed for alpha in Kubernetes 1.30.
		// TODO (https://github.com/kubernetes/kubernetes/issues/123698): The solution is to somehow integrate the assume cache
		// into the event mechanism. This can be tackled together with adding autoscaler
		// support, which also needs to do something with the assume cache.
		logger.V(6).Info("claim with structured parameters got deallocated", "pod", klog.KObj(pod), "claim", klog.KObj(modifiedClaim))
		return framework.Queue, nil
	}

	if !usesClaim {
		// This was not the claim the pod was waiting for.
		logger.V(6).Info("unrelated claim got modified", "pod", klog.KObj(pod), "claim", klog.KObj(modifiedClaim))
		return framework.QueueSkip, nil
	}

	if originalClaim == nil {
		logger.V(4).Info("claim for pod got created", "pod", klog.KObj(pod), "claim", klog.KObj(modifiedClaim))
		return framework.Queue, nil
	}

	// Modifications may or may not be relevant. If the entire
	// status is as before, then something else must have changed
	// and we don't care. What happens in practice is that the
	// resource driver adds the finalizer.
	if apiequality.Semantic.DeepEqual(&originalClaim.Status, &modifiedClaim.Status) {
		if loggerV := logger.V(7); loggerV.Enabled() {
			// Log more information.
			loggerV.Info("claim for pod got modified where the pod doesn't care", "pod", klog.KObj(pod), "claim", klog.KObj(modifiedClaim), "diff", cmp.Diff(originalClaim, modifiedClaim))
		} else {
			logger.V(6).Info("claim for pod got modified where the pod doesn't care", "pod", klog.KObj(pod), "claim", klog.KObj(modifiedClaim))
		}
		return framework.QueueSkip, nil
	}

>>>>>>> 7d1f87fc
	logger.V(4).Info("status of claim for pod got updated", "pod", klog.KObj(pod), "claim", klog.KObj(modifiedClaim))
	return framework.Queue, nil
}

// isSchedulableAfterPodSchedulingContextChange is invoked for all
// PodSchedulingContext events reported by an informer. It checks whether that
// change made a previously unschedulable pod schedulable (updated) or a new
// attempt is needed to re-create the object (deleted). It errs on the side of
// letting a pod scheduling attempt happen.
func (pl *dynamicResources) isSchedulableAfterPodSchedulingContextChange(logger klog.Logger, pod *v1.Pod, oldObj, newObj interface{}) (framework.QueueingHint, error) {
	// Deleted? That can happen because we ourselves delete the PodSchedulingContext while
	// working on the pod. This can be ignored.
	if oldObj != nil && newObj == nil {
		logger.V(4).Info("PodSchedulingContext got deleted")
		return framework.QueueSkip, nil
	}

	oldPodScheduling, newPodScheduling, err := schedutil.As[*resourcev1alpha2.PodSchedulingContext](oldObj, newObj)
	if err != nil {
		// Shouldn't happen.
		return framework.Queue, fmt.Errorf("unexpected object in isSchedulableAfterPodSchedulingContextChange: %w", err)
	}
	podScheduling := newPodScheduling // Never nil because deletes are handled above.

	if podScheduling.Name != pod.Name || podScheduling.Namespace != pod.Namespace {
		logger.V(7).Info("PodSchedulingContext for unrelated pod got modified", "pod", klog.KObj(pod), "podScheduling", klog.KObj(podScheduling))
		return framework.QueueSkip, nil
	}

	// If the drivers have provided information about all
	// unallocated claims with delayed allocation, then the next
	// scheduling attempt is able to pick a node, so we let it run
	// immediately if this occurred for the first time, otherwise
	// we allow backoff.
	pendingDelayedClaims := 0
	if err := pl.foreachPodResourceClaim(pod, func(podResourceName string, claim *resourcev1alpha2.ResourceClaim) {
		if claim.Spec.AllocationMode == resourcev1alpha2.AllocationModeWaitForFirstConsumer &&
			claim.Status.Allocation == nil &&
			!podSchedulingHasClaimInfo(podScheduling, podResourceName) {
			pendingDelayedClaims++
		}
	}); err != nil {
		// This is not an unexpected error: we know that
		// foreachPodResourceClaim only returns errors for "not
		// schedulable".
		logger.V(4).Info("pod is not schedulable, keep waiting", "pod", klog.KObj(pod), "reason", err.Error())
		return framework.QueueSkip, nil
	}

	// Some driver responses missing?
	if pendingDelayedClaims > 0 {
		// We could start a pod scheduling attempt to refresh the
		// potential nodes list.  But pod scheduling attempts are
		// expensive and doing them too often causes the pod to enter
		// backoff. Let's wait instead for all drivers to reply.
		if loggerV := logger.V(6); loggerV.Enabled() {
			loggerV.Info("PodSchedulingContext with missing resource claim information, keep waiting", "pod", klog.KObj(pod), "podSchedulingDiff", cmp.Diff(oldPodScheduling, podScheduling))
		} else {
			logger.V(5).Info("PodSchedulingContext with missing resource claim information, keep waiting", "pod", klog.KObj(pod))
		}
		return framework.QueueSkip, nil
	}

	if oldPodScheduling == nil /* create */ ||
		len(oldPodScheduling.Status.ResourceClaims) < len(podScheduling.Status.ResourceClaims) /* new information and not incomplete (checked above) */ {
		// This definitely is new information for the scheduler. Try again immediately.
		logger.V(4).Info("PodSchedulingContext for pod has all required information, schedule immediately", "pod", klog.KObj(pod))
		return framework.Queue, nil
	}

	// The other situation where the scheduler needs to do
	// something immediately is when the selected node doesn't
	// work: waiting in the backoff queue only helps eventually
	// resources on the selected node become available again. It's
	// much more likely, in particular when trying to fill up the
	// cluster, that the choice simply didn't work out. The risk
	// here is that in a situation where the cluster really is
	// full, backoff won't be used because the scheduler keeps
	// trying different nodes. This should not happen when it has
	// full knowledge about resource availability (=
	// PodSchedulingContext.*.UnsuitableNodes is complete) but may happen
	// when it doesn't (= PodSchedulingContext.*.UnsuitableNodes had to be
	// truncated).
	//
	// Truncation only happens for very large clusters and then may slow
	// down scheduling, but should not break it completely. This is
	// acceptable while DRA is alpha and will be investigated further
	// before moving DRA to beta.
	if podScheduling.Spec.SelectedNode != "" {
		for _, claimStatus := range podScheduling.Status.ResourceClaims {
			if sliceContains(claimStatus.UnsuitableNodes, podScheduling.Spec.SelectedNode) {
				logger.V(5).Info("PodSchedulingContext has unsuitable selected node, schedule immediately", "pod", klog.KObj(pod), "selectedNode", podScheduling.Spec.SelectedNode, "podResourceName", claimStatus.Name)
				return framework.Queue, nil
			}
		}
	}

	// Update with only the spec modified?
	if oldPodScheduling != nil &&
		!apiequality.Semantic.DeepEqual(&oldPodScheduling.Spec, &podScheduling.Spec) &&
		apiequality.Semantic.DeepEqual(&oldPodScheduling.Status, &podScheduling.Status) {
		logger.V(5).Info("PodSchedulingContext has only the scheduler spec changes, ignore the update", "pod", klog.KObj(pod))
		return framework.QueueSkip, nil
	}

	// Once we get here, all changes which are known to require special responses
	// have been checked for. Whatever the change was, we don't know exactly how
	// to handle it and thus return Queue. This will cause the
	// scheduler to treat the event as if no event hint callback had been provided.
	// Developers who want to investigate this can enable a diff at log level 6.
	if loggerV := logger.V(6); loggerV.Enabled() {
		loggerV.Info("PodSchedulingContext for pod with unknown changes, maybe schedule", "pod", klog.KObj(pod), "podSchedulingDiff", cmp.Diff(oldPodScheduling, podScheduling))
	} else {
		logger.V(5).Info("PodSchedulingContext for pod with unknown changes, maybe schedule", "pod", klog.KObj(pod))
	}
	return framework.Queue, nil

}

func podSchedulingHasClaimInfo(podScheduling *resourcev1alpha2.PodSchedulingContext, podResourceName string) bool {
	for _, claimStatus := range podScheduling.Status.ResourceClaims {
		if claimStatus.Name == podResourceName {
			return true
		}
	}
	return false
}

func sliceContains(hay []string, needle string) bool {
	for _, item := range hay {
		if item == needle {
			return true
		}
	}
	return false
}

// podResourceClaims returns the ResourceClaims for all pod.Spec.PodResourceClaims.
func (pl *dynamicResources) podResourceClaims(pod *v1.Pod) ([]*resourcev1alpha2.ResourceClaim, error) {
	claims := make([]*resourcev1alpha2.ResourceClaim, 0, len(pod.Spec.ResourceClaims))
	if err := pl.foreachPodResourceClaim(pod, func(_ string, claim *resourcev1alpha2.ResourceClaim) {
		// We store the pointer as returned by the lister. The
		// assumption is that if a claim gets modified while our code
		// runs, the cache will store a new pointer, not mutate the
		// existing object that we point to here.
		claims = append(claims, claim)
	}); err != nil {
		return nil, err
	}
	return claims, nil
}

// foreachPodResourceClaim checks that each ResourceClaim for the pod exists.
// It calls an optional handler for those claims that it finds.
func (pl *dynamicResources) foreachPodResourceClaim(pod *v1.Pod, cb func(podResourceName string, claim *resourcev1alpha2.ResourceClaim)) error {
	for _, resource := range pod.Spec.ResourceClaims {
<<<<<<< HEAD
		claimName, mustCheckOwner, err := resourceclaim.Name(pod, &resource)
=======
		claimName, mustCheckOwner, err := pl.claimNameLookup.Name(pod, &resource)
>>>>>>> 7d1f87fc
		if err != nil {
			return err
		}
		// The claim name might be nil if no underlying resource claim
		// was generated for the referenced claim. There are valid use
		// cases when this might happen, so we simply skip it.
		if claimName == nil {
			continue
		}
		claim, err := pl.claimLister.ResourceClaims(pod.Namespace).Get(*claimName)
		if err != nil {
			return err
		}

		if claim.DeletionTimestamp != nil {
			return fmt.Errorf("resourceclaim %q is being deleted", claim.Name)
		}

		if mustCheckOwner {
			if err := resourceclaim.IsForPod(pod, claim); err != nil {
				return err
			}
		}
		if cb != nil {
			cb(resource.Name, claim)
		}
	}
	return nil
}

// PreFilter invoked at the prefilter extension point to check if pod has all
// immediate claims bound. UnschedulableAndUnresolvable is returned if
// the pod cannot be scheduled at the moment on any node.
func (pl *dynamicResources) PreFilter(ctx context.Context, state *framework.CycleState, pod *v1.Pod) (*framework.PreFilterResult, *framework.Status) {
	if !pl.enabled {
		return nil, framework.NewStatus(framework.Skip)
	}
	logger := klog.FromContext(ctx)

	// If the pod does not reference any claim, we don't need to do
	// anything for it. We just initialize an empty state to record that
	// observation for the other functions. This gets updated below
	// if we get that far.
	s := &stateData{}
	state.Write(stateKey, s)

	claims, err := pl.podResourceClaims(pod)
	if err != nil {
		return nil, statusUnschedulable(logger, err.Error())
	}
	logger.V(5).Info("pod resource claims", "pod", klog.KObj(pod), "resourceclaims", klog.KObjSlice(claims))
<<<<<<< HEAD
=======

>>>>>>> 7d1f87fc
	// If the pod does not reference any claim,
	// DynamicResources Filter has nothing to do with the Pod.
	if len(claims) == 0 {
		return nil, framework.NewStatus(framework.Skip)
	}

<<<<<<< HEAD
	// Fetch s.podSchedulingState.schedulingCtx, it's going to be needed when checking claims.
=======
	// Fetch PodSchedulingContext, it's going to be needed when checking claims.
>>>>>>> 7d1f87fc
	if err := s.podSchedulingState.init(ctx, pod, pl.podSchedulingContextLister); err != nil {
		return nil, statusError(logger, err)
	}

	s.informationsForClaim = make([]informationForClaim, len(claims))
<<<<<<< HEAD
	for index, claim := range claims {
		if claim.Spec.AllocationMode == resourcev1alpha2.AllocationModeImmediate &&
			claim.Status.Allocation == nil {
			// This will get resolved by the resource driver.
			return nil, statusUnschedulable(logger, "unallocated immediate resourceclaim", "pod", klog.KObj(pod), "resourceclaim", klog.KObj(claim))
		}
=======
	needResourceInformation := false
	for index, claim := range claims {
>>>>>>> 7d1f87fc
		if claim.Status.DeallocationRequested {
			// This will get resolved by the resource driver.
			return nil, statusUnschedulable(logger, "resourceclaim must be reallocated", "pod", klog.KObj(pod), "resourceclaim", klog.KObj(claim))
		}
		if claim.Status.Allocation != nil &&
			!resourceclaim.CanBeReserved(claim) &&
			!resourceclaim.IsReservedForPod(pod, claim) {
			// Resource is in use. The pod has to wait.
			return nil, statusUnschedulable(logger, "resourceclaim in use", "pod", klog.KObj(pod), "resourceclaim", klog.KObj(claim))
		}

		if claim.Status.Allocation != nil {
			if claim.Status.Allocation.AvailableOnNodes != nil {
				nodeSelector, err := nodeaffinity.NewNodeSelector(claim.Status.Allocation.AvailableOnNodes)
				if err != nil {
					return nil, statusError(logger, err)
				}
				s.informationsForClaim[index].availableOnNode = nodeSelector
			}

			// The claim was allocated by the scheduler if it has the finalizer that is
			// reserved for Kubernetes.
			s.informationsForClaim[index].structuredParameters = slices.Contains(claim.Finalizers, resourcev1alpha2.Finalizer)
		} else {
			// The ResourceClass might have a node filter. This is
			// useful for trimming the initial set of potential
			// nodes before we ask the driver(s) for information
			// about the specific pod.
			class, err := pl.classLister.Get(claim.Spec.ResourceClassName)
			if err != nil {
				// If the class cannot be retrieved, allocation cannot proceed.
				if apierrors.IsNotFound(err) {
					// Here we mark the pod as "unschedulable", so it'll sleep in
					// the unscheduleable queue until a ResourceClass event occurs.
					return nil, statusUnschedulable(logger, fmt.Sprintf("resource class %s does not exist", claim.Spec.ResourceClassName))
				}
				// Other error, retry with backoff.
				return nil, statusError(logger, fmt.Errorf("look up resource class: %v", err))
			}
			if class.SuitableNodes != nil {
				selector, err := nodeaffinity.NewNodeSelector(class.SuitableNodes)
				if err != nil {
					return nil, statusError(logger, err)
				}
				s.informationsForClaim[index].availableOnNode = selector
			}
<<<<<<< HEAD
			s.informationsForClaim[index].availableOnNode = nodeSelector
		}
		if claim.Status.Allocation == nil &&
			claim.Spec.AllocationMode == resourcev1alpha2.AllocationModeWaitForFirstConsumer {
			// The ResourceClass might have a node filter. This is
			// useful for trimming the initial set of potential
			// nodes before we ask the driver(s) for information
			// about the specific pod.
			class, err := pl.classLister.Get(claim.Spec.ResourceClassName)
			if err != nil {
				// If the class cannot be retrieved, allocation cannot proceed.
				if apierrors.IsNotFound(err) {
					// Here we mark the pod as "unschedulable", so it'll sleep in
					// the unscheduleable queue until a ResourceClass event occurs.
					return nil, statusUnschedulable(logger, fmt.Sprintf("resource class %s does not exist", claim.Spec.ResourceClassName))
				}
				// Other error, retry with backoff.
				return nil, statusError(logger, fmt.Errorf("look up resource class: %v", err))
			}
			if class.SuitableNodes != nil {
				selector, err := nodeaffinity.NewNodeSelector(class.SuitableNodes)
				if err != nil {
					return nil, statusError(logger, err)
				}
				s.informationsForClaim[index].availableOnNode = selector
			}
			// Now we need information from drivers.
			s.informationsForClaim[index].status = statusForClaim(s.podSchedulingState.schedulingCtx, pod.Spec.ResourceClaims[index].Name)
=======
			s.informationsForClaim[index].status = statusForClaim(s.podSchedulingState.schedulingCtx, pod.Spec.ResourceClaims[index].Name)

			if class.StructuredParameters != nil && *class.StructuredParameters {
				s.informationsForClaim[index].structuredParameters = true

				// Allocation in flight? Better wait for that
				// to finish, see inFlightAllocations
				// documentation for details.
				if _, found := pl.inFlightAllocations.Load(claim.UID); found {
					return nil, statusUnschedulable(logger, fmt.Sprintf("resource claim %s is in the process of being allocated", klog.KObj(claim)))
				}

				// We need the claim and class parameters. If
				// they don't exist yet, the pod has to wait.
				//
				// TODO (https://github.com/kubernetes/kubernetes/issues/123697):
				// check this already in foreachPodResourceClaim, together with setting up informationsForClaim.
				// Then PreEnqueue will also check for existence of parameters.
				classParameters, claimParameters, status := pl.lookupParameters(logger, class, claim)
				if status != nil {
					return nil, status
				}
				controller, err := newClaimController(logger, class, classParameters, claimParameters)
				if err != nil {
					return nil, statusError(logger, err)
				}
				s.informationsForClaim[index].controller = controller
				needResourceInformation = true
			} else if claim.Spec.AllocationMode == resourcev1alpha2.AllocationModeImmediate {
				// This will get resolved by the resource driver.
				return nil, statusUnschedulable(logger, "unallocated immediate resourceclaim", "pod", klog.KObj(pod), "resourceclaim", klog.KObj(claim))
			}
		}
	}

	if needResourceInformation {
		// Doing this over and over again for each pod could be avoided
		// by parsing once when creating the plugin and then updating
		// that state in informer callbacks. But that would cause
		// problems for using the plugin in the Cluster Autoscaler. If
		// this step here turns out to be expensive, we may have to
		// maintain and update state more persistently.
		//
		// Claims are treated as "allocated" if they are in the assume cache
		// or currently their allocation is in-flight.
		resources, err := newResourceModel(logger, pl.resourceSliceLister, pl.claimAssumeCache, &pl.inFlightAllocations)
		logger.V(5).Info("Resource usage", "resources", klog.Format(resources))
		if err != nil {
			return nil, statusError(logger, err)
>>>>>>> 7d1f87fc
		}
		s.resources = resources
	}

	s.claims = claims
	return nil, nil
}

func (pl *dynamicResources) lookupParameters(logger klog.Logger, class *resourcev1alpha2.ResourceClass, claim *resourcev1alpha2.ResourceClaim) (classParameters *resourcev1alpha2.ResourceClassParameters, claimParameters *resourcev1alpha2.ResourceClaimParameters, status *framework.Status) {
	classParameters, status = pl.lookupClassParameters(logger, class)
	if status != nil {
		return
	}
	claimParameters, status = pl.lookupClaimParameters(logger, class, claim)
	return
}

func (pl *dynamicResources) lookupClassParameters(logger klog.Logger, class *resourcev1alpha2.ResourceClass) (*resourcev1alpha2.ResourceClassParameters, *framework.Status) {
	defaultClassParameters := resourcev1alpha2.ResourceClassParameters{}

	if class.ParametersRef == nil {
		return &defaultClassParameters, nil
	}

	if class.ParametersRef.APIGroup == resourcev1alpha2.SchemeGroupVersion.Group &&
		class.ParametersRef.Kind == "ResourceClassParameters" {
		// Use the parameters which were referenced directly.
		parameters, err := pl.classParametersLister.ResourceClassParameters(class.ParametersRef.Namespace).Get(class.ParametersRef.Name)
		if err != nil {
			if apierrors.IsNotFound(err) {
				return nil, statusUnschedulable(logger, fmt.Sprintf("class parameters %s not found", klog.KRef(class.ParametersRef.Namespace, class.ParametersRef.Name)))
			}
			return nil, statusError(logger, fmt.Errorf("get class parameters %s: %v", klog.KRef(class.Namespace, class.ParametersRef.Name), err))
		}
		return parameters, nil
	}

	// TODO (https://github.com/kubernetes/kubernetes/issues/123731): use an indexer
	allParameters, err := pl.classParametersLister.ResourceClassParameters(class.Namespace).List(labels.Everything())
	if err != nil {
		return nil, statusError(logger, fmt.Errorf("listing class parameters failed: %v", err))
	}
	for _, parameters := range allParameters {
		if parameters.GeneratedFrom == nil {
			continue
		}
		if parameters.GeneratedFrom.APIGroup == class.ParametersRef.APIGroup &&
			parameters.GeneratedFrom.Kind == class.ParametersRef.Kind &&
			parameters.GeneratedFrom.Name == class.ParametersRef.Name &&
			parameters.GeneratedFrom.Namespace == class.ParametersRef.Namespace {
			return parameters, nil
		}
	}
	return nil, statusUnschedulable(logger, fmt.Sprintf("generated class parameters for %s.%s %s not found", class.ParametersRef.Kind, class.ParametersRef.APIGroup, klog.KRef(class.Namespace, class.ParametersRef.Name)))
}

func (pl *dynamicResources) lookupClaimParameters(logger klog.Logger, class *resourcev1alpha2.ResourceClass, claim *resourcev1alpha2.ResourceClaim) (*resourcev1alpha2.ResourceClaimParameters, *framework.Status) {
	defaultClaimParameters := resourcev1alpha2.ResourceClaimParameters{
		Shareable: true,
		DriverRequests: []resourcev1alpha2.DriverRequests{
			{
				DriverName: class.DriverName,
				Requests: []resourcev1alpha2.ResourceRequest{
					{
						ResourceRequestModel: resourcev1alpha2.ResourceRequestModel{
							// TODO: This only works because NamedResources is
							// the only model currently implemented. We need to
							// match the default to how the resources of this
							// class are being advertized in a ResourceSlice.
							NamedResources: &resourcev1alpha2.NamedResourcesRequest{
								Selector: "true",
							},
						},
					},
				},
			},
		},
	}

	if claim.Spec.ParametersRef == nil {
		return &defaultClaimParameters, nil
	}
	if claim.Spec.ParametersRef.APIGroup == resourcev1alpha2.SchemeGroupVersion.Group &&
		claim.Spec.ParametersRef.Kind == "ResourceClaimParameters" {
		// Use the parameters which were referenced directly.
		parameters, err := pl.claimParametersLister.ResourceClaimParameters(claim.Namespace).Get(claim.Spec.ParametersRef.Name)
		if err != nil {
			if apierrors.IsNotFound(err) {
				return nil, statusUnschedulable(logger, fmt.Sprintf("claim parameters %s not found", klog.KRef(claim.Namespace, claim.Spec.ParametersRef.Name)))
			}
			return nil, statusError(logger, fmt.Errorf("get claim parameters %s: %v", klog.KRef(claim.Namespace, claim.Spec.ParametersRef.Name), err))
		}
		return parameters, nil
	}

	// TODO (https://github.com/kubernetes/kubernetes/issues/123731): use an indexer
	allParameters, err := pl.claimParametersLister.ResourceClaimParameters(claim.Namespace).List(labels.Everything())
	if err != nil {
		return nil, statusError(logger, fmt.Errorf("listing claim parameters failed: %v", err))
	}
	for _, parameters := range allParameters {
		if parameters.GeneratedFrom == nil {
			continue
		}
		if parameters.GeneratedFrom.APIGroup == claim.Spec.ParametersRef.APIGroup &&
			parameters.GeneratedFrom.Kind == claim.Spec.ParametersRef.Kind &&
			parameters.GeneratedFrom.Name == claim.Spec.ParametersRef.Name {
			return parameters, nil
		}
	}
	return nil, statusUnschedulable(logger, fmt.Sprintf("generated claim parameters for %s.%s %s not found", claim.Spec.ParametersRef.Kind, claim.Spec.ParametersRef.APIGroup, klog.KRef(claim.Namespace, claim.Spec.ParametersRef.Name)))
}

// PreFilterExtensions returns prefilter extensions, pod add and remove.
func (pl *dynamicResources) PreFilterExtensions() framework.PreFilterExtensions {
	return nil
}

func getStateData(cs *framework.CycleState) (*stateData, error) {
	state, err := cs.Read(stateKey)
	if err != nil {
		return nil, err
	}
	s, ok := state.(*stateData)
	if !ok {
		return nil, errors.New("unable to convert state into stateData")
	}
	return s, nil
}

// Filter invoked at the filter extension point.
// It evaluates if a pod can fit due to the resources it requests,
// for both allocated and unallocated claims.
//
// For claims that are bound, then it checks that the node affinity is
// satisfied by the given node.
//
// For claims that are unbound, it checks whether the claim might get allocated
// for the node.
func (pl *dynamicResources) Filter(ctx context.Context, cs *framework.CycleState, pod *v1.Pod, nodeInfo *framework.NodeInfo) *framework.Status {
	if !pl.enabled {
		return nil
	}
	state, err := getStateData(cs)
	if err != nil {
		return statusError(klog.FromContext(ctx), err)
	}
	if len(state.claims) == 0 {
		return nil
	}

	logger := klog.FromContext(ctx)
	node := nodeInfo.Node()

	var unavailableClaims []int
	for index, claim := range state.claims {
		logger.V(10).Info("filtering based on resource claims of the pod", "pod", klog.KObj(pod), "node", klog.KObj(node), "resourceclaim", klog.KObj(claim))
		switch {
		case claim.Status.Allocation != nil:
			if nodeSelector := state.informationsForClaim[index].availableOnNode; nodeSelector != nil {
				if !nodeSelector.Match(node) {
					logger.V(5).Info("AvailableOnNodes does not match", "pod", klog.KObj(pod), "node", klog.KObj(node), "resourceclaim", klog.KObj(claim))
					unavailableClaims = append(unavailableClaims, index)
				}
			}
		case claim.Status.DeallocationRequested:
			// We shouldn't get here. PreFilter already checked this.
			return statusUnschedulable(logger, "resourceclaim must be reallocated", "pod", klog.KObj(pod), "node", klog.KObj(node), "resourceclaim", klog.KObj(claim))
<<<<<<< HEAD
		case claim.Spec.AllocationMode == resourcev1alpha2.AllocationModeWaitForFirstConsumer:
			if selector := state.informationsForClaim[index].availableOnNode; selector != nil {
				if matches := selector.Match(node); !matches {
					return statusUnschedulable(logger, "excluded by resource class node filter", "pod", klog.KObj(pod), "node", klog.KObj(node), "resourceclassName", claim.Spec.ResourceClassName)
				}
			}
			if status := state.informationsForClaim[index].status; status != nil {
				for _, unsuitableNode := range status.UnsuitableNodes {
					if node.Name == unsuitableNode {
						return statusUnschedulable(logger, "resourceclaim cannot be allocated for the node (unsuitable)", "pod", klog.KObj(pod), "node", klog.KObj(node), "resourceclaim", klog.KObj(claim), "unsuitablenodes", status.UnsuitableNodes)
=======
		case claim.Spec.AllocationMode == resourcev1alpha2.AllocationModeWaitForFirstConsumer ||
			state.informationsForClaim[index].structuredParameters:
			if selector := state.informationsForClaim[index].availableOnNode; selector != nil {
				if matches := selector.Match(node); !matches {
					return statusUnschedulable(logger, "excluded by resource class node filter", "pod", klog.KObj(pod), "node", klog.KObj(node), "resourceclassName", claim.Spec.ResourceClassName)
				}
			}
			// Can the builtin controller tell us whether the node is suitable?
			if state.informationsForClaim[index].structuredParameters {
				suitable, err := state.informationsForClaim[index].controller.nodeIsSuitable(ctx, node.Name, state.resources)
				if err != nil {
					// An error indicates that something wasn't configured correctly, for example
					// writing a CEL expression which doesn't handle a map lookup error. Normally
					// this should never fail. We could return an error here, but then the pod
					// would get retried. Instead we ignore the node.
					return statusUnschedulable(logger, fmt.Sprintf("checking structured parameters failed: %v", err), "pod", klog.KObj(pod), "node", klog.KObj(node), "resourceclaim", klog.KObj(claim))
				}
				if !suitable {
					return statusUnschedulable(logger, "resourceclaim cannot be allocated for the node (unsuitable)", "pod", klog.KObj(pod), "node", klog.KObj(node), "resourceclaim", klog.KObj(claim))
				}
			} else {
				if status := state.informationsForClaim[index].status; status != nil {
					for _, unsuitableNode := range status.UnsuitableNodes {
						if node.Name == unsuitableNode {
							return statusUnschedulable(logger, "resourceclaim cannot be allocated for the node (unsuitable)", "pod", klog.KObj(pod), "node", klog.KObj(node), "resourceclaim", klog.KObj(claim), "unsuitablenodes", status.UnsuitableNodes)
						}
>>>>>>> 7d1f87fc
					}
				}
			}
		default:
			// This claim should have been handled above.
			// Immediate allocation with control plane controller
			// was already checked for in PreFilter.
			return statusError(logger, fmt.Errorf("internal error, unexpected allocation mode %v", claim.Spec.AllocationMode))
		}
	}

	if len(unavailableClaims) > 0 {
		state.mutex.Lock()
		defer state.mutex.Unlock()
		if state.unavailableClaims == nil {
			state.unavailableClaims = sets.New[int]()
		}

		for _, index := range unavailableClaims {
			claim := state.claims[index]
			// Deallocation makes more sense for claims with
			// delayed allocation. Claims with immediate allocation
			// would just get allocated again for a random node,
			// which is unlikely to help the pod.
<<<<<<< HEAD
			if claim.Spec.AllocationMode == resourcev1alpha2.AllocationModeWaitForFirstConsumer {
				state.unavailableClaims.Insert(unavailableClaims...)
=======
			//
			// Claims with builtin controller are handled like
			// claims with delayed allocation.
			if claim.Spec.AllocationMode == resourcev1alpha2.AllocationModeWaitForFirstConsumer ||
				state.informationsForClaim[index].controller != nil {
				state.unavailableClaims.Insert(index)
>>>>>>> 7d1f87fc
			}
		}
		return statusUnschedulable(logger, "resourceclaim not available on the node", "pod", klog.KObj(pod))
	}

	return nil
}

// PostFilter checks whether there are allocated claims that could get
// deallocated to help get the Pod schedulable. If yes, it picks one and
// requests its deallocation.  This only gets called when filtering found no
// suitable node.
func (pl *dynamicResources) PostFilter(ctx context.Context, cs *framework.CycleState, pod *v1.Pod, filteredNodeStatusMap framework.NodeToStatusMap) (*framework.PostFilterResult, *framework.Status) {
	if !pl.enabled {
		return nil, framework.NewStatus(framework.Unschedulable, "plugin disabled")
	}
	logger := klog.FromContext(ctx)
	state, err := getStateData(cs)
	if err != nil {
		return nil, statusError(logger, err)
	}
	if len(state.claims) == 0 {
		return nil, framework.NewStatus(framework.Unschedulable, "no new claims to deallocate")
	}

	// Iterating over a map is random. This is intentional here, we want to
	// pick one claim randomly because there is no better heuristic.
	for index := range state.unavailableClaims {
		claim := state.claims[index]
		if len(claim.Status.ReservedFor) == 0 ||
			len(claim.Status.ReservedFor) == 1 && claim.Status.ReservedFor[0].UID == pod.UID {
<<<<<<< HEAD
=======
			// Is the claim is handled by the builtin controller?
			// Then we can simply clear the allocation. Once the
			// claim informer catches up, the controllers will
			// be notified about this change.
			clearAllocation := state.informationsForClaim[index].controller != nil

>>>>>>> 7d1f87fc
			// Before we tell a driver to deallocate a claim, we
			// have to stop telling it to allocate. Otherwise,
			// depending on timing, it will deallocate the claim,
			// see a PodSchedulingContext with selected node, and
			// allocate again for that same node.
<<<<<<< HEAD
			if state.podSchedulingState.schedulingCtx != nil &&
=======
			if !clearAllocation &&
				state.podSchedulingState.schedulingCtx != nil &&
>>>>>>> 7d1f87fc
				state.podSchedulingState.schedulingCtx.Spec.SelectedNode != "" {
				state.podSchedulingState.selectedNode = ptr.To("")
				if err := state.podSchedulingState.publish(ctx, pod, pl.clientset); err != nil {
					return nil, statusError(logger, err)
				}
			}

<<<<<<< HEAD
			claim := state.claims[index].DeepCopy()
			claim.Status.DeallocationRequested = true
=======
			claim := claim.DeepCopy()
>>>>>>> 7d1f87fc
			claim.Status.ReservedFor = nil
			if clearAllocation {
				claim.Status.Allocation = nil
			} else {
				claim.Status.DeallocationRequested = true
			}
			logger.V(5).Info("Requesting deallocation of ResourceClaim", "pod", klog.KObj(pod), "resourceclaim", klog.KObj(claim))
			if _, err := pl.clientset.ResourceV1alpha2().ResourceClaims(claim.Namespace).UpdateStatus(ctx, claim, metav1.UpdateOptions{}); err != nil {
				return nil, statusError(logger, err)
			}
			return nil, framework.NewStatus(framework.Unschedulable, "deallocation of ResourceClaim completed")
		}
	}
	return nil, framework.NewStatus(framework.Unschedulable, "still not schedulable")
}

// PreScore is passed a list of all nodes that would fit the pod. Not all
// claims are necessarily allocated yet, so here we can set the SuitableNodes
// field for those which are pending.
func (pl *dynamicResources) PreScore(ctx context.Context, cs *framework.CycleState, pod *v1.Pod, nodes []*framework.NodeInfo) *framework.Status {
	if !pl.enabled {
		return nil
	}
	state, err := getStateData(cs)
	if err != nil {
		return statusError(klog.FromContext(ctx), err)
	}
	defer func() {
		state.preScored = true
	}()
	if len(state.claims) == 0 {
		return nil
	}

	logger := klog.FromContext(ctx)
	pending := false
	for index, claim := range state.claims {
		if claim.Status.Allocation == nil &&
			state.informationsForClaim[index].controller == nil {
			pending = true
			break
		}
	}
	if !pending {
<<<<<<< HEAD
		logger.V(5).Info("no pending claims", "pod", klog.KObj(pod))
		return nil
	}
=======
		logger.V(5).Info("no pending claims with control plane controller", "pod", klog.KObj(pod))
		return nil
	}

>>>>>>> 7d1f87fc
	if haveAllPotentialNodes(state.podSchedulingState.schedulingCtx, nodes) {
		logger.V(5).Info("all potential nodes already set", "pod", klog.KObj(pod), "potentialnodes", klog.KObjSlice(nodes))
		return nil
	}

	// Remember the potential nodes. The object will get created or
	// updated in Reserve. This is both an optimization and
	// covers the case that PreScore doesn't get called when there
	// is only a single node.
	logger.V(5).Info("remembering potential nodes", "pod", klog.KObj(pod), "potentialnodes", klog.KObjSlice(nodes))
	numNodes := len(nodes)
	if numNodes > resourcev1alpha2.PodSchedulingNodeListMaxSize {
		numNodes = resourcev1alpha2.PodSchedulingNodeListMaxSize
	}
	potentialNodes := make([]string, 0, numNodes)
	if numNodes == len(nodes) {
		// Copy all node names.
		for _, node := range nodes {
<<<<<<< HEAD
			potentialNodes = append(potentialNodes, node.Name)
=======
			potentialNodes = append(potentialNodes, node.Node().Name)
>>>>>>> 7d1f87fc
		}
	} else {
		// Select a random subset of the nodes to comply with
		// the PotentialNodes length limit. Randomization is
		// done for us by Go which iterates over map entries
		// randomly.
		nodeNames := map[string]struct{}{}
		for _, node := range nodes {
<<<<<<< HEAD
			nodeNames[node.Name] = struct{}{}
=======
			nodeNames[node.Node().Name] = struct{}{}
>>>>>>> 7d1f87fc
		}
		for nodeName := range nodeNames {
			if len(potentialNodes) >= resourcev1alpha2.PodSchedulingNodeListMaxSize {
				break
			}
			potentialNodes = append(potentialNodes, nodeName)
		}
	}
	sort.Strings(potentialNodes)
	state.podSchedulingState.potentialNodes = &potentialNodes
	return nil
}

<<<<<<< HEAD
func haveAllPotentialNodes(schedulingCtx *resourcev1alpha2.PodSchedulingContext, nodes []*v1.Node) bool {
=======
func haveAllPotentialNodes(schedulingCtx *resourcev1alpha2.PodSchedulingContext, nodes []*framework.NodeInfo) bool {
>>>>>>> 7d1f87fc
	if schedulingCtx == nil {
		return false
	}
	for _, node := range nodes {
<<<<<<< HEAD
		if !haveNode(schedulingCtx.Spec.PotentialNodes, node.Name) {
=======
		if !haveNode(schedulingCtx.Spec.PotentialNodes, node.Node().Name) {
>>>>>>> 7d1f87fc
			return false
		}
	}
	return true
}

func haveNode(nodeNames []string, nodeName string) bool {
	for _, n := range nodeNames {
		if n == nodeName {
			return true
		}
	}
	return false
}

// Reserve reserves claims for the pod.
func (pl *dynamicResources) Reserve(ctx context.Context, cs *framework.CycleState, pod *v1.Pod, nodeName string) (status *framework.Status) {
	if !pl.enabled {
		return nil
	}
	state, err := getStateData(cs)
	if err != nil {
		return statusError(klog.FromContext(ctx), err)
	}
	if len(state.claims) == 0 {
		return nil
	}

	numDelayedAllocationPending := 0
	numClaimsWithStatusInfo := 0
	claimsWithBuiltinController := make([]int, 0, len(state.claims))
	logger := klog.FromContext(ctx)
	for index, claim := range state.claims {
		if claim.Status.Allocation != nil {
<<<<<<< HEAD
			// Allocated, but perhaps not reserved yet.
			if resourceclaim.IsReservedForPod(pod, claim) {
				logger.V(5).Info("is reserved", "pod", klog.KObj(pod), "node", klog.ObjectRef{Name: nodeName}, "resourceclaim", klog.KObj(claim))
				continue
			}
			claim := claim.DeepCopy()
			claim.Status.ReservedFor = append(claim.Status.ReservedFor,
				resourcev1alpha2.ResourceClaimConsumerReference{
					Resource: "pods",
					Name:     pod.Name,
					UID:      pod.UID,
				})
			logger.V(5).Info("reserve", "pod", klog.KObj(pod), "node", klog.ObjectRef{Name: nodeName}, "resourceclaim", klog.KObj(claim))
			_, err := pl.clientset.ResourceV1alpha2().ResourceClaims(claim.Namespace).UpdateStatus(ctx, claim, metav1.UpdateOptions{})
			// TODO: metric for update errors.
			if err != nil {
				return statusError(logger, err)
			}
			// If we get here, we know that reserving the claim for
			// the pod worked and we can proceed with schedulingCtx
			// it.
		} else {
			// Must be delayed allocation.
			numDelayedAllocationPending++

			// Did the driver provide information that steered node
			// selection towards a node that it can support?
			if statusForClaim(state.podSchedulingState.schedulingCtx, pod.Spec.ResourceClaims[index].Name) != nil {
				numClaimsWithStatusInfo++
			}
=======
			// Allocated, but perhaps not reserved yet. We checked in PreFilter that
			// the pod could reserve the claim. Instead of reserving here by
			// updating the ResourceClaim status, we assume that reserving
			// will work and only do it for real during binding. If it fails at
			// that time, some other pod was faster and we have to try again.
			continue
		}

		// Do we have the builtin controller?
		if state.informationsForClaim[index].controller != nil {
			claimsWithBuiltinController = append(claimsWithBuiltinController, index)
			continue
		}

		// Must be delayed allocation with control plane controller.
		numDelayedAllocationPending++

		// Did the driver provide information that steered node
		// selection towards a node that it can support?
		if statusForClaim(state.podSchedulingState.schedulingCtx, pod.Spec.ResourceClaims[index].Name) != nil {
			numClaimsWithStatusInfo++
>>>>>>> 7d1f87fc
		}
	}

	if numDelayedAllocationPending == 0 && len(claimsWithBuiltinController) == 0 {
		// Nothing left to do.
		return nil
	}

<<<<<<< HEAD
	if !state.preScored {
=======
	if !state.preScored && numDelayedAllocationPending > 0 {
>>>>>>> 7d1f87fc
		// There was only one candidate that passed the Filters and
		// therefore PreScore was not called.
		//
		// We need to ask whether that node is suitable, otherwise the
		// scheduler will pick it forever even when it cannot satisfy
		// the claim.
		if state.podSchedulingState.schedulingCtx == nil ||
			!containsNode(state.podSchedulingState.schedulingCtx.Spec.PotentialNodes, nodeName) {
			potentialNodes := []string{nodeName}
			state.podSchedulingState.potentialNodes = &potentialNodes
			logger.V(5).Info("asking for information about single potential node", "pod", klog.KObj(pod), "node", klog.ObjectRef{Name: nodeName})
		}
<<<<<<< HEAD
=======
	}

	// Prepare allocation of claims handled by the schedulder.
	for _, index := range claimsWithBuiltinController {
		claim := state.claims[index]
		driverName, allocation, err := state.informationsForClaim[index].controller.allocate(ctx, nodeName, state.resources)
		if err != nil {
			// We checked before that the node is suitable. This shouldn't have failed,
			// so treat this as an error.
			return statusError(logger, fmt.Errorf("claim allocation failed unexpectedly: %v", err))
		}
		state.informationsForClaim[index].allocation = allocation
		state.informationsForClaim[index].allocationDriverName = driverName
		claim = claim.DeepCopy()
		claim.Status.DriverName = driverName
		claim.Status.Allocation = allocation
		pl.inFlightAllocations.Store(claim.UID, claim)
		logger.V(5).Info("Reserved resource in allocation result", "claim", klog.KObj(claim), "driver", driverName, "allocation", klog.Format(allocation))
>>>>>>> 7d1f87fc
	}

	// When there is only one pending resource, we can go ahead with
	// requesting allocation even when we don't have the information from
	// the driver yet. Otherwise we wait for information before blindly
	// making a decision that might have to be reversed later.
<<<<<<< HEAD
	if numDelayedAllocationPending == 1 || numClaimsWithStatusInfo == numDelayedAllocationPending {
=======
	//
	// If all pending claims are handled with the builtin controller,
	// there is no need for a PodSchedulingContext change.
	if numDelayedAllocationPending == 1 && len(claimsWithBuiltinController) == 0 ||
		numClaimsWithStatusInfo+len(claimsWithBuiltinController) == numDelayedAllocationPending && len(claimsWithBuiltinController) < numDelayedAllocationPending {
>>>>>>> 7d1f87fc
		// TODO: can we increase the chance that the scheduler picks
		// the same node as before when allocation is on-going,
		// assuming that that node still fits the pod?  Picking a
		// different node may lead to some claims being allocated for
		// one node and others for another, which then would have to be
		// resolved with deallocation.
		if state.podSchedulingState.schedulingCtx == nil ||
			state.podSchedulingState.schedulingCtx.Spec.SelectedNode != nodeName {
			state.podSchedulingState.selectedNode = &nodeName
			logger.V(5).Info("start allocation", "pod", klog.KObj(pod), "node", klog.ObjectRef{Name: nodeName})
<<<<<<< HEAD
			if err := state.podSchedulingState.publish(ctx, pod, pl.clientset); err != nil {
				return statusError(logger, err)
			}
			return statusPending(logger, "waiting for resource driver to allocate resource", "pod", klog.KObj(pod), "node", klog.ObjectRef{Name: nodeName})
=======
			// The actual publish happens in PreBind or Unreserve.
			return nil
>>>>>>> 7d1f87fc
		}
	}

	// May have been modified earlier in PreScore or above.
<<<<<<< HEAD
	if err := state.podSchedulingState.publish(ctx, pod, pl.clientset); err != nil {
		return statusError(logger, err)
=======
	if state.podSchedulingState.isDirty() {
		// The actual publish happens in PreBind or Unreserve.
		return nil
	}

	// If all pending claims are handled with the builtin controller, then
	// we can allow the pod to proceed. Allocating and reserving the claims
	// will be done in PreBind.
	if numDelayedAllocationPending == 0 {
		return nil
>>>>>>> 7d1f87fc
	}

	// More than one pending claim and not enough information about all of them.
	//
	// TODO: can or should we ensure that schedulingCtx gets aborted while
	// waiting for resources *before* triggering delayed volume
	// provisioning?  On the one hand, volume provisioning is currently
	// irreversible, so it better should come last. On the other hand,
	// triggering both in parallel might be faster.
	return statusPending(logger, "waiting for resource driver to provide information", "pod", klog.KObj(pod))
}

func containsNode(hay []string, needle string) bool {
	for _, node := range hay {
		if node == needle {
			return true
		}
	}
	return false
}

// Unreserve clears the ReservedFor field for all claims.
// It's idempotent, and does nothing if no state found for the given pod.
func (pl *dynamicResources) Unreserve(ctx context.Context, cs *framework.CycleState, pod *v1.Pod, nodeName string) {
	if !pl.enabled {
		return
	}
	state, err := getStateData(cs)
	if err != nil {
		return
	}
	if len(state.claims) == 0 {
		return
	}

	logger := klog.FromContext(ctx)

	// Was publishing delayed? If yes, do it now.
	//
	// The most common scenario is that a different set of potential nodes
	// was identified. This revised set needs to be published to enable DRA
	// drivers to provide better guidance for future scheduling attempts.
	if state.podSchedulingState.isDirty() {
		if err := state.podSchedulingState.publish(ctx, pod, pl.clientset); err != nil {
			logger.Error(err, "publish PodSchedulingContext")
		}
	}

	for index, claim := range state.claims {
		// If allocation was in-flight, then it's not anymore and we need to revert the
		// claim object in the assume cache to what it was before.
		if state.informationsForClaim[index].controller != nil {
			if _, found := pl.inFlightAllocations.LoadAndDelete(state.claims[index].UID); found {
				pl.claimAssumeCache.Restore(claim.Namespace + "/" + claim.Name)
			}
		}

		if claim.Status.Allocation != nil &&
			resourceclaim.IsReservedForPod(pod, claim) {
<<<<<<< HEAD
			// Remove pod from ReservedFor.
			claim := claim.DeepCopy()
			reservedFor := make([]resourcev1alpha2.ResourceClaimConsumerReference, 0, len(claim.Status.ReservedFor)-1)
			for _, reserved := range claim.Status.ReservedFor {
				// TODO: can UID be assumed to be unique all resources or do we also need to compare Group/Version/Resource?
				if reserved.UID != pod.UID {
					reservedFor = append(reservedFor, reserved)
				}
			}
			claim.Status.ReservedFor = reservedFor
			logger.V(5).Info("unreserve", "resourceclaim", klog.KObj(claim))
			if err := state.updateClaimStatus(ctx, pl.clientset, index, claim); err != nil {
				// We will get here again when pod schedulingCtx
				// is retried.
=======
			// Remove pod from ReservedFor. A strategic-merge-patch is used
			// because that allows removing an individual entry without having
			// the latest slice.
			patch := fmt.Sprintf(`{"metadata": {"uid": %q}, "status": { "reservedFor": [ {"$patch": "delete", "uid": %q} ] }}`,
				claim.UID,
				pod.UID,
			)
			logger.V(5).Info("unreserve", "resourceclaim", klog.KObj(claim), "pod", klog.KObj(pod))
			claim, err := pl.clientset.ResourceV1alpha2().ResourceClaims(claim.Namespace).Patch(ctx, claim.Name, types.StrategicMergePatchType, []byte(patch), metav1.PatchOptions{}, "status")
			if err != nil {
				// We will get here again when pod scheduling is retried.
>>>>>>> 7d1f87fc
				logger.Error(err, "unreserve", "resourceclaim", klog.KObj(claim))
			}
		}
	}
}

// PreBind gets called in a separate goroutine after it has been determined
// that the pod should get bound to this node. Because Reserve did not actually
// reserve claims, we need to do it now. For claims with the builtin controller,
// we also handle the allocation.
//
// If anything fails, we return an error and
// the pod will have to go into the backoff queue. The scheduler will call
// Unreserve as part of the error handling.
func (pl *dynamicResources) PreBind(ctx context.Context, cs *framework.CycleState, pod *v1.Pod, nodeName string) *framework.Status {
	if !pl.enabled {
		return nil
	}
	state, err := getStateData(cs)
	if err != nil {
		return statusError(klog.FromContext(ctx), err)
	}
	if len(state.claims) == 0 {
		return nil
	}

	logger := klog.FromContext(ctx)

	// Was publishing delayed? If yes, do it now and then cause binding to stop.
	// This will not happen if all claims get handled by builtin controllers.
	if state.podSchedulingState.isDirty() {
		if err := state.podSchedulingState.publish(ctx, pod, pl.clientset); err != nil {
			return statusError(logger, err)
		}
		return statusPending(logger, "waiting for resource driver", "pod", klog.KObj(pod), "node", klog.ObjectRef{Name: nodeName})
	}

	for index, claim := range state.claims {
		if !resourceclaim.IsReservedForPod(pod, claim) {
			claim, err := pl.bindClaim(ctx, state, index, pod, nodeName)
			if err != nil {
				return statusError(logger, err)
			}
			state.claims[index] = claim
		}
	}
	// If we get here, we know that reserving the claim for
	// the pod worked and we can proceed with binding it.
	return nil
}

// bindClaim gets called by PreBind for claim which is not reserved for the pod yet.
// It might not even be allocated. bindClaim then ensures that the allocation
// and reservation are recorded. This finishes the work started in Reserve.
func (pl *dynamicResources) bindClaim(ctx context.Context, state *stateData, index int, pod *v1.Pod, nodeName string) (patchedClaim *resourcev1alpha2.ResourceClaim, finalErr error) {
	logger := klog.FromContext(ctx)
	claim := state.claims[index]
	allocationPatch := ""

	allocation := state.informationsForClaim[index].allocation
	logger.V(5).Info("preparing claim status patch", "claim", klog.KObj(state.claims[index]), "allocation", klog.Format(allocation))

	// Do we need to store an allocation result from Reserve?
	if allocation != nil {
		buffer, err := json.Marshal(allocation)
		if err != nil {
			return nil, fmt.Errorf("marshaling AllocationResult failed: %v", err)
		}
		allocationPatch = fmt.Sprintf(`"driverName": %q, "allocation": %s, `, state.informationsForClaim[index].allocationDriverName, string(buffer))

		// The finalizer needs to be added in a normal update. Using a simple update is fine
		// because we don't expect concurrent modifications while the claim is not allocated
		// yet. If there are any, we want to fail.
		//
		// If we were interrupted in the past, it might already be set and we simply continue.
		if !slices.Contains(claim.Finalizers, resourcev1alpha2.Finalizer) {
			claim := state.claims[index].DeepCopy()
			claim.Finalizers = append(claim.Finalizers, resourcev1alpha2.Finalizer)
			if _, err := pl.clientset.ResourceV1alpha2().ResourceClaims(claim.Namespace).Update(ctx, claim, metav1.UpdateOptions{}); err != nil {
				return nil, fmt.Errorf("add finalizer: %v", err)
			}
		}
	}

	// The claim might be stale, for example because the claim can get shared and some
	// other goroutine has updated it in the meantime. We therefore cannot use
	// SSA here to add the pod because then we would have to send the entire slice
	// or use different field manager strings for each entry.
	//
	// With a strategic-merge-patch, we can simply send one new entry. The apiserver
	// validation will catch if two goroutines try to do that at the same time and
	// the claim cannot be shared.
	//
	// Note that this also works when the allocation result gets added twice because
	// two pods both started using a shared claim: the first pod to get here adds the
	// allocation result. The second pod then only adds itself to reservedFor.
	patch := fmt.Sprintf(`{"metadata": {"uid": %q}, "status": {%s "reservedFor": [ {"resource": "pods", "name": %q, "uid": %q} ] }}`,
		claim.UID,
		allocationPatch,
		pod.Name,
		pod.UID,
	)
	if loggerV := logger.V(6); loggerV.Enabled() {
		logger.V(5).Info("reserve", "pod", klog.KObj(pod), "node", klog.ObjectRef{Name: nodeName}, "resourceclaim", klog.KObj(claim), "patch", patch)
	} else {
		logger.V(5).Info("reserve", "pod", klog.KObj(pod), "node", klog.ObjectRef{Name: nodeName}, "resourceclaim", klog.KObj(claim))
	}
	claim, err := pl.clientset.ResourceV1alpha2().ResourceClaims(claim.Namespace).Patch(ctx, claim.Name, types.StrategicMergePatchType, []byte(patch), metav1.PatchOptions{}, "status")
	logger.V(5).Info("reserved", "pod", klog.KObj(pod), "node", klog.ObjectRef{Name: nodeName}, "resourceclaim", klog.Format(claim), "err", err)
	if allocationPatch != "" {
		// The scheduler was handling allocation. Now that has
		// completed, either successfully or with a failure.
		if err == nil {
			// This can fail, but only for reasons that are okay (concurrent delete or update).
			// Shouldn't happen in this case.
			if err := pl.claimAssumeCache.Assume(claim); err != nil {
				logger.V(5).Info("Claim not stored in assume cache", "err", err)
			}
		}
		pl.inFlightAllocations.Delete(claim.UID)
	}
	return claim, err
}

// PostBind is called after a pod is successfully bound to a node. Now we are
// sure that a PodSchedulingContext object, if it exists, is definitely not going to
// be needed anymore and can delete it. This is a one-shot thing, there won't
// be any retries.  This is okay because it should usually work and in those
// cases where it doesn't, the garbage collector will eventually clean up.
func (pl *dynamicResources) PostBind(ctx context.Context, cs *framework.CycleState, pod *v1.Pod, nodeName string) {
	if !pl.enabled {
		return
	}
	state, err := getStateData(cs)
	if err != nil {
		return
	}
	if len(state.claims) == 0 {
		return
	}

	// We cannot know for sure whether the PodSchedulingContext object exists. We
	// might have created it in the previous pod schedulingCtx cycle and not
	// have it in our informer cache yet. Let's try to delete, just to be
	// on the safe side.
	logger := klog.FromContext(ctx)
	err = pl.clientset.ResourceV1alpha2().PodSchedulingContexts(pod.Namespace).Delete(ctx, pod.Name, metav1.DeleteOptions{})
	switch {
	case apierrors.IsNotFound(err):
		logger.V(5).Info("no PodSchedulingContext object to delete")
	case err != nil:
		logger.Error(err, "delete PodSchedulingContext")
	default:
		logger.V(5).Info("PodSchedulingContext object deleted")
	}
}

// statusUnschedulable ensures that there is a log message associated with the
// line where the status originated.
func statusUnschedulable(logger klog.Logger, reason string, kv ...interface{}) *framework.Status {
	if loggerV := logger.V(5); loggerV.Enabled() {
		helper, loggerV := loggerV.WithCallStackHelper()
		helper()
		kv = append(kv, "reason", reason)
		// nolint: logcheck // warns because it cannot check key/values
		loggerV.Info("pod unschedulable", kv...)
	}
	return framework.NewStatus(framework.UnschedulableAndUnresolvable, reason)
}

// statusPending ensures that there is a log message associated with the
// line where the status originated.
func statusPending(logger klog.Logger, reason string, kv ...interface{}) *framework.Status {
	if loggerV := logger.V(5); loggerV.Enabled() {
		helper, loggerV := loggerV.WithCallStackHelper()
		helper()
		kv = append(kv, "reason", reason)
		// nolint: logcheck // warns because it cannot check key/values
		loggerV.Info("pod waiting for external component", kv...)
	}

	// When we return Pending, we want to block the Pod at the same time.
	return framework.NewStatus(framework.Pending, reason)
}

// statusError ensures that there is a log message associated with the
// line where the error originated.
func statusError(logger klog.Logger, err error, kv ...interface{}) *framework.Status {
	if loggerV := logger.V(5); loggerV.Enabled() {
		helper, loggerV := loggerV.WithCallStackHelper()
		helper()
		// nolint: logcheck // warns because it cannot check key/values
		loggerV.Error(err, "dynamic resource plugin failed", kv...)
	}
	return framework.AsStatus(err)
}<|MERGE_RESOLUTION|>--- conflicted
+++ resolved
@@ -35,10 +35,7 @@
 	"k8s.io/apimachinery/pkg/labels"
 	"k8s.io/apimachinery/pkg/runtime"
 	"k8s.io/apimachinery/pkg/runtime/schema"
-<<<<<<< HEAD
-=======
 	"k8s.io/apimachinery/pkg/types"
->>>>>>> 7d1f87fc
 	"k8s.io/apimachinery/pkg/util/sets"
 	resourcev1alpha2apply "k8s.io/client-go/applyconfigurations/resource/v1alpha2"
 	"k8s.io/client-go/kubernetes"
@@ -49,10 +46,7 @@
 	"k8s.io/kubernetes/pkg/scheduler/framework"
 	"k8s.io/kubernetes/pkg/scheduler/framework/plugins/feature"
 	"k8s.io/kubernetes/pkg/scheduler/framework/plugins/names"
-<<<<<<< HEAD
-=======
 	"k8s.io/kubernetes/pkg/scheduler/framework/plugins/volumebinding"
->>>>>>> 7d1f87fc
 	schedutil "k8s.io/kubernetes/pkg/scheduler/util"
 	"k8s.io/utils/ptr"
 )
@@ -79,8 +73,6 @@
 	//
 	// Empty if the Pod has no claims.
 	claims []*resourcev1alpha2.ResourceClaim
-<<<<<<< HEAD
-=======
 
 	// podSchedulingState keeps track of the PodSchedulingContext
 	// (if one exists) and the changes made to it.
@@ -92,7 +84,6 @@
 
 	// mutex must be locked while accessing any of the fields below.
 	mutex sync.Mutex
->>>>>>> 7d1f87fc
 
 	// The indices of all claims that:
 	// - are allocated
@@ -102,15 +93,12 @@
 	// Set in parallel during Filter, so write access there must be
 	// protected by the mutex. Used by PostFilter.
 	unavailableClaims sets.Set[int]
-<<<<<<< HEAD
-
-	// podSchedulingState keeps track of the PodSchedulingContext
-	// (if one exists) and the changes made to it.
-	podSchedulingState podSchedulingState
-
-	mutex sync.Mutex
 
 	informationsForClaim []informationForClaim
+}
+
+func (d *stateData) Clone() framework.StateData {
+	return d
 }
 
 type informationForClaim struct {
@@ -118,41 +106,11 @@
 	// v1 API to nodeaffinity.NodeSelector by PreFilter for repeated
 	// evaluation in Filter. Nil for claim which don't have it.
 	availableOnNode *nodeaffinity.NodeSelector
+
 	// The status of the claim got from the
 	// schedulingCtx by PreFilter for repeated
 	// evaluation in Filter. Nil for claim which don't have it.
 	status *resourcev1alpha2.ResourceClaimSchedulingStatus
-=======
-
-	informationsForClaim []informationForClaim
->>>>>>> 7d1f87fc
-}
-
-func (d *stateData) Clone() framework.StateData {
-	return d
-}
-
-<<<<<<< HEAD
-func (d *stateData) updateClaimStatus(ctx context.Context, clientset kubernetes.Interface, index int, claim *resourcev1alpha2.ResourceClaim) error {
-	// TODO (#113700): replace with patch operation. Beware that patching must only succeed if the
-	// object has not been modified in parallel by someone else.
-	claim, err := clientset.ResourceV1alpha2().ResourceClaims(claim.Namespace).UpdateStatus(ctx, claim, metav1.UpdateOptions{})
-	// TODO: metric for update results, with the operation ("set selected
-	// node", "set PotentialNodes", etc.) as one dimension.
-	if err != nil {
-		return fmt.Errorf("update resource claim: %w", err)
-	}
-=======
-type informationForClaim struct {
-	// The availableOnNode node filter of the claim converted from the
-	// v1 API to nodeaffinity.NodeSelector by PreFilter for repeated
-	// evaluation in Filter. Nil for claim which don't have it.
-	availableOnNode *nodeaffinity.NodeSelector
-
-	// The status of the claim got from the
-	// schedulingCtx by PreFilter for repeated
-	// evaluation in Filter. Nil for claim which don't have it.
-	status *resourcev1alpha2.ResourceClaimSchedulingStatus
 
 	// structuredParameters is true if the claim is handled via the builtin
 	// controller.
@@ -163,7 +121,6 @@
 	allocation           *resourcev1alpha2.AllocationResult
 	allocationDriverName string
 }
->>>>>>> 7d1f87fc
 
 type podSchedulingState struct {
 	// A pointer to the PodSchedulingContext object for the pod, if one exists
@@ -178,32 +135,11 @@
 	// selectedNode is set if (and only if) a node has been selected.
 	selectedNode *string
 
-<<<<<<< HEAD
-type podSchedulingState struct {
-	// A pointer to the PodSchedulingContext object for the pod, if one exists
-	// in the API server.
-	//
-	// Conceptually, this object belongs into the scheduler framework
-	// where it might get shared by different plugins. But in practice,
-	// it is currently only used by dynamic provisioning and thus
-	// managed entirely here.
-	schedulingCtx *resourcev1alpha2.PodSchedulingContext
-
-	// selectedNode is set if (and only if) a node has been selected.
-	selectedNode *string
-
 	// potentialNodes is set if (and only if) the potential nodes field
 	// needs to be updated or set.
 	potentialNodes *[]string
 }
 
-=======
-	// potentialNodes is set if (and only if) the potential nodes field
-	// needs to be updated or set.
-	potentialNodes *[]string
-}
-
->>>>>>> 7d1f87fc
 func (p *podSchedulingState) isDirty() bool {
 	return p.selectedNode != nil ||
 		p.potentialNodes != nil
@@ -339,12 +275,6 @@
 	claimLister                resourcev1alpha2listers.ResourceClaimLister
 	classLister                resourcev1alpha2listers.ResourceClassLister
 	podSchedulingContextLister resourcev1alpha2listers.PodSchedulingContextLister
-<<<<<<< HEAD
-}
-
-// New initializes a new plugin and returns it.
-func New(_ context.Context, plArgs runtime.Object, fh framework.Handle, fts feature.Features) (framework.Plugin, error) {
-=======
 	claimParametersLister      resourcev1alpha2listers.ResourceClaimParametersLister
 	classParametersLister      resourcev1alpha2listers.ResourceClassParametersLister
 	resourceSliceLister        resourcev1alpha2listers.ResourceSliceLister
@@ -408,27 +338,19 @@
 
 // New initializes a new plugin and returns it.
 func New(ctx context.Context, plArgs runtime.Object, fh framework.Handle, fts feature.Features) (framework.Plugin, error) {
->>>>>>> 7d1f87fc
 	if !fts.EnableDynamicResourceAllocation {
 		// Disabled, won't do anything.
 		return &dynamicResources{}, nil
 	}
 
-<<<<<<< HEAD
-	return &dynamicResources{
-=======
 	logger := klog.FromContext(ctx)
 	pl := &dynamicResources{
->>>>>>> 7d1f87fc
 		enabled:                    true,
 		fh:                         fh,
 		clientset:                  fh.ClientSet(),
 		claimLister:                fh.SharedInformerFactory().Resource().V1alpha2().ResourceClaims().Lister(),
 		classLister:                fh.SharedInformerFactory().Resource().V1alpha2().ResourceClasses().Lister(),
 		podSchedulingContextLister: fh.SharedInformerFactory().Resource().V1alpha2().PodSchedulingContexts().Lister(),
-<<<<<<< HEAD
-	}, nil
-=======
 		claimParametersLister:      fh.SharedInformerFactory().Resource().V1alpha2().ResourceClaimParameters().Lister(),
 		classParametersLister:      fh.SharedInformerFactory().Resource().V1alpha2().ResourceClassParameters().Lister(),
 		resourceSliceLister:        fh.SharedInformerFactory().Resource().V1alpha2().ResourceSlices().Lister(),
@@ -437,7 +359,6 @@
 	}
 
 	return pl, nil
->>>>>>> 7d1f87fc
 }
 
 var _ framework.PreEnqueuePlugin = &dynamicResources{}
@@ -461,9 +382,6 @@
 	if !pl.enabled {
 		return nil
 	}
-<<<<<<< HEAD
-	events := []framework.ClusterEventWithHint{
-=======
 
 	events := []framework.ClusterEventWithHint{
 		// Changes for claim or class parameters creation may make pods
@@ -471,7 +389,6 @@
 		{Event: framework.ClusterEvent{Resource: framework.ResourceClaimParameters, ActionType: framework.Add | framework.Update}, QueueingHintFn: pl.isSchedulableAfterClaimParametersChange},
 		{Event: framework.ClusterEvent{Resource: framework.ResourceClassParameters, ActionType: framework.Add | framework.Update}, QueueingHintFn: pl.isSchedulableAfterClassParametersChange},
 
->>>>>>> 7d1f87fc
 		// Allocation is tracked in ResourceClaims, so any changes may make the pods schedulable.
 		{Event: framework.ClusterEvent{Resource: framework.ResourceClaim, ActionType: framework.Add | framework.Update}, QueueingHintFn: pl.isSchedulableAfterClaimChange},
 		// When a driver has provided additional information, a pod waiting for that information
@@ -479,9 +396,6 @@
 		{Event: framework.ClusterEvent{Resource: framework.PodSchedulingContext, ActionType: framework.Add | framework.Update}, QueueingHintFn: pl.isSchedulableAfterPodSchedulingContextChange},
 		// A resource might depend on node labels for topology filtering.
 		// A new or updated node may make pods schedulable.
-<<<<<<< HEAD
-		{Event: framework.ClusterEvent{Resource: framework.Node, ActionType: framework.Add | framework.UpdateNodeLabel}},
-=======
 		//
 		// A note about UpdateNodeTaint event:
 		// NodeAdd QueueingHint isn't always called because of the internal feature called preCheck.
@@ -492,7 +406,6 @@
 		// We can remove UpdateNodeTaint when we remove the preCheck feature.
 		// See: https://github.com/kubernetes/kubernetes/issues/110175
 		{Event: framework.ClusterEvent{Resource: framework.Node, ActionType: framework.Add | framework.UpdateNodeLabel | framework.UpdateNodeTaint}},
->>>>>>> 7d1f87fc
 		// A pod might be waiting for a class to get created or modified.
 		{Event: framework.ClusterEvent{Resource: framework.ResourceClass, ActionType: framework.Add | framework.Update}},
 	}
@@ -509,28 +422,6 @@
 	return nil
 }
 
-<<<<<<< HEAD
-// isSchedulableAfterClaimChange is invoked for all claim events reported by
-// an informer. It checks whether that change made a previously unschedulable
-// pod schedulable. It errs on the side of letting a pod scheduling attempt
-// happen.
-func (pl *dynamicResources) isSchedulableAfterClaimChange(logger klog.Logger, pod *v1.Pod, oldObj, newObj interface{}) (framework.QueueingHint, error) {
-	if newObj == nil {
-		// Deletes don't make a pod schedulable.
-		return framework.QueueSkip, nil
-	}
-
-	originalClaim, modifiedClaim, err := schedutil.As[*resourcev1alpha2.ResourceClaim](oldObj, newObj)
-	if err != nil {
-		// Shouldn't happen.
-		return framework.Queue, fmt.Errorf("unexpected object in isSchedulableAfterClaimChange: %w", err)
-	}
-
-	usesClaim := false
-	if err := pl.foreachPodResourceClaim(pod, func(_ string, claim *resourcev1alpha2.ResourceClaim) {
-		if claim.UID == modifiedClaim.UID {
-			usesClaim = true
-=======
 // isSchedulableAfterClaimParametersChange is invoked for add and update claim parameters events reported by
 // an informer. It checks whether that change made a previously unschedulable
 // pod schedulable. It errs on the side of letting a pod scheduling attempt
@@ -622,39 +513,8 @@
 		ref := class.ParametersRef
 		if ref == nil {
 			return
->>>>>>> 7d1f87fc
-		}
-	}); err != nil {
-		// This is not an unexpected error: we know that
-		// foreachPodResourceClaim only returns errors for "not
-		// schedulable".
-		logger.V(4).Info("pod is not schedulable", "pod", klog.KObj(pod), "claim", klog.KObj(modifiedClaim), "reason", err.Error())
-		return framework.QueueSkip, nil
-	}
-
-<<<<<<< HEAD
-	if !usesClaim {
-		// This was not the claim the pod was waiting for.
-		logger.V(6).Info("unrelated claim got modified", "pod", klog.KObj(pod), "claim", klog.KObj(modifiedClaim))
-		return framework.QueueSkip, nil
-	}
-
-	if originalClaim == nil {
-		logger.V(4).Info("claim for pod got created", "pod", klog.KObj(pod), "claim", klog.KObj(modifiedClaim))
-		return framework.Queue, nil
-	}
-
-	// Modifications may or may not be relevant. If the entire
-	// status is as before, then something else must have changed
-	// and we don't care. What happens in practice is that the
-	// resource driver adds the finalizer.
-	if apiequality.Semantic.DeepEqual(&originalClaim.Status, &modifiedClaim.Status) {
-		if loggerV := logger.V(7); loggerV.Enabled() {
-			// Log more information.
-			loggerV.Info("claim for pod got modified where the pod doesn't care", "pod", klog.KObj(pod), "claim", klog.KObj(modifiedClaim), "diff", cmp.Diff(originalClaim, modifiedClaim))
-		} else {
-			logger.V(6).Info("claim for pod got modified where the pod doesn't care", "pod", klog.KObj(pod), "claim", klog.KObj(modifiedClaim))
-=======
+		}
+
 		// Using in-tree parameters directly?
 		if ref.APIGroup == resourcev1alpha2.SchemeGroupVersion.Group &&
 			ref.Kind == "ResourceClassParameters" {
@@ -662,13 +522,8 @@
 				usesParameters = true
 			}
 			return
->>>>>>> 7d1f87fc
-		}
-		return framework.QueueSkip, nil
-	}
-
-<<<<<<< HEAD
-=======
+		}
+
 		// Need to look for translated parameters.
 		generatedFrom := modifiedParameters.GeneratedFrom
 		if generatedFrom == nil {
@@ -786,7 +641,6 @@
 		return framework.QueueSkip, nil
 	}
 
->>>>>>> 7d1f87fc
 	logger.V(4).Info("status of claim for pod got updated", "pod", klog.KObj(pod), "claim", klog.KObj(modifiedClaim))
 	return framework.Queue, nil
 }
@@ -943,11 +797,7 @@
 // It calls an optional handler for those claims that it finds.
 func (pl *dynamicResources) foreachPodResourceClaim(pod *v1.Pod, cb func(podResourceName string, claim *resourcev1alpha2.ResourceClaim)) error {
 	for _, resource := range pod.Spec.ResourceClaims {
-<<<<<<< HEAD
-		claimName, mustCheckOwner, err := resourceclaim.Name(pod, &resource)
-=======
 		claimName, mustCheckOwner, err := pl.claimNameLookup.Name(pod, &resource)
->>>>>>> 7d1f87fc
 		if err != nil {
 			return err
 		}
@@ -999,37 +849,21 @@
 		return nil, statusUnschedulable(logger, err.Error())
 	}
 	logger.V(5).Info("pod resource claims", "pod", klog.KObj(pod), "resourceclaims", klog.KObjSlice(claims))
-<<<<<<< HEAD
-=======
-
->>>>>>> 7d1f87fc
+
 	// If the pod does not reference any claim,
 	// DynamicResources Filter has nothing to do with the Pod.
 	if len(claims) == 0 {
 		return nil, framework.NewStatus(framework.Skip)
 	}
 
-<<<<<<< HEAD
-	// Fetch s.podSchedulingState.schedulingCtx, it's going to be needed when checking claims.
-=======
 	// Fetch PodSchedulingContext, it's going to be needed when checking claims.
->>>>>>> 7d1f87fc
 	if err := s.podSchedulingState.init(ctx, pod, pl.podSchedulingContextLister); err != nil {
 		return nil, statusError(logger, err)
 	}
 
 	s.informationsForClaim = make([]informationForClaim, len(claims))
-<<<<<<< HEAD
-	for index, claim := range claims {
-		if claim.Spec.AllocationMode == resourcev1alpha2.AllocationModeImmediate &&
-			claim.Status.Allocation == nil {
-			// This will get resolved by the resource driver.
-			return nil, statusUnschedulable(logger, "unallocated immediate resourceclaim", "pod", klog.KObj(pod), "resourceclaim", klog.KObj(claim))
-		}
-=======
 	needResourceInformation := false
 	for index, claim := range claims {
->>>>>>> 7d1f87fc
 		if claim.Status.DeallocationRequested {
 			// This will get resolved by the resource driver.
 			return nil, statusUnschedulable(logger, "resourceclaim must be reallocated", "pod", klog.KObj(pod), "resourceclaim", klog.KObj(claim))
@@ -1076,36 +910,6 @@
 				}
 				s.informationsForClaim[index].availableOnNode = selector
 			}
-<<<<<<< HEAD
-			s.informationsForClaim[index].availableOnNode = nodeSelector
-		}
-		if claim.Status.Allocation == nil &&
-			claim.Spec.AllocationMode == resourcev1alpha2.AllocationModeWaitForFirstConsumer {
-			// The ResourceClass might have a node filter. This is
-			// useful for trimming the initial set of potential
-			// nodes before we ask the driver(s) for information
-			// about the specific pod.
-			class, err := pl.classLister.Get(claim.Spec.ResourceClassName)
-			if err != nil {
-				// If the class cannot be retrieved, allocation cannot proceed.
-				if apierrors.IsNotFound(err) {
-					// Here we mark the pod as "unschedulable", so it'll sleep in
-					// the unscheduleable queue until a ResourceClass event occurs.
-					return nil, statusUnschedulable(logger, fmt.Sprintf("resource class %s does not exist", claim.Spec.ResourceClassName))
-				}
-				// Other error, retry with backoff.
-				return nil, statusError(logger, fmt.Errorf("look up resource class: %v", err))
-			}
-			if class.SuitableNodes != nil {
-				selector, err := nodeaffinity.NewNodeSelector(class.SuitableNodes)
-				if err != nil {
-					return nil, statusError(logger, err)
-				}
-				s.informationsForClaim[index].availableOnNode = selector
-			}
-			// Now we need information from drivers.
-			s.informationsForClaim[index].status = statusForClaim(s.podSchedulingState.schedulingCtx, pod.Spec.ResourceClaims[index].Name)
-=======
 			s.informationsForClaim[index].status = statusForClaim(s.podSchedulingState.schedulingCtx, pod.Spec.ResourceClaims[index].Name)
 
 			if class.StructuredParameters != nil && *class.StructuredParameters {
@@ -1155,7 +959,6 @@
 		logger.V(5).Info("Resource usage", "resources", klog.Format(resources))
 		if err != nil {
 			return nil, statusError(logger, err)
->>>>>>> 7d1f87fc
 		}
 		s.resources = resources
 	}
@@ -1324,18 +1127,6 @@
 		case claim.Status.DeallocationRequested:
 			// We shouldn't get here. PreFilter already checked this.
 			return statusUnschedulable(logger, "resourceclaim must be reallocated", "pod", klog.KObj(pod), "node", klog.KObj(node), "resourceclaim", klog.KObj(claim))
-<<<<<<< HEAD
-		case claim.Spec.AllocationMode == resourcev1alpha2.AllocationModeWaitForFirstConsumer:
-			if selector := state.informationsForClaim[index].availableOnNode; selector != nil {
-				if matches := selector.Match(node); !matches {
-					return statusUnschedulable(logger, "excluded by resource class node filter", "pod", klog.KObj(pod), "node", klog.KObj(node), "resourceclassName", claim.Spec.ResourceClassName)
-				}
-			}
-			if status := state.informationsForClaim[index].status; status != nil {
-				for _, unsuitableNode := range status.UnsuitableNodes {
-					if node.Name == unsuitableNode {
-						return statusUnschedulable(logger, "resourceclaim cannot be allocated for the node (unsuitable)", "pod", klog.KObj(pod), "node", klog.KObj(node), "resourceclaim", klog.KObj(claim), "unsuitablenodes", status.UnsuitableNodes)
-=======
 		case claim.Spec.AllocationMode == resourcev1alpha2.AllocationModeWaitForFirstConsumer ||
 			state.informationsForClaim[index].structuredParameters:
 			if selector := state.informationsForClaim[index].availableOnNode; selector != nil {
@@ -1362,7 +1153,6 @@
 						if node.Name == unsuitableNode {
 							return statusUnschedulable(logger, "resourceclaim cannot be allocated for the node (unsuitable)", "pod", klog.KObj(pod), "node", klog.KObj(node), "resourceclaim", klog.KObj(claim), "unsuitablenodes", status.UnsuitableNodes)
 						}
->>>>>>> 7d1f87fc
 					}
 				}
 			}
@@ -1387,17 +1177,12 @@
 			// delayed allocation. Claims with immediate allocation
 			// would just get allocated again for a random node,
 			// which is unlikely to help the pod.
-<<<<<<< HEAD
-			if claim.Spec.AllocationMode == resourcev1alpha2.AllocationModeWaitForFirstConsumer {
-				state.unavailableClaims.Insert(unavailableClaims...)
-=======
 			//
 			// Claims with builtin controller are handled like
 			// claims with delayed allocation.
 			if claim.Spec.AllocationMode == resourcev1alpha2.AllocationModeWaitForFirstConsumer ||
 				state.informationsForClaim[index].controller != nil {
 				state.unavailableClaims.Insert(index)
->>>>>>> 7d1f87fc
 			}
 		}
 		return statusUnschedulable(logger, "resourceclaim not available on the node", "pod", klog.KObj(pod))
@@ -1429,26 +1214,19 @@
 		claim := state.claims[index]
 		if len(claim.Status.ReservedFor) == 0 ||
 			len(claim.Status.ReservedFor) == 1 && claim.Status.ReservedFor[0].UID == pod.UID {
-<<<<<<< HEAD
-=======
 			// Is the claim is handled by the builtin controller?
 			// Then we can simply clear the allocation. Once the
 			// claim informer catches up, the controllers will
 			// be notified about this change.
 			clearAllocation := state.informationsForClaim[index].controller != nil
 
->>>>>>> 7d1f87fc
 			// Before we tell a driver to deallocate a claim, we
 			// have to stop telling it to allocate. Otherwise,
 			// depending on timing, it will deallocate the claim,
 			// see a PodSchedulingContext with selected node, and
 			// allocate again for that same node.
-<<<<<<< HEAD
-			if state.podSchedulingState.schedulingCtx != nil &&
-=======
 			if !clearAllocation &&
 				state.podSchedulingState.schedulingCtx != nil &&
->>>>>>> 7d1f87fc
 				state.podSchedulingState.schedulingCtx.Spec.SelectedNode != "" {
 				state.podSchedulingState.selectedNode = ptr.To("")
 				if err := state.podSchedulingState.publish(ctx, pod, pl.clientset); err != nil {
@@ -1456,12 +1234,7 @@
 				}
 			}
 
-<<<<<<< HEAD
-			claim := state.claims[index].DeepCopy()
-			claim.Status.DeallocationRequested = true
-=======
 			claim := claim.DeepCopy()
->>>>>>> 7d1f87fc
 			claim.Status.ReservedFor = nil
 			if clearAllocation {
 				claim.Status.Allocation = nil
@@ -1506,16 +1279,10 @@
 		}
 	}
 	if !pending {
-<<<<<<< HEAD
-		logger.V(5).Info("no pending claims", "pod", klog.KObj(pod))
-		return nil
-	}
-=======
 		logger.V(5).Info("no pending claims with control plane controller", "pod", klog.KObj(pod))
 		return nil
 	}
 
->>>>>>> 7d1f87fc
 	if haveAllPotentialNodes(state.podSchedulingState.schedulingCtx, nodes) {
 		logger.V(5).Info("all potential nodes already set", "pod", klog.KObj(pod), "potentialnodes", klog.KObjSlice(nodes))
 		return nil
@@ -1534,11 +1301,7 @@
 	if numNodes == len(nodes) {
 		// Copy all node names.
 		for _, node := range nodes {
-<<<<<<< HEAD
-			potentialNodes = append(potentialNodes, node.Name)
-=======
 			potentialNodes = append(potentialNodes, node.Node().Name)
->>>>>>> 7d1f87fc
 		}
 	} else {
 		// Select a random subset of the nodes to comply with
@@ -1547,11 +1310,7 @@
 		// randomly.
 		nodeNames := map[string]struct{}{}
 		for _, node := range nodes {
-<<<<<<< HEAD
-			nodeNames[node.Name] = struct{}{}
-=======
 			nodeNames[node.Node().Name] = struct{}{}
->>>>>>> 7d1f87fc
 		}
 		for nodeName := range nodeNames {
 			if len(potentialNodes) >= resourcev1alpha2.PodSchedulingNodeListMaxSize {
@@ -1565,20 +1324,12 @@
 	return nil
 }
 
-<<<<<<< HEAD
-func haveAllPotentialNodes(schedulingCtx *resourcev1alpha2.PodSchedulingContext, nodes []*v1.Node) bool {
-=======
 func haveAllPotentialNodes(schedulingCtx *resourcev1alpha2.PodSchedulingContext, nodes []*framework.NodeInfo) bool {
->>>>>>> 7d1f87fc
 	if schedulingCtx == nil {
 		return false
 	}
 	for _, node := range nodes {
-<<<<<<< HEAD
-		if !haveNode(schedulingCtx.Spec.PotentialNodes, node.Name) {
-=======
 		if !haveNode(schedulingCtx.Spec.PotentialNodes, node.Node().Name) {
->>>>>>> 7d1f87fc
 			return false
 		}
 	}
@@ -1613,38 +1364,6 @@
 	logger := klog.FromContext(ctx)
 	for index, claim := range state.claims {
 		if claim.Status.Allocation != nil {
-<<<<<<< HEAD
-			// Allocated, but perhaps not reserved yet.
-			if resourceclaim.IsReservedForPod(pod, claim) {
-				logger.V(5).Info("is reserved", "pod", klog.KObj(pod), "node", klog.ObjectRef{Name: nodeName}, "resourceclaim", klog.KObj(claim))
-				continue
-			}
-			claim := claim.DeepCopy()
-			claim.Status.ReservedFor = append(claim.Status.ReservedFor,
-				resourcev1alpha2.ResourceClaimConsumerReference{
-					Resource: "pods",
-					Name:     pod.Name,
-					UID:      pod.UID,
-				})
-			logger.V(5).Info("reserve", "pod", klog.KObj(pod), "node", klog.ObjectRef{Name: nodeName}, "resourceclaim", klog.KObj(claim))
-			_, err := pl.clientset.ResourceV1alpha2().ResourceClaims(claim.Namespace).UpdateStatus(ctx, claim, metav1.UpdateOptions{})
-			// TODO: metric for update errors.
-			if err != nil {
-				return statusError(logger, err)
-			}
-			// If we get here, we know that reserving the claim for
-			// the pod worked and we can proceed with schedulingCtx
-			// it.
-		} else {
-			// Must be delayed allocation.
-			numDelayedAllocationPending++
-
-			// Did the driver provide information that steered node
-			// selection towards a node that it can support?
-			if statusForClaim(state.podSchedulingState.schedulingCtx, pod.Spec.ResourceClaims[index].Name) != nil {
-				numClaimsWithStatusInfo++
-			}
-=======
 			// Allocated, but perhaps not reserved yet. We checked in PreFilter that
 			// the pod could reserve the claim. Instead of reserving here by
 			// updating the ResourceClaim status, we assume that reserving
@@ -1666,7 +1385,6 @@
 		// selection towards a node that it can support?
 		if statusForClaim(state.podSchedulingState.schedulingCtx, pod.Spec.ResourceClaims[index].Name) != nil {
 			numClaimsWithStatusInfo++
->>>>>>> 7d1f87fc
 		}
 	}
 
@@ -1675,11 +1393,7 @@
 		return nil
 	}
 
-<<<<<<< HEAD
-	if !state.preScored {
-=======
 	if !state.preScored && numDelayedAllocationPending > 0 {
->>>>>>> 7d1f87fc
 		// There was only one candidate that passed the Filters and
 		// therefore PreScore was not called.
 		//
@@ -1692,8 +1406,6 @@
 			state.podSchedulingState.potentialNodes = &potentialNodes
 			logger.V(5).Info("asking for information about single potential node", "pod", klog.KObj(pod), "node", klog.ObjectRef{Name: nodeName})
 		}
-<<<<<<< HEAD
-=======
 	}
 
 	// Prepare allocation of claims handled by the schedulder.
@@ -1712,22 +1424,17 @@
 		claim.Status.Allocation = allocation
 		pl.inFlightAllocations.Store(claim.UID, claim)
 		logger.V(5).Info("Reserved resource in allocation result", "claim", klog.KObj(claim), "driver", driverName, "allocation", klog.Format(allocation))
->>>>>>> 7d1f87fc
 	}
 
 	// When there is only one pending resource, we can go ahead with
 	// requesting allocation even when we don't have the information from
 	// the driver yet. Otherwise we wait for information before blindly
 	// making a decision that might have to be reversed later.
-<<<<<<< HEAD
-	if numDelayedAllocationPending == 1 || numClaimsWithStatusInfo == numDelayedAllocationPending {
-=======
 	//
 	// If all pending claims are handled with the builtin controller,
 	// there is no need for a PodSchedulingContext change.
 	if numDelayedAllocationPending == 1 && len(claimsWithBuiltinController) == 0 ||
 		numClaimsWithStatusInfo+len(claimsWithBuiltinController) == numDelayedAllocationPending && len(claimsWithBuiltinController) < numDelayedAllocationPending {
->>>>>>> 7d1f87fc
 		// TODO: can we increase the chance that the scheduler picks
 		// the same node as before when allocation is on-going,
 		// assuming that that node still fits the pod?  Picking a
@@ -1738,23 +1445,12 @@
 			state.podSchedulingState.schedulingCtx.Spec.SelectedNode != nodeName {
 			state.podSchedulingState.selectedNode = &nodeName
 			logger.V(5).Info("start allocation", "pod", klog.KObj(pod), "node", klog.ObjectRef{Name: nodeName})
-<<<<<<< HEAD
-			if err := state.podSchedulingState.publish(ctx, pod, pl.clientset); err != nil {
-				return statusError(logger, err)
-			}
-			return statusPending(logger, "waiting for resource driver to allocate resource", "pod", klog.KObj(pod), "node", klog.ObjectRef{Name: nodeName})
-=======
 			// The actual publish happens in PreBind or Unreserve.
 			return nil
->>>>>>> 7d1f87fc
 		}
 	}
 
 	// May have been modified earlier in PreScore or above.
-<<<<<<< HEAD
-	if err := state.podSchedulingState.publish(ctx, pod, pl.clientset); err != nil {
-		return statusError(logger, err)
-=======
 	if state.podSchedulingState.isDirty() {
 		// The actual publish happens in PreBind or Unreserve.
 		return nil
@@ -1765,7 +1461,6 @@
 	// will be done in PreBind.
 	if numDelayedAllocationPending == 0 {
 		return nil
->>>>>>> 7d1f87fc
 	}
 
 	// More than one pending claim and not enough information about all of them.
@@ -1825,22 +1520,6 @@
 
 		if claim.Status.Allocation != nil &&
 			resourceclaim.IsReservedForPod(pod, claim) {
-<<<<<<< HEAD
-			// Remove pod from ReservedFor.
-			claim := claim.DeepCopy()
-			reservedFor := make([]resourcev1alpha2.ResourceClaimConsumerReference, 0, len(claim.Status.ReservedFor)-1)
-			for _, reserved := range claim.Status.ReservedFor {
-				// TODO: can UID be assumed to be unique all resources or do we also need to compare Group/Version/Resource?
-				if reserved.UID != pod.UID {
-					reservedFor = append(reservedFor, reserved)
-				}
-			}
-			claim.Status.ReservedFor = reservedFor
-			logger.V(5).Info("unreserve", "resourceclaim", klog.KObj(claim))
-			if err := state.updateClaimStatus(ctx, pl.clientset, index, claim); err != nil {
-				// We will get here again when pod schedulingCtx
-				// is retried.
-=======
 			// Remove pod from ReservedFor. A strategic-merge-patch is used
 			// because that allows removing an individual entry without having
 			// the latest slice.
@@ -1852,7 +1531,6 @@
 			claim, err := pl.clientset.ResourceV1alpha2().ResourceClaims(claim.Namespace).Patch(ctx, claim.Name, types.StrategicMergePatchType, []byte(patch), metav1.PatchOptions{}, "status")
 			if err != nil {
 				// We will get here again when pod scheduling is retried.
->>>>>>> 7d1f87fc
 				logger.Error(err, "unreserve", "resourceclaim", klog.KObj(claim))
 			}
 		}
