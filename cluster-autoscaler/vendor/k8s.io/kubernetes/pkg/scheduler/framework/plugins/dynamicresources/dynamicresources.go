--- conflicted
+++ resolved
@@ -36,10 +36,6 @@
 	resourcev1alpha2apply "k8s.io/client-go/applyconfigurations/resource/v1alpha2"
 	"k8s.io/client-go/kubernetes"
 	resourcev1alpha2listers "k8s.io/client-go/listers/resource/v1alpha2"
-<<<<<<< HEAD
-	corev1helpers "k8s.io/component-helpers/scheduling/corev1"
-=======
->>>>>>> acfd0dd7
 	"k8s.io/component-helpers/scheduling/corev1/nodeaffinity"
 	"k8s.io/dynamic-resource-allocation/resourceclaim"
 	"k8s.io/klog/v2"
@@ -47,10 +43,7 @@
 	"k8s.io/kubernetes/pkg/scheduler/framework/plugins/feature"
 	"k8s.io/kubernetes/pkg/scheduler/framework/plugins/names"
 	schedutil "k8s.io/kubernetes/pkg/scheduler/util"
-<<<<<<< HEAD
-=======
 	"k8s.io/utils/ptr"
->>>>>>> acfd0dd7
 )
 
 const (
@@ -75,14 +68,6 @@
 	//
 	// Empty if the Pod has no claims.
 	claims []*resourcev1alpha2.ResourceClaim
-<<<<<<< HEAD
-
-	// The AvailableOnNodes node filters of the claims converted from the
-	// v1 API to nodeaffinity.NodeSelector by PreFilter for repeated
-	// evaluation in Filter. Nil for claims which don't have it.
-	availableOnNodes []*nodeaffinity.NodeSelector
-=======
->>>>>>> acfd0dd7
 
 	// The indices of all claims that:
 	// - are allocated
@@ -91,20 +76,7 @@
 	//
 	// Set in parallel during Filter, so write access there must be
 	// protected by the mutex. Used by PostFilter.
-<<<<<<< HEAD
-	unavailableClaims sets.Int
-
-	// A pointer to the PodSchedulingContext object for the pod, if one exists.
-	// Gets set on demand.
-	//
-	// Conceptually, this object belongs into the scheduler framework
-	// where it might get shared by different plugins. But in practice,
-	// it is currently only used by dynamic provisioning and thus
-	// managed entirely here.
-	schedulingCtx *resourcev1alpha2.PodSchedulingContext
-=======
 	unavailableClaims sets.Set[int]
->>>>>>> acfd0dd7
 
 	// podSchedulingState keeps track of the PodSchedulingContext
 	// (if one exists) and the changes made to it.
@@ -149,40 +121,6 @@
 	return nil
 }
 
-<<<<<<< HEAD
-// initializePodSchedulingContext can be called concurrently. It returns an existing PodSchedulingContext
-// object if there is one already, retrieves one if not, or as a last resort creates
-// one from scratch.
-func (d *stateData) initializePodSchedulingContexts(ctx context.Context, pod *v1.Pod, podSchedulingContextLister resourcev1alpha2listers.PodSchedulingContextLister) (*resourcev1alpha2.PodSchedulingContext, error) {
-	// TODO (#113701): check if this mutex locking can be avoided by calling initializePodSchedulingContext during PreFilter.
-	d.mutex.Lock()
-	defer d.mutex.Unlock()
-
-	if d.schedulingCtx != nil {
-		return d.schedulingCtx, nil
-	}
-
-	schedulingCtx, err := podSchedulingContextLister.PodSchedulingContexts(pod.Namespace).Get(pod.Name)
-	switch {
-	case apierrors.IsNotFound(err):
-		controller := true
-		schedulingCtx = &resourcev1alpha2.PodSchedulingContext{
-			ObjectMeta: metav1.ObjectMeta{
-				Name:      pod.Name,
-				Namespace: pod.Namespace,
-				OwnerReferences: []metav1.OwnerReference{
-					{
-						APIVersion: "v1",
-						Kind:       "Pod",
-						Name:       pod.Name,
-						UID:        pod.UID,
-						Controller: &controller,
-					},
-				},
-			},
-		}
-		err = nil
-=======
 type podSchedulingState struct {
 	// A pointer to the PodSchedulingContext object for the pod, if one exists
 	// in the API server.
@@ -213,43 +151,11 @@
 	switch {
 	case apierrors.IsNotFound(err):
 		return nil
->>>>>>> acfd0dd7
 	case err != nil:
 		return err
 	default:
 		// We have an object, but it might be obsolete.
 		if !metav1.IsControlledBy(schedulingCtx, pod) {
-<<<<<<< HEAD
-			return nil, fmt.Errorf("PodSchedulingContext object with UID %s is not owned by Pod %s/%s", schedulingCtx.UID, pod.Namespace, pod.Name)
-		}
-	}
-	d.schedulingCtx = schedulingCtx
-	return schedulingCtx, err
-}
-
-// publishPodSchedulingContext creates or updates the PodSchedulingContext object.
-func (d *stateData) publishPodSchedulingContexts(ctx context.Context, clientset kubernetes.Interface, schedulingCtx *resourcev1alpha2.PodSchedulingContext) error {
-	d.mutex.Lock()
-	defer d.mutex.Unlock()
-
-	var err error
-	logger := klog.FromContext(ctx)
-	msg := "Updating PodSchedulingContext"
-	if schedulingCtx.UID == "" {
-		msg = "Creating PodSchedulingContext"
-	}
-	if loggerV := logger.V(6); loggerV.Enabled() {
-		// At a high enough log level, dump the entire object.
-		loggerV.Info(msg, "podSchedulingCtxDump", klog.Format(schedulingCtx))
-	} else {
-		logger.V(5).Info(msg, "podSchedulingCtx", klog.KObj(schedulingCtx))
-	}
-	if schedulingCtx.UID == "" {
-		schedulingCtx, err = clientset.ResourceV1alpha2().PodSchedulingContexts(schedulingCtx.Namespace).Create(ctx, schedulingCtx, metav1.CreateOptions{})
-	} else {
-		// TODO (#113700): patch here to avoid racing with drivers which update the status.
-		schedulingCtx, err = clientset.ResourceV1alpha2().PodSchedulingContexts(schedulingCtx.Namespace).Update(ctx, schedulingCtx, metav1.UpdateOptions{})
-=======
 			return fmt.Errorf("PodSchedulingContext object with UID %s is not owned by Pod %s/%s", schedulingCtx.UID, pod.Namespace, pod.Name)
 		}
 	}
@@ -339,28 +245,10 @@
 			logger.V(5).Info("Creating PodSchedulingContext", "podSchedulingCtx", klog.KObj(schedulingCtx))
 		}
 		_, err = clientset.ResourceV1alpha2().PodSchedulingContexts(schedulingCtx.Namespace).Create(ctx, schedulingCtx, metav1.CreateOptions{})
->>>>>>> acfd0dd7
 	}
 	if err != nil {
 		return err
 	}
-<<<<<<< HEAD
-	d.schedulingCtx = schedulingCtx
-	d.podSchedulingDirty = false
-	return nil
-}
-
-// storePodSchedulingContext replaces the pod schedulingCtx object in the state.
-func (d *stateData) storePodSchedulingContexts(schedulingCtx *resourcev1alpha2.PodSchedulingContext) {
-	d.mutex.Lock()
-	defer d.mutex.Unlock()
-
-	d.schedulingCtx = schedulingCtx
-	d.podSchedulingDirty = true
-}
-
-func statusForClaim(schedulingCtx *resourcev1alpha2.PodSchedulingContext, podClaimName string) *resourcev1alpha2.ResourceClaimSchedulingStatus {
-=======
 	p.potentialNodes = nil
 	p.selectedNode = nil
 	return nil
@@ -370,7 +258,6 @@
 	if schedulingCtx == nil {
 		return nil
 	}
->>>>>>> acfd0dd7
 	for _, status := range schedulingCtx.Status.ResourceClaims {
 		if status.Name == podClaimName {
 			return &status
@@ -435,11 +322,8 @@
 		// A resource might depend on node labels for topology filtering.
 		// A new or updated node may make pods schedulable.
 		{Event: framework.ClusterEvent{Resource: framework.Node, ActionType: framework.Add | framework.UpdateNodeLabel}},
-<<<<<<< HEAD
-=======
 		// A pod might be waiting for a class to get created or modified.
 		{Event: framework.ClusterEvent{Resource: framework.ResourceClass, ActionType: framework.Add | framework.Update}},
->>>>>>> acfd0dd7
 	}
 	return events
 }
@@ -458,19 +342,6 @@
 // an informer. It checks whether that change made a previously unschedulable
 // pod schedulable. It errs on the side of letting a pod scheduling attempt
 // happen.
-<<<<<<< HEAD
-func (pl *dynamicResources) isSchedulableAfterClaimChange(logger klog.Logger, pod *v1.Pod, oldObj, newObj interface{}) framework.QueueingHint {
-	if newObj == nil {
-		// Deletes don't make a pod schedulable.
-		return framework.QueueSkip
-	}
-
-	_, modifiedClaim, err := schedutil.As[*resourcev1alpha2.ResourceClaim](nil, newObj)
-	if err != nil {
-		// Shouldn't happen.
-		logger.Error(err, "unexpected new object in isSchedulableAfterClaimChange")
-		return framework.QueueAfterBackoff
-=======
 func (pl *dynamicResources) isSchedulableAfterClaimChange(logger klog.Logger, pod *v1.Pod, oldObj, newObj interface{}) (framework.QueueingHint, error) {
 	if newObj == nil {
 		// Deletes don't make a pod schedulable.
@@ -481,7 +352,6 @@
 	if err != nil {
 		// Shouldn't happen.
 		return framework.Queue, fmt.Errorf("unexpected object in isSchedulableAfterClaimChange: %w", err)
->>>>>>> acfd0dd7
 	}
 
 	usesClaim := false
@@ -494,46 +364,24 @@
 		// foreachPodResourceClaim only returns errors for "not
 		// schedulable".
 		logger.V(4).Info("pod is not schedulable", "pod", klog.KObj(pod), "claim", klog.KObj(modifiedClaim), "reason", err.Error())
-<<<<<<< HEAD
-		return framework.QueueSkip
-=======
 		return framework.QueueSkip, nil
->>>>>>> acfd0dd7
 	}
 
 	if !usesClaim {
 		// This was not the claim the pod was waiting for.
 		logger.V(6).Info("unrelated claim got modified", "pod", klog.KObj(pod), "claim", klog.KObj(modifiedClaim))
-<<<<<<< HEAD
-		return framework.QueueSkip
-	}
-
-	if oldObj == nil {
-		logger.V(4).Info("claim for pod got created", "pod", klog.KObj(pod), "claim", klog.KObj(modifiedClaim))
-		return framework.QueueImmediately
-=======
 		return framework.QueueSkip, nil
 	}
 
 	if originalClaim == nil {
 		logger.V(4).Info("claim for pod got created", "pod", klog.KObj(pod), "claim", klog.KObj(modifiedClaim))
 		return framework.Queue, nil
->>>>>>> acfd0dd7
 	}
 
 	// Modifications may or may not be relevant. If the entire
 	// status is as before, then something else must have changed
 	// and we don't care. What happens in practice is that the
 	// resource driver adds the finalizer.
-<<<<<<< HEAD
-	originalClaim, ok := oldObj.(*resourcev1alpha2.ResourceClaim)
-	if !ok {
-		// Shouldn't happen.
-		logger.Error(nil, "unexpected old object in isSchedulableAfterClaimAddOrUpdate", "obj", oldObj)
-		return framework.QueueAfterBackoff
-	}
-=======
->>>>>>> acfd0dd7
 	if apiequality.Semantic.DeepEqual(&originalClaim.Status, &modifiedClaim.Status) {
 		if loggerV := logger.V(7); loggerV.Enabled() {
 			// Log more information.
@@ -541,19 +389,11 @@
 		} else {
 			logger.V(6).Info("claim for pod got modified where the pod doesn't care", "pod", klog.KObj(pod), "claim", klog.KObj(modifiedClaim))
 		}
-<<<<<<< HEAD
-		return framework.QueueSkip
-	}
-
-	logger.V(4).Info("status of claim for pod got updated", "pod", klog.KObj(pod), "claim", klog.KObj(modifiedClaim))
-	return framework.QueueImmediately
-=======
 		return framework.QueueSkip, nil
 	}
 
 	logger.V(4).Info("status of claim for pod got updated", "pod", klog.KObj(pod), "claim", klog.KObj(modifiedClaim))
 	return framework.Queue, nil
->>>>>>> acfd0dd7
 }
 
 // isSchedulableAfterPodSchedulingContextChange is invoked for all
@@ -561,41 +401,24 @@
 // change made a previously unschedulable pod schedulable (updated) or a new
 // attempt is needed to re-create the object (deleted). It errs on the side of
 // letting a pod scheduling attempt happen.
-<<<<<<< HEAD
-func (pl *dynamicResources) isSchedulableAfterPodSchedulingContextChange(logger klog.Logger, pod *v1.Pod, oldObj, newObj interface{}) framework.QueueingHint {
-=======
 func (pl *dynamicResources) isSchedulableAfterPodSchedulingContextChange(logger klog.Logger, pod *v1.Pod, oldObj, newObj interface{}) (framework.QueueingHint, error) {
->>>>>>> acfd0dd7
 	// Deleted? That can happen because we ourselves delete the PodSchedulingContext while
 	// working on the pod. This can be ignored.
 	if oldObj != nil && newObj == nil {
 		logger.V(4).Info("PodSchedulingContext got deleted")
-<<<<<<< HEAD
-		return framework.QueueSkip
-=======
 		return framework.QueueSkip, nil
->>>>>>> acfd0dd7
 	}
 
 	oldPodScheduling, newPodScheduling, err := schedutil.As[*resourcev1alpha2.PodSchedulingContext](oldObj, newObj)
 	if err != nil {
 		// Shouldn't happen.
-<<<<<<< HEAD
-		logger.Error(nil, "isSchedulableAfterPodSchedulingChange")
-		return framework.QueueAfterBackoff
-=======
 		return framework.Queue, fmt.Errorf("unexpected object in isSchedulableAfterPodSchedulingContextChange: %w", err)
->>>>>>> acfd0dd7
 	}
 	podScheduling := newPodScheduling // Never nil because deletes are handled above.
 
 	if podScheduling.Name != pod.Name || podScheduling.Namespace != pod.Namespace {
 		logger.V(7).Info("PodSchedulingContext for unrelated pod got modified", "pod", klog.KObj(pod), "podScheduling", klog.KObj(podScheduling))
-<<<<<<< HEAD
-		return framework.QueueSkip
-=======
 		return framework.QueueSkip, nil
->>>>>>> acfd0dd7
 	}
 
 	// If the drivers have provided information about all
@@ -615,11 +438,7 @@
 		// foreachPodResourceClaim only returns errors for "not
 		// schedulable".
 		logger.V(4).Info("pod is not schedulable, keep waiting", "pod", klog.KObj(pod), "reason", err.Error())
-<<<<<<< HEAD
-		return framework.QueueSkip
-=======
 		return framework.QueueSkip, nil
->>>>>>> acfd0dd7
 	}
 
 	// Some driver responses missing?
@@ -633,22 +452,14 @@
 		} else {
 			logger.V(5).Info("PodSchedulingContext with missing resource claim information, keep waiting", "pod", klog.KObj(pod))
 		}
-<<<<<<< HEAD
-		return framework.QueueSkip
-=======
 		return framework.QueueSkip, nil
->>>>>>> acfd0dd7
 	}
 
 	if oldPodScheduling == nil /* create */ ||
 		len(oldPodScheduling.Status.ResourceClaims) < len(podScheduling.Status.ResourceClaims) /* new information and not incomplete (checked above) */ {
 		// This definitely is new information for the scheduler. Try again immediately.
 		logger.V(4).Info("PodSchedulingContext for pod has all required information, schedule immediately", "pod", klog.KObj(pod))
-<<<<<<< HEAD
-		return framework.QueueImmediately
-=======
 		return framework.Queue, nil
->>>>>>> acfd0dd7
 	}
 
 	// The other situation where the scheduler needs to do
@@ -673,11 +484,7 @@
 		for _, claimStatus := range podScheduling.Status.ResourceClaims {
 			if sliceContains(claimStatus.UnsuitableNodes, podScheduling.Spec.SelectedNode) {
 				logger.V(5).Info("PodSchedulingContext has unsuitable selected node, schedule immediately", "pod", klog.KObj(pod), "selectedNode", podScheduling.Spec.SelectedNode, "podResourceName", claimStatus.Name)
-<<<<<<< HEAD
-				return framework.QueueImmediately
-=======
 				return framework.Queue, nil
->>>>>>> acfd0dd7
 			}
 		}
 	}
@@ -687,20 +494,12 @@
 		!apiequality.Semantic.DeepEqual(&oldPodScheduling.Spec, &podScheduling.Spec) &&
 		apiequality.Semantic.DeepEqual(&oldPodScheduling.Status, &podScheduling.Status) {
 		logger.V(5).Info("PodSchedulingContext has only the scheduler spec changes, ignore the update", "pod", klog.KObj(pod))
-<<<<<<< HEAD
-		return framework.QueueSkip
-=======
 		return framework.QueueSkip, nil
->>>>>>> acfd0dd7
 	}
 
 	// Once we get here, all changes which are known to require special responses
 	// have been checked for. Whatever the change was, we don't know exactly how
-<<<<<<< HEAD
-	// to handle it and thus return QueueAfterBackoff. This will cause the
-=======
 	// to handle it and thus return Queue. This will cause the
->>>>>>> acfd0dd7
 	// scheduler to treat the event as if no event hint callback had been provided.
 	// Developers who want to investigate this can enable a diff at log level 6.
 	if loggerV := logger.V(6); loggerV.Enabled() {
@@ -708,11 +507,7 @@
 	} else {
 		logger.V(5).Info("PodSchedulingContext for pod with unknown changes, maybe schedule", "pod", klog.KObj(pod))
 	}
-<<<<<<< HEAD
-	return framework.QueueAfterBackoff
-=======
 	return framework.Queue, nil
->>>>>>> acfd0dd7
 
 }
 
@@ -809,14 +604,11 @@
 	// DynamicResources Filter has nothing to do with the Pod.
 	if len(claims) == 0 {
 		return nil, framework.NewStatus(framework.Skip)
-<<<<<<< HEAD
-=======
 	}
 
 	// Fetch s.podSchedulingState.schedulingCtx, it's going to be needed when checking claims.
 	if err := s.podSchedulingState.init(ctx, pod, pl.podSchedulingContextLister); err != nil {
 		return nil, statusError(logger, err)
->>>>>>> acfd0dd7
 	}
 
 	s.informationsForClaim = make([]informationForClaim, len(claims))
@@ -934,42 +726,12 @@
 			// We shouldn't get here. PreFilter already checked this.
 			return statusUnschedulable(logger, "resourceclaim must be reallocated", "pod", klog.KObj(pod), "node", klog.KObj(node), "resourceclaim", klog.KObj(claim))
 		case claim.Spec.AllocationMode == resourcev1alpha2.AllocationModeWaitForFirstConsumer:
-<<<<<<< HEAD
-			// The ResourceClass might have a node filter. This is
-			// useful for trimming the initial set of potential
-			// nodes before we ask the driver(s) for information
-			// about the specific pod.
-			class, err := pl.classLister.Get(claim.Spec.ResourceClassName)
-			if err != nil {
-				// If the class does not exist, then allocation cannot proceed.
-				return statusError(logger, fmt.Errorf("look up resource class: %v", err))
-			}
-			if class.SuitableNodes != nil {
-				// TODO (#113700): parse class.SuitableNodes once in PreFilter, reuse result.
-				matches, err := corev1helpers.MatchNodeSelectorTerms(node, class.SuitableNodes)
-				if err != nil {
-					return statusError(logger, fmt.Errorf("potential node filter: %v", err))
-				}
-				if !matches {
-					return statusUnschedulable(logger, "excluded by resource class node filter", "pod", klog.KObj(pod), "node", klog.KObj(node), "resourceclass", klog.KObj(class))
-				}
-			}
-
-			// Now we need information from drivers.
-			schedulingCtx, err := state.initializePodSchedulingContexts(ctx, pod, pl.podSchedulingContextLister)
-			if err != nil {
-				return statusError(logger, err)
-			}
-			status := statusForClaim(schedulingCtx, pod.Spec.ResourceClaims[index].Name)
-			if status != nil {
-=======
 			if selector := state.informationsForClaim[index].availableOnNode; selector != nil {
 				if matches := selector.Match(node); !matches {
 					return statusUnschedulable(logger, "excluded by resource class node filter", "pod", klog.KObj(pod), "node", klog.KObj(node), "resourceclassName", claim.Spec.ResourceClassName)
 				}
 			}
 			if status := state.informationsForClaim[index].status; status != nil {
->>>>>>> acfd0dd7
 				for _, unsuitableNode := range status.UnsuitableNodes {
 					if node.Name == unsuitableNode {
 						return statusUnschedulable(logger, "resourceclaim cannot be allocated for the node (unsuitable)", "pod", klog.KObj(pod), "node", klog.KObj(node), "resourceclaim", klog.KObj(claim), "unsuitablenodes", status.UnsuitableNodes)
@@ -1074,52 +836,12 @@
 	}
 
 	logger := klog.FromContext(ctx)
-<<<<<<< HEAD
-	schedulingCtx, err := state.initializePodSchedulingContexts(ctx, pod, pl.podSchedulingContextLister)
-	if err != nil {
-		return statusError(logger, err)
-	}
-=======
->>>>>>> acfd0dd7
 	pending := false
 	for _, claim := range state.claims {
 		if claim.Status.Allocation == nil {
 			pending = true
 		}
 	}
-<<<<<<< HEAD
-	if pending && !haveAllNodes(schedulingCtx.Spec.PotentialNodes, nodes) {
-		// Remember the potential nodes. The object will get created or
-		// updated in Reserve. This is both an optimization and
-		// covers the case that PreScore doesn't get called when there
-		// is only a single node.
-		logger.V(5).Info("remembering potential nodes", "pod", klog.KObj(pod), "potentialnodes", klog.KObjSlice(nodes))
-		schedulingCtx = schedulingCtx.DeepCopy()
-		numNodes := len(nodes)
-		if numNodes > resourcev1alpha2.PodSchedulingNodeListMaxSize {
-			numNodes = resourcev1alpha2.PodSchedulingNodeListMaxSize
-		}
-		schedulingCtx.Spec.PotentialNodes = make([]string, 0, numNodes)
-		if numNodes == len(nodes) {
-			// Copy all node names.
-			for _, node := range nodes {
-				schedulingCtx.Spec.PotentialNodes = append(schedulingCtx.Spec.PotentialNodes, node.Name)
-			}
-		} else {
-			// Select a random subset of the nodes to comply with
-			// the PotentialNodes length limit. Randomization is
-			// done for us by Go which iterates over map entries
-			// randomly.
-			nodeNames := map[string]struct{}{}
-			for _, node := range nodes {
-				nodeNames[node.Name] = struct{}{}
-			}
-			for nodeName := range nodeNames {
-				if len(schedulingCtx.Spec.PotentialNodes) >= resourcev1alpha2.PodSchedulingNodeListMaxSize {
-					break
-				}
-				schedulingCtx.Spec.PotentialNodes = append(schedulingCtx.Spec.PotentialNodes, nodeName)
-=======
 	if !pending {
 		logger.V(5).Info("no pending claims", "pod", klog.KObj(pod))
 		return nil
@@ -1156,20 +878,12 @@
 		for nodeName := range nodeNames {
 			if len(potentialNodes) >= resourcev1alpha2.PodSchedulingNodeListMaxSize {
 				break
->>>>>>> acfd0dd7
 			}
 			potentialNodes = append(potentialNodes, nodeName)
 		}
-<<<<<<< HEAD
-		sort.Strings(schedulingCtx.Spec.PotentialNodes)
-		state.storePodSchedulingContexts(schedulingCtx)
-	}
-	logger.V(5).Info("all potential nodes already set", "pod", klog.KObj(pod), "potentialnodes", klog.KObjSlice(nodes))
-=======
 	}
 	sort.Strings(potentialNodes)
 	state.podSchedulingState.potentialNodes = &potentialNodes
->>>>>>> acfd0dd7
 	return nil
 }
 
@@ -1210,13 +924,6 @@
 	numDelayedAllocationPending := 0
 	numClaimsWithStatusInfo := 0
 	logger := klog.FromContext(ctx)
-<<<<<<< HEAD
-	schedulingCtx, err := state.initializePodSchedulingContexts(ctx, pod, pl.podSchedulingContextLister)
-	if err != nil {
-		return statusError(logger, err)
-	}
-=======
->>>>>>> acfd0dd7
 	for index, claim := range state.claims {
 		if claim.Status.Allocation != nil {
 			// Allocated, but perhaps not reserved yet.
@@ -1246,11 +953,7 @@
 
 			// Did the driver provide information that steered node
 			// selection towards a node that it can support?
-<<<<<<< HEAD
-			if statusForClaim(schedulingCtx, pod.Spec.ResourceClaims[index].Name) != nil {
-=======
 			if statusForClaim(state.podSchedulingState.schedulingCtx, pod.Spec.ResourceClaims[index].Name) != nil {
->>>>>>> acfd0dd7
 				numClaimsWithStatusInfo++
 			}
 		}
@@ -1261,18 +964,6 @@
 		return nil
 	}
 
-<<<<<<< HEAD
-	podSchedulingDirty := state.podSchedulingDirty
-	if len(schedulingCtx.Spec.PotentialNodes) == 0 {
-		// PreScore was not called, probably because there was
-		// only one candidate. We need to ask whether that
-		// node is suitable, otherwise the scheduler will pick
-		// it forever even when it cannot satisfy the claim.
-		schedulingCtx = schedulingCtx.DeepCopy()
-		schedulingCtx.Spec.PotentialNodes = []string{nodeName}
-		logger.V(5).Info("asking for information about single potential node", "pod", klog.KObj(pod), "node", klog.ObjectRef{Name: nodeName})
-		podSchedulingDirty = true
-=======
 	if !state.preScored {
 		// There was only one candidate that passed the Filters and
 		// therefore PreScore was not called.
@@ -1286,7 +977,6 @@
 			state.podSchedulingState.potentialNodes = &potentialNodes
 			logger.V(5).Info("asking for information about single potential node", "pod", klog.KObj(pod), "node", klog.ObjectRef{Name: nodeName})
 		}
->>>>>>> acfd0dd7
 	}
 
 	// When there is only one pending resource, we can go ahead with
@@ -1294,22 +984,12 @@
 	// the driver yet. Otherwise we wait for information before blindly
 	// making a decision that might have to be reversed later.
 	if numDelayedAllocationPending == 1 || numClaimsWithStatusInfo == numDelayedAllocationPending {
-<<<<<<< HEAD
-		schedulingCtx = schedulingCtx.DeepCopy()
-=======
->>>>>>> acfd0dd7
 		// TODO: can we increase the chance that the scheduler picks
 		// the same node as before when allocation is on-going,
 		// assuming that that node still fits the pod?  Picking a
 		// different node may lead to some claims being allocated for
 		// one node and others for another, which then would have to be
 		// resolved with deallocation.
-<<<<<<< HEAD
-		schedulingCtx.Spec.SelectedNode = nodeName
-		logger.V(5).Info("start allocation", "pod", klog.KObj(pod), "node", klog.ObjectRef{Name: nodeName})
-		if err := state.publishPodSchedulingContexts(ctx, pl.clientset, schedulingCtx); err != nil {
-			return statusError(logger, err)
-=======
 		if state.podSchedulingState.schedulingCtx == nil ||
 			state.podSchedulingState.schedulingCtx.Spec.SelectedNode != nodeName {
 			state.podSchedulingState.selectedNode = &nodeName
@@ -1318,20 +998,12 @@
 				return statusError(logger, err)
 			}
 			return statusPending(logger, "waiting for resource driver to allocate resource", "pod", klog.KObj(pod), "node", klog.ObjectRef{Name: nodeName})
->>>>>>> acfd0dd7
 		}
 	}
 
 	// May have been modified earlier in PreScore or above.
-<<<<<<< HEAD
-	if podSchedulingDirty {
-		if err := state.publishPodSchedulingContexts(ctx, pl.clientset, schedulingCtx); err != nil {
-			return statusError(logger, err)
-		}
-=======
 	if err := state.podSchedulingState.publish(ctx, pod, pl.clientset); err != nil {
 		return statusError(logger, err)
->>>>>>> acfd0dd7
 	}
 
 	// More than one pending claim and not enough information about all of them.
