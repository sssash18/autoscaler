--- conflicted
+++ resolved
@@ -53,19 +53,10 @@
 	return framework.NewStatus(framework.UnschedulableAndUnresolvable, fmt.Sprintf("waiting for scheduling gates: %v", gates))
 }
 
-<<<<<<< HEAD
-// EventsToRegister returns the possible events that may make a Pod
-// failed by this plugin schedulable.
-func (pl *SchedulingGates) EventsToRegister() []framework.ClusterEventWithHint {
-	return []framework.ClusterEventWithHint{
-		{Event: framework.ClusterEvent{Resource: framework.Pod, ActionType: framework.Update}},
-	}
-=======
 // EventsToRegister returns nil here to indicate that schedulingGates plugin is not
 // interested in any event but its own update.
 func (pl *SchedulingGates) EventsToRegister() []framework.ClusterEventWithHint {
 	return nil
->>>>>>> acfd0dd7
 }
 
 // New initializes a new plugin and returns it.
