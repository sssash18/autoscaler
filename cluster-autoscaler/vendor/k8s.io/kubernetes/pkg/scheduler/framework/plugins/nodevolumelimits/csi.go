/*
Copyright 2019 The Kubernetes Authors.

Licensed under the Apache License, Version 2.0 (the "License");
you may not use this file except in compliance with the License.
You may obtain a copy of the License at

    http://www.apache.org/licenses/LICENSE-2.0

Unless required by applicable law or agreed to in writing, software
distributed under the License is distributed on an "AS IS" BASIS,
WITHOUT WARRANTIES OR CONDITIONS OF ANY KIND, either express or implied.
See the License for the specific language governing permissions and
limitations under the License.
*/

package nodevolumelimits

import (
	"context"
	"fmt"

	v1 "k8s.io/api/core/v1"
	storagev1 "k8s.io/api/storage/v1"
	"k8s.io/apimachinery/pkg/runtime"
	"k8s.io/apimachinery/pkg/util/rand"
	corelisters "k8s.io/client-go/listers/core/v1"
	storagelisters "k8s.io/client-go/listers/storage/v1"
	ephemeral "k8s.io/component-helpers/storage/ephemeral"
	storagehelpers "k8s.io/component-helpers/storage/volume"
	csitrans "k8s.io/csi-translation-lib"
	"k8s.io/klog/v2"
	"k8s.io/kubernetes/pkg/scheduler/framework"
	"k8s.io/kubernetes/pkg/scheduler/framework/plugins/feature"
	"k8s.io/kubernetes/pkg/scheduler/framework/plugins/names"
	volumeutil "k8s.io/kubernetes/pkg/volume/util"
)

// InTreeToCSITranslator contains methods required to check migratable status
// and perform translations from InTree PV's to CSI
type InTreeToCSITranslator interface {
	IsPVMigratable(pv *v1.PersistentVolume) bool
	IsInlineMigratable(vol *v1.Volume) bool
	IsMigratableIntreePluginByName(inTreePluginName string) bool
	GetInTreePluginNameFromSpec(pv *v1.PersistentVolume, vol *v1.Volume) (string, error)
	GetCSINameFromInTreeName(pluginName string) (string, error)
	TranslateInTreePVToCSI(pv *v1.PersistentVolume) (*v1.PersistentVolume, error)
	TranslateInTreeInlineVolumeToCSI(volume *v1.Volume, podNamespace string) (*v1.PersistentVolume, error)
}

// CSILimits is a plugin that checks node volume limits.
type CSILimits struct {
	csiNodeLister storagelisters.CSINodeLister
	pvLister      corelisters.PersistentVolumeLister
	pvcLister     corelisters.PersistentVolumeClaimLister
	scLister      storagelisters.StorageClassLister

	randomVolumeIDPrefix string

	translator InTreeToCSITranslator
}

var _ framework.PreFilterPlugin = &CSILimits{}
var _ framework.FilterPlugin = &CSILimits{}
var _ framework.EnqueueExtensions = &CSILimits{}

// CSIName is the name of the plugin used in the plugin registry and configurations.
const CSIName = names.NodeVolumeLimits

// Name returns name of the plugin. It is used in logs, etc.
func (pl *CSILimits) Name() string {
	return CSIName
}

// EventsToRegister returns the possible events that may make a Pod
// failed by this plugin schedulable.
func (pl *CSILimits) EventsToRegister() []framework.ClusterEventWithHint {
	return []framework.ClusterEventWithHint{
		{Event: framework.ClusterEvent{Resource: framework.CSINode, ActionType: framework.Add}},
		{Event: framework.ClusterEvent{Resource: framework.Pod, ActionType: framework.Delete}},
	}
}

// PreFilter invoked at the prefilter extension point
//
// If the pod haven't those types of volumes, we'll skip the Filter phase
func (pl *CSILimits) PreFilter(ctx context.Context, _ *framework.CycleState, pod *v1.Pod) (*framework.PreFilterResult, *framework.Status) {
	volumes := pod.Spec.Volumes
	for i := range volumes {
		vol := &volumes[i]
		if vol.PersistentVolumeClaim != nil || vol.Ephemeral != nil || pl.translator.IsInlineMigratable(vol) {
			return nil, nil
		}
	}

	return nil, framework.NewStatus(framework.Skip)
}

// PreFilterExtensions returns prefilter extensions, pod add and remove.
func (pl *CSILimits) PreFilterExtensions() framework.PreFilterExtensions {
	return nil
}

// Filter invoked at the filter extension point.
func (pl *CSILimits) Filter(ctx context.Context, _ *framework.CycleState, pod *v1.Pod, nodeInfo *framework.NodeInfo) *framework.Status {
	// If the new pod doesn't have any volume attached to it, the predicate will always be true
	if len(pod.Spec.Volumes) == 0 {
		return nil
	}

	node := nodeInfo.Node()
<<<<<<< HEAD
=======

	logger := klog.FromContext(ctx)
>>>>>>> acfd0dd7

	// If CSINode doesn't exist, the predicate may read the limits from Node object
	csiNode, err := pl.csiNodeLister.Get(node.Name)
	if err != nil {
		// TODO: return the error once CSINode is created by default (2 releases)
		logger.V(5).Info("Could not get a CSINode object for the node", "node", klog.KObj(node), "err", err)
	}

	newVolumes := make(map[string]string)
	if err := pl.filterAttachableVolumes(logger, pod, csiNode, true /* new pod */, newVolumes); err != nil {
		return framework.AsStatus(err)
	}

	// If the pod doesn't have any new CSI volumes, the predicate will always be true
	if len(newVolumes) == 0 {
		return nil
	}

	// If the node doesn't have volume limits, the predicate will always be true
	nodeVolumeLimits := getVolumeLimits(nodeInfo, csiNode)
	if len(nodeVolumeLimits) == 0 {
		return nil
	}

	attachedVolumes := make(map[string]string)
	for _, existingPod := range nodeInfo.Pods {
		if err := pl.filterAttachableVolumes(logger, existingPod.Pod, csiNode, false /* existing pod */, attachedVolumes); err != nil {
			return framework.AsStatus(err)
		}
	}

	attachedVolumeCount := map[string]int{}
	for volumeUniqueName, volumeLimitKey := range attachedVolumes {
		// Don't count single volume used in multiple pods more than once
		delete(newVolumes, volumeUniqueName)
		attachedVolumeCount[volumeLimitKey]++
	}

	newVolumeCount := map[string]int{}
	for _, volumeLimitKey := range newVolumes {
		newVolumeCount[volumeLimitKey]++
	}

	for volumeLimitKey, count := range newVolumeCount {
		maxVolumeLimit, ok := nodeVolumeLimits[v1.ResourceName(volumeLimitKey)]
		if ok {
			currentVolumeCount := attachedVolumeCount[volumeLimitKey]
			logger.V(5).Info("Found plugin volume limits", "node", node.Name, "volumeLimitKey", volumeLimitKey,
				"maxLimits", maxVolumeLimit, "currentVolumeCount", currentVolumeCount, "newVolumeCount", count,
				"pod", klog.KObj(pod))
			if currentVolumeCount+count > int(maxVolumeLimit) {
				return framework.NewStatus(framework.Unschedulable, ErrReasonMaxVolumeCountExceeded)
			}
		}
	}

	return nil
}

func (pl *CSILimits) filterAttachableVolumes(
	logger klog.Logger, pod *v1.Pod, csiNode *storagev1.CSINode, newPod bool, result map[string]string) error {
	for _, vol := range pod.Spec.Volumes {
		pvcName := ""
		isEphemeral := false
		switch {
		case vol.PersistentVolumeClaim != nil:
			// Normal CSI volume can only be used through PVC
			pvcName = vol.PersistentVolumeClaim.ClaimName
		case vol.Ephemeral != nil:
			// Generic ephemeral inline volumes also use a PVC,
			// just with a computed name and certain ownership.
			// That is checked below once the pvc object is
			// retrieved.
			pvcName = ephemeral.VolumeClaimName(pod, &vol)
			isEphemeral = true
		default:
			// Inline Volume does not have PVC.
			// Need to check if CSI migration is enabled for this inline volume.
			// - If the volume is migratable and CSI migration is enabled, need to count it
			// as well.
			// - If the volume is not migratable, it will be count in non_csi filter.
<<<<<<< HEAD
			if err := pl.checkAttachableInlineVolume(&vol, csiNode, pod, result); err != nil {
=======
			if err := pl.checkAttachableInlineVolume(logger, &vol, csiNode, pod, result); err != nil {
>>>>>>> acfd0dd7
				return err
			}

			continue
		}

		if pvcName == "" {
			return fmt.Errorf("PersistentVolumeClaim had no name")
		}

		pvc, err := pl.pvcLister.PersistentVolumeClaims(pod.Namespace).Get(pvcName)

		if err != nil {
			if newPod {
				// The PVC is required to proceed with
				// scheduling of a new pod because it cannot
				// run without it. Bail out immediately.
				return fmt.Errorf("looking up PVC %s/%s: %v", pod.Namespace, pvcName, err)
			}
			// If the PVC is invalid, we don't count the volume because
			// there's no guarantee that it belongs to the running predicate.
			logger.V(5).Info("Unable to look up PVC info", "pod", klog.KObj(pod), "PVC", klog.KRef(pod.Namespace, pvcName))
			continue
		}

		// The PVC for an ephemeral volume must be owned by the pod.
		if isEphemeral {
			if err := ephemeral.VolumeIsForPod(pod, pvc); err != nil {
				return err
			}
		}

		driverName, volumeHandle := pl.getCSIDriverInfo(logger, csiNode, pvc)
		if driverName == "" || volumeHandle == "" {
			logger.V(5).Info("Could not find a CSI driver name or volume handle, not counting volume")
			continue
		}

		volumeUniqueName := fmt.Sprintf("%s/%s", driverName, volumeHandle)
		volumeLimitKey := volumeutil.GetCSIAttachLimitKey(driverName)
		result[volumeUniqueName] = volumeLimitKey
	}
	return nil
}

// checkAttachableInlineVolume takes an inline volume and add to the result map if the
// volume is migratable and CSI migration for this plugin has been enabled.
<<<<<<< HEAD
func (pl *CSILimits) checkAttachableInlineVolume(vol *v1.Volume, csiNode *storagev1.CSINode,
=======
func (pl *CSILimits) checkAttachableInlineVolume(logger klog.Logger, vol *v1.Volume, csiNode *storagev1.CSINode,
>>>>>>> acfd0dd7
	pod *v1.Pod, result map[string]string) error {
	if !pl.translator.IsInlineMigratable(vol) {
		return nil
	}
	// Check if the intree provisioner CSI migration has been enabled.
	inTreeProvisionerName, err := pl.translator.GetInTreePluginNameFromSpec(nil, vol)
	if err != nil {
		return fmt.Errorf("looking up provisioner name for volume %s: %w", vol.Name, err)
	}
	if !isCSIMigrationOn(csiNode, inTreeProvisionerName) {
		csiNodeName := ""
		if csiNode != nil {
			csiNodeName = csiNode.Name
		}
<<<<<<< HEAD
		klog.V(5).InfoS("CSI Migration is not enabled for provisioner", "provisioner", inTreeProvisionerName,
=======
		logger.V(5).Info("CSI Migration is not enabled for provisioner", "provisioner", inTreeProvisionerName,
>>>>>>> acfd0dd7
			"pod", klog.KObj(pod), "csiNode", csiNodeName)
		return nil
	}
	// Do translation for the in-tree volume.
	translatedPV, err := pl.translator.TranslateInTreeInlineVolumeToCSI(vol, pod.Namespace)
	if err != nil || translatedPV == nil {
		return fmt.Errorf("converting volume(%s) from inline to csi: %w", vol.Name, err)
	}
	driverName, err := pl.translator.GetCSINameFromInTreeName(inTreeProvisionerName)
	if err != nil {
		return fmt.Errorf("looking up CSI driver name for provisioner %s: %w", inTreeProvisionerName, err)
	}
	// TranslateInTreeInlineVolumeToCSI should translate inline volume to CSI. If it is not set,
	// the volume does not support inline. Skip the count.
	if translatedPV.Spec.PersistentVolumeSource.CSI == nil {
		return nil
	}
	volumeUniqueName := fmt.Sprintf("%s/%s", driverName, translatedPV.Spec.PersistentVolumeSource.CSI.VolumeHandle)
	volumeLimitKey := volumeutil.GetCSIAttachLimitKey(driverName)
	result[volumeUniqueName] = volumeLimitKey
	return nil
}

// getCSIDriverInfo returns the CSI driver name and volume ID of a given PVC.
// If the PVC is from a migrated in-tree plugin, this function will return
// the information of the CSI driver that the plugin has been migrated to.
func (pl *CSILimits) getCSIDriverInfo(logger klog.Logger, csiNode *storagev1.CSINode, pvc *v1.PersistentVolumeClaim) (string, string) {
	pvName := pvc.Spec.VolumeName

	if pvName == "" {
		logger.V(5).Info("Persistent volume had no name for claim", "PVC", klog.KObj(pvc))
		return pl.getCSIDriverInfoFromSC(logger, csiNode, pvc)
	}

	pv, err := pl.pvLister.Get(pvName)
	if err != nil {
		logger.V(5).Info("Unable to look up PV info for PVC and PV", "PVC", klog.KObj(pvc), "PV", klog.KRef("", pvName))
		// If we can't fetch PV associated with PVC, may be it got deleted
		// or PVC was prebound to a PVC that hasn't been created yet.
		// fallback to using StorageClass for volume counting
		return pl.getCSIDriverInfoFromSC(logger, csiNode, pvc)
	}

	csiSource := pv.Spec.PersistentVolumeSource.CSI
	if csiSource == nil {
		// We make a fast path for non-CSI volumes that aren't migratable
		if !pl.translator.IsPVMigratable(pv) {
			return "", ""
		}

		pluginName, err := pl.translator.GetInTreePluginNameFromSpec(pv, nil)
		if err != nil {
			logger.V(5).Info("Unable to look up plugin name from PV spec", "err", err)
			return "", ""
		}

		if !isCSIMigrationOn(csiNode, pluginName) {
			logger.V(5).Info("CSI Migration of plugin is not enabled", "plugin", pluginName)
			return "", ""
		}

		csiPV, err := pl.translator.TranslateInTreePVToCSI(pv)
		if err != nil {
			logger.V(5).Info("Unable to translate in-tree volume to CSI", "err", err)
			return "", ""
		}

		if csiPV.Spec.PersistentVolumeSource.CSI == nil {
			logger.V(5).Info("Unable to get a valid volume source for translated PV", "PV", pvName)
			return "", ""
		}

		csiSource = csiPV.Spec.PersistentVolumeSource.CSI
	}

	return csiSource.Driver, csiSource.VolumeHandle
}

// getCSIDriverInfoFromSC returns the CSI driver name and a random volume ID of a given PVC's StorageClass.
func (pl *CSILimits) getCSIDriverInfoFromSC(logger klog.Logger, csiNode *storagev1.CSINode, pvc *v1.PersistentVolumeClaim) (string, string) {
	namespace := pvc.Namespace
	pvcName := pvc.Name
	scName := storagehelpers.GetPersistentVolumeClaimClass(pvc)

	// If StorageClass is not set or not found, then PVC must be using immediate binding mode
	// and hence it must be bound before scheduling. So it is safe to not count it.
	if scName == "" {
		logger.V(5).Info("PVC has no StorageClass", "PVC", klog.KObj(pvc))
		return "", ""
	}

	storageClass, err := pl.scLister.Get(scName)
	if err != nil {
		logger.V(5).Info("Could not get StorageClass for PVC", "PVC", klog.KObj(pvc), "err", err)
		return "", ""
	}

	// We use random prefix to avoid conflict with volume IDs. If PVC is bound during the execution of the
	// predicate and there is another pod on the same node that uses same volume, then we will overcount
	// the volume and consider both volumes as different.
	volumeHandle := fmt.Sprintf("%s-%s/%s", pl.randomVolumeIDPrefix, namespace, pvcName)

	provisioner := storageClass.Provisioner
	if pl.translator.IsMigratableIntreePluginByName(provisioner) {
		if !isCSIMigrationOn(csiNode, provisioner) {
			logger.V(5).Info("CSI Migration of provisioner is not enabled", "provisioner", provisioner)
			return "", ""
		}

		driverName, err := pl.translator.GetCSINameFromInTreeName(provisioner)
		if err != nil {
			logger.V(5).Info("Unable to look up driver name from provisioner name", "provisioner", provisioner, "err", err)
			return "", ""
		}
		return driverName, volumeHandle
	}

	return provisioner, volumeHandle
}

// NewCSI initializes a new plugin and returns it.
func NewCSI(_ context.Context, _ runtime.Object, handle framework.Handle, fts feature.Features) (framework.Plugin, error) {
	informerFactory := handle.SharedInformerFactory()
	pvLister := informerFactory.Core().V1().PersistentVolumes().Lister()
	pvcLister := informerFactory.Core().V1().PersistentVolumeClaims().Lister()
	csiNodesLister := informerFactory.Storage().V1().CSINodes().Lister()
	scLister := informerFactory.Storage().V1().StorageClasses().Lister()
	csiTranslator := csitrans.New()

	return &CSILimits{
		csiNodeLister:        csiNodesLister,
		pvLister:             pvLister,
		pvcLister:            pvcLister,
		scLister:             scLister,
		randomVolumeIDPrefix: rand.String(32),
		translator:           csiTranslator,
	}, nil
}

func getVolumeLimits(nodeInfo *framework.NodeInfo, csiNode *storagev1.CSINode) map[v1.ResourceName]int64 {
	// TODO: stop getting values from Node object in v1.18
	nodeVolumeLimits := volumeLimits(nodeInfo)
	if csiNode != nil {
		for i := range csiNode.Spec.Drivers {
			d := csiNode.Spec.Drivers[i]
			if d.Allocatable != nil && d.Allocatable.Count != nil {
				// TODO: drop GetCSIAttachLimitKey once we don't get values from Node object (v1.18)
				k := v1.ResourceName(volumeutil.GetCSIAttachLimitKey(d.Name))
				nodeVolumeLimits[k] = int64(*d.Allocatable.Count)
			}
		}
	}
	return nodeVolumeLimits
}<|MERGE_RESOLUTION|>--- conflicted
+++ resolved
@@ -109,11 +109,8 @@
 	}
 
 	node := nodeInfo.Node()
-<<<<<<< HEAD
-=======
 
 	logger := klog.FromContext(ctx)
->>>>>>> acfd0dd7
 
 	// If CSINode doesn't exist, the predicate may read the limits from Node object
 	csiNode, err := pl.csiNodeLister.Get(node.Name)
@@ -195,11 +192,7 @@
 			// - If the volume is migratable and CSI migration is enabled, need to count it
 			// as well.
 			// - If the volume is not migratable, it will be count in non_csi filter.
-<<<<<<< HEAD
-			if err := pl.checkAttachableInlineVolume(&vol, csiNode, pod, result); err != nil {
-=======
 			if err := pl.checkAttachableInlineVolume(logger, &vol, csiNode, pod, result); err != nil {
->>>>>>> acfd0dd7
 				return err
 			}
 
@@ -247,11 +240,7 @@
 
 // checkAttachableInlineVolume takes an inline volume and add to the result map if the
 // volume is migratable and CSI migration for this plugin has been enabled.
-<<<<<<< HEAD
-func (pl *CSILimits) checkAttachableInlineVolume(vol *v1.Volume, csiNode *storagev1.CSINode,
-=======
 func (pl *CSILimits) checkAttachableInlineVolume(logger klog.Logger, vol *v1.Volume, csiNode *storagev1.CSINode,
->>>>>>> acfd0dd7
 	pod *v1.Pod, result map[string]string) error {
 	if !pl.translator.IsInlineMigratable(vol) {
 		return nil
@@ -266,11 +255,7 @@
 		if csiNode != nil {
 			csiNodeName = csiNode.Name
 		}
-<<<<<<< HEAD
-		klog.V(5).InfoS("CSI Migration is not enabled for provisioner", "provisioner", inTreeProvisionerName,
-=======
 		logger.V(5).Info("CSI Migration is not enabled for provisioner", "provisioner", inTreeProvisionerName,
->>>>>>> acfd0dd7
 			"pod", klog.KObj(pod), "csiNode", csiNodeName)
 		return nil
 	}
