/*
Copyright 2017 The Kubernetes Authors.

Licensed under the Apache License, Version 2.0 (the "License");
you may not use this file except in compliance with the License.
You may obtain a copy of the License at

    http://www.apache.org/licenses/LICENSE-2.0

Unless required by applicable law or agreed to in writing, software
distributed under the License is distributed on an "AS IS" BASIS,
WITHOUT WARRANTIES OR CONDITIONS OF ANY KIND, either express or implied.
See the License for the specific language governing permissions and
limitations under the License.
*/

package volumebinding

import (
	"context"
	"fmt"
	"sort"
	"strings"
	"time"

	v1 "k8s.io/api/core/v1"
	storagev1 "k8s.io/api/storage/v1"
	apierrors "k8s.io/apimachinery/pkg/api/errors"
	metav1 "k8s.io/apimachinery/pkg/apis/meta/v1"
	"k8s.io/apimachinery/pkg/labels"
	"k8s.io/apimachinery/pkg/util/sets"
	"k8s.io/apimachinery/pkg/util/wait"
	"k8s.io/apiserver/pkg/storage"
	utilfeature "k8s.io/apiserver/pkg/util/feature"
	coreinformers "k8s.io/client-go/informers/core/v1"
	storageinformers "k8s.io/client-go/informers/storage/v1"
	clientset "k8s.io/client-go/kubernetes"
	corelisters "k8s.io/client-go/listers/core/v1"
	storagelisters "k8s.io/client-go/listers/storage/v1"
	"k8s.io/component-helpers/storage/ephemeral"
	"k8s.io/component-helpers/storage/volume"
	csitrans "k8s.io/csi-translation-lib"
	csiplugins "k8s.io/csi-translation-lib/plugins"
	"k8s.io/klog/v2"
	v1helper "k8s.io/kubernetes/pkg/apis/core/v1/helper"
	"k8s.io/kubernetes/pkg/features"
	"k8s.io/kubernetes/pkg/scheduler/framework/plugins/volumebinding/metrics"
	"k8s.io/kubernetes/pkg/volume/util"
)

// ConflictReason is used for the special strings which explain why
// volume binding is impossible for a node.
type ConflictReason string

// ConflictReasons contains all reasons that explain why volume binding is impossible for a node.
type ConflictReasons []ConflictReason

func (reasons ConflictReasons) Len() int           { return len(reasons) }
func (reasons ConflictReasons) Less(i, j int) bool { return reasons[i] < reasons[j] }
func (reasons ConflictReasons) Swap(i, j int)      { reasons[i], reasons[j] = reasons[j], reasons[i] }

const (
	// ErrReasonBindConflict is used for VolumeBindingNoMatch predicate error.
	ErrReasonBindConflict ConflictReason = "node(s) didn't find available persistent volumes to bind"
	// ErrReasonNodeConflict is used for VolumeNodeAffinityConflict predicate error.
	ErrReasonNodeConflict ConflictReason = "node(s) had volume node affinity conflict"
	// ErrReasonNotEnoughSpace is used when a pod cannot start on a node because not enough storage space is available.
	ErrReasonNotEnoughSpace = "node(s) did not have enough free storage"
	// ErrReasonPVNotExist is used when a pod has one or more PVC(s) bound to non-existent persistent volume(s)"
	ErrReasonPVNotExist = "node(s) unavailable due to one or more pvc(s) bound to non-existent pv(s)"
)

// BindingInfo holds a binding between PV and PVC.
type BindingInfo struct {
	// PVC that needs to be bound
	pvc *v1.PersistentVolumeClaim

	// Proposed PV to bind to this PVC
	pv *v1.PersistentVolume
}

// StorageClassName returns the name of the storage class.
func (b *BindingInfo) StorageClassName() string {
	return b.pv.Spec.StorageClassName
}

// StorageResource represents storage resource.
type StorageResource struct {
	Requested int64
	Capacity  int64
}

// StorageResource returns storage resource.
func (b *BindingInfo) StorageResource() *StorageResource {
	// both fields are mandatory
	requestedQty := b.pvc.Spec.Resources.Requests[v1.ResourceName(v1.ResourceStorage)]
	capacityQty := b.pv.Spec.Capacity[v1.ResourceName(v1.ResourceStorage)]
	return &StorageResource{
		Requested: requestedQty.Value(),
		Capacity:  capacityQty.Value(),
	}
}

// PodVolumes holds pod's volumes information used in volume scheduling.
type PodVolumes struct {
	// StaticBindings are binding decisions for PVCs which can be bound to
	// pre-provisioned static PVs.
	StaticBindings []*BindingInfo
	// DynamicProvisions are PVCs that require dynamic provisioning
	DynamicProvisions []*v1.PersistentVolumeClaim
}

// InTreeToCSITranslator contains methods required to check migratable status
// and perform translations from InTree PV's to CSI
type InTreeToCSITranslator interface {
	IsPVMigratable(pv *v1.PersistentVolume) bool
	GetInTreePluginNameFromSpec(pv *v1.PersistentVolume, vol *v1.Volume) (string, error)
	TranslateInTreePVToCSI(pv *v1.PersistentVolume) (*v1.PersistentVolume, error)
}

// SchedulerVolumeBinder is used by the scheduler VolumeBinding plugin to
// handle PVC/PV binding and dynamic provisioning. The binding decisions are
// integrated into the pod scheduling workflow so that the PV NodeAffinity is
// also considered along with the pod's other scheduling requirements.
//
// This integrates into the existing scheduler workflow as follows:
//  1. The scheduler takes a Pod off the scheduler queue and processes it serially:
//     a. Invokes all pre-filter plugins for the pod. GetPodVolumeClaims() is invoked
//     here, pod volume information will be saved in current scheduling cycle state for later use.
//     If pod has bound immediate PVCs, GetEligibleNodes() is invoked to potentially reduce
//     down the list of eligible nodes based on the bound PV's NodeAffinity (if any).
//     b. Invokes all filter plugins, parallelized across nodes.  FindPodVolumes() is invoked here.
//     c. Invokes all score plugins.  Future/TBD
//     d. Selects the best node for the Pod.
//     e. Invokes all reserve plugins. AssumePodVolumes() is invoked here.
//     i.  If PVC binding is required, cache in-memory only:
//     * For manual binding: update PV objects for prebinding to the corresponding PVCs.
//     * For dynamic provisioning: update PVC object with a selected node from c)
//     * For the pod, which PVCs and PVs need API updates.
//     ii. Afterwards, the main scheduler caches the Pod->Node binding in the scheduler's pod cache,
//     This is handled in the scheduler and not here.
//     f. Asynchronously bind volumes and pod in a separate goroutine
//     i.  BindPodVolumes() is called first in PreBind phase. It makes all the necessary API updates and waits for
//     PV controller to fully bind and provision the PVCs. If binding fails, the Pod is sent
//     back through the scheduler.
//     ii. After BindPodVolumes() is complete, then the scheduler does the final Pod->Node binding.
//  2. Once all the assume operations are done in e), the scheduler processes the next Pod in the scheduler queue
//     while the actual binding operation occurs in the background.
type SchedulerVolumeBinder interface {
	// GetPodVolumeClaims returns a pod's PVCs separated into bound, unbound with delayed binding (including provisioning),
	// unbound with immediate binding (including prebound) and PVs that belong to storage classes of unbound PVCs with delayed binding.
	GetPodVolumeClaims(logger klog.Logger, pod *v1.Pod) (podVolumeClaims *PodVolumeClaims, err error)

	// GetEligibleNodes checks the existing bound claims of the pod to determine if the list of nodes can be
	// potentially reduced down to a subset of eligible nodes based on the bound claims which then can be used
	// in subsequent scheduling stages.
	//
	// If eligibleNodes is 'nil', then it indicates that such eligible node reduction cannot be made
	// and all nodes should be considered.
<<<<<<< HEAD
	GetEligibleNodes(boundClaims []*v1.PersistentVolumeClaim) (eligibleNodes sets.Set[string])
=======
	GetEligibleNodes(logger klog.Logger, boundClaims []*v1.PersistentVolumeClaim) (eligibleNodes sets.Set[string])
>>>>>>> acfd0dd7

	// FindPodVolumes checks if all of a Pod's PVCs can be satisfied by the
	// node and returns pod's volumes information.
	//
	// If a PVC is bound, it checks if the PV's NodeAffinity matches the Node.
	// Otherwise, it tries to find an available PV to bind to the PVC.
	//
	// It returns an error when something went wrong or a list of reasons why the node is
	// (currently) not usable for the pod.
	//
	// If the CSIStorageCapacity feature is enabled, then it also checks for sufficient storage
	// for volumes that still need to be created.
	//
	// This function is called by the scheduler VolumeBinding plugin and can be called in parallel
	FindPodVolumes(logger klog.Logger, pod *v1.Pod, podVolumeClaims *PodVolumeClaims, node *v1.Node) (podVolumes *PodVolumes, reasons ConflictReasons, err error)

	// AssumePodVolumes will:
	// 1. Take the PV matches for unbound PVCs and update the PV cache assuming
	// that the PV is prebound to the PVC.
	// 2. Take the PVCs that need provisioning and update the PVC cache with related
	// annotations set.
	//
	// It returns true if all volumes are fully bound
	//
	// This function is called serially.
	AssumePodVolumes(logger klog.Logger, assumedPod *v1.Pod, nodeName string, podVolumes *PodVolumes) (allFullyBound bool, err error)

	// RevertAssumedPodVolumes will revert assumed PV and PVC cache.
	RevertAssumedPodVolumes(podVolumes *PodVolumes)

	// BindPodVolumes will:
	// 1. Initiate the volume binding by making the API call to prebind the PV
	// to its matching PVC.
	// 2. Trigger the volume provisioning by making the API call to set related
	// annotations on the PVC
	// 3. Wait for PVCs to be completely bound by the PV controller
	//
	// This function can be called in parallel.
	BindPodVolumes(ctx context.Context, assumedPod *v1.Pod, podVolumes *PodVolumes) error
}

type PodVolumeClaims struct {
	// boundClaims are the pod's bound PVCs.
	boundClaims []*v1.PersistentVolumeClaim
	// unboundClaimsDelayBinding are the pod's unbound with delayed binding (including provisioning) PVCs.
	unboundClaimsDelayBinding []*v1.PersistentVolumeClaim
	// unboundClaimsImmediate are the pod's unbound with immediate binding PVCs (i.e., supposed to be bound already) .
	unboundClaimsImmediate []*v1.PersistentVolumeClaim
	// unboundVolumesDelayBinding are PVs that belong to storage classes of the pod's unbound PVCs with delayed binding.
	unboundVolumesDelayBinding map[string][]*v1.PersistentVolume
}

type volumeBinder struct {
	kubeClient clientset.Interface

	classLister   storagelisters.StorageClassLister
	podLister     corelisters.PodLister
	nodeLister    corelisters.NodeLister
	csiNodeLister storagelisters.CSINodeLister

	pvcCache PVCAssumeCache
	pvCache  PVAssumeCache

	// Amount of time to wait for the bind operation to succeed
	bindTimeout time.Duration

	translator InTreeToCSITranslator

	csiDriverLister          storagelisters.CSIDriverLister
	csiStorageCapacityLister storagelisters.CSIStorageCapacityLister
}

var _ SchedulerVolumeBinder = &volumeBinder{}

// CapacityCheck contains additional parameters for NewVolumeBinder that
// are only needed when checking volume sizes against available storage
// capacity is desired.
type CapacityCheck struct {
	CSIDriverInformer          storageinformers.CSIDriverInformer
	CSIStorageCapacityInformer storageinformers.CSIStorageCapacityInformer
}

// NewVolumeBinder sets up all the caches needed for the scheduler to make volume binding decisions.
//
// capacityCheck determines how storage capacity is checked (CSIStorageCapacity feature).
func NewVolumeBinder(
	logger klog.Logger,
	kubeClient clientset.Interface,
	podInformer coreinformers.PodInformer,
	nodeInformer coreinformers.NodeInformer,
	csiNodeInformer storageinformers.CSINodeInformer,
	pvcInformer coreinformers.PersistentVolumeClaimInformer,
	pvInformer coreinformers.PersistentVolumeInformer,
	storageClassInformer storageinformers.StorageClassInformer,
	capacityCheck CapacityCheck,
	bindTimeout time.Duration) SchedulerVolumeBinder {
	b := &volumeBinder{
		kubeClient:    kubeClient,
		podLister:     podInformer.Lister(),
		classLister:   storageClassInformer.Lister(),
		nodeLister:    nodeInformer.Lister(),
		csiNodeLister: csiNodeInformer.Lister(),
		pvcCache:      NewPVCAssumeCache(logger, pvcInformer.Informer()),
		pvCache:       NewPVAssumeCache(logger, pvInformer.Informer()),
		bindTimeout:   bindTimeout,
		translator:    csitrans.New(),
	}

	b.csiDriverLister = capacityCheck.CSIDriverInformer.Lister()
	b.csiStorageCapacityLister = capacityCheck.CSIStorageCapacityInformer.Lister()

	return b
}

// FindPodVolumes finds the matching PVs for PVCs and nodes to provision PVs
// for the given pod and node. If the node does not fit, conflict reasons are
// returned.
func (b *volumeBinder) FindPodVolumes(logger klog.Logger, pod *v1.Pod, podVolumeClaims *PodVolumeClaims, node *v1.Node) (podVolumes *PodVolumes, reasons ConflictReasons, err error) {
	podVolumes = &PodVolumes{}

	// Warning: Below log needs high verbosity as it can be printed several times (#60933).
	logger.V(5).Info("FindPodVolumes", "pod", klog.KObj(pod), "node", klog.KObj(node))

	// Initialize to true for pods that don't have volumes. These
	// booleans get translated into reason strings when the function
	// returns without an error.
	unboundVolumesSatisfied := true
	boundVolumesSatisfied := true
	sufficientStorage := true
	boundPVsFound := true
	defer func() {
		if err != nil {
			return
		}
		if !boundVolumesSatisfied {
			reasons = append(reasons, ErrReasonNodeConflict)
		}
		if !unboundVolumesSatisfied {
			reasons = append(reasons, ErrReasonBindConflict)
		}
		if !sufficientStorage {
			reasons = append(reasons, ErrReasonNotEnoughSpace)
		}
		if !boundPVsFound {
			reasons = append(reasons, ErrReasonPVNotExist)
		}
	}()

	defer func() {
		if err != nil {
			metrics.VolumeSchedulingStageFailed.WithLabelValues("predicate").Inc()
		}
	}()

	var (
		staticBindings    []*BindingInfo
		dynamicProvisions []*v1.PersistentVolumeClaim
	)
	defer func() {
		// Although we do not distinguish nil from empty in this function, for
		// easier testing, we normalize empty to nil.
		if len(staticBindings) == 0 {
			staticBindings = nil
		}
		if len(dynamicProvisions) == 0 {
			dynamicProvisions = nil
		}
		podVolumes.StaticBindings = staticBindings
		podVolumes.DynamicProvisions = dynamicProvisions
	}()

	// Check PV node affinity on bound volumes
	if len(podVolumeClaims.boundClaims) > 0 {
		boundVolumesSatisfied, boundPVsFound, err = b.checkBoundClaims(logger, podVolumeClaims.boundClaims, node, pod)
		if err != nil {
			return
		}
	}

	// Find matching volumes and node for unbound claims
	if len(podVolumeClaims.unboundClaimsDelayBinding) > 0 {
		var (
			claimsToFindMatching []*v1.PersistentVolumeClaim
			claimsToProvision    []*v1.PersistentVolumeClaim
		)

		// Filter out claims to provision
		for _, claim := range podVolumeClaims.unboundClaimsDelayBinding {
			if selectedNode, ok := claim.Annotations[volume.AnnSelectedNode]; ok {
				if selectedNode != node.Name {
					// Fast path, skip unmatched node.
					unboundVolumesSatisfied = false
					return
				}
				claimsToProvision = append(claimsToProvision, claim)
			} else {
				claimsToFindMatching = append(claimsToFindMatching, claim)
			}
		}

		// Find matching volumes
		if len(claimsToFindMatching) > 0 {
			var unboundClaims []*v1.PersistentVolumeClaim
			unboundVolumesSatisfied, staticBindings, unboundClaims, err = b.findMatchingVolumes(logger, pod, claimsToFindMatching, podVolumeClaims.unboundVolumesDelayBinding, node)
			if err != nil {
				return
			}
			claimsToProvision = append(claimsToProvision, unboundClaims...)
		}

		// Check for claims to provision. This is the first time where we potentially
		// find out that storage is not sufficient for the node.
		if len(claimsToProvision) > 0 {
			unboundVolumesSatisfied, sufficientStorage, dynamicProvisions, err = b.checkVolumeProvisions(logger, pod, claimsToProvision, node)
			if err != nil {
				return
			}
		}
	}

	return
}

// GetEligibleNodes checks the existing bound claims of the pod to determine if the list of nodes can be
// potentially reduced down to a subset of eligible nodes based on the bound claims which then can be used
// in subsequent scheduling stages.
//
// Returning 'nil' for eligibleNodes indicates that such eligible node reduction cannot be made and all nodes
// should be considered.
<<<<<<< HEAD
func (b *volumeBinder) GetEligibleNodes(boundClaims []*v1.PersistentVolumeClaim) (eligibleNodes sets.Set[string]) {
=======
func (b *volumeBinder) GetEligibleNodes(logger klog.Logger, boundClaims []*v1.PersistentVolumeClaim) (eligibleNodes sets.Set[string]) {
>>>>>>> acfd0dd7
	if len(boundClaims) == 0 {
		return
	}

	var errs []error
	for _, pvc := range boundClaims {
		pvName := pvc.Spec.VolumeName
		pv, err := b.pvCache.GetPV(pvName)
		if err != nil {
			errs = append(errs, err)
			continue
		}

		// if the PersistentVolume is local and has node affinity matching specific node(s),
		// add them to the eligible nodes
		nodeNames := util.GetLocalPersistentVolumeNodeNames(pv)
		if len(nodeNames) != 0 {
			// on the first found list of eligible nodes for the local PersistentVolume,
			// insert to the eligible node set.
			if eligibleNodes == nil {
				eligibleNodes = sets.New(nodeNames...)
			} else {
				// for subsequent finding of eligible nodes for the local PersistentVolume,
				// take the intersection of the nodes with the existing eligible nodes
				// for cases if PV1 has node affinity to node1 and PV2 has node affinity to node2,
				// then the eligible node list should be empty.
				eligibleNodes = eligibleNodes.Intersection(sets.New(nodeNames...))
			}
		}
	}

	if len(errs) > 0 {
		logger.V(4).Info("GetEligibleNodes: one or more error occurred finding eligible nodes", "error", errs)
		return nil
	}

	if eligibleNodes != nil {
		logger.V(4).Info("GetEligibleNodes: reduced down eligible nodes", "nodes", eligibleNodes)
	}
	return
}

// AssumePodVolumes will take the matching PVs and PVCs to provision in pod's
// volume information for the chosen node, and:
// 1. Update the pvCache with the new prebound PV.
// 2. Update the pvcCache with the new PVCs with annotations set
// 3. Update PodVolumes again with cached API updates for PVs and PVCs.
func (b *volumeBinder) AssumePodVolumes(logger klog.Logger, assumedPod *v1.Pod, nodeName string, podVolumes *PodVolumes) (allFullyBound bool, err error) {
	logger.V(4).Info("AssumePodVolumes", "pod", klog.KObj(assumedPod), "node", klog.KRef("", nodeName))
	defer func() {
		if err != nil {
			metrics.VolumeSchedulingStageFailed.WithLabelValues("assume").Inc()
		}
	}()

	if allBound := b.arePodVolumesBound(logger, assumedPod); allBound {
		logger.V(4).Info("AssumePodVolumes: all PVCs bound and nothing to do", "pod", klog.KObj(assumedPod), "node", klog.KRef("", nodeName))
		return true, nil
	}

	// Assume PV
	newBindings := []*BindingInfo{}
	for _, binding := range podVolumes.StaticBindings {
		newPV, dirty, err := volume.GetBindVolumeToClaim(binding.pv, binding.pvc)
		logger.V(5).Info("AssumePodVolumes: GetBindVolumeToClaim",
			"pod", klog.KObj(assumedPod),
			"PV", klog.KObj(binding.pv),
			"PVC", klog.KObj(binding.pvc),
			"newPV", klog.KObj(newPV),
			"dirty", dirty,
		)
		if err != nil {
			logger.Error(err, "AssumePodVolumes: fail to GetBindVolumeToClaim")
			b.revertAssumedPVs(newBindings)
			return false, err
		}
		// TODO: can we assume every time?
		if dirty {
			err = b.pvCache.Assume(newPV)
			if err != nil {
				b.revertAssumedPVs(newBindings)
				return false, err
			}
		}
		newBindings = append(newBindings, &BindingInfo{pv: newPV, pvc: binding.pvc})
	}

	// Assume PVCs
	newProvisionedPVCs := []*v1.PersistentVolumeClaim{}
	for _, claim := range podVolumes.DynamicProvisions {
		// The claims from method args can be pointing to watcher cache. We must not
		// modify these, therefore create a copy.
		claimClone := claim.DeepCopy()
		metav1.SetMetaDataAnnotation(&claimClone.ObjectMeta, volume.AnnSelectedNode, nodeName)
		err = b.pvcCache.Assume(claimClone)
		if err != nil {
			b.revertAssumedPVs(newBindings)
			b.revertAssumedPVCs(newProvisionedPVCs)
			return
		}

		newProvisionedPVCs = append(newProvisionedPVCs, claimClone)
	}

	podVolumes.StaticBindings = newBindings
	podVolumes.DynamicProvisions = newProvisionedPVCs
	return
}

// RevertAssumedPodVolumes will revert assumed PV and PVC cache.
func (b *volumeBinder) RevertAssumedPodVolumes(podVolumes *PodVolumes) {
	b.revertAssumedPVs(podVolumes.StaticBindings)
	b.revertAssumedPVCs(podVolumes.DynamicProvisions)
}

// BindPodVolumes gets the cached bindings and PVCs to provision in pod's volumes information,
// makes the API update for those PVs/PVCs, and waits for the PVCs to be completely bound
// by the PV controller.
func (b *volumeBinder) BindPodVolumes(ctx context.Context, assumedPod *v1.Pod, podVolumes *PodVolumes) (err error) {
	logger := klog.FromContext(ctx)
	logger.V(4).Info("BindPodVolumes", "pod", klog.KObj(assumedPod), "node", klog.KRef("", assumedPod.Spec.NodeName))

	defer func() {
		if err != nil {
			metrics.VolumeSchedulingStageFailed.WithLabelValues("bind").Inc()
		}
	}()

	bindings := podVolumes.StaticBindings
	claimsToProvision := podVolumes.DynamicProvisions

	// Start API operations
	err = b.bindAPIUpdate(ctx, assumedPod, bindings, claimsToProvision)
	if err != nil {
		return err
	}

	err = wait.PollUntilContextTimeout(ctx, time.Second, b.bindTimeout, false, func(ctx context.Context) (bool, error) {
		b, err := b.checkBindings(logger, assumedPod, bindings, claimsToProvision)
		return b, err
	})
	if err != nil {
		return fmt.Errorf("binding volumes: %w", err)
	}
	return nil
}

func getPodName(pod *v1.Pod) string {
	return pod.Namespace + "/" + pod.Name
}

func getPVCName(pvc *v1.PersistentVolumeClaim) string {
	return pvc.Namespace + "/" + pvc.Name
}

// bindAPIUpdate makes the API update for those PVs/PVCs.
func (b *volumeBinder) bindAPIUpdate(ctx context.Context, pod *v1.Pod, bindings []*BindingInfo, claimsToProvision []*v1.PersistentVolumeClaim) error {
	logger := klog.FromContext(ctx)
	podName := getPodName(pod)
	if bindings == nil {
		return fmt.Errorf("failed to get cached bindings for pod %q", podName)
	}
	if claimsToProvision == nil {
		return fmt.Errorf("failed to get cached claims to provision for pod %q", podName)
	}

	lastProcessedBinding := 0
	lastProcessedProvisioning := 0
	defer func() {
		// only revert assumed cached updates for volumes we haven't successfully bound
		if lastProcessedBinding < len(bindings) {
			b.revertAssumedPVs(bindings[lastProcessedBinding:])
		}
		// only revert assumed cached updates for claims we haven't updated,
		if lastProcessedProvisioning < len(claimsToProvision) {
			b.revertAssumedPVCs(claimsToProvision[lastProcessedProvisioning:])
		}
	}()

	var (
		binding *BindingInfo
		i       int
		claim   *v1.PersistentVolumeClaim
	)

	// Do the actual prebinding. Let the PV controller take care of the rest
	// There is no API rollback if the actual binding fails
	for _, binding = range bindings {
		// TODO: does it hurt if we make an api call and nothing needs to be updated?
<<<<<<< HEAD
		klog.V(5).InfoS("Updating PersistentVolume: binding to claim", "pod", klog.KObj(pod), "PV", klog.KObj(binding.pv), "PVC", klog.KObj(binding.pvc))
		newPV, err := b.kubeClient.CoreV1().PersistentVolumes().Update(ctx, binding.pv, metav1.UpdateOptions{})
		if err != nil {
			klog.V(4).InfoS("Updating PersistentVolume: binding to claim failed", "pod", klog.KObj(pod), "PV", klog.KObj(binding.pv), "PVC", klog.KObj(binding.pvc), "err", err)
			return err
		}

		klog.V(2).InfoS("Updated PersistentVolume with claim. Waiting for binding to complete", "pod", klog.KObj(pod), "PV", klog.KObj(binding.pv), "PVC", klog.KObj(binding.pvc))
=======
		logger.V(5).Info("Updating PersistentVolume: binding to claim", "pod", klog.KObj(pod), "PV", klog.KObj(binding.pv), "PVC", klog.KObj(binding.pvc))
		newPV, err := b.kubeClient.CoreV1().PersistentVolumes().Update(ctx, binding.pv, metav1.UpdateOptions{})
		if err != nil {
			logger.V(4).Info("Updating PersistentVolume: binding to claim failed", "pod", klog.KObj(pod), "PV", klog.KObj(binding.pv), "PVC", klog.KObj(binding.pvc), "err", err)
			return err
		}

		logger.V(2).Info("Updated PersistentVolume with claim. Waiting for binding to complete", "pod", klog.KObj(pod), "PV", klog.KObj(binding.pv), "PVC", klog.KObj(binding.pvc))
>>>>>>> acfd0dd7
		// Save updated object from apiserver for later checking.
		binding.pv = newPV
		lastProcessedBinding++
	}

	// Update claims objects to trigger volume provisioning. Let the PV controller take care of the rest
	// PV controller is expected to signal back by removing related annotations if actual provisioning fails
	for i, claim = range claimsToProvision {
		logger.V(5).Info("Updating claims objects to trigger volume provisioning", "pod", klog.KObj(pod), "PVC", klog.KObj(claim))
		newClaim, err := b.kubeClient.CoreV1().PersistentVolumeClaims(claim.Namespace).Update(ctx, claim, metav1.UpdateOptions{})
		if err != nil {
			logger.V(4).Info("Updating PersistentVolumeClaim: binding to volume failed", "PVC", klog.KObj(claim), "err", err)
			return err
		}

		// Save updated object from apiserver for later checking.
		claimsToProvision[i] = newClaim
		lastProcessedProvisioning++
	}

	return nil
}

var (
	versioner = storage.APIObjectVersioner{}
)

// checkBindings runs through all the PVCs in the Pod and checks:
// * if the PVC is fully bound
// * if there are any conditions that require binding to fail and be retried
//
// It returns true when all of the Pod's PVCs are fully bound, and error if
// binding (and scheduling) needs to be retried
// Note that it checks on API objects not PV/PVC cache, this is because
// PV/PVC cache can be assumed again in main scheduler loop, we must check
// latest state in API server which are shared with PV controller and
// provisioners
func (b *volumeBinder) checkBindings(logger klog.Logger, pod *v1.Pod, bindings []*BindingInfo, claimsToProvision []*v1.PersistentVolumeClaim) (bool, error) {
	podName := getPodName(pod)
	if bindings == nil {
		return false, fmt.Errorf("failed to get cached bindings for pod %q", podName)
	}
	if claimsToProvision == nil {
		return false, fmt.Errorf("failed to get cached claims to provision for pod %q", podName)
	}

	node, err := b.nodeLister.Get(pod.Spec.NodeName)
	if err != nil {
		return false, fmt.Errorf("failed to get node %q: %w", pod.Spec.NodeName, err)
	}

	csiNode, err := b.csiNodeLister.Get(node.Name)
	if err != nil {
		// TODO: return the error once CSINode is created by default
		logger.V(4).Info("Could not get a CSINode object for the node", "node", klog.KObj(node), "err", err)
	}

	// Check for any conditions that might require scheduling retry

	// When pod is deleted, binding operation should be cancelled. There is no
	// need to check PV/PVC bindings any more.
	_, err = b.podLister.Pods(pod.Namespace).Get(pod.Name)
	if err != nil {
		if apierrors.IsNotFound(err) {
			return false, fmt.Errorf("pod does not exist any more: %w", err)
		}
		logger.Error(err, "Failed to get pod from the lister", "pod", klog.KObj(pod))
	}

	for _, binding := range bindings {
		pv, err := b.pvCache.GetAPIPV(binding.pv.Name)
		if err != nil {
			return false, fmt.Errorf("failed to check binding: %w", err)
		}

		pvc, err := b.pvcCache.GetAPIPVC(getPVCName(binding.pvc))
		if err != nil {
			return false, fmt.Errorf("failed to check binding: %w", err)
		}

		// Because we updated PV in apiserver, skip if API object is older
		// and wait for new API object propagated from apiserver.
		if versioner.CompareResourceVersion(binding.pv, pv) > 0 {
			return false, nil
		}

		pv, err = b.tryTranslatePVToCSI(pv, csiNode)
		if err != nil {
			return false, fmt.Errorf("failed to translate pv to csi: %w", err)
		}

		// Check PV's node affinity (the node might not have the proper label)
		if err := volume.CheckNodeAffinity(pv, node.Labels); err != nil {
			return false, fmt.Errorf("pv %q node affinity doesn't match node %q: %w", pv.Name, node.Name, err)
		}

		// Check if pv.ClaimRef got dropped by unbindVolume()
		if pv.Spec.ClaimRef == nil || pv.Spec.ClaimRef.UID == "" {
			return false, fmt.Errorf("ClaimRef got reset for pv %q", pv.Name)
		}

		// Check if pvc is fully bound
		if !b.isPVCFullyBound(pvc) {
			return false, nil
		}
	}

	for _, claim := range claimsToProvision {
		pvc, err := b.pvcCache.GetAPIPVC(getPVCName(claim))
		if err != nil {
			return false, fmt.Errorf("failed to check provisioning pvc: %w", err)
		}

		// Because we updated PVC in apiserver, skip if API object is older
		// and wait for new API object propagated from apiserver.
		if versioner.CompareResourceVersion(claim, pvc) > 0 {
			return false, nil
		}

		// Check if selectedNode annotation is still set
		if pvc.Annotations == nil {
			return false, fmt.Errorf("selectedNode annotation reset for PVC %q", pvc.Name)
		}
		selectedNode := pvc.Annotations[volume.AnnSelectedNode]
		if selectedNode != pod.Spec.NodeName {
			// If provisioner fails to provision a volume, selectedNode
			// annotation will be removed to signal back to the scheduler to
			// retry.
			return false, fmt.Errorf("provisioning failed for PVC %q", pvc.Name)
		}

		// If the PVC is bound to a PV, check its node affinity
		if pvc.Spec.VolumeName != "" {
			pv, err := b.pvCache.GetAPIPV(pvc.Spec.VolumeName)
			if err != nil {
				if _, ok := err.(*errNotFound); ok {
					// We tolerate NotFound error here, because PV is possibly
					// not found because of API delay, we can check next time.
					// And if PV does not exist because it's deleted, PVC will
					// be unbound eventually.
					return false, nil
				}
				return false, fmt.Errorf("failed to get pv %q from cache: %w", pvc.Spec.VolumeName, err)
			}

			pv, err = b.tryTranslatePVToCSI(pv, csiNode)
			if err != nil {
				return false, err
			}

			if err := volume.CheckNodeAffinity(pv, node.Labels); err != nil {
				return false, fmt.Errorf("pv %q node affinity doesn't match node %q: %w", pv.Name, node.Name, err)
			}
		}

		// Check if pvc is fully bound
		if !b.isPVCFullyBound(pvc) {
			return false, nil
		}
	}

	// All pvs and pvcs that we operated on are bound
<<<<<<< HEAD
	klog.V(2).InfoS("All PVCs for pod are bound", "pod", klog.KObj(pod))
=======
	logger.V(2).Info("All PVCs for pod are bound", "pod", klog.KObj(pod))
>>>>>>> acfd0dd7
	return true, nil
}

func (b *volumeBinder) isVolumeBound(logger klog.Logger, pod *v1.Pod, vol *v1.Volume) (bound bool, pvc *v1.PersistentVolumeClaim, err error) {
	pvcName := ""
	isEphemeral := false
	switch {
	case vol.PersistentVolumeClaim != nil:
		pvcName = vol.PersistentVolumeClaim.ClaimName
	case vol.Ephemeral != nil:
		// Generic ephemeral inline volumes also use a PVC,
		// just with a computed name, and...
		pvcName = ephemeral.VolumeClaimName(pod, vol)
		isEphemeral = true
	default:
		return true, nil, nil
	}

	bound, pvc, err = b.isPVCBound(logger, pod.Namespace, pvcName)
	// ... the PVC must be owned by the pod.
	if isEphemeral && err == nil && pvc != nil {
		if err := ephemeral.VolumeIsForPod(pod, pvc); err != nil {
			return false, nil, err
		}
	}
	return
}

func (b *volumeBinder) isPVCBound(logger klog.Logger, namespace, pvcName string) (bool, *v1.PersistentVolumeClaim, error) {
	claim := &v1.PersistentVolumeClaim{
		ObjectMeta: metav1.ObjectMeta{
			Name:      pvcName,
			Namespace: namespace,
		},
	}
	pvcKey := getPVCName(claim)
	pvc, err := b.pvcCache.GetPVC(pvcKey)
	if err != nil || pvc == nil {
		return false, nil, fmt.Errorf("error getting PVC %q: %v", pvcKey, err)
	}

	fullyBound := b.isPVCFullyBound(pvc)
	if fullyBound {
		logger.V(5).Info("PVC is fully bound to PV", "PVC", klog.KObj(pvc), "PV", klog.KRef("", pvc.Spec.VolumeName))
	} else {
		if pvc.Spec.VolumeName != "" {
			logger.V(5).Info("PVC is not fully bound to PV", "PVC", klog.KObj(pvc), "PV", klog.KRef("", pvc.Spec.VolumeName))
		} else {
			logger.V(5).Info("PVC is not bound", "PVC", klog.KObj(pvc))
		}
	}
	return fullyBound, pvc, nil
}

func (b *volumeBinder) isPVCFullyBound(pvc *v1.PersistentVolumeClaim) bool {
	return pvc.Spec.VolumeName != "" && metav1.HasAnnotation(pvc.ObjectMeta, volume.AnnBindCompleted)
}

// arePodVolumesBound returns true if all volumes are fully bound
func (b *volumeBinder) arePodVolumesBound(logger klog.Logger, pod *v1.Pod) bool {
	for _, vol := range pod.Spec.Volumes {
		if isBound, _, _ := b.isVolumeBound(logger, pod, &vol); !isBound {
			// Pod has at least one PVC that needs binding
			return false
		}
	}
	return true
}

// GetPodVolumeClaims returns a pod's PVCs separated into bound, unbound with delayed binding (including provisioning),
// unbound with immediate binding (including prebound) and PVs that belong to storage classes of unbound PVCs with delayed binding.
func (b *volumeBinder) GetPodVolumeClaims(logger klog.Logger, pod *v1.Pod) (podVolumeClaims *PodVolumeClaims, err error) {
	podVolumeClaims = &PodVolumeClaims{
		boundClaims:               []*v1.PersistentVolumeClaim{},
		unboundClaimsImmediate:    []*v1.PersistentVolumeClaim{},
		unboundClaimsDelayBinding: []*v1.PersistentVolumeClaim{},
	}

	for _, vol := range pod.Spec.Volumes {
		volumeBound, pvc, err := b.isVolumeBound(logger, pod, &vol)
		if err != nil {
			return podVolumeClaims, err
		}
		if pvc == nil {
			continue
		}
		if volumeBound {
			podVolumeClaims.boundClaims = append(podVolumeClaims.boundClaims, pvc)
		} else {
			delayBindingMode, err := volume.IsDelayBindingMode(pvc, b.classLister)
			if err != nil {
				return podVolumeClaims, err
			}
			// Prebound PVCs are treated as unbound immediate binding
			if delayBindingMode && pvc.Spec.VolumeName == "" {
				// Scheduler path
				podVolumeClaims.unboundClaimsDelayBinding = append(podVolumeClaims.unboundClaimsDelayBinding, pvc)
			} else {
				// !delayBindingMode || pvc.Spec.VolumeName != ""
				// Immediate binding should have already been bound
				podVolumeClaims.unboundClaimsImmediate = append(podVolumeClaims.unboundClaimsImmediate, pvc)
			}
		}
	}

	podVolumeClaims.unboundVolumesDelayBinding = map[string][]*v1.PersistentVolume{}
	for _, pvc := range podVolumeClaims.unboundClaimsDelayBinding {
		// Get storage class name from each PVC
		storageClassName := volume.GetPersistentVolumeClaimClass(pvc)
		podVolumeClaims.unboundVolumesDelayBinding[storageClassName] = b.pvCache.ListPVs(storageClassName)
	}
	return podVolumeClaims, nil
}

func (b *volumeBinder) checkBoundClaims(logger klog.Logger, claims []*v1.PersistentVolumeClaim, node *v1.Node, pod *v1.Pod) (bool, bool, error) {
	csiNode, err := b.csiNodeLister.Get(node.Name)
	if err != nil {
		// TODO: return the error once CSINode is created by default
		logger.V(4).Info("Could not get a CSINode object for the node", "node", klog.KObj(node), "err", err)
	}

	for _, pvc := range claims {
		pvName := pvc.Spec.VolumeName
		pv, err := b.pvCache.GetPV(pvName)
		if err != nil {
			if _, ok := err.(*errNotFound); ok {
				err = nil
			}
			return true, false, err
		}

		pv, err = b.tryTranslatePVToCSI(pv, csiNode)
		if err != nil {
			return false, true, err
		}

		err = volume.CheckNodeAffinity(pv, node.Labels)
		if err != nil {
			logger.V(4).Info("PersistentVolume and node mismatch for pod", "PV", klog.KRef("", pvName), "node", klog.KObj(node), "pod", klog.KObj(pod), "err", err)
			return false, true, nil
		}
		logger.V(5).Info("PersistentVolume and node matches for pod", "PV", klog.KRef("", pvName), "node", klog.KObj(node), "pod", klog.KObj(pod))
	}

	logger.V(4).Info("All bound volumes for pod match with node", "pod", klog.KObj(pod), "node", klog.KObj(node))
	return true, true, nil
}

// findMatchingVolumes tries to find matching volumes for given claims,
// and return unbound claims for further provision.
func (b *volumeBinder) findMatchingVolumes(logger klog.Logger, pod *v1.Pod, claimsToBind []*v1.PersistentVolumeClaim, unboundVolumesDelayBinding map[string][]*v1.PersistentVolume, node *v1.Node) (foundMatches bool, bindings []*BindingInfo, unboundClaims []*v1.PersistentVolumeClaim, err error) {
	// Sort all the claims by increasing size request to get the smallest fits
	sort.Sort(byPVCSize(claimsToBind))

	chosenPVs := map[string]*v1.PersistentVolume{}

	foundMatches = true

	for _, pvc := range claimsToBind {
		// Get storage class name from each PVC
		storageClassName := volume.GetPersistentVolumeClaimClass(pvc)
		pvs := unboundVolumesDelayBinding[storageClassName]

		// Find a matching PV
		pv, err := volume.FindMatchingVolume(pvc, pvs, node, chosenPVs, true)
		if err != nil {
			return false, nil, nil, err
		}
		if pv == nil {
			logger.V(4).Info("No matching volumes for pod", "pod", klog.KObj(pod), "PVC", klog.KObj(pvc), "node", klog.KObj(node))
			unboundClaims = append(unboundClaims, pvc)
			foundMatches = false
			continue
		}

		// matching PV needs to be excluded so we don't select it again
		chosenPVs[pv.Name] = pv
		bindings = append(bindings, &BindingInfo{pv: pv, pvc: pvc})
		logger.V(5).Info("Found matching PV for PVC for pod", "PV", klog.KObj(pv), "PVC", klog.KObj(pvc), "node", klog.KObj(node), "pod", klog.KObj(pod))
	}

	if foundMatches {
		logger.V(4).Info("Found matching volumes for pod", "pod", klog.KObj(pod), "node", klog.KObj(node))
	}

	return
}

// checkVolumeProvisions checks given unbound claims (the claims have gone through func
// findMatchingVolumes, and do not have matching volumes for binding), and return true
// if all of the claims are eligible for dynamic provision.
func (b *volumeBinder) checkVolumeProvisions(logger klog.Logger, pod *v1.Pod, claimsToProvision []*v1.PersistentVolumeClaim, node *v1.Node) (provisionSatisfied, sufficientStorage bool, dynamicProvisions []*v1.PersistentVolumeClaim, err error) {
	dynamicProvisions = []*v1.PersistentVolumeClaim{}

	// We return early with provisionedClaims == nil if a check
	// fails or we encounter an error.
	for _, claim := range claimsToProvision {
		pvcName := getPVCName(claim)
		className := volume.GetPersistentVolumeClaimClass(claim)
		if className == "" {
			return false, false, nil, fmt.Errorf("no class for claim %q", pvcName)
		}

		class, err := b.classLister.Get(className)
		if err != nil {
			return false, false, nil, fmt.Errorf("failed to find storage class %q", className)
		}
		provisioner := class.Provisioner
		if provisioner == "" || provisioner == volume.NotSupportedProvisioner {
			logger.V(4).Info("Storage class of claim does not support dynamic provisioning", "storageClassName", className, "PVC", klog.KObj(claim))
			return false, true, nil, nil
		}

		// Check if the node can satisfy the topology requirement in the class
		if !v1helper.MatchTopologySelectorTerms(class.AllowedTopologies, labels.Set(node.Labels)) {
			logger.V(4).Info("Node cannot satisfy provisioning topology requirements of claim", "node", klog.KObj(node), "PVC", klog.KObj(claim))
			return false, true, nil, nil
		}

		// Check storage capacity.
		sufficient, err := b.hasEnoughCapacity(logger, provisioner, claim, class, node)
		if err != nil {
			return false, false, nil, err
		}
		if !sufficient {
			// hasEnoughCapacity logs an explanation.
			return true, false, nil, nil
		}

		dynamicProvisions = append(dynamicProvisions, claim)

	}
	logger.V(4).Info("Provisioning for claims of pod that has no matching volumes...", "claimCount", len(claimsToProvision), "pod", klog.KObj(pod), "node", klog.KObj(node))

	return true, true, dynamicProvisions, nil
}

func (b *volumeBinder) revertAssumedPVs(bindings []*BindingInfo) {
	for _, BindingInfo := range bindings {
		b.pvCache.Restore(BindingInfo.pv.Name)
	}
}

func (b *volumeBinder) revertAssumedPVCs(claims []*v1.PersistentVolumeClaim) {
	for _, claim := range claims {
		b.pvcCache.Restore(getPVCName(claim))
	}
}

// hasEnoughCapacity checks whether the provisioner has enough capacity left for a new volume of the given size
// that is available from the node.
func (b *volumeBinder) hasEnoughCapacity(logger klog.Logger, provisioner string, claim *v1.PersistentVolumeClaim, storageClass *storagev1.StorageClass, node *v1.Node) (bool, error) {
	quantity, ok := claim.Spec.Resources.Requests[v1.ResourceStorage]
	if !ok {
		// No capacity to check for.
		return true, nil
	}

	// Only enabled for CSI drivers which opt into it.
	driver, err := b.csiDriverLister.Get(provisioner)
	if err != nil {
		if apierrors.IsNotFound(err) {
			// Either the provisioner is not a CSI driver or the driver does not
			// opt into storage capacity scheduling. Either way, skip
			// capacity checking.
			return true, nil
		}
		return false, err
	}
	if driver.Spec.StorageCapacity == nil || !*driver.Spec.StorageCapacity {
		return true, nil
	}

	// Look for a matching CSIStorageCapacity object(s).
	// TODO (for beta): benchmark this and potentially introduce some kind of lookup structure (https://github.com/kubernetes/enhancements/issues/1698#issuecomment-654356718).
	capacities, err := b.csiStorageCapacityLister.List(labels.Everything())
	if err != nil {
		return false, err
	}

	sizeInBytes := quantity.Value()
	for _, capacity := range capacities {
		if capacity.StorageClassName == storageClass.Name &&
			capacitySufficient(capacity, sizeInBytes) &&
			b.nodeHasAccess(logger, node, capacity) {
			// Enough capacity found.
			return true, nil
		}
	}

	// TODO (?): this doesn't give any information about which pools where considered and why
	// they had to be rejected. Log that above? But that might be a lot of log output...
	logger.V(4).Info("Node has no accessible CSIStorageCapacity with enough capacity for PVC",
		"node", klog.KObj(node), "PVC", klog.KObj(claim), "size", sizeInBytes, "storageClass", klog.KObj(storageClass))
	return false, nil
}

func capacitySufficient(capacity *storagev1.CSIStorageCapacity, sizeInBytes int64) bool {
	limit := capacity.Capacity
	if capacity.MaximumVolumeSize != nil {
		// Prefer MaximumVolumeSize if available, it is more precise.
		limit = capacity.MaximumVolumeSize
	}
	return limit != nil && limit.Value() >= sizeInBytes
}

func (b *volumeBinder) nodeHasAccess(logger klog.Logger, node *v1.Node, capacity *storagev1.CSIStorageCapacity) bool {
	if capacity.NodeTopology == nil {
		// Unavailable
		return false
	}
	// Only matching by label is supported.
	selector, err := metav1.LabelSelectorAsSelector(capacity.NodeTopology)
	if err != nil {
		logger.Error(err, "Unexpected error converting to a label selector", "nodeTopology", capacity.NodeTopology)
		return false
	}
	return selector.Matches(labels.Set(node.Labels))
}

type byPVCSize []*v1.PersistentVolumeClaim

func (a byPVCSize) Len() int {
	return len(a)
}

func (a byPVCSize) Swap(i, j int) {
	a[i], a[j] = a[j], a[i]
}

func (a byPVCSize) Less(i, j int) bool {
	iSize := a[i].Spec.Resources.Requests[v1.ResourceStorage]
	jSize := a[j].Spec.Resources.Requests[v1.ResourceStorage]
	// return true if iSize is less than jSize
	return iSize.Cmp(jSize) == -1
}

// isCSIMigrationOnForPlugin checks if CSI migration is enabled for a given plugin.
func isCSIMigrationOnForPlugin(pluginName string) bool {
	switch pluginName {
	case csiplugins.AWSEBSInTreePluginName:
		return true
	case csiplugins.GCEPDInTreePluginName:
		return true
	case csiplugins.AzureDiskInTreePluginName:
		return true
	case csiplugins.CinderInTreePluginName:
		return true
	case csiplugins.PortworxVolumePluginName:
		return utilfeature.DefaultFeatureGate.Enabled(features.CSIMigrationPortworx)
	case csiplugins.RBDVolumePluginName:
		return utilfeature.DefaultFeatureGate.Enabled(features.CSIMigrationRBD)
	}
	return false
}

// isPluginMigratedToCSIOnNode checks if an in-tree plugin has been migrated to a CSI driver on the node.
func isPluginMigratedToCSIOnNode(pluginName string, csiNode *storagev1.CSINode) bool {
	if csiNode == nil {
		return false
	}

	csiNodeAnn := csiNode.GetAnnotations()
	if csiNodeAnn == nil {
		return false
	}

	var mpaSet sets.Set[string]
	mpa := csiNodeAnn[v1.MigratedPluginsAnnotationKey]
	if len(mpa) == 0 {
		mpaSet = sets.New[string]()
	} else {
		tok := strings.Split(mpa, ",")
		mpaSet = sets.New(tok...)
	}

	return mpaSet.Has(pluginName)
}

// tryTranslatePVToCSI will translate the in-tree PV to CSI if it meets the criteria. If not, it returns the unmodified in-tree PV.
func (b *volumeBinder) tryTranslatePVToCSI(pv *v1.PersistentVolume, csiNode *storagev1.CSINode) (*v1.PersistentVolume, error) {
	if !b.translator.IsPVMigratable(pv) {
		return pv, nil
	}

	pluginName, err := b.translator.GetInTreePluginNameFromSpec(pv, nil)
	if err != nil {
		return nil, fmt.Errorf("could not get plugin name from pv: %v", err)
	}

	if !isCSIMigrationOnForPlugin(pluginName) {
		return pv, nil
	}

	if !isPluginMigratedToCSIOnNode(pluginName, csiNode) {
		return pv, nil
	}

	transPV, err := b.translator.TranslateInTreePVToCSI(pv)
	if err != nil {
		return nil, fmt.Errorf("could not translate pv: %v", err)
	}

	return transPV, nil
}<|MERGE_RESOLUTION|>--- conflicted
+++ resolved
@@ -157,11 +157,7 @@
 	//
 	// If eligibleNodes is 'nil', then it indicates that such eligible node reduction cannot be made
 	// and all nodes should be considered.
-<<<<<<< HEAD
-	GetEligibleNodes(boundClaims []*v1.PersistentVolumeClaim) (eligibleNodes sets.Set[string])
-=======
 	GetEligibleNodes(logger klog.Logger, boundClaims []*v1.PersistentVolumeClaim) (eligibleNodes sets.Set[string])
->>>>>>> acfd0dd7
 
 	// FindPodVolumes checks if all of a Pod's PVCs can be satisfied by the
 	// node and returns pod's volumes information.
@@ -391,11 +387,7 @@
 //
 // Returning 'nil' for eligibleNodes indicates that such eligible node reduction cannot be made and all nodes
 // should be considered.
-<<<<<<< HEAD
-func (b *volumeBinder) GetEligibleNodes(boundClaims []*v1.PersistentVolumeClaim) (eligibleNodes sets.Set[string]) {
-=======
 func (b *volumeBinder) GetEligibleNodes(logger klog.Logger, boundClaims []*v1.PersistentVolumeClaim) (eligibleNodes sets.Set[string]) {
->>>>>>> acfd0dd7
 	if len(boundClaims) == 0 {
 		return
 	}
@@ -585,16 +577,6 @@
 	// There is no API rollback if the actual binding fails
 	for _, binding = range bindings {
 		// TODO: does it hurt if we make an api call and nothing needs to be updated?
-<<<<<<< HEAD
-		klog.V(5).InfoS("Updating PersistentVolume: binding to claim", "pod", klog.KObj(pod), "PV", klog.KObj(binding.pv), "PVC", klog.KObj(binding.pvc))
-		newPV, err := b.kubeClient.CoreV1().PersistentVolumes().Update(ctx, binding.pv, metav1.UpdateOptions{})
-		if err != nil {
-			klog.V(4).InfoS("Updating PersistentVolume: binding to claim failed", "pod", klog.KObj(pod), "PV", klog.KObj(binding.pv), "PVC", klog.KObj(binding.pvc), "err", err)
-			return err
-		}
-
-		klog.V(2).InfoS("Updated PersistentVolume with claim. Waiting for binding to complete", "pod", klog.KObj(pod), "PV", klog.KObj(binding.pv), "PVC", klog.KObj(binding.pvc))
-=======
 		logger.V(5).Info("Updating PersistentVolume: binding to claim", "pod", klog.KObj(pod), "PV", klog.KObj(binding.pv), "PVC", klog.KObj(binding.pvc))
 		newPV, err := b.kubeClient.CoreV1().PersistentVolumes().Update(ctx, binding.pv, metav1.UpdateOptions{})
 		if err != nil {
@@ -603,7 +585,6 @@
 		}
 
 		logger.V(2).Info("Updated PersistentVolume with claim. Waiting for binding to complete", "pod", klog.KObj(pod), "PV", klog.KObj(binding.pv), "PVC", klog.KObj(binding.pvc))
->>>>>>> acfd0dd7
 		// Save updated object from apiserver for later checking.
 		binding.pv = newPV
 		lastProcessedBinding++
@@ -766,11 +747,7 @@
 	}
 
 	// All pvs and pvcs that we operated on are bound
-<<<<<<< HEAD
-	klog.V(2).InfoS("All PVCs for pod are bound", "pod", klog.KObj(pod))
-=======
 	logger.V(2).Info("All PVCs for pod are bound", "pod", klog.KObj(pod))
->>>>>>> acfd0dd7
 	return true, nil
 }
 
