/*
Copyright 2017 The Kubernetes Authors.

Licensed under the Apache License, Version 2.0 (the "License");
you may not use this file except in compliance with the License.
You may obtain a copy of the License at

    http://www.apache.org/licenses/LICENSE-2.0

Unless required by applicable law or agreed to in writing, software
distributed under the License is distributed on an "AS IS" BASIS,
WITHOUT WARRANTIES OR CONDITIONS OF ANY KIND, either express or implied.
See the License for the specific language governing permissions and
limitations under the License.
*/

package volumebinding

import (
	"fmt"
	"strconv"
	"sync"

	"k8s.io/klog/v2"

	v1 "k8s.io/api/core/v1"
	"k8s.io/apimachinery/pkg/api/meta"
	"k8s.io/client-go/tools/cache"
	storagehelpers "k8s.io/component-helpers/storage/volume"
)

// AssumeCache is a cache on top of the informer that allows for updating
// objects outside of informer events and also restoring the informer
// cache's version of the object.  Objects are assumed to be
// Kubernetes API objects that implement meta.Interface
type AssumeCache interface {
	// Assume updates the object in-memory only
	Assume(obj interface{}) error

	// Restore the informer cache's version of the object
	Restore(objName string)

	// Get the object by name
	Get(objName string) (interface{}, error)

	// GetAPIObj gets the API object by name
	GetAPIObj(objName string) (interface{}, error)

	// List all the objects in the cache
	List(indexObj interface{}) []interface{}
}

type errWrongType struct {
	typeName string
	object   interface{}
}

func (e *errWrongType) Error() string {
	return fmt.Sprintf("could not convert object to type %v: %+v", e.typeName, e.object)
}

type errNotFound struct {
	typeName   string
	objectName string
}

func (e *errNotFound) Error() string {
	return fmt.Sprintf("could not find %v %q", e.typeName, e.objectName)
}

type errObjectName struct {
	detailedErr error
}

func (e *errObjectName) Error() string {
	return fmt.Sprintf("failed to get object name: %v", e.detailedErr)
}

// assumeCache stores two pointers to represent a single object:
//   - The pointer to the informer object.
//   - The pointer to the latest object, which could be the same as
//     the informer object, or an in-memory object.
//
// An informer update always overrides the latest object pointer.
//
// Assume() only updates the latest object pointer.
// Restore() sets the latest object pointer back to the informer object.
// Get/List() always returns the latest object pointer.
type assumeCache struct {
	// The logger that was chosen when setting up the cache.
	// Will be used for all operations.
	logger klog.Logger

	// Synchronizes updates to store
	rwMutex sync.RWMutex

	// describes the object stored
	description string

	// Stores objInfo pointers
	store cache.Indexer

	// Index function for object
	indexFunc cache.IndexFunc
	indexName string
}

type objInfo struct {
	// name of the object
	name string

	// Latest version of object could be cached-only or from informer
	latestObj interface{}

	// Latest object from informer
	apiObj interface{}
}

func objInfoKeyFunc(obj interface{}) (string, error) {
	objInfo, ok := obj.(*objInfo)
	if !ok {
		return "", &errWrongType{"objInfo", obj}
	}
	return objInfo.name, nil
}

func (c *assumeCache) objInfoIndexFunc(obj interface{}) ([]string, error) {
	objInfo, ok := obj.(*objInfo)
	if !ok {
		return []string{""}, &errWrongType{"objInfo", obj}
	}
	return c.indexFunc(objInfo.latestObj)
}

// NewAssumeCache creates an assume cache for general objects.
func NewAssumeCache(logger klog.Logger, informer cache.SharedIndexInformer, description, indexName string, indexFunc cache.IndexFunc) AssumeCache {
	c := &assumeCache{
		logger:      logger,
		description: description,
		indexFunc:   indexFunc,
		indexName:   indexName,
	}
	indexers := cache.Indexers{}
	if indexName != "" && indexFunc != nil {
		indexers[indexName] = c.objInfoIndexFunc
	}
	c.store = cache.NewIndexer(objInfoKeyFunc, indexers)

	// Unit tests don't use informers
	if informer != nil {
		informer.AddEventHandler(
			cache.ResourceEventHandlerFuncs{
				AddFunc:    c.add,
				UpdateFunc: c.update,
				DeleteFunc: c.delete,
			},
		)
	}
	return c
}

func (c *assumeCache) add(obj interface{}) {
	if obj == nil {
		return
	}

	name, err := cache.MetaNamespaceKeyFunc(obj)
	if err != nil {
		c.logger.Error(&errObjectName{err}, "Add failed")
		return
	}

	c.rwMutex.Lock()
	defer c.rwMutex.Unlock()

	if objInfo, _ := c.getObjInfo(name); objInfo != nil {
		newVersion, err := c.getObjVersion(name, obj)
		if err != nil {
			c.logger.Error(err, "Add failed: couldn't get object version")
			return
		}

		storedVersion, err := c.getObjVersion(name, objInfo.latestObj)
		if err != nil {
			c.logger.Error(err, "Add failed: couldn't get stored object version")
			return
		}

		// Only update object if version is newer.
		// This is so we don't override assumed objects due to informer resync.
		if newVersion <= storedVersion {
			c.logger.V(10).Info("Skip adding object to assume cache because version is not newer than storedVersion", "description", c.description, "cacheKey", name, "newVersion", newVersion, "storedVersion", storedVersion)
			return
		}
	}

	objInfo := &objInfo{name: name, latestObj: obj, apiObj: obj}
	if err = c.store.Update(objInfo); err != nil {
		c.logger.Info("Error occurred while updating stored object", "err", err)
	} else {
		c.logger.V(10).Info("Adding object to assume cache", "description", c.description, "cacheKey", name, "assumeCache", obj)
	}
}

func (c *assumeCache) update(oldObj interface{}, newObj interface{}) {
	c.add(newObj)
}

func (c *assumeCache) delete(obj interface{}) {
	if obj == nil {
		return
	}

	name, err := cache.DeletionHandlingMetaNamespaceKeyFunc(obj)
	if err != nil {
		c.logger.Error(&errObjectName{err}, "Failed to delete")
		return
	}

	c.rwMutex.Lock()
	defer c.rwMutex.Unlock()

	objInfo := &objInfo{name: name}
	err = c.store.Delete(objInfo)
	if err != nil {
		c.logger.Error(err, "Failed to delete", "description", c.description, "cacheKey", name)
	}
}

func (c *assumeCache) getObjVersion(name string, obj interface{}) (int64, error) {
	objAccessor, err := meta.Accessor(obj)
	if err != nil {
		return -1, err
	}

	objResourceVersion, err := strconv.ParseInt(objAccessor.GetResourceVersion(), 10, 64)
	if err != nil {
		return -1, fmt.Errorf("error parsing ResourceVersion %q for %v %q: %s", objAccessor.GetResourceVersion(), c.description, name, err)
	}
	return objResourceVersion, nil
}

func (c *assumeCache) getObjInfo(name string) (*objInfo, error) {
	obj, ok, err := c.store.GetByKey(name)
	if err != nil {
		return nil, err
	}
	if !ok {
		return nil, &errNotFound{c.description, name}
	}

	objInfo, ok := obj.(*objInfo)
	if !ok {
		return nil, &errWrongType{"objInfo", obj}
	}
	return objInfo, nil
}

func (c *assumeCache) Get(objName string) (interface{}, error) {
	c.rwMutex.RLock()
	defer c.rwMutex.RUnlock()

	objInfo, err := c.getObjInfo(objName)
	if err != nil {
		return nil, err
	}
	return objInfo.latestObj, nil
}

func (c *assumeCache) GetAPIObj(objName string) (interface{}, error) {
	c.rwMutex.RLock()
	defer c.rwMutex.RUnlock()

	objInfo, err := c.getObjInfo(objName)
	if err != nil {
		return nil, err
	}
	return objInfo.apiObj, nil
}

func (c *assumeCache) List(indexObj interface{}) []interface{} {
	c.rwMutex.RLock()
	defer c.rwMutex.RUnlock()

	allObjs := []interface{}{}
<<<<<<< HEAD
	objs, err := c.store.Index(c.indexName, &objInfo{latestObj: indexObj})
	if err != nil {
		c.logger.Error(err, "List index error")
		return nil
=======
	var objs []interface{}
	if c.indexName != "" {
		o, err := c.store.Index(c.indexName, &objInfo{latestObj: indexObj})
		if err != nil {
			c.logger.Error(err, "List index error")
			return nil
		}
		objs = o
	} else {
		objs = c.store.List()
>>>>>>> 7d1f87fc
	}

	for _, obj := range objs {
		objInfo, ok := obj.(*objInfo)
		if !ok {
			c.logger.Error(&errWrongType{"objInfo", obj}, "List error")
			continue
		}
		allObjs = append(allObjs, objInfo.latestObj)
	}
	return allObjs
}

func (c *assumeCache) Assume(obj interface{}) error {
	name, err := cache.MetaNamespaceKeyFunc(obj)
	if err != nil {
		return &errObjectName{err}
	}

	c.rwMutex.Lock()
	defer c.rwMutex.Unlock()

	objInfo, err := c.getObjInfo(name)
	if err != nil {
		return err
	}

	newVersion, err := c.getObjVersion(name, obj)
	if err != nil {
		return err
	}

	storedVersion, err := c.getObjVersion(name, objInfo.latestObj)
	if err != nil {
		return err
	}

	if newVersion < storedVersion {
		return fmt.Errorf("%v %q is out of sync (stored: %d, assume: %d)", c.description, name, storedVersion, newVersion)
	}

	// Only update the cached object
	objInfo.latestObj = obj
	c.logger.V(4).Info("Assumed object", "description", c.description, "cacheKey", name, "version", newVersion)
	return nil
}

func (c *assumeCache) Restore(objName string) {
	c.rwMutex.Lock()
	defer c.rwMutex.Unlock()

	objInfo, err := c.getObjInfo(objName)
	if err != nil {
		// This could be expected if object got deleted
		c.logger.V(5).Info("Restore object", "description", c.description, "cacheKey", objName, "err", err)
	} else {
		objInfo.latestObj = objInfo.apiObj
		c.logger.V(4).Info("Restored object", "description", c.description, "cacheKey", objName)
	}
}

// PVAssumeCache is a AssumeCache for PersistentVolume objects
type PVAssumeCache interface {
	AssumeCache

	GetPV(pvName string) (*v1.PersistentVolume, error)
	GetAPIPV(pvName string) (*v1.PersistentVolume, error)
	ListPVs(storageClassName string) []*v1.PersistentVolume
}

type pvAssumeCache struct {
	AssumeCache
	logger klog.Logger
}

func pvStorageClassIndexFunc(obj interface{}) ([]string, error) {
	if pv, ok := obj.(*v1.PersistentVolume); ok {
		return []string{storagehelpers.GetPersistentVolumeClass(pv)}, nil
	}
	return []string{""}, fmt.Errorf("object is not a v1.PersistentVolume: %v", obj)
}

// NewPVAssumeCache creates a PV assume cache.
func NewPVAssumeCache(logger klog.Logger, informer cache.SharedIndexInformer) PVAssumeCache {
	logger = klog.LoggerWithName(logger, "PV Cache")
	return &pvAssumeCache{
		AssumeCache: NewAssumeCache(logger, informer, "v1.PersistentVolume", "storageclass", pvStorageClassIndexFunc),
		logger:      logger,
	}
}

func (c *pvAssumeCache) GetPV(pvName string) (*v1.PersistentVolume, error) {
	obj, err := c.Get(pvName)
	if err != nil {
		return nil, err
	}

	pv, ok := obj.(*v1.PersistentVolume)
	if !ok {
		return nil, &errWrongType{"v1.PersistentVolume", obj}
	}
	return pv, nil
}

func (c *pvAssumeCache) GetAPIPV(pvName string) (*v1.PersistentVolume, error) {
	obj, err := c.GetAPIObj(pvName)
	if err != nil {
		return nil, err
	}
	pv, ok := obj.(*v1.PersistentVolume)
	if !ok {
		return nil, &errWrongType{"v1.PersistentVolume", obj}
	}
	return pv, nil
}

func (c *pvAssumeCache) ListPVs(storageClassName string) []*v1.PersistentVolume {
	objs := c.List(&v1.PersistentVolume{
		Spec: v1.PersistentVolumeSpec{
			StorageClassName: storageClassName,
		},
	})
	pvs := []*v1.PersistentVolume{}
	for _, obj := range objs {
		pv, ok := obj.(*v1.PersistentVolume)
		if !ok {
			c.logger.Error(&errWrongType{"v1.PersistentVolume", obj}, "ListPVs")
			continue
		}
		pvs = append(pvs, pv)
	}
	return pvs
}

// PVCAssumeCache is a AssumeCache for PersistentVolumeClaim objects
type PVCAssumeCache interface {
	AssumeCache

	// GetPVC returns the PVC from the cache with given pvcKey.
	// pvcKey is the result of MetaNamespaceKeyFunc on PVC obj
	GetPVC(pvcKey string) (*v1.PersistentVolumeClaim, error)
	GetAPIPVC(pvcKey string) (*v1.PersistentVolumeClaim, error)
}

type pvcAssumeCache struct {
	AssumeCache
	logger klog.Logger
}

// NewPVCAssumeCache creates a PVC assume cache.
func NewPVCAssumeCache(logger klog.Logger, informer cache.SharedIndexInformer) PVCAssumeCache {
	logger = klog.LoggerWithName(logger, "PVC Cache")
	return &pvcAssumeCache{
		AssumeCache: NewAssumeCache(logger, informer, "v1.PersistentVolumeClaim", "", nil),
		logger:      logger,
	}
}

func (c *pvcAssumeCache) GetPVC(pvcKey string) (*v1.PersistentVolumeClaim, error) {
	obj, err := c.Get(pvcKey)
	if err != nil {
		return nil, err
	}

	pvc, ok := obj.(*v1.PersistentVolumeClaim)
	if !ok {
		return nil, &errWrongType{"v1.PersistentVolumeClaim", obj}
	}
	return pvc, nil
}

func (c *pvcAssumeCache) GetAPIPVC(pvcKey string) (*v1.PersistentVolumeClaim, error) {
	obj, err := c.GetAPIObj(pvcKey)
	if err != nil {
		return nil, err
	}
	pvc, ok := obj.(*v1.PersistentVolumeClaim)
	if !ok {
		return nil, &errWrongType{"v1.PersistentVolumeClaim", obj}
	}
	return pvc, nil
}<|MERGE_RESOLUTION|>--- conflicted
+++ resolved
@@ -283,12 +283,6 @@
 	defer c.rwMutex.RUnlock()
 
 	allObjs := []interface{}{}
-<<<<<<< HEAD
-	objs, err := c.store.Index(c.indexName, &objInfo{latestObj: indexObj})
-	if err != nil {
-		c.logger.Error(err, "List index error")
-		return nil
-=======
 	var objs []interface{}
 	if c.indexName != "" {
 		o, err := c.store.Index(c.indexName, &objInfo{latestObj: indexObj})
@@ -299,7 +293,6 @@
 		objs = o
 	} else {
 		objs = c.store.List()
->>>>>>> 7d1f87fc
 	}
 
 	for _, obj := range objs {
