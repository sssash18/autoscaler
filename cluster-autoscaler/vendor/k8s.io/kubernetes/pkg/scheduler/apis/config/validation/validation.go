/*
Copyright 2018 The Kubernetes Authors.

Licensed under the Apache License, Version 2.0 (the "License");
you may not use this file except in compliance with the License.
You may obtain a copy of the License at

    http://www.apache.org/licenses/LICENSE-2.0

Unless required by applicable law or agreed to in writing, software
distributed under the License is distributed on an "AS IS" BASIS,
WITHOUT WARRANTIES OR CONDITIONS OF ANY KIND, either express or implied.
See the License for the specific language governing permissions and
limitations under the License.
*/

package validation

import (
	"fmt"
	"net"
	"reflect"
	"strconv"
	"strings"

	"github.com/google/go-cmp/cmp"
	v1 "k8s.io/api/core/v1"
	"k8s.io/apimachinery/pkg/runtime"
	utilerrors "k8s.io/apimachinery/pkg/util/errors"
	"k8s.io/apimachinery/pkg/util/sets"
	"k8s.io/apimachinery/pkg/util/validation"
	"k8s.io/apimachinery/pkg/util/validation/field"
	componentbasevalidation "k8s.io/component-base/config/validation"
	v1helper "k8s.io/kubernetes/pkg/apis/core/v1/helper"
	"k8s.io/kubernetes/pkg/scheduler/apis/config"
<<<<<<< HEAD
	"k8s.io/kubernetes/pkg/scheduler/apis/config/v1beta3"
=======
>>>>>>> acfd0dd7
)

// ValidateKubeSchedulerConfiguration ensures validation of the KubeSchedulerConfiguration struct
func ValidateKubeSchedulerConfiguration(cc *config.KubeSchedulerConfiguration) utilerrors.Aggregate {
	var errs []error
	errs = append(errs, componentbasevalidation.ValidateClientConnectionConfiguration(&cc.ClientConnection, field.NewPath("clientConnection")).ToAggregate())
	errs = append(errs, componentbasevalidation.ValidateLeaderElectionConfiguration(&cc.LeaderElection, field.NewPath("leaderElection")).ToAggregate())

	// TODO: This can be removed when ResourceLock is not available
	// Only ResourceLock values with leases are allowed
	if cc.LeaderElection.LeaderElect && cc.LeaderElection.ResourceLock != "leases" {
		leaderElectionPath := field.NewPath("leaderElection")
		errs = append(errs, field.Invalid(leaderElectionPath.Child("resourceLock"), cc.LeaderElection.ResourceLock, `resourceLock value must be "leases"`))
	}

	profilesPath := field.NewPath("profiles")
	if cc.Parallelism <= 0 {
		errs = append(errs, field.Invalid(field.NewPath("parallelism"), cc.Parallelism, "should be an integer value greater than zero"))
	}

	if len(cc.Profiles) == 0 {
		errs = append(errs, field.Required(profilesPath, ""))
	} else {
		existingProfiles := make(map[string]int, len(cc.Profiles))
		for i := range cc.Profiles {
			profile := &cc.Profiles[i]
			path := profilesPath.Index(i)
			errs = append(errs, validateKubeSchedulerProfile(path, cc.APIVersion, profile)...)
			if idx, ok := existingProfiles[profile.SchedulerName]; ok {
				errs = append(errs, field.Duplicate(path.Child("schedulerName"), profilesPath.Index(idx).Child("schedulerName")))
			}
			existingProfiles[profile.SchedulerName] = i
		}
		errs = append(errs, validateCommonQueueSort(profilesPath, cc.Profiles)...)
	}
	if len(cc.HealthzBindAddress) > 0 {
		host, port, err := splitHostIntPort(cc.HealthzBindAddress)
		if err != nil {
			errs = append(errs, field.Invalid(field.NewPath("healthzBindAddress"), cc.HealthzBindAddress, err.Error()))
		} else {
			if errMsgs := validation.IsValidIP(host); errMsgs != nil {
				errs = append(errs, field.Invalid(field.NewPath("healthzBindAddress"), cc.HealthzBindAddress, strings.Join(errMsgs, ",")))
			}
			if port != 0 {
				errs = append(errs, field.Invalid(field.NewPath("healthzBindAddress"), cc.HealthzBindAddress, "must be empty or with an explicit 0 port"))
			}
		}
	}
	if len(cc.MetricsBindAddress) > 0 {
		host, port, err := splitHostIntPort(cc.MetricsBindAddress)
		if err != nil {
			errs = append(errs, field.Invalid(field.NewPath("metricsBindAddress"), cc.MetricsBindAddress, err.Error()))
		} else {
			if errMsgs := validation.IsValidIP(host); errMsgs != nil {
				errs = append(errs, field.Invalid(field.NewPath("metricsBindAddress"), cc.MetricsBindAddress, strings.Join(errMsgs, ",")))
			}
			if port != 0 {
				errs = append(errs, field.Invalid(field.NewPath("metricsBindAddress"), cc.MetricsBindAddress, "must be empty or with an explicit 0 port"))
			}
		}
	}

	errs = append(errs, validatePercentageOfNodesToScore(field.NewPath("percentageOfNodesToScore"), cc.PercentageOfNodesToScore))

	if cc.PodInitialBackoffSeconds <= 0 {
		errs = append(errs, field.Invalid(field.NewPath("podInitialBackoffSeconds"),
			cc.PodInitialBackoffSeconds, "must be greater than 0"))
	}
	if cc.PodMaxBackoffSeconds < cc.PodInitialBackoffSeconds {
		errs = append(errs, field.Invalid(field.NewPath("podMaxBackoffSeconds"),
			cc.PodMaxBackoffSeconds, "must be greater than or equal to PodInitialBackoffSeconds"))
	}

	errs = append(errs, validateExtenders(field.NewPath("extenders"), cc.Extenders)...)
	return utilerrors.Flatten(utilerrors.NewAggregate(errs))
}

func splitHostIntPort(s string) (string, int, error) {
	host, port, err := net.SplitHostPort(s)
	if err != nil {
		return "", 0, err
	}
	portInt, err := strconv.Atoi(port)
	if err != nil {
		return "", 0, err
	}
	return host, portInt, err
}

func validatePercentageOfNodesToScore(path *field.Path, percentageOfNodesToScore *int32) error {
	if percentageOfNodesToScore != nil {
		if *percentageOfNodesToScore < 0 || *percentageOfNodesToScore > 100 {
			return field.Invalid(path, *percentageOfNodesToScore, "not in valid range [0-100]")
		}
	}
	return nil
}

type invalidPlugins struct {
	schemeGroupVersion string
	plugins            []string
}

// invalidPluginsByVersion maintains a list of removed/deprecated plugins in each version.
// Remember to add an entry to that list when creating a new component config
// version (even if the list of invalid plugins is empty).
var invalidPluginsByVersion = []invalidPlugins{
	{
<<<<<<< HEAD
		schemeGroupVersion: v1beta3.SchemeGroupVersion.String(),
		plugins:            []string{},
	},
	{
=======
>>>>>>> acfd0dd7
		schemeGroupVersion: v1.SchemeGroupVersion.String(),
		plugins:            []string{},
	},
}

// isPluginInvalid checks if a given plugin was removed/deprecated in the given component
// config version or earlier.
func isPluginInvalid(apiVersion string, name string) (bool, string) {
	for _, dp := range invalidPluginsByVersion {
		for _, plugin := range dp.plugins {
			if name == plugin {
				return true, dp.schemeGroupVersion
			}
		}
		if apiVersion == dp.schemeGroupVersion {
			break
		}
	}
	return false, ""
}

func validatePluginSetForInvalidPlugins(path *field.Path, apiVersion string, ps config.PluginSet) []error {
	var errs []error
	for i, plugin := range ps.Enabled {
		if invalid, invalidVersion := isPluginInvalid(apiVersion, plugin.Name); invalid {
			errs = append(errs, field.Invalid(path.Child("enabled").Index(i), plugin.Name, fmt.Sprintf("was invalid in version %q (KubeSchedulerConfiguration is version %q)", invalidVersion, apiVersion)))
		}
	}
	return errs
}

func validateKubeSchedulerProfile(path *field.Path, apiVersion string, profile *config.KubeSchedulerProfile) []error {
	var errs []error
	if len(profile.SchedulerName) == 0 {
		errs = append(errs, field.Required(path.Child("schedulerName"), ""))
	}
	errs = append(errs, validatePercentageOfNodesToScore(path.Child("percentageOfNodesToScore"), profile.PercentageOfNodesToScore))
	errs = append(errs, validatePluginConfig(path, apiVersion, profile)...)
	return errs
}

func validatePluginConfig(path *field.Path, apiVersion string, profile *config.KubeSchedulerProfile) []error {
	var errs []error
	m := map[string]interface{}{
		"DefaultPreemption":               ValidateDefaultPreemptionArgs,
		"InterPodAffinity":                ValidateInterPodAffinityArgs,
		"NodeAffinity":                    ValidateNodeAffinityArgs,
		"NodeResourcesBalancedAllocation": ValidateNodeResourcesBalancedAllocationArgs,
		"NodeResourcesFitArgs":            ValidateNodeResourcesFitArgs,
		"PodTopologySpread":               ValidatePodTopologySpreadArgs,
		"VolumeBinding":                   ValidateVolumeBindingArgs,
	}

	if profile.Plugins != nil {
		stagesToPluginSet := map[string]config.PluginSet{
			"preEnqueue": profile.Plugins.PreEnqueue,
			"queueSort":  profile.Plugins.QueueSort,
			"preFilter":  profile.Plugins.PreFilter,
			"filter":     profile.Plugins.Filter,
			"postFilter": profile.Plugins.PostFilter,
			"preScore":   profile.Plugins.PreScore,
			"score":      profile.Plugins.Score,
			"reserve":    profile.Plugins.Reserve,
			"permit":     profile.Plugins.Permit,
			"preBind":    profile.Plugins.PreBind,
			"bind":       profile.Plugins.Bind,
			"postBind":   profile.Plugins.PostBind,
		}

		pluginsPath := path.Child("plugins")
		for s, p := range stagesToPluginSet {
			errs = append(errs, validatePluginSetForInvalidPlugins(
				pluginsPath.Child(s), apiVersion, p)...)
		}
	}

	seenPluginConfig := sets.New[string]()

	for i := range profile.PluginConfig {
		pluginConfigPath := path.Child("pluginConfig").Index(i)
		name := profile.PluginConfig[i].Name
		args := profile.PluginConfig[i].Args
		if seenPluginConfig.Has(name) {
			errs = append(errs, field.Duplicate(pluginConfigPath, name))
		} else {
			seenPluginConfig.Insert(name)
		}
		if invalid, invalidVersion := isPluginInvalid(apiVersion, name); invalid {
			errs = append(errs, field.Invalid(pluginConfigPath, name, fmt.Sprintf("was invalid in version %q (KubeSchedulerConfiguration is version %q)", invalidVersion, apiVersion)))
		} else if validateFunc, ok := m[name]; ok {
			// type mismatch, no need to validate the `args`.
			if reflect.TypeOf(args) != reflect.ValueOf(validateFunc).Type().In(1) {
				errs = append(errs, field.Invalid(pluginConfigPath.Child("args"), args, "has to match plugin args"))
			} else {
				in := []reflect.Value{reflect.ValueOf(pluginConfigPath.Child("args")), reflect.ValueOf(args)}
				res := reflect.ValueOf(validateFunc).Call(in)
				// It's possible that validation function return a Aggregate, just append here and it will be flattened at the end of CC validation.
				if res[0].Interface() != nil {
					errs = append(errs, res[0].Interface().(error))
				}
			}
		}
	}
	return errs
}

func validateCommonQueueSort(path *field.Path, profiles []config.KubeSchedulerProfile) []error {
	var errs []error
	var canon config.PluginSet
	var queueSortName string
	var queueSortArgs runtime.Object
	if profiles[0].Plugins != nil {
		canon = profiles[0].Plugins.QueueSort
		if len(profiles[0].Plugins.QueueSort.Enabled) != 0 {
			queueSortName = profiles[0].Plugins.QueueSort.Enabled[0].Name
		}
		length := len(profiles[0].Plugins.QueueSort.Enabled)
		if length > 1 {
			errs = append(errs, field.Invalid(path.Index(0).Child("plugins", "queueSort", "Enabled"), length, "only one queue sort plugin can be enabled"))
		}
	}
	for _, cfg := range profiles[0].PluginConfig {
		if len(queueSortName) > 0 && cfg.Name == queueSortName {
			queueSortArgs = cfg.Args
		}
	}
	for i := 1; i < len(profiles); i++ {
		var curr config.PluginSet
		if profiles[i].Plugins != nil {
			curr = profiles[i].Plugins.QueueSort
		}
		if !cmp.Equal(canon, curr) {
			errs = append(errs, field.Invalid(path.Index(i).Child("plugins", "queueSort"), curr, "has to match for all profiles"))
		}
		for _, cfg := range profiles[i].PluginConfig {
			if cfg.Name == queueSortName && !cmp.Equal(queueSortArgs, cfg.Args) {
				errs = append(errs, field.Invalid(path.Index(i).Child("pluginConfig", "args"), cfg.Args, "has to match for all profiles"))
			}
		}
	}
	return errs
}

// validateExtenders validates the configured extenders for the Scheduler
func validateExtenders(fldPath *field.Path, extenders []config.Extender) []error {
	var errs []error
	binders := 0
	extenderManagedResources := sets.New[string]()
	for i, extender := range extenders {
		path := fldPath.Index(i)
		if len(extender.PrioritizeVerb) > 0 && extender.Weight <= 0 {
			errs = append(errs, field.Invalid(path.Child("weight"),
				extender.Weight, "must have a positive weight applied to it"))
		}
		if extender.BindVerb != "" {
			binders++
		}
		for j, resource := range extender.ManagedResources {
			managedResourcesPath := path.Child("managedResources").Index(j)
			validationErrors := validateExtendedResourceName(managedResourcesPath.Child("name"), v1.ResourceName(resource.Name))
			errs = append(errs, validationErrors...)
			if extenderManagedResources.Has(resource.Name) {
				errs = append(errs, field.Invalid(managedResourcesPath.Child("name"),
					resource.Name, "duplicate extender managed resource name"))
			}
			extenderManagedResources.Insert(resource.Name)
		}
	}
	if binders > 1 {
		errs = append(errs, field.Invalid(fldPath, fmt.Sprintf("found %d extenders implementing bind", binders), "only one extender can implement bind"))
	}
	return errs
}

// validateExtendedResourceName checks whether the specified name is a valid
// extended resource name.
func validateExtendedResourceName(path *field.Path, name v1.ResourceName) []error {
	var validationErrors []error
	for _, msg := range validation.IsQualifiedName(string(name)) {
		validationErrors = append(validationErrors, field.Invalid(path, name, msg))
	}
	if len(validationErrors) != 0 {
		return validationErrors
	}
	if !v1helper.IsExtendedResourceName(name) {
		validationErrors = append(validationErrors, field.Invalid(path, string(name), "is an invalid extended resource name"))
	}
	return validationErrors
}<|MERGE_RESOLUTION|>--- conflicted
+++ resolved
@@ -33,10 +33,6 @@
 	componentbasevalidation "k8s.io/component-base/config/validation"
 	v1helper "k8s.io/kubernetes/pkg/apis/core/v1/helper"
 	"k8s.io/kubernetes/pkg/scheduler/apis/config"
-<<<<<<< HEAD
-	"k8s.io/kubernetes/pkg/scheduler/apis/config/v1beta3"
-=======
->>>>>>> acfd0dd7
 )
 
 // ValidateKubeSchedulerConfiguration ensures validation of the KubeSchedulerConfiguration struct
@@ -145,13 +141,6 @@
 // version (even if the list of invalid plugins is empty).
 var invalidPluginsByVersion = []invalidPlugins{
 	{
-<<<<<<< HEAD
-		schemeGroupVersion: v1beta3.SchemeGroupVersion.String(),
-		plugins:            []string{},
-	},
-	{
-=======
->>>>>>> acfd0dd7
 		schemeGroupVersion: v1.SchemeGroupVersion.String(),
 		plugins:            []string{},
 	},
