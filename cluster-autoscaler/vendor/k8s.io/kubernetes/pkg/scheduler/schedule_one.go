--- conflicted
+++ resolved
@@ -62,13 +62,8 @@
 	numberOfHighestScoredNodesToReport = 3
 )
 
-<<<<<<< HEAD
-// scheduleOne does the entire scheduling workflow for a single pod. It is serialized on the scheduling algorithm's host fitting.
-func (sched *Scheduler) scheduleOne(ctx context.Context) {
-=======
 // ScheduleOne does the entire scheduling workflow for a single pod. It is serialized on the scheduling algorithm's host fitting.
 func (sched *Scheduler) ScheduleOne(ctx context.Context) {
->>>>>>> 7d1f87fc
 	logger := klog.FromContext(ctx)
 	podInfo, err := sched.NextPod(logger)
 	if err != nil {
@@ -347,11 +342,7 @@
 		//
 		// Avoid moving the assumed Pod itself as it's always Unschedulable.
 		// It's intentional to "defer" this operation; otherwise MoveAllToActiveOrBackoffQueue() would
-<<<<<<< HEAD
-		// update `q.moveRequest` and thus move the assumed pod to backoffQ anyways.
-=======
 		// add this event to in-flight events and thus move the assumed pod to backoffQ anyways if the plugins don't have appropriate QueueingHint.
->>>>>>> 7d1f87fc
 		if status.IsRejected() {
 			defer sched.SchedulingQueue.MoveAllToActiveOrBackoffQueue(logger, internalqueue.AssignedPodDelete, assumedPod, nil, func(pod *v1.Pod) bool {
 				return assumedPod.UID != pod.UID
@@ -448,26 +439,15 @@
 
 // Filters the nodes to find the ones that fit the pod based on the framework
 // filter plugins and filter extenders.
-<<<<<<< HEAD
-func (sched *Scheduler) findNodesThatFitPod(ctx context.Context, fwk framework.Framework, state *framework.CycleState, pod *v1.Pod) ([]*v1.Node, framework.Diagnosis, error) {
+func (sched *Scheduler) findNodesThatFitPod(ctx context.Context, fwk framework.Framework, state *framework.CycleState, pod *v1.Pod) ([]*framework.NodeInfo, framework.Diagnosis, error) {
 	logger := klog.FromContext(ctx)
 	diagnosis := framework.Diagnosis{
 		NodeToStatusMap: make(framework.NodeToStatusMap),
 	}
-=======
-func (sched *Scheduler) findNodesThatFitPod(ctx context.Context, fwk framework.Framework, state *framework.CycleState, pod *v1.Pod) ([]*framework.NodeInfo, framework.Diagnosis, error) {
-	logger := klog.FromContext(ctx)
->>>>>>> 7d1f87fc
 
 	allNodes, err := sched.nodeInfoSnapshot.NodeInfos().List()
 	if err != nil {
-		return nil, framework.Diagnosis{
-			NodeToStatusMap: make(framework.NodeToStatusMap),
-		}, err
-	}
-
-	diagnosis := framework.Diagnosis{
-		NodeToStatusMap: make(framework.NodeToStatusMap, len(allNodes)),
+		return nil, diagnosis, err
 	}
 	// Run "prefilter" plugins.
 	preRes, s := fwk.RunPreFilterPlugins(ctx, state, pod)
@@ -524,11 +504,7 @@
 		return nil, diagnosis, err
 	}
 
-<<<<<<< HEAD
-	feasibleNodes, err = findNodesThatPassExtenders(ctx, sched.Extenders, pod, feasibleNodes, diagnosis.NodeToStatusMap)
-=======
 	feasibleNodesAfterExtender, err := findNodesThatPassExtenders(ctx, sched.Extenders, pod, feasibleNodes, diagnosis.NodeToStatusMap)
->>>>>>> 7d1f87fc
 	if err != nil {
 		return nil, diagnosis, err
 	}
@@ -600,11 +576,7 @@
 	state *framework.CycleState,
 	pod *v1.Pod,
 	diagnosis *framework.Diagnosis,
-<<<<<<< HEAD
-	nodes []*framework.NodeInfo) ([]*v1.Node, error) {
-=======
 	nodes []*framework.NodeInfo) ([]*framework.NodeInfo, error) {
->>>>>>> 7d1f87fc
 	numAllNodes := len(nodes)
 	numNodesToFind := sched.numFeasibleNodesToFind(fwk.PercentageOfNodesToScore(), int32(numAllNodes))
 	if !sched.hasExtenderFilters() && !sched.hasScoring(fwk) {
@@ -650,14 +622,7 @@
 				feasibleNodes[length-1] = nodeInfo
 			}
 		} else {
-<<<<<<< HEAD
-			statusesLock.Lock()
-			diagnosis.NodeToStatusMap[nodeInfo.Node().Name] = status
-			diagnosis.AddPluginStatus(status)
-			statusesLock.Unlock()
-=======
 			result[i] = &nodeStatus{node: nodeInfo.Node().Name, status: status}
->>>>>>> 7d1f87fc
 		}
 	}
 
@@ -718,11 +683,7 @@
 	return numNodes
 }
 
-<<<<<<< HEAD
-func findNodesThatPassExtenders(ctx context.Context, extenders []framework.Extender, pod *v1.Pod, feasibleNodes []*v1.Node, statuses framework.NodeToStatusMap) ([]*v1.Node, error) {
-=======
 func findNodesThatPassExtenders(ctx context.Context, extenders []framework.Extender, pod *v1.Pod, feasibleNodes []*framework.NodeInfo, statuses framework.NodeToStatusMap) ([]*framework.NodeInfo, error) {
->>>>>>> 7d1f87fc
 	logger := klog.FromContext(ctx)
 	// Extenders are called sequentially.
 	// Nodes in original feasibleNodes can be excluded in one extender, and pass on to the next
@@ -932,7 +893,6 @@
 		if h.Len() == 0 {
 			break
 		}
-<<<<<<< HEAD
 	}
 
 	if selectedIndex != 0 {
@@ -942,17 +902,6 @@
 		sortedNodeScoreList[selectedIndex] = previous
 	}
 
-=======
-	}
-
-	if selectedIndex != 0 {
-		// replace the first one with selected one
-		previous := sortedNodeScoreList[0]
-		sortedNodeScoreList[0] = sortedNodeScoreList[selectedIndex]
-		sortedNodeScoreList[selectedIndex] = previous
-	}
-
->>>>>>> 7d1f87fc
 	if len(sortedNodeScoreList) > count {
 		sortedNodeScoreList = sortedNodeScoreList[:count]
 	}
@@ -1095,23 +1044,6 @@
 		podInfo.UnschedulablePlugins = fitError.Diagnosis.UnschedulablePlugins
 		podInfo.PendingPlugins = fitError.Diagnosis.PendingPlugins
 		logger.V(2).Info("Unable to schedule pod; no fit; waiting", "pod", klog.KObj(pod), "err", errMsg)
-<<<<<<< HEAD
-	} else if apierrors.IsNotFound(err) {
-		logger.V(2).Info("Unable to schedule pod, possibly due to node not found; waiting", "pod", klog.KObj(pod), "err", errMsg)
-		if errStatus, ok := err.(apierrors.APIStatus); ok && errStatus.Status().Details.Kind == "node" {
-			nodeName := errStatus.Status().Details.Name
-			// when node is not found, We do not remove the node right away. Trying again to get
-			// the node and if the node is still not found, then remove it from the scheduler cache.
-			_, err := fwk.ClientSet().CoreV1().Nodes().Get(context.TODO(), nodeName, metav1.GetOptions{})
-			if err != nil && apierrors.IsNotFound(err) {
-				node := v1.Node{ObjectMeta: metav1.ObjectMeta{Name: nodeName}}
-				if err := sched.Cache.RemoveNode(logger, &node); err != nil {
-					logger.V(4).Info("Node is not found; failed to remove it from the cache", "node", node.Name)
-				}
-			}
-		}
-=======
->>>>>>> 7d1f87fc
 	} else {
 		logger.Error(err, "Error scheduling pod; retrying", "pod", klog.KObj(pod))
 	}
