/*
Copyright 2014 The Kubernetes Authors.

Licensed under the Apache License, Version 2.0 (the "License");
you may not use this file except in compliance with the License.
You may obtain a copy of the License at

    http://www.apache.org/licenses/LICENSE-2.0

Unless required by applicable law or agreed to in writing, software
distributed under the License is distributed on an "AS IS" BASIS,
WITHOUT WARRANTIES OR CONDITIONS OF ANY KIND, either express or implied.
See the License for the specific language governing permissions and
limitations under the License.
*/

package scheduler

import (
	"context"
	"errors"
	"fmt"
	"time"

	v1 "k8s.io/api/core/v1"
	"k8s.io/apimachinery/pkg/api/meta"
	metav1 "k8s.io/apimachinery/pkg/apis/meta/v1"
	"k8s.io/apimachinery/pkg/util/wait"
	utilfeature "k8s.io/apiserver/pkg/util/feature"
	"k8s.io/client-go/dynamic/dynamicinformer"
	"k8s.io/client-go/informers"
	coreinformers "k8s.io/client-go/informers/core/v1"
	clientset "k8s.io/client-go/kubernetes"
	restclient "k8s.io/client-go/rest"
	"k8s.io/client-go/tools/cache"
	"k8s.io/klog/v2"
	configv1 "k8s.io/kube-scheduler/config/v1"
	"k8s.io/kubernetes/pkg/features"
	schedulerapi "k8s.io/kubernetes/pkg/scheduler/apis/config"
	"k8s.io/kubernetes/pkg/scheduler/apis/config/scheme"
	"k8s.io/kubernetes/pkg/scheduler/framework"
	"k8s.io/kubernetes/pkg/scheduler/framework/parallelize"
	frameworkplugins "k8s.io/kubernetes/pkg/scheduler/framework/plugins"
	"k8s.io/kubernetes/pkg/scheduler/framework/plugins/noderesources"
	frameworkruntime "k8s.io/kubernetes/pkg/scheduler/framework/runtime"
	internalcache "k8s.io/kubernetes/pkg/scheduler/internal/cache"
	cachedebugger "k8s.io/kubernetes/pkg/scheduler/internal/cache/debugger"
	internalqueue "k8s.io/kubernetes/pkg/scheduler/internal/queue"
	"k8s.io/kubernetes/pkg/scheduler/metrics"
	"k8s.io/kubernetes/pkg/scheduler/profile"
)

const (
	// Duration the scheduler will wait before expiring an assumed pod.
	// See issue #106361 for more details about this parameter and its value.
	durationToExpireAssumedPod time.Duration = 0
)

// ErrNoNodesAvailable is used to describe the error that no nodes available to schedule pods.
var ErrNoNodesAvailable = fmt.Errorf("no nodes available to schedule pods")

// Scheduler watches for new unscheduled pods. It attempts to find
// nodes that they fit on and writes bindings back to the api server.
type Scheduler struct {
	// It is expected that changes made via Cache will be observed
	// by NodeLister and Algorithm.
	Cache internalcache.Cache

	Extenders []framework.Extender

	// NextPod should be a function that blocks until the next pod
	// is available. We don't use a channel for this, because scheduling
	// a pod may take some amount of time and we don't want pods to get
	// stale while they sit in a channel.
	NextPod func(logger klog.Logger) (*framework.QueuedPodInfo, error)

	// FailureHandler is called upon a scheduling failure.
	FailureHandler FailureHandlerFn

	// SchedulePod tries to schedule the given pod to one of the nodes in the node list.
	// Return a struct of ScheduleResult with the name of suggested host on success,
	// otherwise will return a FitError with reasons.
	SchedulePod func(ctx context.Context, fwk framework.Framework, state *framework.CycleState, pod *v1.Pod) (ScheduleResult, error)

	// Close this to shut down the scheduler.
	StopEverything <-chan struct{}

	// SchedulingQueue holds pods to be scheduled
	SchedulingQueue internalqueue.SchedulingQueue

	// Profiles are the scheduling profiles.
	Profiles profile.Map

	client clientset.Interface

	nodeInfoSnapshot *internalcache.Snapshot

	percentageOfNodesToScore int32

	nextStartNodeIndex int

	// logger *must* be initialized when creating a Scheduler,
	// otherwise logging functions will access a nil sink and
	// panic.
	logger klog.Logger

	// registeredHandlers contains the registrations of all handlers. It's used to check if all handlers have finished syncing before the scheduling cycles start.
	registeredHandlers []cache.ResourceEventHandlerRegistration
}

func (sched *Scheduler) applyDefaultHandlers() {
	sched.SchedulePod = sched.schedulePod
	sched.FailureHandler = sched.handleSchedulingFailure
}

type schedulerOptions struct {
	componentConfigVersion string
	kubeConfig             *restclient.Config
	// Overridden by profile level percentageOfNodesToScore if set in v1.
	percentageOfNodesToScore          int32
	podInitialBackoffSeconds          int64
	podMaxBackoffSeconds              int64
	podMaxInUnschedulablePodsDuration time.Duration
	// Contains out-of-tree plugins to be merged with the in-tree registry.
	frameworkOutOfTreeRegistry frameworkruntime.Registry
	profiles                   []schedulerapi.KubeSchedulerProfile
	extenders                  []schedulerapi.Extender
	frameworkCapturer          FrameworkCapturer
	parallelism                int32
	applyDefaultProfile        bool
}

// Option configures a Scheduler
type Option func(*schedulerOptions)

// ScheduleResult represents the result of scheduling a pod.
type ScheduleResult struct {
	// Name of the selected node.
	SuggestedHost string
	// The number of nodes the scheduler evaluated the pod against in the filtering
	// phase and beyond.
	// Note that it contains the number of nodes that filtered out by PreFilterResult.
	EvaluatedNodes int
	// The number of nodes out of the evaluated ones that fit the pod.
	FeasibleNodes int
	// The nominating info for scheduling cycle.
	nominatingInfo *framework.NominatingInfo
}

// WithComponentConfigVersion sets the component config version to the
// KubeSchedulerConfiguration version used. The string should be the full
// scheme group/version of the external type we converted from (for example
// "kubescheduler.config.k8s.io/v1")
func WithComponentConfigVersion(apiVersion string) Option {
	return func(o *schedulerOptions) {
		o.componentConfigVersion = apiVersion
	}
}

// WithKubeConfig sets the kube config for Scheduler.
func WithKubeConfig(cfg *restclient.Config) Option {
	return func(o *schedulerOptions) {
		o.kubeConfig = cfg
	}
}

// WithProfiles sets profiles for Scheduler. By default, there is one profile
// with the name "default-scheduler".
func WithProfiles(p ...schedulerapi.KubeSchedulerProfile) Option {
	return func(o *schedulerOptions) {
		o.profiles = p
		o.applyDefaultProfile = false
	}
}

// WithParallelism sets the parallelism for all scheduler algorithms. Default is 16.
func WithParallelism(threads int32) Option {
	return func(o *schedulerOptions) {
		o.parallelism = threads
	}
}

// WithPercentageOfNodesToScore sets percentageOfNodesToScore for Scheduler.
// The default value of 0 will use an adaptive percentage: 50 - (num of nodes)/125.
func WithPercentageOfNodesToScore(percentageOfNodesToScore *int32) Option {
	return func(o *schedulerOptions) {
		if percentageOfNodesToScore != nil {
			o.percentageOfNodesToScore = *percentageOfNodesToScore
		}
	}
}

// WithFrameworkOutOfTreeRegistry sets the registry for out-of-tree plugins. Those plugins
// will be appended to the default registry.
func WithFrameworkOutOfTreeRegistry(registry frameworkruntime.Registry) Option {
	return func(o *schedulerOptions) {
		o.frameworkOutOfTreeRegistry = registry
	}
}

// WithPodInitialBackoffSeconds sets podInitialBackoffSeconds for Scheduler, the default value is 1
func WithPodInitialBackoffSeconds(podInitialBackoffSeconds int64) Option {
	return func(o *schedulerOptions) {
		o.podInitialBackoffSeconds = podInitialBackoffSeconds
	}
}

// WithPodMaxBackoffSeconds sets podMaxBackoffSeconds for Scheduler, the default value is 10
func WithPodMaxBackoffSeconds(podMaxBackoffSeconds int64) Option {
	return func(o *schedulerOptions) {
		o.podMaxBackoffSeconds = podMaxBackoffSeconds
	}
}

// WithPodMaxInUnschedulablePodsDuration sets podMaxInUnschedulablePodsDuration for PriorityQueue.
func WithPodMaxInUnschedulablePodsDuration(duration time.Duration) Option {
	return func(o *schedulerOptions) {
		o.podMaxInUnschedulablePodsDuration = duration
	}
}

// WithExtenders sets extenders for the Scheduler
func WithExtenders(e ...schedulerapi.Extender) Option {
	return func(o *schedulerOptions) {
		o.extenders = e
	}
}

// FrameworkCapturer is used for registering a notify function in building framework.
type FrameworkCapturer func(schedulerapi.KubeSchedulerProfile)

// WithBuildFrameworkCapturer sets a notify function for getting buildFramework details.
func WithBuildFrameworkCapturer(fc FrameworkCapturer) Option {
	return func(o *schedulerOptions) {
		o.frameworkCapturer = fc
	}
}

var defaultSchedulerOptions = schedulerOptions{
	percentageOfNodesToScore:          schedulerapi.DefaultPercentageOfNodesToScore,
	podInitialBackoffSeconds:          int64(internalqueue.DefaultPodInitialBackoffDuration.Seconds()),
	podMaxBackoffSeconds:              int64(internalqueue.DefaultPodMaxBackoffDuration.Seconds()),
	podMaxInUnschedulablePodsDuration: internalqueue.DefaultPodMaxInUnschedulablePodsDuration,
	parallelism:                       int32(parallelize.DefaultParallelism),
	// Ideally we would statically set the default profile here, but we can't because
	// creating the default profile may require testing feature gates, which may get
	// set dynamically in tests. Therefore, we delay creating it until New is actually
	// invoked.
	applyDefaultProfile: true,
}

// New returns a Scheduler
func New(ctx context.Context,
	client clientset.Interface,
	informerFactory informers.SharedInformerFactory,
	dynInformerFactory dynamicinformer.DynamicSharedInformerFactory,
	recorderFactory profile.RecorderFactory,
	opts ...Option) (*Scheduler, error) {

	logger := klog.FromContext(ctx)
	stopEverything := ctx.Done()

	options := defaultSchedulerOptions
	for _, opt := range opts {
		opt(&options)
	}

	if options.applyDefaultProfile {
		var versionedCfg configv1.KubeSchedulerConfiguration
		scheme.Scheme.Default(&versionedCfg)
		cfg := schedulerapi.KubeSchedulerConfiguration{}
		if err := scheme.Scheme.Convert(&versionedCfg, &cfg, nil); err != nil {
			return nil, err
		}
		options.profiles = cfg.Profiles
	}

	registry := frameworkplugins.NewInTreeRegistry()
	if err := registry.Merge(options.frameworkOutOfTreeRegistry); err != nil {
		return nil, err
	}

	metrics.Register()

	extenders, err := buildExtenders(logger, options.extenders, options.profiles)
	if err != nil {
		return nil, fmt.Errorf("couldn't build extenders: %w", err)
	}

	podLister := informerFactory.Core().V1().Pods().Lister()
	nodeLister := informerFactory.Core().V1().Nodes().Lister()

	snapshot := internalcache.NewEmptySnapshot()
	metricsRecorder := metrics.NewMetricsAsyncRecorder(1000, time.Second, stopEverything)

	profiles, err := profile.NewMap(ctx, options.profiles, registry, recorderFactory,
		frameworkruntime.WithComponentConfigVersion(options.componentConfigVersion),
		frameworkruntime.WithClientSet(client),
		frameworkruntime.WithKubeConfig(options.kubeConfig),
		frameworkruntime.WithInformerFactory(informerFactory),
		frameworkruntime.WithSnapshotSharedLister(snapshot),
		frameworkruntime.WithCaptureProfile(frameworkruntime.CaptureProfile(options.frameworkCapturer)),
		frameworkruntime.WithParallelism(int(options.parallelism)),
		frameworkruntime.WithExtenders(extenders),
		frameworkruntime.WithMetricsRecorder(metricsRecorder),
	)
	if err != nil {
		return nil, fmt.Errorf("initializing profiles: %v", err)
	}

	if len(profiles) == 0 {
		return nil, errors.New("at least one profile is required")
	}

	preEnqueuePluginMap := make(map[string][]framework.PreEnqueuePlugin)
	queueingHintsPerProfile := make(internalqueue.QueueingHintMapPerProfile)
	for profileName, profile := range profiles {
		preEnqueuePluginMap[profileName] = profile.PreEnqueuePlugins()
		queueingHintsPerProfile[profileName] = buildQueueingHintMap(profile.EnqueueExtensions())
	}

	podQueue := internalqueue.NewSchedulingQueue(
		profiles[options.profiles[0].SchedulerName].QueueSortFunc(),
		informerFactory,
		internalqueue.WithPodInitialBackoffDuration(time.Duration(options.podInitialBackoffSeconds)*time.Second),
		internalqueue.WithPodMaxBackoffDuration(time.Duration(options.podMaxBackoffSeconds)*time.Second),
		internalqueue.WithPodLister(podLister),
		internalqueue.WithPodMaxInUnschedulablePodsDuration(options.podMaxInUnschedulablePodsDuration),
		internalqueue.WithPreEnqueuePluginMap(preEnqueuePluginMap),
		internalqueue.WithQueueingHintMapPerProfile(queueingHintsPerProfile),
		internalqueue.WithPluginMetricsSamplePercent(pluginMetricsSamplePercent),
		internalqueue.WithMetricsRecorder(*metricsRecorder),
	)

	for _, fwk := range profiles {
		fwk.SetPodNominator(podQueue)
	}

	schedulerCache := internalcache.New(ctx, durationToExpireAssumedPod)

	// Setup cache debugger.
	debugger := cachedebugger.New(nodeLister, podLister, schedulerCache, podQueue)
	debugger.ListenForSignal(ctx)

	sched := &Scheduler{
		Cache:                    schedulerCache,
		client:                   client,
		nodeInfoSnapshot:         snapshot,
		percentageOfNodesToScore: options.percentageOfNodesToScore,
		Extenders:                extenders,
		StopEverything:           stopEverything,
		SchedulingQueue:          podQueue,
		Profiles:                 profiles,
		logger:                   logger,
	}
	sched.NextPod = podQueue.Pop
	sched.applyDefaultHandlers()

	if err = addAllEventHandlers(sched, informerFactory, dynInformerFactory, unionedGVKs(queueingHintsPerProfile)); err != nil {
		return nil, fmt.Errorf("adding event handlers: %w", err)
	}

	return sched, nil
}

// defaultQueueingHintFn is the default queueing hint function.
// It always returns Queue as the queueing hint.
var defaultQueueingHintFn = func(_ klog.Logger, _ *v1.Pod, _, _ interface{}) (framework.QueueingHint, error) {
	return framework.Queue, nil
}

func buildQueueingHintMap(es []framework.EnqueueExtensions) internalqueue.QueueingHintMap {
	queueingHintMap := make(internalqueue.QueueingHintMap)
	for _, e := range es {
		events := e.EventsToRegister()

		// This will happen when plugin registers with empty events, it's usually the case a pod
		// will become reschedulable only for self-update, e.g. schedulingGates plugin, the pod
		// will enter into the activeQ via priorityQueue.Update().
		if len(events) == 0 {
			continue
		}

		// Note: Rarely, a plugin implements EnqueueExtensions but returns nil.
		// We treat it as: the plugin is not interested in any event, and hence pod failed by that plugin
		// cannot be moved by any regular cluster event.
		// So, we can just ignore such EventsToRegister here.

<<<<<<< HEAD
=======
		registerNodeAdded := false
		registerNodeTaintUpdated := false
>>>>>>> 7d1f87fc
		for _, event := range events {
			fn := event.QueueingHintFn
			if fn == nil || !utilfeature.DefaultFeatureGate.Enabled(features.SchedulerQueueingHints) {
				fn = defaultQueueingHintFn
			}

<<<<<<< HEAD
=======
			if event.Event.Resource == framework.Node {
				if event.Event.ActionType&framework.Add != 0 {
					registerNodeAdded = true
				}
				if event.Event.ActionType&framework.UpdateNodeTaint != 0 {
					registerNodeTaintUpdated = true
				}
			}

>>>>>>> 7d1f87fc
			queueingHintMap[event.Event] = append(queueingHintMap[event.Event], &internalqueue.QueueingHintFunction{
				PluginName:     e.Name(),
				QueueingHintFn: fn,
			})
		}
<<<<<<< HEAD
=======
		if registerNodeAdded && !registerNodeTaintUpdated {
			// Temporally fix for the issue https://github.com/kubernetes/kubernetes/issues/109437
			// NodeAdded QueueingHint isn't always called because of preCheck.
			// It's definitely not something expected for plugin developers,
			// and registering UpdateNodeTaint event is the only mitigation for now.
			//
			// So, here registers UpdateNodeTaint event for plugins that has NodeAdded event, but don't have UpdateNodeTaint event.
			// It has a bad impact for the requeuing efficiency though, a lot better than some Pods being stuch in the
			// unschedulable pod pool.
			// This behavior will be removed when we remove the preCheck feature.
			// See: https://github.com/kubernetes/kubernetes/issues/110175
			queueingHintMap[framework.ClusterEvent{Resource: framework.Node, ActionType: framework.UpdateNodeTaint}] =
				append(queueingHintMap[framework.ClusterEvent{Resource: framework.Node, ActionType: framework.UpdateNodeTaint}],
					&internalqueue.QueueingHintFunction{
						PluginName:     e.Name(),
						QueueingHintFn: defaultQueueingHintFn,
					},
				)
		}
>>>>>>> 7d1f87fc
	}
	return queueingHintMap
}

// Run begins watching and scheduling. It starts scheduling and blocked until the context is done.
func (sched *Scheduler) Run(ctx context.Context) {
	logger := klog.FromContext(ctx)
	sched.SchedulingQueue.Run(logger)

	// We need to start scheduleOne loop in a dedicated goroutine,
	// because scheduleOne function hangs on getting the next item
	// from the SchedulingQueue.
	// If there are no new pods to schedule, it will be hanging there
	// and if done in this goroutine it will be blocking closing
	// SchedulingQueue, in effect causing a deadlock on shutdown.
	go wait.UntilWithContext(ctx, sched.ScheduleOne, 0)

	<-ctx.Done()
	sched.SchedulingQueue.Close()

	// If the plugins satisfy the io.Closer interface, they are closed.
	err := sched.Profiles.Close()
	if err != nil {
		logger.Error(err, "Failed to close plugins")
	}
}

// NewInformerFactory creates a SharedInformerFactory and initializes a scheduler specific
// in-place podInformer.
func NewInformerFactory(cs clientset.Interface, resyncPeriod time.Duration) informers.SharedInformerFactory {
	informerFactory := informers.NewSharedInformerFactory(cs, resyncPeriod)
	informerFactory.InformerFor(&v1.Pod{}, newPodInformer)
	return informerFactory
}

func buildExtenders(logger klog.Logger, extenders []schedulerapi.Extender, profiles []schedulerapi.KubeSchedulerProfile) ([]framework.Extender, error) {
	var fExtenders []framework.Extender
	if len(extenders) == 0 {
		return nil, nil
	}

	var ignoredExtendedResources []string
	var ignorableExtenders []framework.Extender
	for i := range extenders {
		logger.V(2).Info("Creating extender", "extender", extenders[i])
		extender, err := NewHTTPExtender(&extenders[i])
		if err != nil {
			return nil, err
		}
		if !extender.IsIgnorable() {
			fExtenders = append(fExtenders, extender)
		} else {
			ignorableExtenders = append(ignorableExtenders, extender)
		}
		for _, r := range extenders[i].ManagedResources {
			if r.IgnoredByScheduler {
				ignoredExtendedResources = append(ignoredExtendedResources, r.Name)
			}
		}
	}
	// place ignorable extenders to the tail of extenders
	fExtenders = append(fExtenders, ignorableExtenders...)

	// If there are any extended resources found from the Extenders, append them to the pluginConfig for each profile.
	// This should only have an effect on ComponentConfig, where it is possible to configure Extenders and
	// plugin args (and in which case the extender ignored resources take precedence).
	if len(ignoredExtendedResources) == 0 {
		return fExtenders, nil
	}

	for i := range profiles {
		prof := &profiles[i]
		var found = false
		for k := range prof.PluginConfig {
			if prof.PluginConfig[k].Name == noderesources.Name {
				// Update the existing args
				pc := &prof.PluginConfig[k]
				args, ok := pc.Args.(*schedulerapi.NodeResourcesFitArgs)
				if !ok {
					return nil, fmt.Errorf("want args to be of type NodeResourcesFitArgs, got %T", pc.Args)
				}
				args.IgnoredResources = ignoredExtendedResources
				found = true
				break
			}
		}
		if !found {
			return nil, fmt.Errorf("can't find NodeResourcesFitArgs in plugin config")
		}
	}
	return fExtenders, nil
}

type FailureHandlerFn func(ctx context.Context, fwk framework.Framework, podInfo *framework.QueuedPodInfo, status *framework.Status, nominatingInfo *framework.NominatingInfo, start time.Time)

func unionedGVKs(queueingHintsPerProfile internalqueue.QueueingHintMapPerProfile) map[framework.GVK]framework.ActionType {
	gvkMap := make(map[framework.GVK]framework.ActionType)
	for _, queueingHints := range queueingHintsPerProfile {
		for evt := range queueingHints {
			if _, ok := gvkMap[evt.Resource]; ok {
				gvkMap[evt.Resource] |= evt.ActionType
			} else {
				gvkMap[evt.Resource] = evt.ActionType
			}
		}
	}
	return gvkMap
}

// newPodInformer creates a shared index informer that returns only non-terminal pods.
// The PodInformer allows indexers to be added, but note that only non-conflict indexers are allowed.
func newPodInformer(cs clientset.Interface, resyncPeriod time.Duration) cache.SharedIndexInformer {
	selector := fmt.Sprintf("status.phase!=%v,status.phase!=%v", v1.PodSucceeded, v1.PodFailed)
	tweakListOptions := func(options *metav1.ListOptions) {
		options.FieldSelector = selector
	}
	informer := coreinformers.NewFilteredPodInformer(cs, metav1.NamespaceAll, resyncPeriod, cache.Indexers{}, tweakListOptions)

	// Dropping `.metadata.managedFields` to improve memory usage.
	// The Extract workflow (i.e. `ExtractPod`) should be unused.
	trim := func(obj interface{}) (interface{}, error) {
		if accessor, err := meta.Accessor(obj); err == nil {
<<<<<<< HEAD
			accessor.SetManagedFields(nil)
=======
			if accessor.GetManagedFields() != nil {
				accessor.SetManagedFields(nil)
			}
>>>>>>> 7d1f87fc
		}
		return obj, nil
	}
	informer.SetTransform(trim)
	return informer
}<|MERGE_RESOLUTION|>--- conflicted
+++ resolved
@@ -386,19 +386,14 @@
 		// cannot be moved by any regular cluster event.
 		// So, we can just ignore such EventsToRegister here.
 
-<<<<<<< HEAD
-=======
 		registerNodeAdded := false
 		registerNodeTaintUpdated := false
->>>>>>> 7d1f87fc
 		for _, event := range events {
 			fn := event.QueueingHintFn
 			if fn == nil || !utilfeature.DefaultFeatureGate.Enabled(features.SchedulerQueueingHints) {
 				fn = defaultQueueingHintFn
 			}
 
-<<<<<<< HEAD
-=======
 			if event.Event.Resource == framework.Node {
 				if event.Event.ActionType&framework.Add != 0 {
 					registerNodeAdded = true
@@ -408,14 +403,11 @@
 				}
 			}
 
->>>>>>> 7d1f87fc
 			queueingHintMap[event.Event] = append(queueingHintMap[event.Event], &internalqueue.QueueingHintFunction{
 				PluginName:     e.Name(),
 				QueueingHintFn: fn,
 			})
 		}
-<<<<<<< HEAD
-=======
 		if registerNodeAdded && !registerNodeTaintUpdated {
 			// Temporally fix for the issue https://github.com/kubernetes/kubernetes/issues/109437
 			// NodeAdded QueueingHint isn't always called because of preCheck.
@@ -435,7 +427,6 @@
 					},
 				)
 		}
->>>>>>> 7d1f87fc
 	}
 	return queueingHintMap
 }
@@ -558,13 +549,7 @@
 	// The Extract workflow (i.e. `ExtractPod`) should be unused.
 	trim := func(obj interface{}) (interface{}, error) {
 		if accessor, err := meta.Accessor(obj); err == nil {
-<<<<<<< HEAD
 			accessor.SetManagedFields(nil)
-=======
-			if accessor.GetManagedFields() != nil {
-				accessor.SetManagedFields(nil)
-			}
->>>>>>> 7d1f87fc
 		}
 		return obj, nil
 	}
