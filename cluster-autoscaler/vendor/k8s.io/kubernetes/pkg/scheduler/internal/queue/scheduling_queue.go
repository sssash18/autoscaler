--- conflicted
+++ resolved
@@ -295,11 +295,7 @@
 // QueueingHintMap is keyed with ClusterEvent, valued with queueing hint functions registered for the event.
 type QueueingHintMap map[framework.ClusterEvent][]*QueueingHintFunction
 
-<<<<<<< HEAD
-// WithQueueingHintMapPerProfile sets preEnqueuePluginMap for PriorityQueue.
-=======
 // WithQueueingHintMapPerProfile sets queueingHintMap for PriorityQueue.
->>>>>>> 7d1f87fc
 func WithQueueingHintMapPerProfile(m QueueingHintMapPerProfile) Option {
 	return func(o *priorityQueueOptions) {
 		o.queueingHintMap = m
@@ -414,8 +410,6 @@
 	queueImmediately
 )
 
-<<<<<<< HEAD
-=======
 // isEventOfInterest returns true if the event is of interest by some plugins.
 func (p *PriorityQueue) isEventOfInterest(logger klog.Logger, event framework.ClusterEvent) bool {
 	if event.IsWildCard() {
@@ -436,7 +430,6 @@
 	return false
 }
 
->>>>>>> 7d1f87fc
 // isPodWorthRequeuing calls QueueingHintFn of only plugins registered in pInfo.unschedulablePlugins and pInfo.PendingPlugins.
 //
 // If any of pInfo.PendingPlugins return Queue,
@@ -469,11 +462,7 @@
 	pod := pInfo.Pod
 	queueStrategy := queueSkip
 	for eventToMatch, hintfns := range hintMap {
-<<<<<<< HEAD
-		if eventToMatch.Resource != event.Resource || eventToMatch.ActionType&event.ActionType == 0 {
-=======
 		if !eventToMatch.Match(event) {
->>>>>>> 7d1f87fc
 			continue
 		}
 
@@ -547,11 +536,7 @@
 		if s.Code() == framework.Error {
 			logger.Error(s.AsError(), "Unexpected error running PreEnqueue plugin", "pod", klog.KObj(pod), "plugin", pl.Name())
 		} else {
-<<<<<<< HEAD
-			logger.Info("Status after running PreEnqueue plugin", "pod", klog.KObj(pod), "plugin", pl.Name(), "status", s)
-=======
 			logger.V(4).Info("Status after running PreEnqueue plugin", "pod", klog.KObj(pod), "plugin", pl.Name(), "status", s)
->>>>>>> 7d1f87fc
 		}
 		return false
 	}
@@ -1113,15 +1098,12 @@
 // if Pop() is waiting for an item, it receives the signal after all the pods are in the
 // queue and the head is the highest priority pod.
 func (p *PriorityQueue) moveAllToActiveOrBackoffQueue(logger klog.Logger, event framework.ClusterEvent, oldObj, newObj interface{}, preCheck PreEnqueueCheck) {
-<<<<<<< HEAD
-=======
 	if !p.isEventOfInterest(logger, event) {
 		// No plugin is interested in this event.
 		// Return early before iterating all pods in unschedulablePods for preCheck.
 		return
 	}
 
->>>>>>> 7d1f87fc
 	unschedulablePods := make([]*framework.QueuedPodInfo, 0, len(p.unschedulablePods.podInfoMap))
 	for _, pInfo := range p.unschedulablePods.podInfoMap {
 		if preCheck == nil || preCheck(pInfo.Pod) {
@@ -1139,8 +1121,6 @@
 	p.lock.Lock()
 	defer p.lock.Unlock()
 	p.moveAllToActiveOrBackoffQueue(logger, event, oldObj, newObj, preCheck)
-<<<<<<< HEAD
-=======
 }
 
 // requeuePodViaQueueingHint tries to requeue Pod to activeQ, backoffQ or unschedulable pod pool based on schedulingHint.
@@ -1184,63 +1164,15 @@
 	p.unschedulablePods.addOrUpdate(pInfo)
 	metrics.SchedulerQueueIncomingPods.WithLabelValues("unschedulable", ScheduleAttemptFailure).Inc()
 	return unschedulablePods
->>>>>>> 7d1f87fc
-}
-
-// requeuePodViaQueueingHint tries to requeue Pod to activeQ, backoffQ or unschedulable pod pool based on schedulingHint.
-// It returns the queue name Pod goes.
-//
+}
+
 // NOTE: this function assumes lock has been acquired in caller
-<<<<<<< HEAD
-func (p *PriorityQueue) requeuePodViaQueueingHint(logger klog.Logger, pInfo *framework.QueuedPodInfo, strategy queueingStrategy, event string) string {
-	if strategy == queueSkip {
-		p.unschedulablePods.addOrUpdate(pInfo)
-		metrics.SchedulerQueueIncomingPods.WithLabelValues("unschedulable", event).Inc()
-		return unschedulablePods
-	}
-
-	pod := pInfo.Pod
-	if strategy == queueAfterBackoff && p.isPodBackingoff(pInfo) {
-		if err := p.podBackoffQ.Add(pInfo); err != nil {
-			logger.Error(err, "Error adding pod to the backoff queue, queue this Pod to unschedulable pod pool", "pod", klog.KObj(pod))
-			p.unschedulablePods.addOrUpdate(pInfo)
-			return unschedulablePods
-		}
-
-		metrics.SchedulerQueueIncomingPods.WithLabelValues("backoff", event).Inc()
-		return backoffQ
-	}
-
-	// Reach here if schedulingHint is QueueImmediately, or schedulingHint is Queue but the pod is not backing off.
-
-	added, err := p.addToActiveQ(logger, pInfo)
-	if err != nil {
-		logger.Error(err, "Error adding pod to the active queue, queue this Pod to unschedulable pod pool", "pod", klog.KObj(pod))
-	}
-	if added {
-		metrics.SchedulerQueueIncomingPods.WithLabelValues("active", event).Inc()
-		return activeQ
-	}
-	if pInfo.Gated {
-		// In case the pod is gated, the Pod is pushed back to unschedulable Pods pool in addToActiveQ.
-		return unschedulablePods
-	}
-
-	p.unschedulablePods.addOrUpdate(pInfo)
-	metrics.SchedulerQueueIncomingPods.WithLabelValues("unschedulable", ScheduleAttemptFailure).Inc()
-	return unschedulablePods
-}
-
-// NOTE: this function assumes lock has been acquired in caller
-func (p *PriorityQueue) movePodsToActiveOrBackoffQueue(logger klog.Logger, podInfoList []*framework.QueuedPodInfo, event framework.ClusterEvent, oldObj, newObj interface{}) {
-=======
 func (p *PriorityQueue) movePodsToActiveOrBackoffQueue(logger klog.Logger, podInfoList []*framework.QueuedPodInfo, event framework.ClusterEvent, oldObj, newObj interface{}) {
 	if !p.isEventOfInterest(logger, event) {
 		// No plugin is interested in this event.
 		return
 	}
 
->>>>>>> 7d1f87fc
 	activated := false
 	for _, pInfo := range podInfoList {
 		schedulingHint := p.isPodWorthRequeuing(logger, pInfo, event, oldObj, newObj)
