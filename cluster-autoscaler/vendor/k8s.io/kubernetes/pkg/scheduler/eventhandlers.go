--- conflicted
+++ resolved
@@ -72,13 +72,8 @@
 		return
 	}
 
-<<<<<<< HEAD
-	nodeInfo := sched.Cache.AddNode(logger, node)
-	logger.V(3).Info("Add event for node", "node", klog.KObj(node))
-=======
 	logger.V(3).Info("Add event for node", "node", klog.KObj(node))
 	nodeInfo := sched.Cache.AddNode(logger, node)
->>>>>>> 7d1f87fc
 	sched.SchedulingQueue.MoveAllToActiveOrBackoffQueue(logger, queue.NodeAdd, nil, node, preCheckForNode(nodeInfo))
 }
 
@@ -95,18 +90,11 @@
 		return
 	}
 
-<<<<<<< HEAD
-	nodeInfo := sched.Cache.UpdateNode(logger, oldNode, newNode)
-	// Only requeue unschedulable pods if the node became more schedulable.
-	if event := nodeSchedulingPropertiesChange(newNode, oldNode); event != nil {
-		sched.SchedulingQueue.MoveAllToActiveOrBackoffQueue(logger, *event, oldNode, newNode, preCheckForNode(nodeInfo))
-=======
 	logger.V(4).Info("Update event for node", "node", klog.KObj(newNode))
 	nodeInfo := sched.Cache.UpdateNode(logger, oldNode, newNode)
 	// Only requeue unschedulable pods if the node became more schedulable.
 	for _, evt := range nodeSchedulingPropertiesChange(newNode, oldNode) {
 		sched.SchedulingQueue.MoveAllToActiveOrBackoffQueue(logger, evt, oldNode, newNode, preCheckForNode(nodeInfo))
->>>>>>> 7d1f87fc
 	}
 }
 
@@ -127,10 +115,7 @@
 		logger.Error(nil, "Cannot convert to *v1.Node", "obj", t)
 		return
 	}
-<<<<<<< HEAD
-=======
-
->>>>>>> 7d1f87fc
+
 	logger.V(3).Info("Delete event for node", "node", klog.KObj(node))
 	if err := sched.Cache.RemoveNode(logger, node); err != nil {
 		logger.Error(err, "Scheduler cache RemoveNode failed")
@@ -163,10 +148,7 @@
 		return
 	}
 
-<<<<<<< HEAD
-=======
 	logger.V(4).Info("Update event for unscheduled pod", "pod", klog.KObj(newPod))
->>>>>>> 7d1f87fc
 	if err := sched.SchedulingQueue.Update(logger, oldPod, newPod); err != nil {
 		utilruntime.HandleError(fmt.Errorf("unable to update %T: %v", newObj, err))
 	}
@@ -189,10 +171,7 @@
 		utilruntime.HandleError(fmt.Errorf("unable to handle object in %T: %T", sched, obj))
 		return
 	}
-<<<<<<< HEAD
-=======
-
->>>>>>> 7d1f87fc
+
 	logger.V(3).Info("Delete event for unscheduled pod", "pod", klog.KObj(pod))
 	if err := sched.SchedulingQueue.Delete(pod); err != nil {
 		utilruntime.HandleError(fmt.Errorf("unable to dequeue %T: %v", obj, err))
@@ -219,13 +198,8 @@
 		logger.Error(nil, "Cannot convert to *v1.Pod", "obj", obj)
 		return
 	}
-<<<<<<< HEAD
+
 	logger.V(3).Info("Add event for scheduled pod", "pod", klog.KObj(pod))
-
-=======
-
-	logger.V(3).Info("Add event for scheduled pod", "pod", klog.KObj(pod))
->>>>>>> 7d1f87fc
 	if err := sched.Cache.AddPod(logger, pod); err != nil {
 		logger.Error(err, "Scheduler cache AddPod failed", "pod", klog.KObj(pod))
 	}
@@ -245,13 +219,8 @@
 		logger.Error(nil, "Cannot convert newObj to *v1.Pod", "newObj", newObj)
 		return
 	}
-<<<<<<< HEAD
+
 	logger.V(4).Info("Update event for scheduled pod", "pod", klog.KObj(oldPod))
-
-=======
-
-	logger.V(4).Info("Update event for scheduled pod", "pod", klog.KObj(oldPod))
->>>>>>> 7d1f87fc
 	if err := sched.Cache.UpdatePod(logger, oldPod, newPod); err != nil {
 		logger.Error(err, "Scheduler cache UpdatePod failed", "pod", klog.KObj(oldPod))
 	}
@@ -276,10 +245,7 @@
 		logger.Error(nil, "Cannot convert to *v1.Pod", "obj", t)
 		return
 	}
-<<<<<<< HEAD
-=======
-
->>>>>>> 7d1f87fc
+
 	logger.V(3).Info("Delete event for scheduled pod", "pod", klog.KObj(pod))
 	if err := sched.Cache.RemovePod(logger, pod); err != nil {
 		logger.Error(err, "Scheduler cache RemovePod failed", "pod", klog.KObj(pod))
@@ -505,8 +471,6 @@
 					return err
 				}
 				handlers = append(handlers, handlerRegistration)
-<<<<<<< HEAD
-=======
 			}
 		case framework.ResourceClaimParameters:
 			if utilfeature.DefaultFeatureGate.Enabled(features.DynamicResourceAllocation) {
@@ -525,7 +489,6 @@
 					return err
 				}
 				handlers = append(handlers, handlerRegistration)
->>>>>>> 7d1f87fc
 			}
 		case framework.StorageClass:
 			if at&framework.Add != 0 {
