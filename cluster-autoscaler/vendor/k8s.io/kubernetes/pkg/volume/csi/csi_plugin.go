--- conflicted
+++ resolved
@@ -244,12 +244,9 @@
 		csitranslationplugins.AzureFileInTreePluginName: func() bool {
 			return true
 		},
-<<<<<<< HEAD
-=======
 		csitranslationplugins.VSphereInTreePluginName: func() bool {
 			return true
 		},
->>>>>>> 7d1f87fc
 		csitranslationplugins.PortworxVolumePluginName: func() bool {
 			return utilfeature.DefaultFeatureGate.Enabled(features.CSIMigrationPortworx)
 		},
