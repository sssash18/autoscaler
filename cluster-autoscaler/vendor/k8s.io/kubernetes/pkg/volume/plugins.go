--- conflicted
+++ resolved
@@ -1064,11 +1064,7 @@
 			Containers: []v1.Container{
 				{
 					Name:    "pv-recycler",
-<<<<<<< HEAD
-					Image:   "registry.k8s.io/build-image/debian-base:bookworm-v1.0.0",
-=======
 					Image:   "registry.k8s.io/build-image/debian-base:bookworm-v1.0.2",
->>>>>>> 7d1f87fc
 					Command: []string{"/bin/sh"},
 					Args:    []string{"-c", "test -e /scrub && find /scrub -mindepth 1 -delete && test -z \"$(ls -A /scrub)\" || exit 1"},
 					VolumeMounts: []v1.VolumeMount{
