/*
Copyright 2014 The Kubernetes Authors.

Licensed under the Apache License, Version 2.0 (the "License");
you may not use this file except in compliance with the License.
You may obtain a copy of the License at

    http://www.apache.org/licenses/LICENSE-2.0

Unless required by applicable law or agreed to in writing, software
distributed under the License is distributed on an "AS IS" BASIS,
WITHOUT WARRANTIES OR CONDITIONS OF ANY KIND, either express or implied.
See the License for the specific language governing permissions and
limitations under the License.
*/

package volume

import (
	"fmt"
	"net"
	"strings"
	"sync"

	"k8s.io/apimachinery/pkg/util/sets"
	"k8s.io/klog/v2"
	"k8s.io/mount-utils"
	"k8s.io/utils/exec"

	authenticationv1 "k8s.io/api/authentication/v1"
	v1 "k8s.io/api/core/v1"
	"k8s.io/apimachinery/pkg/api/resource"
	metav1 "k8s.io/apimachinery/pkg/apis/meta/v1"
	"k8s.io/apimachinery/pkg/types"
	utilerrors "k8s.io/apimachinery/pkg/util/errors"
	"k8s.io/apimachinery/pkg/util/validation"
	"k8s.io/client-go/informers"
	clientset "k8s.io/client-go/kubernetes"
	storagelistersv1 "k8s.io/client-go/listers/storage/v1"
	"k8s.io/client-go/tools/cache"
	"k8s.io/client-go/tools/record"
	cloudprovider "k8s.io/cloud-provider"
	"k8s.io/kubernetes/pkg/volume/util/hostutil"
	"k8s.io/kubernetes/pkg/volume/util/recyclerclient"
	"k8s.io/kubernetes/pkg/volume/util/subpath"
)

type ProbeOperation uint32
type ProbeEvent struct {
	Plugin     VolumePlugin // VolumePlugin that was added/updated/removed. if ProbeEvent.Op is 'ProbeRemove', Plugin should be nil
	PluginName string
	Op         ProbeOperation // The operation to the plugin
}

const (
	// Common parameter which can be specified in StorageClass to specify the desired FSType
	// Provisioners SHOULD implement support for this if they are block device based
	// Must be a filesystem type supported by the host operating system.
	// Ex. "ext4", "xfs", "ntfs". Default value depends on the provisioner
	VolumeParameterFSType = "fstype"

	ProbeAddOrUpdate ProbeOperation = 1 << iota
	ProbeRemove
)

// VolumeOptions contains option information about a volume.
type VolumeOptions struct {
	// The attributes below are required by volume.Provisioner
	// TODO: refactor all of this out of volumes when an admin can configure
	// many kinds of provisioners.

	// Reclamation policy for a persistent volume
	PersistentVolumeReclaimPolicy v1.PersistentVolumeReclaimPolicy
	// Mount options for a persistent volume
	MountOptions []string
	// Suggested PV.Name of the PersistentVolume to provision.
	// This is a generated name guaranteed to be unique in Kubernetes cluster.
	// If you choose not to use it as volume name, ensure uniqueness by either
	// combining it with your value or create unique values of your own.
	PVName string
	// PVC is reference to the claim that lead to provisioning of a new PV.
	// Provisioners *must* create a PV that would be matched by this PVC,
	// i.e. with required capacity, accessMode, labels matching PVC.Selector and
	// so on.
	PVC *v1.PersistentVolumeClaim
	// Unique name of Kubernetes cluster.
	ClusterName string
	// Tags to attach to the real volume in the cloud provider - e.g. AWS EBS
	CloudTags *map[string]string
	// Volume provisioning parameters from StorageClass
	Parameters map[string]string
}

// NodeResizeOptions contain options to be passed for node expansion.
type NodeResizeOptions struct {
	VolumeSpec *Spec

	// DevicePath - location of actual device on the node. In case of CSI
	// this just could be volumeID
	DevicePath string

	// DeviceMountPath location where device is mounted on the node. If volume type
	// is attachable - this would be global mount path otherwise
	// it would be location where volume was mounted for the pod
	DeviceMountPath string

	// DeviceStagingPath stores location where the volume is staged
	DeviceStagePath string

	NewSize resource.Quantity
	OldSize resource.Quantity
}

type DynamicPluginProber interface {
	Init() error

	// aggregates events for successful drivers and errors for failed drivers
	Probe() (events []ProbeEvent, err error)
}

// VolumePlugin is an interface to volume plugins that can be used on a
// kubernetes node (e.g. by kubelet) to instantiate and manage volumes.
type VolumePlugin interface {
	// Init initializes the plugin.  This will be called exactly once
	// before any New* calls are made - implementations of plugins may
	// depend on this.
	Init(host VolumeHost) error

	// Name returns the plugin's name.  Plugins must use namespaced names
	// such as "example.com/volume" and contain exactly one '/' character.
	// The "kubernetes.io" namespace is reserved for plugins which are
	// bundled with kubernetes.
	GetPluginName() string

	// GetVolumeName returns the name/ID to uniquely identifying the actual
	// backing device, directory, path, etc. referenced by the specified volume
	// spec.
	// For Attachable volumes, this value must be able to be passed back to
	// volume Detach methods to identify the device to act on.
	// If the plugin does not support the given spec, this returns an error.
	GetVolumeName(spec *Spec) (string, error)

	// CanSupport tests whether the plugin supports a given volume
	// specification from the API.  The spec pointer should be considered
	// const.
	CanSupport(spec *Spec) bool

	// RequiresRemount returns true if this plugin requires mount calls to be
	// reexecuted. Atomically updating volumes, like Downward API, depend on
	// this to update the contents of the volume.
	RequiresRemount(spec *Spec) bool

	// NewMounter creates a new volume.Mounter from an API specification.
	// Ownership of the spec pointer in *not* transferred.
	// - spec: The v1.Volume spec
	// - pod: The enclosing pod
	NewMounter(spec *Spec, podRef *v1.Pod, opts VolumeOptions) (Mounter, error)

	// NewUnmounter creates a new volume.Unmounter from recoverable state.
	// - name: The volume name, as per the v1.Volume spec.
	// - podUID: The UID of the enclosing pod
	NewUnmounter(name string, podUID types.UID) (Unmounter, error)

	// ConstructVolumeSpec constructs a volume spec based on the given volume name
	// and volumePath. The spec may have incomplete information due to limited
	// information from input. This function is used by volume manager to reconstruct
	// volume spec by reading the volume directories from disk
	ConstructVolumeSpec(volumeName, volumePath string) (ReconstructedVolume, error)

	// SupportsMountOption returns true if volume plugins supports Mount options
	// Specifying mount options in a volume plugin that doesn't support
	// user specified mount options will result in error creating persistent volumes
	SupportsMountOption() bool

	// SupportsBulkVolumeVerification checks if volume plugin type is capable
	// of enabling bulk polling of all nodes. This can speed up verification of
	// attached volumes by quite a bit, but underlying pluging must support it.
	SupportsBulkVolumeVerification() bool

	// SupportsSELinuxContextMount returns true if volume plugins supports
	// mount -o context=XYZ for a given volume.
	SupportsSELinuxContextMount(spec *Spec) (bool, error)
}

// PersistentVolumePlugin is an extended interface of VolumePlugin and is used
// by volumes that want to provide long term persistence of data
type PersistentVolumePlugin interface {
	VolumePlugin
	// GetAccessModes describes the ways a given volume can be accessed/mounted.
	GetAccessModes() []v1.PersistentVolumeAccessMode
}

// RecyclableVolumePlugin is an extended interface of VolumePlugin and is used
// by persistent volumes that want to be recycled before being made available
// again to new claims
type RecyclableVolumePlugin interface {
	VolumePlugin

	// Recycle knows how to reclaim this
	// resource after the volume's release from a PersistentVolumeClaim.
	// Recycle will use the provided recorder to write any events that might be
	// interesting to user. It's expected that caller will pass these events to
	// the PV being recycled.
	Recycle(pvName string, spec *Spec, eventRecorder recyclerclient.RecycleEventRecorder) error
}

// DeletableVolumePlugin is an extended interface of VolumePlugin and is used
// by persistent volumes that want to be deleted from the cluster after their
// release from a PersistentVolumeClaim.
type DeletableVolumePlugin interface {
	VolumePlugin
	// NewDeleter creates a new volume.Deleter which knows how to delete this
	// resource in accordance with the underlying storage provider after the
	// volume's release from a claim
	NewDeleter(logger klog.Logger, spec *Spec) (Deleter, error)
}

// ProvisionableVolumePlugin is an extended interface of VolumePlugin and is
// used to create volumes for the cluster.
type ProvisionableVolumePlugin interface {
	VolumePlugin
	// NewProvisioner creates a new volume.Provisioner which knows how to
	// create PersistentVolumes in accordance with the plugin's underlying
	// storage provider
	NewProvisioner(logger klog.Logger, options VolumeOptions) (Provisioner, error)
}

// AttachableVolumePlugin is an extended interface of VolumePlugin and is used for volumes that require attachment
// to a node before mounting.
type AttachableVolumePlugin interface {
	DeviceMountableVolumePlugin
	NewAttacher() (Attacher, error)
	NewDetacher() (Detacher, error)
	// CanAttach tests if provided volume spec is attachable
	CanAttach(spec *Spec) (bool, error)
}

// DeviceMountableVolumePlugin is an extended interface of VolumePlugin and is used
// for volumes that requires mount device to a node before binding to volume to pod.
type DeviceMountableVolumePlugin interface {
	VolumePlugin
	NewDeviceMounter() (DeviceMounter, error)
	NewDeviceUnmounter() (DeviceUnmounter, error)
	GetDeviceMountRefs(deviceMountPath string) ([]string, error)
	// CanDeviceMount determines if device in volume.Spec is mountable
	CanDeviceMount(spec *Spec) (bool, error)
}

// ExpandableVolumePlugin is an extended interface of VolumePlugin and is used for volumes that can be
// expanded via control-plane ExpandVolumeDevice call.
type ExpandableVolumePlugin interface {
	VolumePlugin
	ExpandVolumeDevice(spec *Spec, newSize resource.Quantity, oldSize resource.Quantity) (resource.Quantity, error)
	RequiresFSResize() bool
}

// NodeExpandableVolumePlugin is an expanded interface of VolumePlugin and is used for volumes that
// require expansion on the node via NodeExpand call.
type NodeExpandableVolumePlugin interface {
	VolumePlugin
	RequiresFSResize() bool
	// NodeExpand expands volume on given deviceMountPath and returns true if resize is successful.
	NodeExpand(resizeOptions NodeResizeOptions) (bool, error)
}

// VolumePluginWithAttachLimits is an extended interface of VolumePlugin that restricts number of
// volumes that can be attached to a node.
type VolumePluginWithAttachLimits interface {
	VolumePlugin
	// Return maximum number of volumes that can be attached to a node for this plugin.
	// The key must be same as string returned by VolumeLimitKey function. The returned
	// map may look like:
	//     - { "storage-limits-aws-ebs": 39 }
	//     - { "storage-limits-gce-pd": 10 }
	// A volume plugin may return error from this function - if it can not be used on a given node or not
	// applicable in given environment (where environment could be cloudprovider or any other dependency)
	// For example - calling this function for EBS volume plugin on a GCE node should
	// result in error.
	// The returned values are stored in node allocatable property and will be used
	// by scheduler to determine how many pods with volumes can be scheduled on given node.
	GetVolumeLimits() (map[string]int64, error)
	// Return volume limit key string to be used in node capacity constraints
	// The key must start with prefix storage-limits-. For example:
	//    - storage-limits-aws-ebs
	//    - storage-limits-csi-cinder
	// The key should respect character limit of ResourceName type
	// This function may be called by kubelet or scheduler to identify node allocatable property
	// which stores volumes limits.
	VolumeLimitKey(spec *Spec) string
}

// BlockVolumePlugin is an extend interface of VolumePlugin and is used for block volumes support.
type BlockVolumePlugin interface {
	VolumePlugin
	// NewBlockVolumeMapper creates a new volume.BlockVolumeMapper from an API specification.
	// Ownership of the spec pointer in *not* transferred.
	// - spec: The v1.Volume spec
	// - pod: The enclosing pod
	NewBlockVolumeMapper(spec *Spec, podRef *v1.Pod, opts VolumeOptions) (BlockVolumeMapper, error)
	// NewBlockVolumeUnmapper creates a new volume.BlockVolumeUnmapper from recoverable state.
	// - name: The volume name, as per the v1.Volume spec.
	// - podUID: The UID of the enclosing pod
	NewBlockVolumeUnmapper(name string, podUID types.UID) (BlockVolumeUnmapper, error)
	// ConstructBlockVolumeSpec constructs a volume spec based on the given
	// podUID, volume name and a pod device map path.
	// The spec may have incomplete information due to limited information
	// from input. This function is used by volume manager to reconstruct
	// volume spec by reading the volume directories from disk.
	ConstructBlockVolumeSpec(podUID types.UID, volumeName, volumePath string) (*Spec, error)
}

// TODO(#14217)
// As part of the Volume Host refactor we are starting to create Volume Hosts
// for specific hosts. New methods for each specific host can be added here.
// Currently consumers will do type assertions to get the specific type of Volume
// Host; however, the end result should be that specific Volume Hosts are passed
// to the specific functions they are needed in (instead of using a catch-all
// VolumeHost interface)

// KubeletVolumeHost is a Kubelet specific interface that plugins can use to access the kubelet.
type KubeletVolumeHost interface {
	// SetKubeletError lets plugins set an error on the Kubelet runtime status
	// that will cause the Kubelet to post NotReady status with the error message provided
	SetKubeletError(err error)

	// GetInformerFactory returns the informer factory for CSIDriverLister
	GetInformerFactory() informers.SharedInformerFactory
	// CSIDriverLister returns the informer lister for the CSIDriver API Object
	CSIDriverLister() storagelistersv1.CSIDriverLister
	// CSIDriverSynced returns the informer synced for the CSIDriver API Object
	CSIDriversSynced() cache.InformerSynced
	// WaitForCacheSync is a helper function that waits for cache sync for CSIDriverLister
	WaitForCacheSync() error
	// Returns hostutil.HostUtils
	GetHostUtil() hostutil.HostUtils
<<<<<<< HEAD
=======

	// Returns trust anchors from the named ClusterTrustBundle.
	GetTrustAnchorsByName(name string, allowMissing bool) ([]byte, error)

	// Returns trust anchors from the ClusterTrustBundles selected by signer
	// name and label selector.
	GetTrustAnchorsBySigner(signerName string, labelSelector *metav1.LabelSelector, allowMissing bool) ([]byte, error)
>>>>>>> acfd0dd7
}

// AttachDetachVolumeHost is a AttachDetach Controller specific interface that plugins can use
// to access methods on the Attach Detach Controller.
type AttachDetachVolumeHost interface {
	// CSINodeLister returns the informer lister for the CSINode API Object
	CSINodeLister() storagelistersv1.CSINodeLister

	// CSIDriverLister returns the informer lister for the CSIDriver API Object
	CSIDriverLister() storagelistersv1.CSIDriverLister

	// VolumeAttachmentLister returns the informer lister for the VolumeAttachment API Object
	VolumeAttachmentLister() storagelistersv1.VolumeAttachmentLister
	// IsAttachDetachController is an interface marker to strictly tie AttachDetachVolumeHost
	// to the attachDetachController
	IsAttachDetachController() bool
}

// VolumeHost is an interface that plugins can use to access the kubelet.
type VolumeHost interface {
	// GetPluginDir returns the absolute path to a directory under which
	// a given plugin may store data.  This directory might not actually
	// exist on disk yet.  For plugin data that is per-pod, see
	// GetPodPluginDir().
	GetPluginDir(pluginName string) string

	// GetVolumeDevicePluginDir returns the absolute path to a directory
	// under which a given plugin may store data.
	// ex. plugins/kubernetes.io/{PluginName}/{DefaultKubeletVolumeDevicesDirName}/{volumePluginDependentPath}/
	GetVolumeDevicePluginDir(pluginName string) string

	// GetPodsDir returns the absolute path to a directory where all the pods
	// information is stored
	GetPodsDir() string

	// GetPodVolumeDir returns the absolute path a directory which
	// represents the named volume under the named plugin for the given
	// pod.  If the specified pod does not exist, the result of this call
	// might not exist.
	GetPodVolumeDir(podUID types.UID, pluginName string, volumeName string) string

	// GetPodPluginDir returns the absolute path to a directory under which
	// a given plugin may store data for a given pod.  If the specified pod
	// does not exist, the result of this call might not exist.  This
	// directory might not actually exist on disk yet.
	GetPodPluginDir(podUID types.UID, pluginName string) string

	// GetPodVolumeDeviceDir returns the absolute path a directory which
	// represents the named plugin for the given pod.
	// If the specified pod does not exist, the result of this call
	// might not exist.
	// ex. pods/{podUid}/{DefaultKubeletVolumeDevicesDirName}/{escapeQualifiedPluginName}/
	GetPodVolumeDeviceDir(podUID types.UID, pluginName string) string

	// GetKubeClient returns a client interface
	GetKubeClient() clientset.Interface

	// NewWrapperMounter finds an appropriate plugin with which to handle
	// the provided spec.  This is used to implement volume plugins which
	// "wrap" other plugins.  For example, the "secret" volume is
	// implemented in terms of the "emptyDir" volume.
	NewWrapperMounter(volName string, spec Spec, pod *v1.Pod, opts VolumeOptions) (Mounter, error)

	// NewWrapperUnmounter finds an appropriate plugin with which to handle
	// the provided spec.  See comments on NewWrapperMounter for more
	// context.
	NewWrapperUnmounter(volName string, spec Spec, podUID types.UID) (Unmounter, error)

	// Get cloud provider from kubelet.
	GetCloudProvider() cloudprovider.Interface

	// Get mounter interface.
	GetMounter(pluginName string) mount.Interface

	// Returns the hostname of the host kubelet is running on
	GetHostName() string

	// Returns host IP or nil in the case of error.
	GetHostIP() (net.IP, error)

	// Returns node allocatable.
	GetNodeAllocatable() (v1.ResourceList, error)

	// Returns a function that returns a secret.
	GetSecretFunc() func(namespace, name string) (*v1.Secret, error)

	// Returns a function that returns a configmap.
	GetConfigMapFunc() func(namespace, name string) (*v1.ConfigMap, error)

	GetServiceAccountTokenFunc() func(namespace, name string, tr *authenticationv1.TokenRequest) (*authenticationv1.TokenRequest, error)

	DeleteServiceAccountTokenFunc() func(podUID types.UID)

	// Returns an interface that should be used to execute any utilities in volume plugins
	GetExec(pluginName string) exec.Interface

	// Returns the labels on the node
	GetNodeLabels() (map[string]string, error)

	// Returns the name of the node
	GetNodeName() types.NodeName

	GetAttachedVolumesFromNodeStatus() (map[v1.UniqueVolumeName]string, error)

	// Returns the event recorder of kubelet.
	GetEventRecorder() record.EventRecorder

	// Returns an interface that should be used to execute subpath operations
	GetSubpather() subpath.Interface
}

// VolumePluginMgr tracks registered plugins.
type VolumePluginMgr struct {
	mutex                     sync.RWMutex
	plugins                   map[string]VolumePlugin
	prober                    DynamicPluginProber
	probedPlugins             map[string]VolumePlugin
	loggedDeprecationWarnings sets.String
	Host                      VolumeHost
}

// Spec is an internal representation of a volume.  All API volume types translate to Spec.
type Spec struct {
	Volume                          *v1.Volume
	PersistentVolume                *v1.PersistentVolume
	ReadOnly                        bool
	InlineVolumeSpecForCSIMigration bool
	Migrated                        bool
}

// Name returns the name of either Volume or PersistentVolume, one of which must not be nil.
func (spec *Spec) Name() string {
	switch {
	case spec.Volume != nil:
		return spec.Volume.Name
	case spec.PersistentVolume != nil:
		return spec.PersistentVolume.Name
	default:
		return ""
	}
}

// IsKubeletExpandable returns true for volume types that can be expanded only by the node
// and not the controller. Currently Flex volume is the only one in this category since
// it is typically not installed on the controller
func (spec *Spec) IsKubeletExpandable() bool {
	switch {
	case spec.Volume != nil:
		return spec.Volume.FlexVolume != nil
	case spec.PersistentVolume != nil:
		return spec.PersistentVolume.Spec.FlexVolume != nil
	default:
		return false
	}
}

// KubeletExpandablePluginName creates and returns a name for the plugin
// this is used in context on the controller where the plugin lookup fails
// as volume expansion on controller isn't supported, but a plugin name is
// required
func (spec *Spec) KubeletExpandablePluginName() string {
	switch {
	case spec.Volume != nil && spec.Volume.FlexVolume != nil:
		return spec.Volume.FlexVolume.Driver
	case spec.PersistentVolume != nil && spec.PersistentVolume.Spec.FlexVolume != nil:
		return spec.PersistentVolume.Spec.FlexVolume.Driver
	default:
		return ""
	}
}

// VolumeConfig is how volume plugins receive configuration.  An instance
// specific to the plugin will be passed to the plugin's
// ProbeVolumePlugins(config) func.  Reasonable defaults will be provided by
// the binary hosting the plugins while allowing override of those default
// values.  Those config values are then set to an instance of VolumeConfig
// and passed to the plugin.
//
// Values in VolumeConfig are intended to be relevant to several plugins, but
// not necessarily all plugins.  The preference is to leverage strong typing
// in this struct.  All config items must have a descriptive but non-specific
// name (i.e, RecyclerMinimumTimeout is OK but RecyclerMinimumTimeoutForNFS is
// !OK).  An instance of config will be given directly to the plugin, so
// config names specific to plugins are unneeded and wrongly expose plugins in
// this VolumeConfig struct.
//
// OtherAttributes is a map of string values intended for one-off
// configuration of a plugin or config that is only relevant to a single
// plugin.  All values are passed by string and require interpretation by the
// plugin. Passing config as strings is the least desirable option but can be
// used for truly one-off configuration. The binary should still use strong
// typing for this value when binding CLI values before they are passed as
// strings in OtherAttributes.
type VolumeConfig struct {
	// RecyclerPodTemplate is pod template that understands how to scrub clean
	// a persistent volume after its release. The template is used by plugins
	// which override specific properties of the pod in accordance with that
	// plugin. See NewPersistentVolumeRecyclerPodTemplate for the properties
	// that are expected to be overridden.
	RecyclerPodTemplate *v1.Pod

	// RecyclerMinimumTimeout is the minimum amount of time in seconds for the
	// recycler pod's ActiveDeadlineSeconds attribute. Added to the minimum
	// timeout is the increment per Gi of capacity.
	RecyclerMinimumTimeout int

	// RecyclerTimeoutIncrement is the number of seconds added to the recycler
	// pod's ActiveDeadlineSeconds for each Gi of capacity in the persistent
	// volume. Example: 5Gi volume x 30s increment = 150s + 30s minimum = 180s
	// ActiveDeadlineSeconds for recycler pod
	RecyclerTimeoutIncrement int

	// PVName is name of the PersistentVolume instance that is being recycled.
	// It is used to generate unique recycler pod name.
	PVName string

	// OtherAttributes stores config as strings.  These strings are opaque to
	// the system and only understood by the binary hosting the plugin and the
	// plugin itself.
	OtherAttributes map[string]string

	// ProvisioningEnabled configures whether provisioning of this plugin is
	// enabled or not. Currently used only in host_path plugin.
	ProvisioningEnabled bool
}

// ReconstructedVolume contains information about a volume reconstructed by
// ConstructVolumeSpec().
type ReconstructedVolume struct {
	// Spec is the volume spec of a mounted volume
	Spec *Spec
	// SELinuxMountContext is value of -o context=XYZ mount option.
	// If empty, no such mount option is used.
	SELinuxMountContext string
}

// NewSpecFromVolume creates an Spec from an v1.Volume
func NewSpecFromVolume(vs *v1.Volume) *Spec {
	return &Spec{
		Volume: vs,
	}
}

// NewSpecFromPersistentVolume creates an Spec from an v1.PersistentVolume
func NewSpecFromPersistentVolume(pv *v1.PersistentVolume, readOnly bool) *Spec {
	return &Spec{
		PersistentVolume: pv,
		ReadOnly:         readOnly,
	}
}

// InitPlugins initializes each plugin.  All plugins must have unique names.
// This must be called exactly once before any New* methods are called on any
// plugins.
func (pm *VolumePluginMgr) InitPlugins(plugins []VolumePlugin, prober DynamicPluginProber, host VolumeHost) error {
	pm.mutex.Lock()
	defer pm.mutex.Unlock()

	pm.Host = host
	pm.loggedDeprecationWarnings = sets.NewString()

	if prober == nil {
		// Use a dummy prober to prevent nil deference.
		pm.prober = &dummyPluginProber{}
	} else {
		pm.prober = prober
	}
	if err := pm.prober.Init(); err != nil {
		// Prober init failure should not affect the initialization of other plugins.
		klog.ErrorS(err, "Error initializing dynamic plugin prober")
		pm.prober = &dummyPluginProber{}
	}

	if pm.plugins == nil {
		pm.plugins = map[string]VolumePlugin{}
	}
	if pm.probedPlugins == nil {
		pm.probedPlugins = map[string]VolumePlugin{}
	}

	allErrs := []error{}
	for _, plugin := range plugins {
		name := plugin.GetPluginName()
		if errs := validation.IsQualifiedName(name); len(errs) != 0 {
			allErrs = append(allErrs, fmt.Errorf("volume plugin has invalid name: %q: %s", name, strings.Join(errs, ";")))
			continue
		}

		if _, found := pm.plugins[name]; found {
			allErrs = append(allErrs, fmt.Errorf("volume plugin %q was registered more than once", name))
			continue
		}
		err := plugin.Init(host)
		if err != nil {
			klog.ErrorS(err, "Failed to load volume plugin", "pluginName", name)
			allErrs = append(allErrs, err)
			continue
		}
		pm.plugins[name] = plugin
		klog.V(1).InfoS("Loaded volume plugin", "pluginName", name)
	}
	return utilerrors.NewAggregate(allErrs)
}

func (pm *VolumePluginMgr) initProbedPlugin(probedPlugin VolumePlugin) error {
	name := probedPlugin.GetPluginName()
	if errs := validation.IsQualifiedName(name); len(errs) != 0 {
		return fmt.Errorf("volume plugin has invalid name: %q: %s", name, strings.Join(errs, ";"))
	}

	err := probedPlugin.Init(pm.Host)
	if err != nil {
		return fmt.Errorf("failed to load volume plugin %s, error: %s", name, err.Error())
	}

	klog.V(1).InfoS("Loaded volume plugin", "pluginName", name)
	return nil
}

// FindPluginBySpec looks for a plugin that can support a given volume
// specification.  If no plugins can support or more than one plugin can
// support it, return error.
func (pm *VolumePluginMgr) FindPluginBySpec(spec *Spec) (VolumePlugin, error) {
	pm.mutex.RLock()
	defer pm.mutex.RUnlock()

	if spec == nil {
		return nil, fmt.Errorf("could not find plugin because volume spec is nil")
	}

	var match VolumePlugin
	matchedPluginNames := []string{}
	for _, v := range pm.plugins {
		if v.CanSupport(spec) {
			match = v
			matchedPluginNames = append(matchedPluginNames, v.GetPluginName())
		}
	}

	pm.refreshProbedPlugins()
	for _, plugin := range pm.probedPlugins {
		if plugin.CanSupport(spec) {
			match = plugin
			matchedPluginNames = append(matchedPluginNames, plugin.GetPluginName())
		}
	}

	if len(matchedPluginNames) == 0 {
		return nil, fmt.Errorf("no volume plugin matched")
	}
	if len(matchedPluginNames) > 1 {
		return nil, fmt.Errorf("multiple volume plugins matched: %s", strings.Join(matchedPluginNames, ","))
	}

	return match, nil
}

// FindPluginByName fetches a plugin by name. If no plugin is found, returns error.
func (pm *VolumePluginMgr) FindPluginByName(name string) (VolumePlugin, error) {
	pm.mutex.RLock()
	defer pm.mutex.RUnlock()

	var match VolumePlugin
	if v, found := pm.plugins[name]; found {
		match = v
	}

	pm.refreshProbedPlugins()
	if plugin, found := pm.probedPlugins[name]; found {
		if match != nil {
			return nil, fmt.Errorf("multiple volume plugins matched: %s and %s", match.GetPluginName(), plugin.GetPluginName())
		}
		match = plugin
	}

	if match == nil {
		return nil, fmt.Errorf("no volume plugin matched name: %s", name)
	}
	return match, nil
}

// Check if probedPlugin cache update is required.
// If it is, initialize all probed plugins and replace the cache with them.
func (pm *VolumePluginMgr) refreshProbedPlugins() {
	events, err := pm.prober.Probe()

	if err != nil {
		klog.ErrorS(err, "Error dynamically probing plugins")
	}

	// because the probe function can return a list of valid plugins
	// even when an error is present we still must add the plugins
	// or they will be skipped because each event only fires once
	for _, event := range events {
		if event.Op == ProbeAddOrUpdate {
			if err := pm.initProbedPlugin(event.Plugin); err != nil {
				klog.ErrorS(err, "Error initializing dynamically probed plugin",
					"pluginName", event.Plugin.GetPluginName())
				continue
			}
			pm.probedPlugins[event.Plugin.GetPluginName()] = event.Plugin
		} else if event.Op == ProbeRemove {
			// Plugin is not available on ProbeRemove event, only PluginName
			delete(pm.probedPlugins, event.PluginName)
		} else {
			klog.ErrorS(nil, "Unknown Operation on PluginName.",
				"pluginName", event.Plugin.GetPluginName())
		}
	}
}

// ListVolumePluginWithLimits returns plugins that have volume limits on nodes
func (pm *VolumePluginMgr) ListVolumePluginWithLimits() []VolumePluginWithAttachLimits {
	pm.mutex.RLock()
	defer pm.mutex.RUnlock()

	matchedPlugins := []VolumePluginWithAttachLimits{}
	for _, v := range pm.plugins {
		if plugin, ok := v.(VolumePluginWithAttachLimits); ok {
			matchedPlugins = append(matchedPlugins, plugin)
		}
	}
	return matchedPlugins
}

// FindPersistentPluginBySpec looks for a persistent volume plugin that can
// support a given volume specification.  If no plugin is found, return an
// error
func (pm *VolumePluginMgr) FindPersistentPluginBySpec(spec *Spec) (PersistentVolumePlugin, error) {
	volumePlugin, err := pm.FindPluginBySpec(spec)
	if err != nil {
		return nil, fmt.Errorf("could not find volume plugin for spec: %#v", spec)
	}
	if persistentVolumePlugin, ok := volumePlugin.(PersistentVolumePlugin); ok {
		return persistentVolumePlugin, nil
	}
	return nil, fmt.Errorf("no persistent volume plugin matched")
}

// FindVolumePluginWithLimitsBySpec returns volume plugin that has a limit on how many
// of them can be attached to a node
func (pm *VolumePluginMgr) FindVolumePluginWithLimitsBySpec(spec *Spec) (VolumePluginWithAttachLimits, error) {
	volumePlugin, err := pm.FindPluginBySpec(spec)
	if err != nil {
		return nil, fmt.Errorf("could not find volume plugin for spec : %#v", spec)
	}

	if limitedPlugin, ok := volumePlugin.(VolumePluginWithAttachLimits); ok {
		return limitedPlugin, nil
	}
	return nil, fmt.Errorf("no plugin with limits found")
}

// FindPersistentPluginByName fetches a persistent volume plugin by name.  If
// no plugin is found, returns error.
func (pm *VolumePluginMgr) FindPersistentPluginByName(name string) (PersistentVolumePlugin, error) {
	volumePlugin, err := pm.FindPluginByName(name)
	if err != nil {
		return nil, err
	}
	if persistentVolumePlugin, ok := volumePlugin.(PersistentVolumePlugin); ok {
		return persistentVolumePlugin, nil
	}
	return nil, fmt.Errorf("no persistent volume plugin matched")
}

// FindRecyclablePluginByName fetches a persistent volume plugin by name.  If
// no plugin is found, returns error.
func (pm *VolumePluginMgr) FindRecyclablePluginBySpec(spec *Spec) (RecyclableVolumePlugin, error) {
	volumePlugin, err := pm.FindPluginBySpec(spec)
	if err != nil {
		return nil, err
	}
	if recyclableVolumePlugin, ok := volumePlugin.(RecyclableVolumePlugin); ok {
		return recyclableVolumePlugin, nil
	}
	return nil, fmt.Errorf("no recyclable volume plugin matched")
}

// FindProvisionablePluginByName fetches  a persistent volume plugin by name.  If
// no plugin is found, returns error.
func (pm *VolumePluginMgr) FindProvisionablePluginByName(name string) (ProvisionableVolumePlugin, error) {
	volumePlugin, err := pm.FindPluginByName(name)
	if err != nil {
		return nil, err
	}
	if provisionableVolumePlugin, ok := volumePlugin.(ProvisionableVolumePlugin); ok {
		return provisionableVolumePlugin, nil
	}
	return nil, fmt.Errorf("no provisionable volume plugin matched")
}

// FindDeletablePluginBySpec fetches a persistent volume plugin by spec.  If
// no plugin is found, returns error.
func (pm *VolumePluginMgr) FindDeletablePluginBySpec(spec *Spec) (DeletableVolumePlugin, error) {
	volumePlugin, err := pm.FindPluginBySpec(spec)
	if err != nil {
		return nil, err
	}
	if deletableVolumePlugin, ok := volumePlugin.(DeletableVolumePlugin); ok {
		return deletableVolumePlugin, nil
	}
	return nil, fmt.Errorf("no deletable volume plugin matched")
}

// FindDeletablePluginByName fetches a persistent volume plugin by name.  If
// no plugin is found, returns error.
func (pm *VolumePluginMgr) FindDeletablePluginByName(name string) (DeletableVolumePlugin, error) {
	volumePlugin, err := pm.FindPluginByName(name)
	if err != nil {
		return nil, err
	}
	if deletableVolumePlugin, ok := volumePlugin.(DeletableVolumePlugin); ok {
		return deletableVolumePlugin, nil
	}
	return nil, fmt.Errorf("no deletable volume plugin matched")
}

// FindCreatablePluginBySpec fetches a persistent volume plugin by name.  If
// no plugin is found, returns error.
func (pm *VolumePluginMgr) FindCreatablePluginBySpec(spec *Spec) (ProvisionableVolumePlugin, error) {
	volumePlugin, err := pm.FindPluginBySpec(spec)
	if err != nil {
		return nil, err
	}
	if provisionableVolumePlugin, ok := volumePlugin.(ProvisionableVolumePlugin); ok {
		return provisionableVolumePlugin, nil
	}
	return nil, fmt.Errorf("no creatable volume plugin matched")
}

// FindAttachablePluginBySpec fetches a persistent volume plugin by spec.
// Unlike the other "FindPlugin" methods, this does not return error if no
// plugin is found.  All volumes require a mounter and unmounter, but not
// every volume will have an attacher/detacher.
func (pm *VolumePluginMgr) FindAttachablePluginBySpec(spec *Spec) (AttachableVolumePlugin, error) {
	volumePlugin, err := pm.FindPluginBySpec(spec)
	if err != nil {
		return nil, err
	}
	if attachableVolumePlugin, ok := volumePlugin.(AttachableVolumePlugin); ok {
		if canAttach, err := attachableVolumePlugin.CanAttach(spec); err != nil {
			return nil, err
		} else if canAttach {
			return attachableVolumePlugin, nil
		}
	}
	return nil, nil
}

// FindAttachablePluginByName fetches an attachable volume plugin by name.
// Unlike the other "FindPlugin" methods, this does not return error if no
// plugin is found.  All volumes require a mounter and unmounter, but not
// every volume will have an attacher/detacher.
func (pm *VolumePluginMgr) FindAttachablePluginByName(name string) (AttachableVolumePlugin, error) {
	volumePlugin, err := pm.FindPluginByName(name)
	if err != nil {
		return nil, err
	}
	if attachablePlugin, ok := volumePlugin.(AttachableVolumePlugin); ok {
		return attachablePlugin, nil
	}
	return nil, nil
}

// FindDeviceMountablePluginBySpec fetches a persistent volume plugin by spec.
func (pm *VolumePluginMgr) FindDeviceMountablePluginBySpec(spec *Spec) (DeviceMountableVolumePlugin, error) {
	volumePlugin, err := pm.FindPluginBySpec(spec)
	if err != nil {
		return nil, err
	}
	if deviceMountableVolumePlugin, ok := volumePlugin.(DeviceMountableVolumePlugin); ok {
		if canMount, err := deviceMountableVolumePlugin.CanDeviceMount(spec); err != nil {
			return nil, err
		} else if canMount {
			return deviceMountableVolumePlugin, nil
		}
	}
	return nil, nil
}

// FindDeviceMountablePluginByName fetches a devicemountable volume plugin by name.
func (pm *VolumePluginMgr) FindDeviceMountablePluginByName(name string) (DeviceMountableVolumePlugin, error) {
	volumePlugin, err := pm.FindPluginByName(name)
	if err != nil {
		return nil, err
	}
	if deviceMountableVolumePlugin, ok := volumePlugin.(DeviceMountableVolumePlugin); ok {
		return deviceMountableVolumePlugin, nil
	}
	return nil, nil
}

// FindExpandablePluginBySpec fetches a persistent volume plugin by spec.
func (pm *VolumePluginMgr) FindExpandablePluginBySpec(spec *Spec) (ExpandableVolumePlugin, error) {
	volumePlugin, err := pm.FindPluginBySpec(spec)
	if err != nil {
		if spec.IsKubeletExpandable() {
			// for kubelet expandable volumes, return a noop plugin that
			// returns success for expand on the controller
			klog.V(4).InfoS("FindExpandablePluginBySpec -> returning noopExpandableVolumePluginInstance", "specName", spec.Name())
			return &noopExpandableVolumePluginInstance{spec}, nil
		}
		klog.V(4).InfoS("FindExpandablePluginBySpec -> err", "specName", spec.Name(), "err", err)
		return nil, err
	}

	if expandableVolumePlugin, ok := volumePlugin.(ExpandableVolumePlugin); ok {
		return expandableVolumePlugin, nil
	}
	return nil, nil
}

// FindExpandablePluginBySpec fetches a persistent volume plugin by name.
func (pm *VolumePluginMgr) FindExpandablePluginByName(name string) (ExpandableVolumePlugin, error) {
	volumePlugin, err := pm.FindPluginByName(name)
	if err != nil {
		return nil, err
	}

	if expandableVolumePlugin, ok := volumePlugin.(ExpandableVolumePlugin); ok {
		return expandableVolumePlugin, nil
	}
	return nil, nil
}

// FindMapperPluginBySpec fetches a block volume plugin by spec.
func (pm *VolumePluginMgr) FindMapperPluginBySpec(spec *Spec) (BlockVolumePlugin, error) {
	volumePlugin, err := pm.FindPluginBySpec(spec)
	if err != nil {
		return nil, err
	}

	if blockVolumePlugin, ok := volumePlugin.(BlockVolumePlugin); ok {
		return blockVolumePlugin, nil
	}
	return nil, nil
}

// FindMapperPluginByName fetches a block volume plugin by name.
func (pm *VolumePluginMgr) FindMapperPluginByName(name string) (BlockVolumePlugin, error) {
	volumePlugin, err := pm.FindPluginByName(name)
	if err != nil {
		return nil, err
	}

	if blockVolumePlugin, ok := volumePlugin.(BlockVolumePlugin); ok {
		return blockVolumePlugin, nil
	}
	return nil, nil
}

// FindNodeExpandablePluginBySpec fetches a persistent volume plugin by spec
func (pm *VolumePluginMgr) FindNodeExpandablePluginBySpec(spec *Spec) (NodeExpandableVolumePlugin, error) {
	volumePlugin, err := pm.FindPluginBySpec(spec)
	if err != nil {
		return nil, err
	}
	if fsResizablePlugin, ok := volumePlugin.(NodeExpandableVolumePlugin); ok {
		return fsResizablePlugin, nil
	}
	return nil, nil
}

// FindNodeExpandablePluginByName fetches a persistent volume plugin by name
func (pm *VolumePluginMgr) FindNodeExpandablePluginByName(name string) (NodeExpandableVolumePlugin, error) {
	volumePlugin, err := pm.FindPluginByName(name)
	if err != nil {
		return nil, err
	}

	if fsResizablePlugin, ok := volumePlugin.(NodeExpandableVolumePlugin); ok {
		return fsResizablePlugin, nil
	}

	return nil, nil
}

func (pm *VolumePluginMgr) Run(stopCh <-chan struct{}) {
	kletHost, ok := pm.Host.(KubeletVolumeHost)
	if ok {
		// start informer for CSIDriver
		informerFactory := kletHost.GetInformerFactory()
		informerFactory.Start(stopCh)
		informerFactory.WaitForCacheSync(stopCh)
	}
}

// NewPersistentVolumeRecyclerPodTemplate creates a template for a recycler
// pod.  By default, a recycler pod simply runs "rm -rf" on a volume and tests
// for emptiness.  Most attributes of the template will be correct for most
// plugin implementations.  The following attributes can be overridden per
// plugin via configuration:
//
//  1. pod.Spec.Volumes[0].VolumeSource must be overridden.  Recycler
//     implementations without a valid VolumeSource will fail.
//  2. pod.GenerateName helps distinguish recycler pods by name.  Recommended.
//     Default is "pv-recycler-".
//  3. pod.Spec.ActiveDeadlineSeconds gives the recycler pod a maximum timeout
//     before failing.  Recommended.  Default is 60 seconds.
//
// See HostPath and NFS for working recycler examples
func NewPersistentVolumeRecyclerPodTemplate() *v1.Pod {
	timeout := int64(60)
	pod := &v1.Pod{
		ObjectMeta: metav1.ObjectMeta{
			GenerateName: "pv-recycler-",
			Namespace:    metav1.NamespaceDefault,
		},
		Spec: v1.PodSpec{
			ActiveDeadlineSeconds: &timeout,
			RestartPolicy:         v1.RestartPolicyNever,
			Volumes: []v1.Volume{
				{
					Name: "vol",
					// IMPORTANT!  All plugins using this template MUST
					// override pod.Spec.Volumes[0].VolumeSource Recycler
					// implementations without a valid VolumeSource will fail.
					VolumeSource: v1.VolumeSource{},
				},
			},
			Containers: []v1.Container{
				{
					Name:    "pv-recycler",
					Image:   "registry.k8s.io/build-image/debian-base:bookworm-v1.0.1",
					Command: []string{"/bin/sh"},
					Args:    []string{"-c", "test -e /scrub && find /scrub -mindepth 1 -delete && test -z \"$(ls -A /scrub)\" || exit 1"},
					VolumeMounts: []v1.VolumeMount{
						{
							Name:      "vol",
							MountPath: "/scrub",
						},
					},
				},
			},
		},
	}
	return pod
}

// Check validity of recycle pod template
// List of checks:
// - at least one volume is defined in the recycle pod template
// If successful, returns nil
// if unsuccessful, returns an error.
func ValidateRecyclerPodTemplate(pod *v1.Pod) error {
	if len(pod.Spec.Volumes) < 1 {
		return fmt.Errorf("does not contain any volume(s)")
	}
	return nil
}

type dummyPluginProber struct{}

func (*dummyPluginProber) Init() error                  { return nil }
func (*dummyPluginProber) Probe() ([]ProbeEvent, error) { return nil, nil }<|MERGE_RESOLUTION|>--- conflicted
+++ resolved
@@ -333,8 +333,6 @@
 	WaitForCacheSync() error
 	// Returns hostutil.HostUtils
 	GetHostUtil() hostutil.HostUtils
-<<<<<<< HEAD
-=======
 
 	// Returns trust anchors from the named ClusterTrustBundle.
 	GetTrustAnchorsByName(name string, allowMissing bool) ([]byte, error)
@@ -342,7 +340,6 @@
 	// Returns trust anchors from the ClusterTrustBundles selected by signer
 	// name and label selector.
 	GetTrustAnchorsBySigner(signerName string, labelSelector *metav1.LabelSelector, allowMissing bool) ([]byte, error)
->>>>>>> acfd0dd7
 }
 
 // AttachDetachVolumeHost is a AttachDetach Controller specific interface that plugins can use
