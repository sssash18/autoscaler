--- conflicted
+++ resolved
@@ -21,9 +21,5 @@
 
 import (
 	// Cloud providers
-<<<<<<< HEAD
-	_ "k8s.io/legacy-cloud-providers/azure"
-=======
->>>>>>> 7d1f87fc
 	_ "k8s.io/legacy-cloud-providers/gce"
 )