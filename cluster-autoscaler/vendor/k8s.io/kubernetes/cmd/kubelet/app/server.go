--- conflicted
+++ resolved
@@ -111,11 +111,7 @@
 )
 
 func init() {
-<<<<<<< HEAD
-	utilruntime.Must(logs.AddFeatureGates(utilfeature.DefaultMutableFeatureGate))
-=======
 	utilruntime.Must(logsapi.AddFeatureGates(utilfeature.DefaultMutableFeatureGate))
->>>>>>> e8d3e9b1
 }
 
 const (
@@ -165,10 +161,7 @@
 		// DisableFlagParsing=true provides the full set of flags passed to the kubelet in the
 		// `args` arg to Run, without Cobra's interference.
 		DisableFlagParsing: true,
-<<<<<<< HEAD
-=======
 		SilenceUsage:       true,
->>>>>>> e8d3e9b1
 		RunE: func(cmd *cobra.Command, args []string) error {
 			// initial flag parse, since we disable cobra's flag parsing
 			if err := cleanFlagSet.Parse(args); err != nil {
@@ -234,11 +227,7 @@
 
 			// We always validate the local configuration (command line + config file).
 			// This is the default "last-known-good" config for dynamic config, and must always remain valid.
-<<<<<<< HEAD
-			if err := kubeletconfigvalidation.ValidateKubeletConfiguration(kubeletConfig); err != nil {
-=======
 			if err := kubeletconfigvalidation.ValidateKubeletConfiguration(kubeletConfig, utilfeature.DefaultFeatureGate); err != nil {
->>>>>>> e8d3e9b1
 				return fmt.Errorf("failed to validate kubelet configuration, error: %w, path: %s", err, kubeletConfig)
 			}
 
@@ -251,19 +240,7 @@
 			// to make sure node authorizer can keep working with the older nodes
 			if utilfeature.DefaultFeatureGate.Enabled(features.DynamicKubeletConfig) {
 				return fmt.Errorf("cannot set feature gate %v to %v, feature is locked to %v", features.DynamicKubeletConfig, true, false)
-<<<<<<< HEAD
-			}
-
-			// Config and flags parsed, now we can initialize logging.
-			logs.InitLogs()
-			logOption := &logs.Options{Config: kubeletConfig.Logging}
-			if err := logOption.ValidateAndApply(utilfeature.DefaultFeatureGate); err != nil {
-				klog.ErrorS(err, "Failed to initialize logging")
-				os.Exit(1)
-=======
->>>>>>> e8d3e9b1
-			}
-			cliflag.PrintFlags(cleanFlagSet)
+			}
 
 			// construct a KubeletServer from kubeletFlags and kubeletConfig
 			kubeletServer := &options.KubeletServer{
@@ -288,12 +265,9 @@
 			}
 			// log the kubelet's config for inspection
 			klog.V(5).InfoS("KubeletConfiguration", "configuration", config)
-<<<<<<< HEAD
-=======
 
 			// set up signal context for kubelet shutdown
 			ctx := genericapiserver.SetupSignalContext()
->>>>>>> e8d3e9b1
 
 			// run the kubelet
 			return Run(ctx, kubeletServer, kubeletDeps, utilfeature.DefaultFeatureGate)
@@ -602,11 +576,7 @@
 		klog.InfoS("Standalone mode, no API client")
 
 	case kubeDeps.KubeClient == nil, kubeDeps.EventClient == nil, kubeDeps.HeartbeatClient == nil:
-<<<<<<< HEAD
-		clientConfig, onHeartbeatFailure, err := buildKubeletClientConfig(ctx, s, nodeName)
-=======
 		clientConfig, onHeartbeatFailure, err := buildKubeletClientConfig(ctx, s, kubeDeps.TracerProvider, nodeName)
->>>>>>> e8d3e9b1
 		if err != nil {
 			return err
 		}
@@ -664,13 +634,7 @@
 		cgroupRoots = append(cgroupRoots, kubeletCgroup)
 	}
 
-<<<<<<< HEAD
-	if err != nil {
-		klog.InfoS("Failed to get the container runtime's cgroup. Runtime system container metrics may be missing.", "err", err)
-	} else if s.RuntimeCgroups != "" {
-=======
 	if s.RuntimeCgroups != "" {
->>>>>>> e8d3e9b1
 		// RuntimeCgroups is optional, so ignore if it isn't specified
 		cgroupRoots = append(cgroupRoots, s.RuntimeCgroups)
 	}
@@ -682,11 +646,7 @@
 
 	if kubeDeps.CAdvisorInterface == nil {
 		imageFsInfoProvider := cadvisor.NewImageFsInfoProvider(s.RemoteRuntimeEndpoint)
-<<<<<<< HEAD
-		kubeDeps.CAdvisorInterface, err = cadvisor.New(imageFsInfoProvider, s.RootDirectory, cgroupRoots, cadvisor.UsingLegacyCadvisorStats(s.RemoteRuntimeEndpoint))
-=======
 		kubeDeps.CAdvisorInterface, err = cadvisor.New(imageFsInfoProvider, s.RootDirectory, cgroupRoots, cadvisor.UsingLegacyCadvisorStats(s.RemoteRuntimeEndpoint), s.LocalStorageCapacityIsolation)
->>>>>>> e8d3e9b1
 		if err != nil {
 			return err
 		}
@@ -957,12 +917,9 @@
 		onHeartbeatFailure = func() {
 			utilnet.CloseIdleConnectionsFor(clientConfig.Transport)
 		}
-<<<<<<< HEAD
-=======
 	}
 	if utilfeature.DefaultFeatureGate.Enabled(features.KubeletTracing) {
 		clientConfig.Wrap(tracing.WrapperFor(tp))
->>>>>>> e8d3e9b1
 	}
 	return clientConfig, onHeartbeatFailure, nil
 }
@@ -1188,7 +1145,65 @@
 
 	k, err := createAndInitKubelet(kubeServer,
 		kubeDeps,
-<<<<<<< HEAD
+		hostname,
+		hostnameOverridden,
+		nodeName,
+		nodeIPs)
+	if err != nil {
+		return fmt.Errorf("failed to create kubelet: %w", err)
+	}
+
+	// NewMainKubelet should have set up a pod source config if one didn't exist
+	// when the builder was run. This is just a precaution.
+	if kubeDeps.PodConfig == nil {
+		return fmt.Errorf("failed to create kubelet, pod source config was nil")
+	}
+	podCfg := kubeDeps.PodConfig
+
+	if err := rlimit.SetNumFiles(uint64(kubeServer.MaxOpenFiles)); err != nil {
+		klog.ErrorS(err, "Failed to set rlimit on max file handles")
+	}
+
+	// process pods and exit.
+	if runOnce {
+		if _, err := k.RunOnce(podCfg.Updates()); err != nil {
+			return fmt.Errorf("runonce failed: %w", err)
+		}
+		klog.InfoS("Started kubelet as runonce")
+	} else {
+		startKubelet(k, podCfg, &kubeServer.KubeletConfiguration, kubeDeps, kubeServer.EnableServer)
+		klog.InfoS("Started kubelet")
+	}
+	return nil
+}
+
+func startKubelet(k kubelet.Bootstrap, podCfg *config.PodConfig, kubeCfg *kubeletconfiginternal.KubeletConfiguration, kubeDeps *kubelet.Dependencies, enableServer bool) {
+	// start the kubelet
+	go k.Run(podCfg.Updates())
+
+	// start the kubelet server
+	if enableServer {
+		go k.ListenAndServe(kubeCfg, kubeDeps.TLSOptions, kubeDeps.Auth, kubeDeps.TracerProvider)
+	}
+	if kubeCfg.ReadOnlyPort > 0 {
+		go k.ListenAndServeReadOnly(netutils.ParseIPSloppy(kubeCfg.Address), uint(kubeCfg.ReadOnlyPort))
+	}
+	if utilfeature.DefaultFeatureGate.Enabled(features.KubeletPodResources) {
+		go k.ListenAndServePodResources()
+	}
+}
+
+func createAndInitKubelet(kubeServer *options.KubeletServer,
+	kubeDeps *kubelet.Dependencies,
+	hostname string,
+	hostnameOverridden bool,
+	nodeName types.NodeName,
+	nodeIPs []net.IP) (k kubelet.Bootstrap, err error) {
+	// TODO: block until all sources have delivered at least one update to the channel, or break the sync loop
+	// up into "per source" synchronizations
+
+	k, err = kubelet.NewMainKubelet(&kubeServer.KubeletConfiguration,
+		kubeDeps,
 		&kubeServer.ContainerRuntimeOptions,
 		hostname,
 		hostnameOverridden,
@@ -1214,154 +1229,7 @@
 		kubeServer.KeepTerminatedPodVolumes,
 		kubeServer.NodeLabels,
 		kubeServer.NodeStatusMaxImages,
-		kubeServer.KubeletFlags.SeccompDefault || kubeServer.KubeletConfiguration.SeccompDefault,
-	)
-=======
-		hostname,
-		hostnameOverridden,
-		nodeName,
-		nodeIPs)
->>>>>>> e8d3e9b1
-	if err != nil {
-		return fmt.Errorf("failed to create kubelet: %w", err)
-	}
-
-	// NewMainKubelet should have set up a pod source config if one didn't exist
-	// when the builder was run. This is just a precaution.
-	if kubeDeps.PodConfig == nil {
-		return fmt.Errorf("failed to create kubelet, pod source config was nil")
-	}
-	podCfg := kubeDeps.PodConfig
-
-	if err := rlimit.SetNumFiles(uint64(kubeServer.MaxOpenFiles)); err != nil {
-		klog.ErrorS(err, "Failed to set rlimit on max file handles")
-	}
-
-	// process pods and exit.
-	if runOnce {
-		if _, err := k.RunOnce(podCfg.Updates()); err != nil {
-			return fmt.Errorf("runonce failed: %w", err)
-		}
-		klog.InfoS("Started kubelet as runonce")
-	} else {
-		startKubelet(k, podCfg, &kubeServer.KubeletConfiguration, kubeDeps, kubeServer.EnableServer)
-		klog.InfoS("Started kubelet")
-	}
-	return nil
-}
-
-func startKubelet(k kubelet.Bootstrap, podCfg *config.PodConfig, kubeCfg *kubeletconfiginternal.KubeletConfiguration, kubeDeps *kubelet.Dependencies, enableServer bool) {
-	// start the kubelet
-	go k.Run(podCfg.Updates())
-
-	// start the kubelet server
-	if enableServer {
-		go k.ListenAndServe(kubeCfg, kubeDeps.TLSOptions, kubeDeps.Auth, kubeDeps.TracerProvider)
-	}
-	if kubeCfg.ReadOnlyPort > 0 {
-		go k.ListenAndServeReadOnly(netutils.ParseIPSloppy(kubeCfg.Address), uint(kubeCfg.ReadOnlyPort))
-	}
-	if utilfeature.DefaultFeatureGate.Enabled(features.KubeletPodResources) {
-		go k.ListenAndServePodResources()
-	}
-}
-
-func createAndInitKubelet(kubeServer *options.KubeletServer,
-	kubeDeps *kubelet.Dependencies,
-<<<<<<< HEAD
-	crOptions *config.ContainerRuntimeOptions,
-	hostname string,
-	hostnameOverridden bool,
-	nodeName types.NodeName,
-	nodeIPs []net.IP,
-	providerID string,
-	cloudProvider string,
-	certDirectory string,
-	rootDirectory string,
-	imageCredentialProviderConfigFile string,
-	imageCredentialProviderBinDir string,
-	registerNode bool,
-	registerWithTaints []v1.Taint,
-	allowedUnsafeSysctls []string,
-	experimentalMounterPath string,
-	kernelMemcgNotification bool,
-	experimentalNodeAllocatableIgnoreEvictionThreshold bool,
-	minimumGCAge metav1.Duration,
-	maxPerPodContainerCount int32,
-	maxContainerCount int32,
-	masterServiceNamespace string,
-	registerSchedulable bool,
-	keepTerminatedPodVolumes bool,
-	nodeLabels map[string]string,
-	nodeStatusMaxImages int32,
-	seccompDefault bool,
-) (k kubelet.Bootstrap, err error) {
-=======
-	hostname string,
-	hostnameOverridden bool,
-	nodeName types.NodeName,
-	nodeIPs []net.IP) (k kubelet.Bootstrap, err error) {
->>>>>>> e8d3e9b1
-	// TODO: block until all sources have delivered at least one update to the channel, or break the sync loop
-	// up into "per source" synchronizations
-
-	k, err = kubelet.NewMainKubelet(&kubeServer.KubeletConfiguration,
-		kubeDeps,
-<<<<<<< HEAD
-		crOptions,
-=======
-		&kubeServer.ContainerRuntimeOptions,
->>>>>>> e8d3e9b1
-		hostname,
-		hostnameOverridden,
-		nodeName,
-		nodeIPs,
-<<<<<<< HEAD
-		providerID,
-		cloudProvider,
-		certDirectory,
-		rootDirectory,
-		imageCredentialProviderConfigFile,
-		imageCredentialProviderBinDir,
-		registerNode,
-		registerWithTaints,
-		allowedUnsafeSysctls,
-		experimentalMounterPath,
-		kernelMemcgNotification,
-		experimentalNodeAllocatableIgnoreEvictionThreshold,
-		minimumGCAge,
-		maxPerPodContainerCount,
-		maxContainerCount,
-		masterServiceNamespace,
-		registerSchedulable,
-		keepTerminatedPodVolumes,
-		nodeLabels,
-		nodeStatusMaxImages,
-		seccompDefault,
-	)
-=======
-		kubeServer.ProviderID,
-		kubeServer.CloudProvider,
-		kubeServer.CertDirectory,
-		kubeServer.RootDirectory,
-		kubeServer.ImageCredentialProviderConfigFile,
-		kubeServer.ImageCredentialProviderBinDir,
-		kubeServer.RegisterNode,
-		kubeServer.RegisterWithTaints,
-		kubeServer.AllowedUnsafeSysctls,
-		kubeServer.ExperimentalMounterPath,
-		kubeServer.KernelMemcgNotification,
-		kubeServer.ExperimentalNodeAllocatableIgnoreEvictionThreshold,
-		kubeServer.MinimumGCAge,
-		kubeServer.MaxPerPodContainerCount,
-		kubeServer.MaxContainerCount,
-		kubeServer.MasterServiceNamespace,
-		kubeServer.RegisterSchedulable,
-		kubeServer.KeepTerminatedPodVolumes,
-		kubeServer.NodeLabels,
-		kubeServer.NodeStatusMaxImages,
 		kubeServer.KubeletFlags.SeccompDefault || kubeServer.KubeletConfiguration.SeccompDefault)
->>>>>>> e8d3e9b1
 	if err != nil {
 		return nil, err
 	}
@@ -1397,8 +1265,6 @@
 		}
 	}
 	return rl, nil
-<<<<<<< HEAD
-=======
 }
 
 func newTracerProvider(s *options.KubeletServer) (oteltrace.TracerProvider, error) {
@@ -1420,5 +1286,4 @@
 		return nil, fmt.Errorf("could not configure tracer provider: %v", err)
 	}
 	return tp, nil
->>>>>>> e8d3e9b1
 }