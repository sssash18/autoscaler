--- conflicted
+++ resolved
@@ -29,12 +29,9 @@
 
 	// ErrSignatureValidationFailed - Unable to validate the image signature on the PullImage RPC call.
 	ErrSignatureValidationFailed = errors.New("SignatureValidationFailed")
-<<<<<<< HEAD
-=======
 
 	// ErrRROUnsupported - Unable to enforce recursive readonly mounts
 	ErrRROUnsupported = errors.New("RROUnsupported")
->>>>>>> 7d1f87fc
 )
 
 // IsNotFound returns a boolean indicating whether the error
