/*
Copyright 2020 The Kubernetes Authors.

Licensed under the Apache License, Version 2.0 (the "License");
you may not use this file except in compliance with the License.
You may obtain a copy of the License at

    http://www.apache.org/licenses/LICENSE-2.0

Unless required by applicable law or agreed to in writing, software
distributed under the License is distributed on an "AS IS" BASIS,
WITHOUT WARRANTIES OR CONDITIONS OF ANY KIND, either express or implied.
See the License for the specific language governing permissions and
limitations under the License.
*/

// To regenerate api.pb.go run `hack/update-codegen.sh protobindings`
syntax = "proto3";

package runtime.v1;
option go_package = "k8s.io/cri-api/pkg/apis/runtime/v1";

import "github.com/gogo/protobuf/gogoproto/gogo.proto";

option (gogoproto.goproto_stringer_all) = false;
option (gogoproto.stringer_all) =  true;
option (gogoproto.goproto_getters_all) = true;
option (gogoproto.marshaler_all) = true;
option (gogoproto.sizer_all) = true;
option (gogoproto.unmarshaler_all) = true;
option (gogoproto.goproto_unrecognized_all) = false;

// Runtime service defines the public APIs for remote container runtimes
service RuntimeService {
    // Version returns the runtime name, runtime version, and runtime API version.
    rpc Version(VersionRequest) returns (VersionResponse) {}

    // RunPodSandbox creates and starts a pod-level sandbox. Runtimes must ensure
    // the sandbox is in the ready state on success.
    rpc RunPodSandbox(RunPodSandboxRequest) returns (RunPodSandboxResponse) {}
    // StopPodSandbox stops any running process that is part of the sandbox and
    // reclaims network resources (e.g., IP addresses) allocated to the sandbox.
    // If there are any running containers in the sandbox, they must be forcibly
    // terminated.
    // This call is idempotent, and must not return an error if all relevant
    // resources have already been reclaimed. kubelet will call StopPodSandbox
    // at least once before calling RemovePodSandbox. It will also attempt to
    // reclaim resources eagerly, as soon as a sandbox is not needed. Hence,
    // multiple StopPodSandbox calls are expected.
    rpc StopPodSandbox(StopPodSandboxRequest) returns (StopPodSandboxResponse) {}
    // RemovePodSandbox removes the sandbox. If there are any running containers
    // in the sandbox, they must be forcibly terminated and removed.
    // This call is idempotent, and must not return an error if the sandbox has
    // already been removed.
    rpc RemovePodSandbox(RemovePodSandboxRequest) returns (RemovePodSandboxResponse) {}
    // PodSandboxStatus returns the status of the PodSandbox. If the PodSandbox is not
    // present, returns an error.
    rpc PodSandboxStatus(PodSandboxStatusRequest) returns (PodSandboxStatusResponse) {}
    // ListPodSandbox returns a list of PodSandboxes.
    rpc ListPodSandbox(ListPodSandboxRequest) returns (ListPodSandboxResponse) {}

    // CreateContainer creates a new container in specified PodSandbox
    rpc CreateContainer(CreateContainerRequest) returns (CreateContainerResponse) {}
    // StartContainer starts the container.
    rpc StartContainer(StartContainerRequest) returns (StartContainerResponse) {}
    // StopContainer stops a running container with a grace period (i.e., timeout).
    // This call is idempotent, and must not return an error if the container has
    // already been stopped.
    // The runtime must forcibly kill the container after the grace period is
    // reached.
    rpc StopContainer(StopContainerRequest) returns (StopContainerResponse) {}
    // RemoveContainer removes the container. If the container is running, the
    // container must be forcibly removed.
    // This call is idempotent, and must not return an error if the container has
    // already been removed.
    rpc RemoveContainer(RemoveContainerRequest) returns (RemoveContainerResponse) {}
    // ListContainers lists all containers by filters.
    rpc ListContainers(ListContainersRequest) returns (ListContainersResponse) {}
    // ContainerStatus returns status of the container. If the container is not
    // present, returns an error.
    rpc ContainerStatus(ContainerStatusRequest) returns (ContainerStatusResponse) {}
    // UpdateContainerResources updates ContainerConfig of the container synchronously.
    // If runtime fails to transactionally update the requested resources, an error is returned.
    rpc UpdateContainerResources(UpdateContainerResourcesRequest) returns (UpdateContainerResourcesResponse) {}
    // ReopenContainerLog asks runtime to reopen the stdout/stderr log file
    // for the container. This is often called after the log file has been
    // rotated. If the container is not running, container runtime can choose
    // to either create a new log file and return nil, or return an error.
    // Once it returns error, new container log file MUST NOT be created.
    rpc ReopenContainerLog(ReopenContainerLogRequest) returns (ReopenContainerLogResponse) {}

    // ExecSync runs a command in a container synchronously.
    rpc ExecSync(ExecSyncRequest) returns (ExecSyncResponse) {}
    // Exec prepares a streaming endpoint to execute a command in the container.
    rpc Exec(ExecRequest) returns (ExecResponse) {}
    // Attach prepares a streaming endpoint to attach to a running container.
    rpc Attach(AttachRequest) returns (AttachResponse) {}
    // PortForward prepares a streaming endpoint to forward ports from a PodSandbox.
    rpc PortForward(PortForwardRequest) returns (PortForwardResponse) {}

    // ContainerStats returns stats of the container. If the container does not
    // exist, the call returns an error.
    rpc ContainerStats(ContainerStatsRequest) returns (ContainerStatsResponse) {}
    // ListContainerStats returns stats of all running containers.
    rpc ListContainerStats(ListContainerStatsRequest) returns (ListContainerStatsResponse) {}

    // PodSandboxStats returns stats of the pod sandbox. If the pod sandbox does not
    // exist, the call returns an error.
    rpc PodSandboxStats(PodSandboxStatsRequest) returns (PodSandboxStatsResponse) {}
    // ListPodSandboxStats returns stats of the pod sandboxes matching a filter.
    rpc ListPodSandboxStats(ListPodSandboxStatsRequest) returns (ListPodSandboxStatsResponse) {}

    // UpdateRuntimeConfig updates the runtime configuration based on the given request.
    rpc UpdateRuntimeConfig(UpdateRuntimeConfigRequest) returns (UpdateRuntimeConfigResponse) {}

    // Status returns the status of the runtime.
    rpc Status(StatusRequest) returns (StatusResponse) {}

    // CheckpointContainer checkpoints a container
    rpc CheckpointContainer(CheckpointContainerRequest) returns (CheckpointContainerResponse) {}

    // GetContainerEvents gets container events from the CRI runtime
    rpc GetContainerEvents(GetEventsRequest) returns (stream ContainerEventResponse) {}

    // ListMetricDescriptors gets the descriptors for the metrics that will be returned in ListPodSandboxMetrics.
    // This list should be static at startup: either the client and server restart together when
    // adding or removing metrics descriptors, or they should not change.
    // Put differently, if ListPodSandboxMetrics references a name that is not described in the initial
    // ListMetricDescriptors call, then the metric will not be broadcasted.
    rpc ListMetricDescriptors(ListMetricDescriptorsRequest) returns (ListMetricDescriptorsResponse) {}

    // ListPodSandboxMetrics gets pod sandbox metrics from CRI Runtime
    rpc ListPodSandboxMetrics(ListPodSandboxMetricsRequest) returns (ListPodSandboxMetricsResponse) {}

    // RuntimeConfig returns configuration information of the runtime.
    // A couple of notes:
    // - The RuntimeConfigRequest object is not to be confused with the contents of UpdateRuntimeConfigRequest.
    //   The former is for having runtime tell Kubelet what to do, the latter vice versa.
    // - It is the expectation of the Kubelet that these fields are static for the lifecycle of the Kubelet.
    //   The Kubelet will not re-request the RuntimeConfiguration after startup, and CRI implementations should
    //   avoid updating them without a full node reboot.
    rpc RuntimeConfig(RuntimeConfigRequest) returns (RuntimeConfigResponse) {}
}

// ImageService defines the public APIs for managing images.
service ImageService {
    // ListImages lists existing images.
    rpc ListImages(ListImagesRequest) returns (ListImagesResponse) {}
    // ImageStatus returns the status of the image. If the image is not
    // present, returns a response with ImageStatusResponse.Image set to
    // nil.
    rpc ImageStatus(ImageStatusRequest) returns (ImageStatusResponse) {}
    // PullImage pulls an image with authentication config.
    rpc PullImage(PullImageRequest) returns (PullImageResponse) {}
    // RemoveImage removes the image.
    // This call is idempotent, and must not return an error if the image has
    // already been removed.
    rpc RemoveImage(RemoveImageRequest) returns (RemoveImageResponse) {}
    // ImageFSInfo returns information of the filesystem that is used to store images.
    rpc ImageFsInfo(ImageFsInfoRequest) returns (ImageFsInfoResponse) {}
}

message VersionRequest {
    // Version of the kubelet runtime API.
    string version = 1;
}

message VersionResponse {
    // Version of the kubelet runtime API.
    string version = 1;
    // Name of the container runtime.
    string runtime_name = 2;
    // Version of the container runtime. The string must be
    // semver-compatible.
    string runtime_version = 3;
    // API version of the container runtime. The string must be
    // semver-compatible.
    string runtime_api_version = 4;
}

// DNSConfig specifies the DNS servers and search domains of a sandbox.
message DNSConfig {
    // List of DNS servers of the cluster.
    repeated string servers = 1;
    // List of DNS search domains of the cluster.
    repeated string searches = 2;
    // List of DNS options. See https://linux.die.net/man/5/resolv.conf
    // for all available options.
    repeated string options = 3;
}

enum Protocol {
    TCP = 0;
    UDP = 1;
    SCTP = 2;
}

// PortMapping specifies the port mapping configurations of a sandbox.
message PortMapping {
    // Protocol of the port mapping.
    Protocol protocol = 1;
    // Port number within the container. Default: 0 (not specified).
    int32 container_port = 2;
    // Port number on the host. Default: 0 (not specified).
    int32 host_port = 3;
    // Host IP.
    string host_ip = 4;
}

enum MountPropagation {
    // No mount propagation ("rprivate" in Linux terminology).
    PROPAGATION_PRIVATE = 0;
    // Mounts get propagated from the host to the container ("rslave" in Linux).
    PROPAGATION_HOST_TO_CONTAINER = 1;
    // Mounts get propagated from the host to the container and from the
    // container to the host ("rshared" in Linux).
    PROPAGATION_BIDIRECTIONAL = 2;
}

// Mount specifies a host volume to mount into a container.
message Mount {
    // Path of the mount within the container.
    string container_path = 1;
    // Path of the mount on the host. If the hostPath doesn't exist, then runtimes
    // should report error. If the hostpath is a symbolic link, runtimes should
    // follow the symlink and mount the real destination to container.
    string host_path = 2;
    // If set, the mount is read-only.
    bool readonly = 3;
    // If set, the mount needs SELinux relabeling.
    bool selinux_relabel = 4;
    // Requested propagation mode.
    MountPropagation propagation = 5;
    // UidMappings specifies the runtime UID mappings for the mount.
    repeated IDMapping uidMappings = 6;
    // GidMappings specifies the runtime GID mappings for the mount.
    repeated IDMapping gidMappings = 7;
}

// IDMapping describes host to container ID mappings for a pod sandbox.
message IDMapping {
    // HostId is the id on the host.
    uint32 host_id = 1;
    // ContainerId is the id in the container.
    uint32 container_id = 2;
    // Length is the size of the range to map.
    uint32 length = 3;
}

// A NamespaceMode describes the intended namespace configuration for each
// of the namespaces (Network, PID, IPC) in NamespaceOption. Runtimes should
// map these modes as appropriate for the technology underlying the runtime.
enum NamespaceMode {
    // A POD namespace is common to all containers in a pod.
    // For example, a container with a PID namespace of POD expects to view
    // all of the processes in all of the containers in the pod.
    POD       = 0;
    // A CONTAINER namespace is restricted to a single container.
    // For example, a container with a PID namespace of CONTAINER expects to
    // view only the processes in that container.
    CONTAINER = 1;
    // A NODE namespace is the namespace of the Kubernetes node.
    // For example, a container with a PID namespace of NODE expects to view
    // all of the processes on the host running the kubelet.
    NODE      = 2;
    // TARGET targets the namespace of another container. When this is specified,
    // a target_id must be specified in NamespaceOption and refer to a container
    // previously created with NamespaceMode CONTAINER. This containers namespace
    // will be made to match that of container target_id.
    // For example, a container with a PID namespace of TARGET expects to view
    // all of the processes that container target_id can view.
    TARGET    = 3;
}

// UserNamespace describes the intended user namespace configuration for a pod sandbox.
message UserNamespace {
    // Mode is the NamespaceMode for this UserNamespace.
    // Note: NamespaceMode for UserNamespace currently supports only POD and NODE, not CONTAINER OR TARGET.
    NamespaceMode mode = 1;

    // Uids specifies the UID mappings for the user namespace.
    repeated IDMapping uids = 2;

    // Gids specifies the GID mappings for the user namespace.
    repeated IDMapping gids = 3;
}

// NamespaceOption provides options for Linux namespaces.
message NamespaceOption {
    // Network namespace for this container/sandbox.
    // Note: There is currently no way to set CONTAINER scoped network in the Kubernetes API.
    // Namespaces currently set by the kubelet: POD, NODE
    NamespaceMode network = 1;
    // PID namespace for this container/sandbox.
    // Note: The CRI default is POD, but the v1.PodSpec default is CONTAINER.
    // The kubelet's runtime manager will set this to CONTAINER explicitly for v1 pods.
    // Namespaces currently set by the kubelet: POD, CONTAINER, NODE, TARGET
    NamespaceMode pid = 2;
    // IPC namespace for this container/sandbox.
    // Note: There is currently no way to set CONTAINER scoped IPC in the Kubernetes API.
    // Namespaces currently set by the kubelet: POD, NODE
    NamespaceMode ipc = 3;
    // Target Container ID for NamespaceMode of TARGET. This container must have been
    // previously created in the same pod. It is not possible to specify different targets
    // for each namespace.
    string target_id = 4;
    // UsernsOptions for this pod sandbox.
    // The Kubelet picks the user namespace configuration to use for the pod sandbox.  The mappings
    // are specified as part of the UserNamespace struct.  If the struct is nil, then the POD mode
    // must be assumed.  This is done for backward compatibility with older Kubelet versions that
    // do not set a user namespace.
    UserNamespace userns_options = 5;
}

// Int64Value is the wrapper of int64.
message Int64Value {
    // The value.
    int64 value = 1;
}

// LinuxSandboxSecurityContext holds linux security configuration that will be
// applied to a sandbox. Note that:
// 1) It does not apply to containers in the pods.
// 2) It may not be applicable to a PodSandbox which does not contain any running
//    process.
message LinuxSandboxSecurityContext {
    // Configurations for the sandbox's namespaces.
    // This will be used only if the PodSandbox uses namespace for isolation.
    NamespaceOption namespace_options = 1;
    // Optional SELinux context to be applied.
    SELinuxOption selinux_options = 2;
    // UID to run sandbox processes as, when applicable.
    Int64Value run_as_user = 3;
    // GID to run sandbox processes as, when applicable. run_as_group should only
    // be specified when run_as_user is specified; otherwise, the runtime MUST error.
    Int64Value run_as_group = 8;
    // If set, the root filesystem of the sandbox is read-only.
    bool readonly_rootfs = 4;
    // List of groups applied to the first process run in the sandbox, in
    // addition to the sandbox's primary GID, and group memberships defined
    // in the container image for the sandbox's primary UID of the container process.
    // If the list is empty, no additional groups are added to any container.
    // Note that group memberships defined in the container image for the sandbox's primary UID
    // of the container process are still effective, even if they are not included in this list.
    repeated int64 supplemental_groups = 5;
    // Indicates whether the sandbox will be asked to run a privileged
    // container. If a privileged container is to be executed within it, this
    // MUST be true.
    // This allows a sandbox to take additional security precautions if no
    // privileged containers are expected to be run.
    bool privileged = 6;
    // Seccomp profile for the sandbox.
    SecurityProfile seccomp = 9;
    // AppArmor profile for the sandbox.
    SecurityProfile apparmor = 10;
    // Seccomp profile for the sandbox, candidate values are:
    // * runtime/default: the default profile for the container runtime
    // * unconfined: unconfined profile, ie, no seccomp sandboxing
    // * localhost/<full-path-to-profile>: the profile installed on the node.
    //   <full-path-to-profile> is the full path of the profile.
    // Default: "", which is identical with unconfined.
    string seccomp_profile_path = 7 [deprecated=true];
}

// A security profile which can be used for sandboxes and containers.
message SecurityProfile {
    // Available profile types.
    enum ProfileType {
        // The container runtime default profile should be used.
        RuntimeDefault = 0;
        // Disable the feature for the sandbox or the container.
        Unconfined = 1;
        // A pre-defined profile on the node should be used.
        Localhost = 2;
    }
    // Indicator which `ProfileType` should be applied.
    ProfileType profile_type = 1;
    // Indicates that a pre-defined profile on the node should be used.
    // Must only be set if `ProfileType` is `Localhost`.
    // For seccomp, it must be an absolute path to the seccomp profile.
    // For AppArmor, this field is the AppArmor `<profile name>/`
    string localhost_ref = 2;
}

// LinuxPodSandboxConfig holds platform-specific configurations for Linux
// host platforms and Linux-based containers.
message LinuxPodSandboxConfig {
    // Parent cgroup of the PodSandbox.
    // The cgroupfs style syntax will be used, but the container runtime can
    // convert it to systemd semantics if needed.
    string cgroup_parent = 1;
    // LinuxSandboxSecurityContext holds sandbox security attributes.
    LinuxSandboxSecurityContext security_context = 2;
    // Sysctls holds linux sysctls config for the sandbox.
    map<string, string> sysctls = 3;
    // Optional overhead represents the overheads associated with this sandbox
    LinuxContainerResources overhead = 4;
    // Optional resources represents the sum of container resources for this sandbox
    LinuxContainerResources resources = 5;
}

// PodSandboxMetadata holds all necessary information for building the sandbox name.
// The container runtime is encouraged to expose the metadata associated with the
// PodSandbox in its user interface for better user experience. For example,
// the runtime can construct a unique PodSandboxName based on the metadata.
message PodSandboxMetadata {
    // Pod name of the sandbox. Same as the pod name in the Pod ObjectMeta.
    string name = 1;
    // Pod UID of the sandbox. Same as the pod UID in the Pod ObjectMeta.
    string uid = 2;
    // Pod namespace of the sandbox. Same as the pod namespace in the Pod ObjectMeta.
    string namespace = 3;
    // Attempt number of creating the sandbox. Default: 0.
    uint32 attempt = 4;
}

// PodSandboxConfig holds all the required and optional fields for creating a
// sandbox.
message PodSandboxConfig {
    // Metadata of the sandbox. This information will uniquely identify the
    // sandbox, and the runtime should leverage this to ensure correct
    // operation. The runtime may also use this information to improve UX, such
    // as by constructing a readable name.
    PodSandboxMetadata metadata = 1;
    // Hostname of the sandbox. Hostname could only be empty when the pod
    // network namespace is NODE.
    string hostname = 2;
    // Path to the directory on the host in which container log files are
    // stored.
    // By default the log of a container going into the LogDirectory will be
    // hooked up to STDOUT and STDERR. However, the LogDirectory may contain
    // binary log files with structured logging data from the individual
    // containers. For example, the files might be newline separated JSON
    // structured logs, systemd-journald journal files, gRPC trace files, etc.
    // E.g.,
    //     PodSandboxConfig.LogDirectory = `/var/log/pods/<NAMESPACE>_<NAME>_<UID>/`
    //     ContainerConfig.LogPath = `containerName/Instance#.log`
    string log_directory = 3;
    // DNS config for the sandbox.
    DNSConfig dns_config = 4;
    // Port mappings for the sandbox.
    repeated PortMapping port_mappings = 5;
    // Key-value pairs that may be used to scope and select individual resources.
    map<string, string> labels = 6;
    // Unstructured key-value map that may be set by the kubelet to store and
    // retrieve arbitrary metadata. This will include any annotations set on a
    // pod through the Kubernetes API.
    //
    // Annotations MUST NOT be altered by the runtime; the annotations stored
    // here MUST be returned in the PodSandboxStatus associated with the pod
    // this PodSandboxConfig creates.
    //
    // In general, in order to preserve a well-defined interface between the
    // kubelet and the container runtime, annotations SHOULD NOT influence
    // runtime behaviour.
    //
    // Annotations can also be useful for runtime authors to experiment with
    // new features that are opaque to the Kubernetes APIs (both user-facing
    // and the CRI). Whenever possible, however, runtime authors SHOULD
    // consider proposing new typed fields for any new features instead.
    map<string, string> annotations = 7;
    // Optional configurations specific to Linux hosts.
    LinuxPodSandboxConfig linux = 8;
    // Optional configurations specific to Windows hosts.
    WindowsPodSandboxConfig windows = 9;
}

message RunPodSandboxRequest {
    // Configuration for creating a PodSandbox.
    PodSandboxConfig config = 1;
    // Named runtime configuration to use for this PodSandbox.
    // If the runtime handler is unknown, this request should be rejected.  An
    // empty string should select the default handler, equivalent to the
    // behavior before this feature was added.
    // See https://git.k8s.io/enhancements/keps/sig-node/585-runtime-class
    string runtime_handler = 2;
}

message RunPodSandboxResponse {
    // ID of the PodSandbox to run.
    string pod_sandbox_id = 1;
}

message StopPodSandboxRequest {
    // ID of the PodSandbox to stop.
    string pod_sandbox_id = 1;
}

message StopPodSandboxResponse {}

message RemovePodSandboxRequest {
    // ID of the PodSandbox to remove.
    string pod_sandbox_id = 1;
}

message RemovePodSandboxResponse {}

message PodSandboxStatusRequest {
    // ID of the PodSandbox for which to retrieve status.
    string pod_sandbox_id = 1;
    // Verbose indicates whether to return extra information about the pod sandbox.
    bool verbose = 2;
}

// PodIP represents an ip of a Pod
message PodIP{
    // an ip is a string representation of an IPv4 or an IPv6
    string ip = 1;
}
// PodSandboxNetworkStatus is the status of the network for a PodSandbox.
// Currently ignored for pods sharing the host networking namespace.
message PodSandboxNetworkStatus {
    // IP address of the PodSandbox.
    string ip = 1;
    // list of additional ips (not inclusive of PodSandboxNetworkStatus.Ip) of the PodSandBoxNetworkStatus
    repeated PodIP additional_ips  = 2;
}

// Namespace contains paths to the namespaces.
message Namespace {
    // Namespace options for Linux namespaces.
    NamespaceOption options = 2;
}

// LinuxSandboxStatus contains status specific to Linux sandboxes.
message LinuxPodSandboxStatus {
    // Paths to the sandbox's namespaces.
    Namespace namespaces = 1;
}

enum PodSandboxState {
    SANDBOX_READY    = 0;
    SANDBOX_NOTREADY = 1;
}

// PodSandboxStatus contains the status of the PodSandbox.
message PodSandboxStatus {
    // ID of the sandbox.
    string id = 1;
    // Metadata of the sandbox.
    PodSandboxMetadata metadata = 2;
    // State of the sandbox.
    PodSandboxState state = 3;
    // Creation timestamp of the sandbox in nanoseconds. Must be > 0.
    int64 created_at = 4;
    // Network contains network status if network is handled by the runtime.
    PodSandboxNetworkStatus network = 5;
    // Linux-specific status to a pod sandbox.
    LinuxPodSandboxStatus linux = 6;
    // Labels are key-value pairs that may be used to scope and select individual resources.
    map<string, string> labels = 7;
    // Unstructured key-value map holding arbitrary metadata.
    // Annotations MUST NOT be altered by the runtime; the value of this field
    // MUST be identical to that of the corresponding PodSandboxConfig used to
    // instantiate the pod sandbox this status represents.
    map<string, string> annotations = 8;
    // runtime configuration used for this PodSandbox.
    string runtime_handler = 9;
}

message PodSandboxStatusResponse {
    // Status of the PodSandbox.
    PodSandboxStatus status = 1;
    // Info is extra information of the PodSandbox. The key could be arbitrary string, and
    // value should be in json format. The information could include anything useful for
    // debug, e.g. network namespace for linux container based container runtime.
    // It should only be returned non-empty when Verbose is true.
    map<string, string> info = 2;
    // Container statuses
    repeated ContainerStatus containers_statuses = 3;
    // Timestamp at which container and pod statuses were recorded
    int64 timestamp = 4;
}

// PodSandboxStateValue is the wrapper of PodSandboxState.
message PodSandboxStateValue {
    // State of the sandbox.
    PodSandboxState state = 1;
}

// PodSandboxFilter is used to filter a list of PodSandboxes.
// All those fields are combined with 'AND'
message PodSandboxFilter {
    // ID of the sandbox.
    string id = 1;
    // State of the sandbox.
    PodSandboxStateValue state = 2;
    // LabelSelector to select matches.
    // Only api.MatchLabels is supported for now and the requirements
    // are ANDed. MatchExpressions is not supported yet.
    map<string, string> label_selector = 3;
}

message ListPodSandboxRequest {
    // PodSandboxFilter to filter a list of PodSandboxes.
    PodSandboxFilter filter = 1;
}


// PodSandbox contains minimal information about a sandbox.
message PodSandbox {
    // ID of the PodSandbox.
    string id = 1;
    // Metadata of the PodSandbox.
    PodSandboxMetadata metadata = 2;
    // State of the PodSandbox.
    PodSandboxState state = 3;
    // Creation timestamps of the PodSandbox in nanoseconds. Must be > 0.
    int64 created_at = 4;
    // Labels of the PodSandbox.
    map<string, string> labels = 5;
    // Unstructured key-value map holding arbitrary metadata.
    // Annotations MUST NOT be altered by the runtime; the value of this field
    // MUST be identical to that of the corresponding PodSandboxConfig used to
    // instantiate this PodSandbox.
    map<string, string> annotations = 6;
    // runtime configuration used for this PodSandbox.
    string runtime_handler = 7;
}

message ListPodSandboxResponse {
    // List of PodSandboxes.
    repeated PodSandbox items = 1;
}

message PodSandboxStatsRequest {
    // ID of the pod sandbox for which to retrieve stats.
    string pod_sandbox_id = 1;
}

message PodSandboxStatsResponse {
    PodSandboxStats stats = 1;
}

// PodSandboxStatsFilter is used to filter the list of pod sandboxes to retrieve stats for.
// All those fields are combined with 'AND'.
message PodSandboxStatsFilter {
    // ID of the pod sandbox.
    string id = 1;
    // LabelSelector to select matches.
    // Only api.MatchLabels is supported for now and the requirements
    // are ANDed. MatchExpressions is not supported yet.
    map<string, string> label_selector = 2;
}

message ListPodSandboxStatsRequest {
    // Filter for the list request.
    PodSandboxStatsFilter filter = 1;
}

message ListPodSandboxStatsResponse {
    // Stats of the pod sandbox.
    repeated PodSandboxStats stats = 1;
}

// PodSandboxAttributes provides basic information of the pod sandbox.
message PodSandboxAttributes {
    // ID of the pod sandbox.
    string id = 1;
    // Metadata of the pod sandbox.
    PodSandboxMetadata metadata = 2;
    // Key-value pairs that may be used to scope and select individual resources.
    map<string,string> labels = 3;
    // Unstructured key-value map holding arbitrary metadata.
    // Annotations MUST NOT be altered by the runtime; the value of this field
    // MUST be identical to that of the corresponding PodSandboxStatus used to
    // instantiate the PodSandbox this status represents.
    map<string,string> annotations = 4;
}

// PodSandboxStats provides the resource usage statistics for a pod.
// The linux or windows field will be populated depending on the platform.
message PodSandboxStats {
    // Information of the pod.
    PodSandboxAttributes attributes = 1;
    // Stats from linux.
    LinuxPodSandboxStats linux = 2;
    // Stats from windows.
    WindowsPodSandboxStats windows = 3;
}

// LinuxPodSandboxStats provides the resource usage statistics for a pod sandbox on linux.
message LinuxPodSandboxStats {
    // CPU usage gathered for the pod sandbox.
    CpuUsage cpu = 1;
    // Memory usage gathered for the pod sandbox.
    MemoryUsage memory = 2;
    // Network usage gathered for the pod sandbox
    NetworkUsage network = 3;
    // Stats pertaining to processes in the pod sandbox.
    ProcessUsage process = 4;
    // Stats of containers in the measured pod sandbox.
    repeated ContainerStats containers = 5;
}

// WindowsPodSandboxStats provides the resource usage statistics for a pod sandbox on windows
message WindowsPodSandboxStats {
    // CPU usage gathered for the pod sandbox.
    WindowsCpuUsage cpu = 1;
    // Memory usage gathered for the pod sandbox.
    WindowsMemoryUsage memory = 2;
    // Network usage gathered for the pod sandbox
    WindowsNetworkUsage network = 3;
    // Stats pertaining to processes in the pod sandbox.
    WindowsProcessUsage process = 4;
    // Stats of containers in the measured pod sandbox.
    repeated WindowsContainerStats containers = 5;
}

// NetworkUsage contains data about network resources.
message NetworkUsage {
    // Timestamp in nanoseconds at which the information were collected. Must be > 0.
    int64 timestamp = 1;
    // Stats for the default network interface.
    NetworkInterfaceUsage default_interface = 2;
    // Stats for all found network interfaces, excluding the default.
    repeated NetworkInterfaceUsage interfaces = 3;
}

// WindowsNetworkUsage contains data about network resources specific to Windows.
message WindowsNetworkUsage {
    // Timestamp in nanoseconds at which the information were collected. Must be > 0.
    int64 timestamp = 1;
    // Stats for the default network interface.
    WindowsNetworkInterfaceUsage default_interface = 2;
    // Stats for all found network interfaces, excluding the default.
    repeated WindowsNetworkInterfaceUsage interfaces = 3;
}

// NetworkInterfaceUsage contains resource value data about a network interface.
message NetworkInterfaceUsage {
    // The name of the network interface.
    string name = 1;
    // Cumulative count of bytes received.
    UInt64Value rx_bytes = 2;
    // Cumulative count of receive errors encountered.
    UInt64Value rx_errors = 3;
    // Cumulative count of bytes transmitted.
    UInt64Value tx_bytes = 4;
    // Cumulative count of transmit errors encountered.
    UInt64Value tx_errors = 5;
}

// WindowsNetworkInterfaceUsage contains resource value data about a network interface specific for Windows.
message WindowsNetworkInterfaceUsage {
    // The name of the network interface.
    string name = 1;
    // Cumulative count of bytes received.
    UInt64Value rx_bytes = 2;
    // Cumulative count of receive errors encountered.
    UInt64Value rx_packets_dropped = 3;
    // Cumulative count of bytes transmitted.
    UInt64Value tx_bytes = 4;
    // Cumulative count of transmit errors encountered.
    UInt64Value tx_packets_dropped = 5;
}

// ProcessUsage are stats pertaining to processes.
message ProcessUsage {
    // Timestamp in nanoseconds at which the information were collected. Must be > 0.
    int64 timestamp = 1;
    // Number of processes.
    UInt64Value process_count = 2;
}

// WindowsProcessUsage are stats pertaining to processes specific to Windows.
message WindowsProcessUsage {
    // Timestamp in nanoseconds at which the information were collected. Must be > 0.
    int64 timestamp = 1;
    // Number of processes.
    UInt64Value process_count = 2;
}

// ImageSpec is an internal representation of an image.
message ImageSpec {
    // Container's Image field (e.g. imageID or imageDigest).
    string image = 1;
    // Unstructured key-value map holding arbitrary metadata.
    // ImageSpec Annotations can be used to help the runtime target specific
    // images in multi-arch images.
    map<string, string> annotations = 2;
    // The container image reference specified by the user (e.g. image[:tag] or digest).
    // Only set if available within the RPC context.
    string user_specified_image = 18;
<<<<<<< HEAD
=======
    // Runtime handler to use for pulling the image.
    // If the runtime handler is unknown, the request should be rejected.
    // An empty string would select the default runtime handler.
    string runtime_handler = 19;
>>>>>>> acfd0dd7
}

message KeyValue {
    string key = 1;
    string value = 2;
}

// LinuxContainerResources specifies Linux specific configuration for
// resources.
message LinuxContainerResources {
    // CPU CFS (Completely Fair Scheduler) period. Default: 0 (not specified).
    int64 cpu_period = 1;
    // CPU CFS (Completely Fair Scheduler) quota. Default: 0 (not specified).
    int64 cpu_quota = 2;
    // CPU shares (relative weight vs. other containers). Default: 0 (not specified).
    int64 cpu_shares = 3;
    // Memory limit in bytes. Default: 0 (not specified).
    int64 memory_limit_in_bytes = 4;
    // OOMScoreAdj adjusts the oom-killer score. Default: 0 (not specified).
    int64 oom_score_adj = 5;
    // CpusetCpus constrains the allowed set of logical CPUs. Default: "" (not specified).
    string cpuset_cpus = 6;
    // CpusetMems constrains the allowed set of memory nodes. Default: "" (not specified).
    string cpuset_mems = 7;
    // List of HugepageLimits to limit the HugeTLB usage of container per page size. Default: nil (not specified).
    repeated HugepageLimit hugepage_limits = 8;
    // Unified resources for cgroup v2. Default: nil (not specified).
    // Each key/value in the map refers to the cgroup v2.
    // e.g. "memory.max": "6937202688" or "io.weight": "default 100".
    map<string, string> unified = 9;
    // Memory swap limit in bytes. Default 0 (not specified).
    int64 memory_swap_limit_in_bytes = 10;
}

// HugepageLimit corresponds to the file`hugetlb.<hugepagesize>.limit_in_byte` in container level cgroup.
// For example, `PageSize=1GB`, `Limit=1073741824` means setting `1073741824` bytes to hugetlb.1GB.limit_in_bytes.
message HugepageLimit {
    // The value of PageSize has the format <size><unit-prefix>B (2MB, 1GB),
    // and must match the <hugepagesize> of the corresponding control file found in `hugetlb.<hugepagesize>.limit_in_bytes`.
    // The values of <unit-prefix> are intended to be parsed using base 1024("1KB" = 1024, "1MB" = 1048576, etc).
    string page_size = 1;
    // limit in bytes of hugepagesize HugeTLB usage.
    uint64 limit = 2;
}

// SELinuxOption are the labels to be applied to the container.
message SELinuxOption {
    string user = 1;
    string role = 2;
    string type = 3;
    string level = 4;
}

// Capability contains the container capabilities to add or drop
// Dropping a capability will drop it from all sets.
// If a capability is added to only the add_capabilities list then it gets added to permitted,
// inheritable, effective and bounding sets, i.e. all sets except the ambient set.
// If a capability is added to only the add_ambient_capabilities list then it gets added to all sets, i.e permitted
// inheritable, effective, bounding and ambient sets.
// If a capability is added to add_capabilities and add_ambient_capabilities lists then it gets added to all sets, i.e.
// permitted, inheritable, effective, bounding and ambient sets.
message Capability {
    // List of capabilities to add.
    repeated string add_capabilities = 1;
    // List of capabilities to drop.
    repeated string drop_capabilities = 2;
    // List of ambient capabilities to add.
    repeated string add_ambient_capabilities = 3;
}

// LinuxContainerSecurityContext holds linux security configuration that will be applied to a container.
message LinuxContainerSecurityContext {
    // Capabilities to add or drop.
    Capability capabilities = 1;
    // If set, run container in privileged mode.
    // Privileged mode is incompatible with the following options. If
    // privileged is set, the following features MAY have no effect:
    // 1. capabilities
    // 2. selinux_options
    // 4. seccomp
    // 5. apparmor
    //
    // Privileged mode implies the following specific options are applied:
    // 1. All capabilities are added.
    // 2. Sensitive paths, such as kernel module paths within sysfs, are not masked.
    // 3. Any sysfs and procfs mounts are mounted RW.
    // 4. AppArmor confinement is not applied.
    // 5. Seccomp restrictions are not applied.
    // 6. The device cgroup does not restrict access to any devices.
    // 7. All devices from the host's /dev are available within the container.
    // 8. SELinux restrictions are not applied (e.g. label=disabled).
    bool privileged = 2;
    // Configurations for the container's namespaces.
    // Only used if the container uses namespace for isolation.
    NamespaceOption namespace_options = 3;
    // SELinux context to be optionally applied.
    SELinuxOption selinux_options = 4;
    // UID to run the container process as. Only one of run_as_user and
    // run_as_username can be specified at a time.
    Int64Value run_as_user = 5;
    // GID to run the container process as. run_as_group should only be specified
    // when run_as_user or run_as_username is specified; otherwise, the runtime
    // MUST error.
    Int64Value run_as_group = 12;
    // User name to run the container process as. If specified, the user MUST
    // exist in the container image (i.e. in the /etc/passwd inside the image),
    // and be resolved there by the runtime; otherwise, the runtime MUST error.
    string run_as_username = 6;
    // If set, the root filesystem of the container is read-only.
    bool readonly_rootfs = 7;
    // List of groups applied to the first process run in the container, in
    // addition to the container's primary GID, and group memberships defined
    // in the container image for the container's primary UID of the container process.
    // If the list is empty, no additional groups are added to any container.
    // Note that group memberships defined in the container image for the container's primary UID
    // of the container process are still effective, even if they are not included in this list.
    repeated int64 supplemental_groups = 8;
    // no_new_privs defines if the flag for no_new_privs should be set on the
    // container.
    bool no_new_privs = 11;
    // masked_paths is a slice of paths that should be masked by the container
    // runtime, this can be passed directly to the OCI spec.
    repeated string masked_paths = 13;
    // readonly_paths is a slice of paths that should be set as readonly by the
    // container runtime, this can be passed directly to the OCI spec.
    repeated string readonly_paths = 14;
    // Seccomp profile for the container.
    SecurityProfile seccomp = 15;
    // AppArmor profile for the container.
    SecurityProfile apparmor = 16;
    // AppArmor profile for the container, candidate values are:
    // * runtime/default: equivalent to not specifying a profile.
    // * unconfined: no profiles are loaded
    // * localhost/<profile_name>: profile loaded on the node
    //    (localhost) by name. The possible profile names are detailed at
    //    https://gitlab.com/apparmor/apparmor/-/wikis/AppArmor_Core_Policy_Reference
    string apparmor_profile = 9 [deprecated=true];
    // Seccomp profile for the container, candidate values are:
    // * runtime/default: the default profile for the container runtime
    // * unconfined: unconfined profile, ie, no seccomp sandboxing
    // * localhost/<full-path-to-profile>: the profile installed on the node.
    //   <full-path-to-profile> is the full path of the profile.
    // Default: "", which is identical with unconfined.
    string seccomp_profile_path = 10 [deprecated=true];
}

// LinuxContainerConfig contains platform-specific configuration for
// Linux-based containers.
message LinuxContainerConfig {
    // Resources specification for the container.
    LinuxContainerResources resources = 1;
    // LinuxContainerSecurityContext configuration for the container.
    LinuxContainerSecurityContext security_context = 2;
}

// WindowsNamespaceOption provides options for Windows namespaces.
message WindowsNamespaceOption {
    // Network namespace for this container/sandbox.
    // Namespaces currently set by the kubelet: POD, NODE
    NamespaceMode network = 1;
}

// WindowsSandboxSecurityContext holds platform-specific configurations that will be
// applied to a sandbox.
// These settings will only apply to the sandbox container.
message WindowsSandboxSecurityContext {
    // User name to run the container process as. If specified, the user MUST
    // exist in the container image and be resolved there by the runtime;
    // otherwise, the runtime MUST return error.
    string run_as_username = 1;

    // The contents of the GMSA credential spec to use to run this container.
    string credential_spec = 2;

    // Indicates whether the container requested to run as a HostProcess container.
    bool host_process = 3;

    // Configuration for the sandbox's namespaces
    WindowsNamespaceOption namespace_options = 4;
}

// WindowsPodSandboxConfig holds platform-specific configurations for Windows
// host platforms and Windows-based containers.
message WindowsPodSandboxConfig {
    // WindowsSandboxSecurityContext holds sandbox security attributes.
    WindowsSandboxSecurityContext security_context = 1;
}

// WindowsContainerSecurityContext holds windows security configuration that will be applied to a container.
message WindowsContainerSecurityContext {
    // User name to run the container process as. If specified, the user MUST
    // exist in the container image and be resolved there by the runtime;
    // otherwise, the runtime MUST return error.
    string run_as_username = 1;

    // The contents of the GMSA credential spec to use to run this container.
    string credential_spec = 2;

    // Indicates whether a container is to be run as a HostProcess container.
    bool host_process = 3;
}

// WindowsContainerConfig contains platform-specific configuration for
// Windows-based containers.
message WindowsContainerConfig {
    // Resources specification for the container.
    WindowsContainerResources resources = 1;
    // WindowsContainerSecurityContext configuration for the container.
    WindowsContainerSecurityContext security_context = 2;
}

// WindowsContainerResources specifies Windows specific configuration for
// resources.
message WindowsContainerResources {
    // CPU shares (relative weight vs. other containers). Default: 0 (not specified).
    int64 cpu_shares = 1;
    // Number of CPUs available to the container. Default: 0 (not specified).
    int64 cpu_count = 2;
    // Specifies the portion of processor cycles that this container can use as a percentage times 100.
    int64 cpu_maximum = 3;
    // Memory limit in bytes. Default: 0 (not specified).
    int64 memory_limit_in_bytes = 4;
    // Specifies the size of the rootfs / scratch space in bytes to be configured for this container. Default: 0 (not specified).
    int64 rootfs_size_in_bytes = 5;
}

// ContainerMetadata holds all necessary information for building the container
// name. The container runtime is encouraged to expose the metadata in its user
// interface for better user experience. E.g., runtime can construct a unique
// container name based on the metadata. Note that (name, attempt) is unique
// within a sandbox for the entire lifetime of the sandbox.
message ContainerMetadata {
    // Name of the container. Same as the container name in the PodSpec.
    string name = 1;
    // Attempt number of creating the container. Default: 0.
    uint32 attempt = 2;
}

// Device specifies a host device to mount into a container.
message Device {
    // Path of the device within the container.
    string container_path = 1;
    // Path of the device on the host.
    string host_path = 2;
    // Cgroups permissions of the device, candidates are one or more of
    // * r - allows container to read from the specified device.
    // * w - allows container to write to the specified device.
    // * m - allows container to create device files that do not yet exist.
    string permissions = 3;
}

// CDIDevice specifies a CDI device information.
message CDIDevice {
    // Fully qualified CDI device name
    // for example: vendor.com/gpu=gpudevice1
    // see more details in the CDI specification:
    // https://github.com/container-orchestrated-devices/container-device-interface/blob/main/SPEC.md
    string name = 1;
}

// ContainerConfig holds all the required and optional fields for creating a
// container.
message ContainerConfig {
    // Metadata of the container. This information will uniquely identify the
    // container, and the runtime should leverage this to ensure correct
    // operation. The runtime may also use this information to improve UX, such
    // as by constructing a readable name.
    ContainerMetadata metadata = 1 ;
    // Image to use.
    ImageSpec image = 2;
    // Command to execute (i.e., entrypoint for docker)
    repeated string command = 3;
    // Args for the Command (i.e., command for docker)
    repeated string args = 4;
    // Current working directory of the command.
    string working_dir = 5;
    // List of environment variable to set in the container.
    repeated KeyValue envs = 6;
    // Mounts for the container.
    repeated Mount mounts = 7;
    // Devices for the container.
    repeated Device devices = 8;
    // Key-value pairs that may be used to scope and select individual resources.
    // Label keys are of the form:
    //     label-key ::= prefixed-name | name
    //     prefixed-name ::= prefix '/' name
    //     prefix ::= DNS_SUBDOMAIN
    //     name ::= DNS_LABEL
    map<string, string> labels = 9;
    // Unstructured key-value map that may be used by the kubelet to store and
    // retrieve arbitrary metadata.
    //
    // Annotations MUST NOT be altered by the runtime; the annotations stored
    // here MUST be returned in the ContainerStatus associated with the container
    // this ContainerConfig creates.
    //
    // In general, in order to preserve a well-defined interface between the
    // kubelet and the container runtime, annotations SHOULD NOT influence
    // runtime behaviour.
    map<string, string> annotations = 10;
    // Path relative to PodSandboxConfig.LogDirectory for container to store
    // the log (STDOUT and STDERR) on the host.
    // E.g.,
    //     PodSandboxConfig.LogDirectory = `/var/log/pods/<NAMESPACE>_<NAME>_<UID>/`
    //     ContainerConfig.LogPath = `containerName/Instance#.log`
    string log_path = 11;

    // Variables for interactive containers, these have very specialized
    // use-cases (e.g. debugging).
    bool stdin = 12;
    bool stdin_once = 13;
    bool tty = 14;

    // Configuration specific to Linux containers.
    LinuxContainerConfig linux = 15;
    // Configuration specific to Windows containers.
    WindowsContainerConfig windows = 16;

    // CDI devices for the container.
    repeated CDIDevice CDI_devices = 17;
}

message CreateContainerRequest {
    // ID of the PodSandbox in which the container should be created.
    string pod_sandbox_id = 1;
    // Config of the container.
    ContainerConfig config = 2;
    // Config of the PodSandbox. This is the same config that was passed
    // to RunPodSandboxRequest to create the PodSandbox. It is passed again
    // here just for easy reference. The PodSandboxConfig is immutable and
    // remains the same throughout the lifetime of the pod.
    PodSandboxConfig sandbox_config = 3;
}

message CreateContainerResponse {
    // ID of the created container.
    string container_id = 1;
}

message StartContainerRequest {
    // ID of the container to start.
    string container_id = 1;
}

message StartContainerResponse {}

message StopContainerRequest {
    // ID of the container to stop.
    string container_id = 1;
    // Timeout in seconds to wait for the container to stop before forcibly
    // terminating it. Default: 0 (forcibly terminate the container immediately)
    int64 timeout = 2;
}

message StopContainerResponse {}

message RemoveContainerRequest {
    // ID of the container to remove.
    string container_id = 1;
}

message RemoveContainerResponse {}

enum ContainerState {
    CONTAINER_CREATED = 0;
    CONTAINER_RUNNING = 1;
    CONTAINER_EXITED  = 2;
    CONTAINER_UNKNOWN = 3;
}

// ContainerStateValue is the wrapper of ContainerState.
message ContainerStateValue {
    // State of the container.
    ContainerState state = 1;
}

// ContainerFilter is used to filter containers.
// All those fields are combined with 'AND'
message ContainerFilter {
    // ID of the container.
    string id = 1;
    // State of the container.
    ContainerStateValue state = 2;
    // ID of the PodSandbox.
    string pod_sandbox_id = 3;
    // LabelSelector to select matches.
    // Only api.MatchLabels is supported for now and the requirements
    // are ANDed. MatchExpressions is not supported yet.
    map<string, string> label_selector = 4;
}

message ListContainersRequest {
    ContainerFilter filter = 1;
}

// Container provides the runtime information for a container, such as ID, hash,
// state of the container.
message Container {
    // ID of the container, used by the container runtime to identify
    // a container.
    string id = 1;
    // ID of the sandbox to which this container belongs.
    string pod_sandbox_id = 2;
    // Metadata of the container.
    ContainerMetadata metadata = 3;
    // Spec of the image.
    ImageSpec image = 4;
    // Reference to the image in use. For most runtimes, this should be an
    // image ID.
    string image_ref = 5;
    // State of the container.
    ContainerState state = 6;
    // Creation time of the container in nanoseconds.
    int64 created_at = 7;
    // Key-value pairs that may be used to scope and select individual resources.
    map<string, string> labels = 8;
    // Unstructured key-value map holding arbitrary metadata.
    // Annotations MUST NOT be altered by the runtime; the value of this field
    // MUST be identical to that of the corresponding ContainerConfig used to
    // instantiate this Container.
    map<string, string> annotations = 9;
}

message ListContainersResponse {
    // List of containers.
    repeated Container containers = 1;
}

message ContainerStatusRequest {
    // ID of the container for which to retrieve status.
    string container_id = 1;
    // Verbose indicates whether to return extra information about the container.
    bool verbose = 2;
}

// ContainerStatus represents the status of a container.
message ContainerStatus {
    // ID of the container.
    string id = 1;
    // Metadata of the container.
    ContainerMetadata metadata = 2;
    // Status of the container.
    ContainerState state = 3;
    // Creation time of the container in nanoseconds.
    int64 created_at = 4;
    // Start time of the container in nanoseconds. Default: 0 (not specified).
    int64 started_at = 5;
    // Finish time of the container in nanoseconds. Default: 0 (not specified).
    int64 finished_at = 6;
    // Exit code of the container. Only required when finished_at != 0. Default: 0.
    int32 exit_code = 7;
    // Spec of the image.
    ImageSpec image = 8;
    // Reference to the image in use. For most runtimes, this should be an
    // image ID
    string image_ref = 9;
    // Brief CamelCase string explaining why container is in its current state.
    // Must be set to "OOMKilled" for containers terminated by cgroup-based Out-of-Memory killer.
    string reason = 10;
    // Human-readable message indicating details about why container is in its
    // current state.
    string message = 11;
    // Key-value pairs that may be used to scope and select individual resources.
    map<string,string> labels = 12;
    // Unstructured key-value map holding arbitrary metadata.
    // Annotations MUST NOT be altered by the runtime; the value of this field
    // MUST be identical to that of the corresponding ContainerConfig used to
    // instantiate the Container this status represents.
    map<string,string> annotations = 13;
    // Mounts for the container.
    repeated Mount mounts = 14;
    // Log path of container.
    string log_path = 15;
    // Resource limits configuration of the container.
    ContainerResources resources = 16;
}

message ContainerStatusResponse {
    // Status of the container.
    ContainerStatus status = 1;
    // Info is extra information of the Container. The key could be arbitrary string, and
    // value should be in json format. The information could include anything useful for
    // debug, e.g. pid for linux container based container runtime.
    // It should only be returned non-empty when Verbose is true.
    map<string, string> info = 2;
}

// ContainerResources holds resource limits configuration for a container.
message ContainerResources {
    // Resource limits configuration specific to Linux container.
    LinuxContainerResources linux = 1;
    // Resource limits configuration specific to Windows container.
    WindowsContainerResources windows = 2;
}

message UpdateContainerResourcesRequest {
    // ID of the container to update.
    string container_id = 1;
    // Resource configuration specific to Linux containers.
    LinuxContainerResources linux = 2;
    // Resource configuration specific to Windows containers.
    WindowsContainerResources windows = 3;
    // Unstructured key-value map holding arbitrary additional information for
    // container resources updating. This can be used for specifying experimental
    // resources to update or other options to use when updating the container.
    map<string, string> annotations = 4;
}

message UpdateContainerResourcesResponse {}

message ExecSyncRequest {
    // ID of the container.
    string container_id = 1;
    // Command to execute.
    repeated string cmd = 2;
    // Timeout in seconds to stop the command. Default: 0 (run forever).
    int64 timeout = 3;
}

message ExecSyncResponse {
    // Captured command stdout output.
	// The runtime should cap the output of this response to 16MB.
	// If the stdout of the command produces more than 16MB, the remaining output
	// should be discarded, and the command should proceed with no error.
	// See CVE-2022-1708 and CVE-2022-31030 for more information.
    bytes stdout = 1;
    // Captured command stderr output.
	// The runtime should cap the output of this response to 16MB.
	// If the stderr of the command produces more than 16MB, the remaining output
	// should be discarded, and the command should proceed with no error.
	// See CVE-2022-1708 and CVE-2022-31030 for more information.
    bytes stderr = 2;
    // Exit code the command finished with. Default: 0 (success).
    int32 exit_code = 3;
}

message ExecRequest {
    // ID of the container in which to execute the command.
    string container_id = 1;
    // Command to execute.
    repeated string cmd = 2;
    // Whether to exec the command in a TTY.
    bool tty = 3;
    // Whether to stream stdin.
    // One of `stdin`, `stdout`, and `stderr` MUST be true.
    bool stdin = 4;
    // Whether to stream stdout.
    // One of `stdin`, `stdout`, and `stderr` MUST be true.
    bool stdout = 5;
    // Whether to stream stderr.
    // One of `stdin`, `stdout`, and `stderr` MUST be true.
    // If `tty` is true, `stderr` MUST be false. Multiplexing is not supported
    // in this case. The output of stdout and stderr will be combined to a
    // single stream.
    bool stderr = 6;
}

message ExecResponse {
    // Fully qualified URL of the exec streaming server.
    string url = 1;
}

message AttachRequest {
    // ID of the container to which to attach.
    string container_id = 1;
    // Whether to stream stdin.
    // One of `stdin`, `stdout`, and `stderr` MUST be true.
    bool stdin = 2;
    // Whether the process being attached is running in a TTY.
    // This must match the TTY setting in the ContainerConfig.
    bool tty = 3;
    // Whether to stream stdout.
    // One of `stdin`, `stdout`, and `stderr` MUST be true.
    bool stdout = 4;
    // Whether to stream stderr.
    // One of `stdin`, `stdout`, and `stderr` MUST be true.
    // If `tty` is true, `stderr` MUST be false. Multiplexing is not supported
    // in this case. The output of stdout and stderr will be combined to a
    // single stream.
    bool stderr = 5;
}

message AttachResponse {
    // Fully qualified URL of the attach streaming server.
    string url = 1;
}

message PortForwardRequest {
    // ID of the container to which to forward the port.
    string pod_sandbox_id = 1;
    // Port to forward.
    repeated int32 port = 2;
}

message PortForwardResponse {
    // Fully qualified URL of the port-forward streaming server.
    string url = 1;
}

message ImageFilter {
    // Spec of the image.
    ImageSpec image = 1;
}

message ListImagesRequest {
    // Filter to list images.
    ImageFilter filter = 1;
}

// Basic information about a container image.
message Image {
    // ID of the image.
    string id = 1;
    // Other names by which this image is known.
    repeated string repo_tags = 2;
    // Digests by which this image is known.
    repeated string repo_digests = 3;
    // Size of the image in bytes. Must be > 0.
    uint64 size = 4;
    // UID that will run the command(s). This is used as a default if no user is
    // specified when creating the container. UID and the following user name
    // are mutually exclusive.
    Int64Value uid = 5;
    // User name that will run the command(s). This is used if UID is not set
    // and no user is specified when creating container.
    string username = 6;
    // ImageSpec for image which includes annotations
    ImageSpec spec = 7;
    // Recommendation on whether this image should be exempt from garbage collection.
    // It must only be treated as a recommendation -- the client can still request that the image be deleted,
    // and the runtime must oblige.
    bool pinned = 8;
}

message ListImagesResponse {
    // List of images.
    repeated Image images = 1;
}

message ImageStatusRequest {
    // Spec of the image.
    ImageSpec image = 1;
    // Verbose indicates whether to return extra information about the image.
    bool verbose = 2;
}

message ImageStatusResponse {
    // Status of the image.
    Image image = 1;
    // Info is extra information of the Image. The key could be arbitrary string, and
    // value should be in json format. The information could include anything useful
    // for debug, e.g. image config for oci image based container runtime.
    // It should only be returned non-empty when Verbose is true.
    map<string, string> info = 2;
}

// AuthConfig contains authorization information for connecting to a registry.
message AuthConfig {
    string username = 1;
    string password = 2;
    string auth = 3;
    string server_address = 4;
    // IdentityToken is used to authenticate the user and get
    // an access token for the registry.
    string identity_token = 5;
    // RegistryToken is a bearer token to be sent to a registry
    string registry_token = 6;
}

message PullImageRequest {
    // Spec of the image.
    ImageSpec image = 1;
    // Authentication configuration for pulling the image.
    AuthConfig auth = 2;
    // Config of the PodSandbox, which is used to pull image in PodSandbox context.
    PodSandboxConfig sandbox_config = 3;
}

message PullImageResponse {
    // Reference to the image in use. For most runtimes, this should be an
    // image ID or digest.
    string image_ref = 1;
}

message RemoveImageRequest {
    // Spec of the image to remove.
    ImageSpec image = 1;
}

message RemoveImageResponse {}

message NetworkConfig {
    // CIDR to use for pod IP addresses. If the CIDR is empty, runtimes
    // should omit it.
    string pod_cidr = 1;
}

message RuntimeConfig {
    NetworkConfig network_config = 1;
}

message UpdateRuntimeConfigRequest {
    RuntimeConfig runtime_config = 1;
}

message UpdateRuntimeConfigResponse {}

// RuntimeCondition contains condition information for the runtime.
// There are 2 kinds of runtime conditions:
// 1. Required conditions: Conditions are required for kubelet to work
// properly. If any required condition is unmet, the node will be not ready.
// The required conditions include:
//   * RuntimeReady: RuntimeReady means the runtime is up and ready to accept
//   basic containers e.g. container only needs host network.
//   * NetworkReady: NetworkReady means the runtime network is up and ready to
//   accept containers which require container network.
// 2. Optional conditions: Conditions are informative to the user, but kubelet
// will not rely on. Since condition type is an arbitrary string, all conditions
// not required are optional. These conditions will be exposed to users to help
// them understand the status of the system.
message RuntimeCondition {
    // Type of runtime condition.
    string type = 1;
    // Status of the condition, one of true/false. Default: false.
    bool status = 2;
    // Brief CamelCase string containing reason for the condition's last transition.
    string reason = 3;
    // Human-readable message indicating details about last transition.
    string message = 4;
}

// RuntimeStatus is information about the current status of the runtime.
message RuntimeStatus {
    // List of current observed runtime conditions.
    repeated RuntimeCondition conditions = 1;
}

message StatusRequest {
    // Verbose indicates whether to return extra information about the runtime.
    bool verbose = 1;
}

message StatusResponse {
    // Status of the Runtime.
    RuntimeStatus status = 1;
    // Info is extra information of the Runtime. The key could be arbitrary string, and
    // value should be in json format. The information could include anything useful for
    // debug, e.g. plugins used by the container runtime.
    // It should only be returned non-empty when Verbose is true.
    map<string, string> info = 2;
}

message ImageFsInfoRequest {}

// UInt64Value is the wrapper of uint64.
message UInt64Value {
    // The value.
    uint64 value = 1;
}

// FilesystemIdentifier uniquely identify the filesystem.
message FilesystemIdentifier{
    // Mountpoint of a filesystem.
    string mountpoint = 1;
}

// FilesystemUsage provides the filesystem usage information.
message FilesystemUsage {
    // Timestamp in nanoseconds at which the information were collected. Must be > 0.
    int64 timestamp = 1;
    // The unique identifier of the filesystem.
    FilesystemIdentifier fs_id = 2;
    // UsedBytes represents the bytes used for images on the filesystem.
    // This may differ from the total bytes used on the filesystem and may not
    // equal CapacityBytes - AvailableBytes.
    UInt64Value used_bytes = 3;
    // InodesUsed represents the inodes used by the images.
    // This may not equal InodesCapacity - InodesAvailable because the underlying
    // filesystem may also be used for purposes other than storing images.
    UInt64Value inodes_used = 4;
}

// WindowsFilesystemUsage provides the filesystem usage information specific to Windows.
message WindowsFilesystemUsage {
    // Timestamp in nanoseconds at which the information were collected. Must be > 0.
    int64 timestamp = 1;
    // The unique identifier of the filesystem.
    FilesystemIdentifier fs_id = 2;
    // UsedBytes represents the bytes used for images on the filesystem.
    // This may differ from the total bytes used on the filesystem and may not
    // equal CapacityBytes - AvailableBytes.
    UInt64Value used_bytes = 3;
}

message ImageFsInfoResponse {
    // Information of image filesystem(s).
    repeated FilesystemUsage image_filesystems = 1;
    // Information of container filesystem(s).
    // This is an optional field, may be used for example if container and image
    // storage are separated.
    // Default will be to return this as empty.
    repeated FilesystemUsage container_filesystems = 2;
}

message ContainerStatsRequest{
    // ID of the container for which to retrieve stats.
    string container_id = 1;
}

message ContainerStatsResponse {
    // Stats of the container.
    ContainerStats stats = 1;
}

message ListContainerStatsRequest{
    // Filter for the list request.
    ContainerStatsFilter filter = 1;
}

// ContainerStatsFilter is used to filter containers.
// All those fields are combined with 'AND'
message ContainerStatsFilter {
    // ID of the container.
    string id = 1;
    // ID of the PodSandbox.
    string pod_sandbox_id = 2;
    // LabelSelector to select matches.
    // Only api.MatchLabels is supported for now and the requirements
    // are ANDed. MatchExpressions is not supported yet.
    map<string, string> label_selector = 3;
}

message ListContainerStatsResponse {
    // Stats of the container.
    repeated ContainerStats stats = 1;
}

// ContainerAttributes provides basic information of the container.
message ContainerAttributes {
    // ID of the container.
    string id = 1;
    // Metadata of the container.
    ContainerMetadata metadata = 2;
    // Key-value pairs that may be used to scope and select individual resources.
    map<string,string> labels = 3;
    // Unstructured key-value map holding arbitrary metadata.
    // Annotations MUST NOT be altered by the runtime; the value of this field
    // MUST be identical to that of the corresponding ContainerConfig used to
    // instantiate the Container this status represents.
    map<string,string> annotations = 4;
}

// ContainerStats provides the resource usage statistics for a container.
message ContainerStats {
    // Information of the container.
    ContainerAttributes attributes = 1;
    // CPU usage gathered from the container.
    CpuUsage cpu = 2;
    // Memory usage gathered from the container.
    MemoryUsage memory = 3;
    // Usage of the writable layer.
    FilesystemUsage writable_layer = 4;
    // Swap usage gathered from the container.
    SwapUsage swap = 5;
}

// WindowsContainerStats provides the resource usage statistics for a container specific for Windows
message WindowsContainerStats {
    // Information of the container.
    ContainerAttributes attributes = 1;
    // CPU usage gathered from the container.
    WindowsCpuUsage cpu = 2;
    // Memory usage gathered from the container.
    WindowsMemoryUsage memory = 3;
    // Usage of the writable layer.
    WindowsFilesystemUsage writable_layer = 4;
}

// CpuUsage provides the CPU usage information.
message CpuUsage {
    // Timestamp in nanoseconds at which the information were collected. Must be > 0.
    int64 timestamp = 1;
    // Cumulative CPU usage (sum across all cores) since object creation.
    UInt64Value usage_core_nano_seconds = 2;
    // Total CPU usage (sum of all cores) averaged over the sample window.
    // The "core" unit can be interpreted as CPU core-nanoseconds per second.
    UInt64Value usage_nano_cores = 3;
}

// WindowsCpuUsage provides the CPU usage information specific to Windows
message WindowsCpuUsage {
    // Timestamp in nanoseconds at which the information were collected. Must be > 0.
    int64 timestamp = 1;
    // Cumulative CPU usage (sum across all cores) since object creation.
    UInt64Value usage_core_nano_seconds = 2;
    // Total CPU usage (sum of all cores) averaged over the sample window.
    // The "core" unit can be interpreted as CPU core-nanoseconds per second.
    UInt64Value usage_nano_cores = 3;
}

// MemoryUsage provides the memory usage information.
message MemoryUsage {
    // Timestamp in nanoseconds at which the information were collected. Must be > 0.
    int64 timestamp = 1;
    // The amount of working set memory in bytes.
    UInt64Value working_set_bytes = 2;
    // Available memory for use. This is defined as the memory limit - workingSetBytes.
    UInt64Value available_bytes = 3;
    // Total memory in use. This includes all memory regardless of when it was accessed.
    UInt64Value usage_bytes = 4;
    // The amount of anonymous and swap cache memory (includes transparent hugepages).
    UInt64Value rss_bytes = 5;
    // Cumulative number of minor page faults.
    UInt64Value page_faults = 6;
    // Cumulative number of major page faults.
    UInt64Value major_page_faults = 7;
}

message SwapUsage {
    // Timestamp in nanoseconds at which the information were collected. Must be > 0.
    int64 timestamp = 1;
    // Available swap for use. This is defined as the swap limit - swapUsageBytes.
    UInt64Value swap_available_bytes = 2;
    // Total memory in use. This includes all memory regardless of when it was accessed.
    UInt64Value swap_usage_bytes = 3;
}

// WindowsMemoryUsage provides the memory usage information specific to Windows
message WindowsMemoryUsage {
    // Timestamp in nanoseconds at which the information were collected. Must be > 0.
    int64 timestamp = 1;
    // The amount of working set memory in bytes.
    UInt64Value working_set_bytes = 2;
    // Available memory for use. This is defined as the memory limit - commit_memory_bytes.
    UInt64Value available_bytes = 3;
    // Cumulative number of page faults.
    UInt64Value page_faults = 4;
    // Total commit memory in use. Commit memory is total of physical and virtual memory in use.
    UInt64Value commit_memory_bytes = 5;
}

message ReopenContainerLogRequest {
    // ID of the container for which to reopen the log.
    string container_id = 1;
}

message ReopenContainerLogResponse{
}

message CheckpointContainerRequest {
    // ID of the container to be checkpointed.
    string container_id = 1;
    // Location of the checkpoint archive used for export
    string location = 2;
    // Timeout in seconds for the checkpoint to complete.
    // Timeout of zero means to use the CRI default.
    // Timeout > 0 means to use the user specified timeout.
    int64 timeout = 3;
}

message CheckpointContainerResponse {}

message GetEventsRequest {}

message ContainerEventResponse {
    // ID of the container
    string container_id = 1;

    // Type of the container event
    ContainerEventType container_event_type = 2;

    // Creation timestamp of this event
    int64 created_at = 3;

    // Sandbox status
    PodSandboxStatus pod_sandbox_status = 4;

    // Container statuses
    repeated ContainerStatus containers_statuses = 5;
}

enum ContainerEventType {
    // Container created
    CONTAINER_CREATED_EVENT = 0;

    // Container started
    CONTAINER_STARTED_EVENT = 1;

    // Container stopped
    CONTAINER_STOPPED_EVENT = 2;

    // Container deleted
    CONTAINER_DELETED_EVENT = 3;
}

message ListMetricDescriptorsRequest {}

message ListMetricDescriptorsResponse {
    repeated MetricDescriptor descriptors = 1;
}

message MetricDescriptor {
    // The name field will be used as a unique identifier of this MetricDescriptor,
    // and be used in conjunction with the Metric structure to populate the full Metric.
    string name = 1;
    string help = 2;
    // When a metric uses this metric descriptor, it should only define
    // labels that have previously been declared in label_keys.
    // It is the responsibility of the runtime to correctly keep sorted the keys and values.
    // If the two slices have different length, the behavior is undefined.
    repeated string label_keys = 3;
}

message ListPodSandboxMetricsRequest {}

message ListPodSandboxMetricsResponse {
    repeated PodSandboxMetrics pod_metrics = 1;
}

message PodSandboxMetrics {
    string pod_sandbox_id = 1;
    repeated Metric metrics = 2;
    repeated ContainerMetrics container_metrics = 3;
}

message ContainerMetrics {
    string container_id = 1;
    repeated Metric metrics = 2;
}

message Metric {
    // Name must match a name previously returned in a MetricDescriptors call,
    // otherwise, it will be ignored.
    string name = 1;
    // Timestamp should be 0 if the metric was gathered live.
    // If it was cached, the Timestamp should reflect the time it was collected.
    int64 timestamp = 2;
    MetricType metric_type = 3;
    // The corresponding LabelValues to the LabelKeys defined in the MetricDescriptor.
    // It is the responsibility of the runtime to correctly keep sorted the keys and values.
    // If the two slices have different length, the behavior is undefined.
    repeated string label_values = 4;
    UInt64Value value = 5;
}

enum MetricType {
    COUNTER = 0;
    GAUGE = 1;
}

message RuntimeConfigRequest {}

message RuntimeConfigResponse {
    // Configuration information for Linux-based runtimes. This field contains
    // global runtime configuration options that are not specific to runtime
    // handlers.
    LinuxRuntimeConfiguration linux = 1;
}

message LinuxRuntimeConfiguration {
    // Cgroup driver to use
    // Note: this field should not change for the lifecycle of the Kubelet,
    // or while there are running containers.
    // The Kubelet will not re-request this after startup, and will construct the cgroup
    // hierarchy assuming it is static.
    // If the runtime wishes to change this value, it must be accompanied by removal of
    // all pods, and a restart of the Kubelet. The easiest way to do this is with a full node reboot.
    CgroupDriver cgroup_driver = 1;
}

enum CgroupDriver {
    SYSTEMD = 0;
    CGROUPFS = 1;
}
<|MERGE_RESOLUTION|>--- conflicted
+++ resolved
@@ -782,13 +782,10 @@
     // The container image reference specified by the user (e.g. image[:tag] or digest).
     // Only set if available within the RPC context.
     string user_specified_image = 18;
-<<<<<<< HEAD
-=======
     // Runtime handler to use for pulling the image.
     // If the runtime handler is unknown, the request should be rejected.
     // An empty string would select the default runtime handler.
     string runtime_handler = 19;
->>>>>>> acfd0dd7
 }
 
 message KeyValue {
