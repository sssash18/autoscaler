/*
Copyright 2014 The Kubernetes Authors.

Licensed under the Apache License, Version 2.0 (the "License");
you may not use this file except in compliance with the License.
You may obtain a copy of the License at

    http://www.apache.org/licenses/LICENSE-2.0

Unless required by applicable law or agreed to in writing, software
distributed under the License is distributed on an "AS IS" BASIS,
WITHOUT WARRANTIES OR CONDITIONS OF ANY KIND, either express or implied.
See the License for the specific language governing permissions and
limitations under the License.
*/

package cloudprovider

import (
	"fmt"
	"io"
	"os"
	"sync"

	"k8s.io/klog/v2"
)

// Factory is a function that returns a cloudprovider.Interface.
// The config parameter provides an io.Reader handler to the factory in
// order to load specific configurations. If no configuration is provided
// the parameter is nil.
type Factory func(config io.Reader) (Interface, error)

// All registered cloud providers.
var (
	providersMutex           sync.Mutex
	providers                = make(map[string]Factory)
	deprecatedCloudProviders = []struct {
		name     string
		external bool
		detail   string
	}{
<<<<<<< HEAD
		{"azure", false, "The Azure provider is deprecated and will be removed in a future release. Please use https://github.com/kubernetes-sigs/cloud-provider-azure"},
=======
>>>>>>> 7d1f87fc
		{"gce", false, "The GCE provider is deprecated and will be removed in a future release. Please use https://github.com/kubernetes/cloud-provider-gcp"},
	}
)

const externalCloudProvider = "external"

// RegisterCloudProvider registers a cloudprovider.Factory by name.  This
// is expected to happen during app startup.
func RegisterCloudProvider(name string, cloud Factory) {
	providersMutex.Lock()
	defer providersMutex.Unlock()
	if _, found := providers[name]; found {
		klog.Fatalf("Cloud provider %q was registered twice", name)
	}
	klog.V(1).Infof("Registered cloud provider %q", name)
	providers[name] = cloud
}

// IsCloudProvider returns true if name corresponds to an already registered
// cloud provider.
func IsCloudProvider(name string) bool {
	providersMutex.Lock()
	defer providersMutex.Unlock()
	_, found := providers[name]
	return found
}

// GetCloudProvider creates an instance of the named cloud provider, or nil if
// the name is unknown.  The error return is only used if the named provider
// was known but failed to initialize. The config parameter specifies the
// io.Reader handler of the configuration file for the cloud provider, or nil
// for no configuration.
func GetCloudProvider(name string, config io.Reader) (Interface, error) {
	providersMutex.Lock()
	defer providersMutex.Unlock()
	f, found := providers[name]
	if !found {
		return nil, nil
	}
	return f(config)
}

// Detects if the string is an external cloud provider
func IsExternal(name string) bool {
	return name == externalCloudProvider
}

// IsDeprecatedInternal is responsible for preventing cloud.Interface
// from being initialized in kubelet, kube-controller-manager or kube-api-server
func IsDeprecatedInternal(name string) bool {
	for _, provider := range deprecatedCloudProviders {
		if provider.name == name {
			return true
		}
	}

	return false
}

// DisableWarningForProvider logs information about disabled cloud provider state
func DisableWarningForProvider(providerName string) {
	for _, provider := range deprecatedCloudProviders {
		if provider.name == providerName {
			klog.Infof("INFO: Please make sure you are running external cloud controller manager binary for provider %q."+
				"In-tree cloud providers are currently disabled. Refer to https://github.com/kubernetes/kubernetes/tree/master/staging/src/k8s.io/cloud-provider/sample"+
				"for example implementation.", providerName)
			detail := fmt.Sprintf("Please reach to sig-cloud-provider and use 'external' cloud provider for %q: %s", providerName, provider.detail)
			klog.Warningf("WARNING: %q built-in cloud provider is now disabled. %s", providerName, detail)
			break
		}
	}
}

// DeprecationWarningForProvider logs information about deprecated cloud provider state
func DeprecationWarningForProvider(providerName string) {
	for _, provider := range deprecatedCloudProviders {
		if provider.name != providerName {
			continue
		}

		detail := provider.detail
		if provider.external {
			detail = fmt.Sprintf("Please use 'external' cloud provider for %s: %s", providerName, provider.detail)
		}

		klog.Warningf("WARNING: %s built-in cloud provider is now deprecated. %s", providerName, detail)
		break
	}
}

// InitCloudProvider creates an instance of the named cloud provider.
func InitCloudProvider(name string, configFilePath string) (Interface, error) {
	var cloud Interface
	var err error

	if name == "" {
		return nil, nil
	}

	if IsExternal(name) {
		klog.Info("External cloud provider specified")
		return nil, nil
	}

	if configFilePath != "" {
		var config *os.File
		config, err = os.Open(configFilePath)
		if err != nil {
			klog.Fatalf("Couldn't open cloud provider configuration %s: %#v",
				configFilePath, err)
		}

		defer config.Close()
		cloud, err = GetCloudProvider(name, config)
	} else {
		// Pass explicit nil so plugins can actually check for nil. See
		// "Why is my nil error value not equal to nil?" in golang.org/doc/faq.
		cloud, err = GetCloudProvider(name, nil)
	}

	if err != nil {
		return nil, fmt.Errorf("could not init cloud provider %q: %v", name, err)
	}
	if cloud == nil {
		return nil, fmt.Errorf("unknown cloud provider %q", name)
	}

	return cloud, nil
}<|MERGE_RESOLUTION|>--- conflicted
+++ resolved
@@ -40,10 +40,6 @@
 		external bool
 		detail   string
 	}{
-<<<<<<< HEAD
-		{"azure", false, "The Azure provider is deprecated and will be removed in a future release. Please use https://github.com/kubernetes-sigs/cloud-provider-azure"},
-=======
->>>>>>> 7d1f87fc
 		{"gce", false, "The GCE provider is deprecated and will be removed in a future release. Please use https://github.com/kubernetes/cloud-provider-gcp"},
 	}
 )
