--- conflicted
+++ resolved
@@ -85,11 +85,7 @@
 	}
 
 	// Otherwise the result is the same as for GetNodeAddressesFromNodeIP
-<<<<<<< HEAD
-	return GetNodeAddressesFromNodeIP(nodeIP.String(), cloudNodeAddresses, false)
-=======
 	return GetNodeAddressesFromNodeIP(nodeIP.String(), cloudNodeAddresses)
->>>>>>> 7d1f87fc
 }
 
 // GetNodeAddressesFromNodeIP filters the provided list of nodeAddresses to match the
@@ -106,13 +102,8 @@
 // GetNodeAddressesFromNodeIPLegacy, because that case never occurs for external cloud
 // providers, because kubelet does not set the `provided-node-ip` annotation in that
 // case.)
-<<<<<<< HEAD
-func GetNodeAddressesFromNodeIP(providedNodeIP string, cloudNodeAddresses []v1.NodeAddress, allowDualStack bool) ([]v1.NodeAddress, error) {
-	nodeIPs, err := nodeutil.ParseNodeIPAnnotation(providedNodeIP, allowDualStack)
-=======
 func GetNodeAddressesFromNodeIP(providedNodeIP string, cloudNodeAddresses []v1.NodeAddress) ([]v1.NodeAddress, error) {
 	nodeIPs, err := nodeutil.ParseNodeIPAnnotation(providedNodeIP)
->>>>>>> 7d1f87fc
 	if err != nil {
 		return nil, fmt.Errorf("failed to parse node IP %q: %v", providedNodeIP, err)
 	}
