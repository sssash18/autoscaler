--- conflicted
+++ resolved
@@ -267,9 +267,6 @@
 			defer setverbositylevel.Mutex.Unlock()
 			setverbositylevel.Callbacks = append(setverbositylevel.Callbacks, control.SetVerbosityLevel)
 		}
-<<<<<<< HEAD
-		klog.SetLoggerWithOptions(log, klog.ContextualLogger(p.ContextualLoggingEnabled), klog.FlushLogger(control.Flush))
-=======
 		opts := []klog.LoggerOption{
 			klog.ContextualLogger(p.ContextualLoggingEnabled),
 			klog.FlushLogger(control.Flush),
@@ -278,7 +275,6 @@
 			opts = append(opts, klog.WriteKlogBuffer(writer.WriteKlogBuffer))
 		}
 		klog.SetLoggerWithOptions(log, opts...)
->>>>>>> 7d1f87fc
 	}
 	if err := loggingFlags.Lookup("v").Value.Set(VerbosityLevelPflag(&c.Verbosity).String()); err != nil {
 		return fmt.Errorf("internal error while setting klog verbosity: %v", err)
