/*
Copyright 2018 The Kubernetes Authors.

Licensed under the Apache License, Version 2.0 (the "License");
you may not use this file except in compliance with the License.
You may obtain a copy of the License at

    http://www.apache.org/licenses/LICENSE-2.0

Unless required by applicable law or agreed to in writing, software
distributed under the License is distributed on an "AS IS" BASIS,
WITHOUT WARRANTIES OR CONDITIONS OF ANY KIND, either express or implied.
See the License for the specific language governing permissions and
limitations under the License.
*/

package v1alpha1

import (
	"time"

	"k8s.io/apimachinery/pkg/api/resource"
	metav1 "k8s.io/apimachinery/pkg/apis/meta/v1"
	utilpointer "k8s.io/utils/pointer"
)

// RecommendedDefaultLeaderElectionConfiguration defaults a pointer to a
// LeaderElectionConfiguration struct. This will set the recommended default
// values, but they may be subject to change between API versions. This function
// is intentionally not registered in the scheme as a "normal" `SetDefaults_Foo`
// function to allow consumers of this type to set whatever defaults for their
// embedded configs. Forcing consumers to use these defaults would be problematic
// as defaulting in the scheme is done as part of the conversion, and there would
// be no easy way to opt-out. Instead, if you want to use this defaulting method
// run it in your wrapper struct of this type in its `SetDefaults_` method.
func RecommendedDefaultLeaderElectionConfiguration(obj *LeaderElectionConfiguration) {
	zero := metav1.Duration{}
	if obj.LeaseDuration == zero {
		obj.LeaseDuration = metav1.Duration{Duration: 15 * time.Second}
	}
	if obj.RenewDeadline == zero {
		obj.RenewDeadline = metav1.Duration{Duration: 10 * time.Second}
	}
	if obj.RetryPeriod == zero {
		obj.RetryPeriod = metav1.Duration{Duration: 2 * time.Second}
	}
	if obj.ResourceLock == "" {
		// TODO(#80289): Figure out how to migrate to LeaseLock at this point.
		//   This will most probably require going through EndpointsLease first.
		obj.ResourceLock = EndpointsResourceLock
	}
	if obj.LeaderElect == nil {
		obj.LeaderElect = utilpointer.BoolPtr(true)
	}
}

// RecommendedDefaultClientConnectionConfiguration defaults a pointer to a
// ClientConnectionConfiguration struct. This will set the recommended default
// values, but they may be subject to change between API versions. This function
// is intentionally not registered in the scheme as a "normal" `SetDefaults_Foo`
// function to allow consumers of this type to set whatever defaults for their
// embedded configs. Forcing consumers to use these defaults would be problematic
// as defaulting in the scheme is done as part of the conversion, and there would
// be no easy way to opt-out. Instead, if you want to use this defaulting method
// run it in your wrapper struct of this type in its `SetDefaults_` method.
func RecommendedDefaultClientConnectionConfiguration(obj *ClientConnectionConfiguration) {
	if len(obj.ContentType) == 0 {
		obj.ContentType = "application/vnd.kubernetes.protobuf"
	}
	if obj.QPS == 0.0 {
		obj.QPS = 50.0
	}
	if obj.Burst == 0 {
		obj.Burst = 100
	}
}

// RecommendedDebuggingConfiguration defaults profiling and debugging configuration.
// This will set the recommended default
// values, but they may be subject to change between API versions. This function
// is intentionally not registered in the scheme as a "normal" `SetDefaults_Foo`
// function to allow consumers of this type to set whatever defaults for their
// embedded configs. Forcing consumers to use these defaults would be problematic
// as defaulting in the scheme is done as part of the conversion, and there would
// be no easy way to opt-out. Instead, if you want to use this defaulting method
// run it in your wrapper struct of this type in its `SetDefaults_` method.
func RecommendedDebuggingConfiguration(obj *DebuggingConfiguration) {
	if obj.EnableProfiling == nil {
		obj.EnableProfiling = utilpointer.BoolPtr(true) // profile debugging is cheap to have exposed and standard on kube binaries
	}
}

// NewRecommendedDebuggingConfiguration returns the current recommended DebuggingConfiguration.
// This may change between releases as recommendations shift.
func NewRecommendedDebuggingConfiguration() *DebuggingConfiguration {
	ret := &DebuggingConfiguration{}
	RecommendedDebuggingConfiguration(ret)
	return ret
<<<<<<< HEAD
}

// RecommendedLoggingConfiguration defaults logging configuration.
// This will set the recommended default
// values, but they may be subject to change between API versions. This function
// is intentionally not registered in the scheme as a "normal" `SetDefaults_Foo`
// function to allow consumers of this type to set whatever defaults for their
// embedded configs. Forcing consumers to use these defaults would be problematic
// as defaulting in the scheme is done as part of the conversion, and there would
// be no easy way to opt-out. Instead, if you want to use this defaulting method
// run it in your wrapper struct of this type in its `SetDefaults_` method.
func RecommendedLoggingConfiguration(obj *LoggingConfiguration) {
	if obj.Format == "" {
		obj.Format = "text"
	}
	var empty resource.QuantityValue
	if obj.Options.JSON.InfoBufferSize == empty {
		obj.Options.JSON.InfoBufferSize = resource.QuantityValue{
			// This is similar, but not quite the same as a default
			// constructed instance.
			Quantity: *resource.NewQuantity(0, resource.DecimalSI),
		}
		// This sets the unexported Quantity.s which will be compared
		// by reflect.DeepEqual in some tests.
		_ = obj.Options.JSON.InfoBufferSize.String()
	}
	if obj.FlushFrequency == 0 {
		obj.FlushFrequency = 5 * time.Second
	}
=======
>>>>>>> e8d3e9b1
}<|MERGE_RESOLUTION|>--- conflicted
+++ resolved
@@ -19,7 +19,6 @@
 import (
 	"time"
 
-	"k8s.io/apimachinery/pkg/api/resource"
 	metav1 "k8s.io/apimachinery/pkg/apis/meta/v1"
 	utilpointer "k8s.io/utils/pointer"
 )
@@ -96,36 +95,4 @@
 	ret := &DebuggingConfiguration{}
 	RecommendedDebuggingConfiguration(ret)
 	return ret
-<<<<<<< HEAD
-}
-
-// RecommendedLoggingConfiguration defaults logging configuration.
-// This will set the recommended default
-// values, but they may be subject to change between API versions. This function
-// is intentionally not registered in the scheme as a "normal" `SetDefaults_Foo`
-// function to allow consumers of this type to set whatever defaults for their
-// embedded configs. Forcing consumers to use these defaults would be problematic
-// as defaulting in the scheme is done as part of the conversion, and there would
-// be no easy way to opt-out. Instead, if you want to use this defaulting method
-// run it in your wrapper struct of this type in its `SetDefaults_` method.
-func RecommendedLoggingConfiguration(obj *LoggingConfiguration) {
-	if obj.Format == "" {
-		obj.Format = "text"
-	}
-	var empty resource.QuantityValue
-	if obj.Options.JSON.InfoBufferSize == empty {
-		obj.Options.JSON.InfoBufferSize = resource.QuantityValue{
-			// This is similar, but not quite the same as a default
-			// constructed instance.
-			Quantity: *resource.NewQuantity(0, resource.DecimalSI),
-		}
-		// This sets the unexported Quantity.s which will be compared
-		// by reflect.DeepEqual in some tests.
-		_ = obj.Options.JSON.InfoBufferSize.String()
-	}
-	if obj.FlushFrequency == 0 {
-		obj.FlushFrequency = 5 * time.Second
-	}
-=======
->>>>>>> e8d3e9b1
 }