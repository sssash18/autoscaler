/*
Copyright 2022 The Kubernetes Authors.

Licensed under the Apache License, Version 2.0 (the "License");
you may not use this file except in compliance with the License.
You may obtain a copy of the License at

    http://www.apache.org/licenses/LICENSE-2.0

Unless required by applicable law or agreed to in writing, software
distributed under the License is distributed on an "AS IS" BASIS,
WITHOUT WARRANTIES OR CONDITIONS OF ANY KIND, either express or implied.
See the License for the specific language governing permissions and
limitations under the License.
*/

package slis

import (
	"context"
	k8smetrics "k8s.io/component-base/metrics"
)

type HealthcheckStatus string

const (
	Success HealthcheckStatus = "success"
	Error   HealthcheckStatus = "error"
)

type HealthcheckType string

var (
	// healthcheck is a Prometheus Gauge metrics used for recording the results of a k8s healthcheck.
	healthcheck = k8smetrics.NewGaugeVec(
		&k8smetrics.GaugeOpts{
			Namespace:      "kubernetes",
			Name:           "healthcheck",
			Help:           "This metric records the result of a single healthcheck.",
<<<<<<< HEAD
			StabilityLevel: k8smetrics.BETA,
=======
			StabilityLevel: k8smetrics.STABLE,
>>>>>>> acfd0dd7
		},
		[]string{"name", "type"},
	)

	// healthchecksTotal is a Prometheus Counter metrics used for counting the results of a k8s healthcheck.
	healthchecksTotal = k8smetrics.NewCounterVec(
		&k8smetrics.CounterOpts{
			Namespace:      "kubernetes",
			Name:           "healthchecks_total",
			Help:           "This metric records the results of all healthcheck.",
<<<<<<< HEAD
			StabilityLevel: k8smetrics.BETA,
=======
			StabilityLevel: k8smetrics.STABLE,
>>>>>>> acfd0dd7
		},
		[]string{"name", "type", "status"},
	)
)

func Register(registry k8smetrics.KubeRegistry) {
	registry.Register(healthcheck)
	registry.Register(healthchecksTotal)
	_ = k8smetrics.RegisterProcessStartTime(registry.Register)
}

func ResetHealthMetrics() {
	healthcheck.Reset()
	healthchecksTotal.Reset()
}

func ObserveHealthcheck(ctx context.Context, name string, healthcheckType string, status HealthcheckStatus) error {
	if status == Success {
		healthcheck.WithContext(ctx).WithLabelValues(name, healthcheckType).Set(1)
	} else {
		healthcheck.WithContext(ctx).WithLabelValues(name, healthcheckType).Set(0)
	}

	healthchecksTotal.WithContext(ctx).WithLabelValues(name, healthcheckType, string(status)).Inc()
	return nil
}<|MERGE_RESOLUTION|>--- conflicted
+++ resolved
@@ -37,11 +37,7 @@
 			Namespace:      "kubernetes",
 			Name:           "healthcheck",
 			Help:           "This metric records the result of a single healthcheck.",
-<<<<<<< HEAD
-			StabilityLevel: k8smetrics.BETA,
-=======
 			StabilityLevel: k8smetrics.STABLE,
->>>>>>> acfd0dd7
 		},
 		[]string{"name", "type"},
 	)
@@ -52,11 +48,7 @@
 			Namespace:      "kubernetes",
 			Name:           "healthchecks_total",
 			Help:           "This metric records the results of all healthcheck.",
-<<<<<<< HEAD
-			StabilityLevel: k8smetrics.BETA,
-=======
 			StabilityLevel: k8smetrics.STABLE,
->>>>>>> acfd0dd7
 		},
 		[]string{"name", "type", "status"},
 	)
