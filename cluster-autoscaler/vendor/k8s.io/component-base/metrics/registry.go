/*
Copyright 2019 The Kubernetes Authors.

Licensed under the Apache License, Version 2.0 (the "License");
you may not use this file except in compliance with the License.
You may obtain a copy of the License at

    http://www.apache.org/licenses/LICENSE-2.0

Unless required by applicable law or agreed to in writing, software
distributed under the License is distributed on an "AS IS" BASIS,
WITHOUT WARRANTIES OR CONDITIONS OF ANY KIND, either express or implied.
See the License for the specific language governing permissions and
limitations under the License.
*/

package metrics

import (
	"fmt"
	"sync"
	"sync/atomic"

	"github.com/blang/semver/v4"
	"github.com/prometheus/client_golang/prometheus"
	dto "github.com/prometheus/client_model/go"

	apimachineryversion "k8s.io/apimachinery/pkg/version"
	"k8s.io/component-base/version"
)

var (
	showHiddenOnce      sync.Once
	disabledMetricsLock sync.RWMutex
	showHidden          atomic.Bool
	registries          []*kubeRegistry // stores all registries created by NewKubeRegistry()
	registriesLock      sync.RWMutex
	disabledMetrics     = map[string]struct{}{}

	registeredMetricsTotal = NewCounterVec(
		&CounterOpts{
			Name:           "registered_metrics_total",
			Help:           "The count of registered metrics broken by stability level and deprecation version.",
			StabilityLevel: BETA,
		},
		[]string{"stability_level", "deprecated_version"},
	)

	disabledMetricsTotal = NewCounter(
		&CounterOpts{
			Name:           "disabled_metrics_total",
			Help:           "The count of disabled metrics.",
			StabilityLevel: BETA,
		},
	)

	hiddenMetricsTotal = NewCounter(
		&CounterOpts{
			Name:           "hidden_metrics_total",
			Help:           "The count of hidden metrics.",
			StabilityLevel: BETA,
<<<<<<< HEAD
=======
		},
	)

	cardinalityEnforcementUnexpectedCategorizationsTotal = NewCounter(
		&CounterOpts{
			Name:           "cardinality_enforcement_unexpected_categorizations_total",
			Help:           "The count of unexpected categorizations during cardinality enforcement.",
			StabilityLevel: ALPHA,
>>>>>>> acfd0dd7
		},
	)
)

// shouldHide be used to check if a specific metric with deprecated version should be hidden
// according to metrics deprecation lifecycle.
func shouldHide(currentVersion *semver.Version, deprecatedVersion *semver.Version) bool {
	guardVersion, err := semver.Make(fmt.Sprintf("%d.%d.0", currentVersion.Major, currentVersion.Minor))
	if err != nil {
		panic("failed to make version from current version")
	}

	if deprecatedVersion.LT(guardVersion) {
		return true
	}

	return false
}

// ValidateShowHiddenMetricsVersion checks invalid version for which show hidden metrics.
func ValidateShowHiddenMetricsVersion(v string) []error {
	err := validateShowHiddenMetricsVersion(parseVersion(version.Get()), v)
	if err != nil {
		return []error{err}
	}

	return nil
}

func SetDisabledMetric(name string) {
	disabledMetricsLock.Lock()
	defer disabledMetricsLock.Unlock()
	disabledMetrics[name] = struct{}{}
	disabledMetricsTotal.Inc()
}

// SetShowHidden will enable showing hidden metrics. This will no-opt
// after the initial call
func SetShowHidden() {
	showHiddenOnce.Do(func() {
		showHidden.Store(true)

		// re-register collectors that has been hidden in phase of last registry.
		for _, r := range registries {
			r.enableHiddenCollectors()
			r.enableHiddenStableCollectors()
		}
	})
}

// ShouldShowHidden returns whether showing hidden deprecated metrics
// is enabled. While the primary usecase for this is internal (to determine
// registration behavior) this can also be used to introspect
func ShouldShowHidden() bool {
	return showHidden.Load()
}

// Registerable is an interface for a collector metric which we
// will register with KubeRegistry.
type Registerable interface {
	prometheus.Collector

	// Create will mark deprecated state for the collector
	Create(version *semver.Version) bool

	// ClearState will clear all the states marked by Create.
	ClearState()

	// FQName returns the fully-qualified metric name of the collector.
	FQName() string
}

type resettable interface {
	Reset()
}

// KubeRegistry is an interface which implements a subset of prometheus.Registerer and
// prometheus.Gatherer interfaces
type KubeRegistry interface {
	// Deprecated
	RawMustRegister(...prometheus.Collector)
	// CustomRegister is our internal variant of Prometheus registry.Register
	CustomRegister(c StableCollector) error
	// CustomMustRegister is our internal variant of Prometheus registry.MustRegister
	CustomMustRegister(cs ...StableCollector)
	// Register conforms to Prometheus registry.Register
	Register(Registerable) error
	// MustRegister conforms to Prometheus registry.MustRegister
	MustRegister(...Registerable)
	// Unregister conforms to Prometheus registry.Unregister
	Unregister(collector Collector) bool
	// Gather conforms to Prometheus gatherer.Gather
	Gather() ([]*dto.MetricFamily, error)
	// Reset invokes the Reset() function on all items in the registry
	// which are added as resettables.
	Reset()
	// RegisterMetaMetrics registers metrics about the number of registered metrics.
	RegisterMetaMetrics()
	// Registerer exposes the underlying prometheus registerer
	Registerer() prometheus.Registerer
	// Gatherer exposes the underlying prometheus gatherer
	Gatherer() prometheus.Gatherer
}

// kubeRegistry is a wrapper around a prometheus registry-type object. Upon initialization
// the kubernetes binary version information is loaded into the registry object, so that
// automatic behavior can be configured for metric versioning.
type kubeRegistry struct {
	PromRegistry
	version              semver.Version
	hiddenCollectors     map[string]Registerable // stores all collectors that has been hidden
	stableCollectors     []StableCollector       // stores all stable collector
	hiddenCollectorsLock sync.RWMutex
	stableCollectorsLock sync.RWMutex
	resetLock            sync.RWMutex
	resettables          []resettable
}

// Register registers a new Collector to be included in metrics
// collection. It returns an error if the descriptors provided by the
// Collector are invalid or if they — in combination with descriptors of
// already registered Collectors — do not fulfill the consistency and
// uniqueness criteria described in the documentation of metric.Desc.
func (kr *kubeRegistry) Register(c Registerable) error {
	if c.Create(&kr.version) {
		defer kr.addResettable(c)
		return kr.PromRegistry.Register(c)
	}

	kr.trackHiddenCollector(c)
	return nil
}

// Registerer exposes the underlying prometheus.Registerer
func (kr *kubeRegistry) Registerer() prometheus.Registerer {
	return kr.PromRegistry
}

// Gatherer exposes the underlying prometheus.Gatherer
func (kr *kubeRegistry) Gatherer() prometheus.Gatherer {
	return kr.PromRegistry
}

// MustRegister works like Register but registers any number of
// Collectors and panics upon the first registration that causes an
// error.
func (kr *kubeRegistry) MustRegister(cs ...Registerable) {
	metrics := make([]prometheus.Collector, 0, len(cs))
	for _, c := range cs {
		if c.Create(&kr.version) {
			metrics = append(metrics, c)
			kr.addResettable(c)
		} else {
			kr.trackHiddenCollector(c)
		}
	}
	kr.PromRegistry.MustRegister(metrics...)
}

// CustomRegister registers a new custom collector.
func (kr *kubeRegistry) CustomRegister(c StableCollector) error {
	kr.trackStableCollectors(c)
	defer kr.addResettable(c)
	if c.Create(&kr.version, c) {
		return kr.PromRegistry.Register(c)
	}
	return nil
}

// CustomMustRegister works like CustomRegister but registers any number of
// StableCollectors and panics upon the first registration that causes an
// error.
func (kr *kubeRegistry) CustomMustRegister(cs ...StableCollector) {
	kr.trackStableCollectors(cs...)
	collectors := make([]prometheus.Collector, 0, len(cs))
	for _, c := range cs {
		if c.Create(&kr.version, c) {
			kr.addResettable(c)
			collectors = append(collectors, c)
		}
	}
	kr.PromRegistry.MustRegister(collectors...)
}

// RawMustRegister takes a native prometheus.Collector and registers the collector
// to the registry. This bypasses metrics safety checks, so should only be used
// to register custom prometheus collectors.
//
// Deprecated
func (kr *kubeRegistry) RawMustRegister(cs ...prometheus.Collector) {
	kr.PromRegistry.MustRegister(cs...)
	for _, c := range cs {
		kr.addResettable(c)
	}
}

// addResettable will automatically add our metric to our reset
// list if it satisfies the interface
func (kr *kubeRegistry) addResettable(i interface{}) {
	kr.resetLock.Lock()
	defer kr.resetLock.Unlock()
	if resettable, ok := i.(resettable); ok {
		kr.resettables = append(kr.resettables, resettable)
	}
}

// Unregister unregisters the Collector that equals the Collector passed
// in as an argument.  (Two Collectors are considered equal if their
// Describe method yields the same set of descriptors.) The function
// returns whether a Collector was unregistered. Note that an unchecked
// Collector cannot be unregistered (as its Describe method does not
// yield any descriptor).
func (kr *kubeRegistry) Unregister(collector Collector) bool {
	return kr.PromRegistry.Unregister(collector)
}

// Gather calls the Collect method of the registered Collectors and then
// gathers the collected metrics into a lexicographically sorted slice
// of uniquely named MetricFamily protobufs. Gather ensures that the
// returned slice is valid and self-consistent so that it can be used
// for valid exposition. As an exception to the strict consistency
// requirements described for metric.Desc, Gather will tolerate
// different sets of label names for metrics of the same metric family.
func (kr *kubeRegistry) Gather() ([]*dto.MetricFamily, error) {
	return kr.PromRegistry.Gather()
}

// trackHiddenCollector stores all hidden collectors.
func (kr *kubeRegistry) trackHiddenCollector(c Registerable) {
	kr.hiddenCollectorsLock.Lock()
	defer kr.hiddenCollectorsLock.Unlock()

	kr.hiddenCollectors[c.FQName()] = c
	hiddenMetricsTotal.Inc()
}

// trackStableCollectors stores all custom collectors.
func (kr *kubeRegistry) trackStableCollectors(cs ...StableCollector) {
	kr.stableCollectorsLock.Lock()
	defer kr.stableCollectorsLock.Unlock()

	kr.stableCollectors = append(kr.stableCollectors, cs...)
}

// enableHiddenCollectors will re-register all of the hidden collectors.
func (kr *kubeRegistry) enableHiddenCollectors() {
	if len(kr.hiddenCollectors) == 0 {
		return
	}

	kr.hiddenCollectorsLock.Lock()
	cs := make([]Registerable, 0, len(kr.hiddenCollectors))

	for _, c := range kr.hiddenCollectors {
		c.ClearState()
		cs = append(cs, c)
	}

	kr.hiddenCollectors = make(map[string]Registerable)
	kr.hiddenCollectorsLock.Unlock()
	kr.MustRegister(cs...)
}

// enableHiddenStableCollectors will re-register the stable collectors if there is one or more hidden metrics in it.
// Since we can not register a metrics twice, so we have to unregister first then register again.
func (kr *kubeRegistry) enableHiddenStableCollectors() {
	if len(kr.stableCollectors) == 0 {
		return
	}

	kr.stableCollectorsLock.Lock()

	cs := make([]StableCollector, 0, len(kr.stableCollectors))
	for _, c := range kr.stableCollectors {
		if len(c.HiddenMetrics()) > 0 {
			kr.Unregister(c) // unregister must happens before clear state, otherwise no metrics would be unregister
			c.ClearState()
			cs = append(cs, c)
		}
	}

	kr.stableCollectors = nil
	kr.stableCollectorsLock.Unlock()
	kr.CustomMustRegister(cs...)
}

// Reset invokes Reset on all metrics that are resettable.
func (kr *kubeRegistry) Reset() {
	kr.resetLock.RLock()
	defer kr.resetLock.RUnlock()
	for _, r := range kr.resettables {
		r.Reset()
	}
}

// BuildVersion is a helper function that can be easily mocked.
var BuildVersion = version.Get

func newKubeRegistry(v apimachineryversion.Info) *kubeRegistry {
	r := &kubeRegistry{
		PromRegistry:     prometheus.NewRegistry(),
		version:          parseVersion(v),
		hiddenCollectors: make(map[string]Registerable),
		resettables:      make([]resettable, 0),
	}

	registriesLock.Lock()
	defer registriesLock.Unlock()
	registries = append(registries, r)

	return r
}

// NewKubeRegistry creates a new vanilla Registry
func NewKubeRegistry() KubeRegistry {
	r := newKubeRegistry(BuildVersion())
	return r
}

func (r *kubeRegistry) RegisterMetaMetrics() {
	r.MustRegister(registeredMetricsTotal)
	r.MustRegister(disabledMetricsTotal)
	r.MustRegister(hiddenMetricsTotal)
	r.MustRegister(cardinalityEnforcementUnexpectedCategorizationsTotal)
}<|MERGE_RESOLUTION|>--- conflicted
+++ resolved
@@ -59,8 +59,6 @@
 			Name:           "hidden_metrics_total",
 			Help:           "The count of hidden metrics.",
 			StabilityLevel: BETA,
-<<<<<<< HEAD
-=======
 		},
 	)
 
@@ -69,7 +67,6 @@
 			Name:           "cardinality_enforcement_unexpected_categorizations_total",
 			Help:           "The count of unexpected categorizations during cardinality enforcement.",
 			StabilityLevel: ALPHA,
->>>>>>> acfd0dd7
 		},
 	)
 )
