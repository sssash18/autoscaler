--- conflicted
+++ resolved
@@ -106,11 +106,7 @@
 	})
 	// With Noop TracerProvider, the otelhttp still handles context propagation.
 	// See https://github.com/open-telemetry/opentelemetry-go/tree/main/example/passthrough
-<<<<<<< HEAD
-	return otelhttp.NewHandler(wrappedHandler, serviceName, opts...)
-=======
 	return otelhttp.NewHandler(wrappedHandler, spanName, opts...)
->>>>>>> 7d1f87fc
 }
 
 // WrapperFor can be used to add tracing to a *rest.Config.
