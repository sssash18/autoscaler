/*
Copyright 2017 The Kubernetes Authors.

Licensed under the Apache License, Version 2.0 (the "License");
you may not use this file except in compliance with the License.
You may obtain a copy of the License at

    http://www.apache.org/licenses/LICENSE-2.0

Unless required by applicable law or agreed to in writing, software
distributed under the License is distributed on an "AS IS" BASIS,
WITHOUT WARRANTIES OR CONDITIONS OF ANY KIND, either express or implied.
See the License for the specific language governing permissions and
limitations under the License.
*/

package v1beta1

import (
	v1 "k8s.io/api/admissionregistration/v1"
	metav1 "k8s.io/apimachinery/pkg/apis/meta/v1"
)

// Rule is a tuple of APIGroups, APIVersion, and Resources.It is recommended
// to make sure that all the tuple expansions are valid.
type Rule = v1.Rule

// ScopeType specifies a scope for a Rule.
type ScopeType = v1.ScopeType

const (
	// ClusterScope means that scope is limited to cluster-scoped objects.
	// Namespace objects are cluster-scoped.
	ClusterScope ScopeType = v1.ClusterScope
	// NamespacedScope means that scope is limited to namespaced objects.
	NamespacedScope ScopeType = v1.NamespacedScope
	// AllScopes means that all scopes are included.
	AllScopes ScopeType = v1.AllScopes
)

// ParameterNotFoundActionType specifies a failure policy that defines how a binding
// is evaluated when the param referred by its perNamespaceParamRef is not found.
type ParameterNotFoundActionType string

const (
	// Allow means all requests will be admitted if no param resources
	// could be found.
	AllowAction ParameterNotFoundActionType = "Allow"
	// Deny means all requests will be denied if no param resources are found.
	DenyAction ParameterNotFoundActionType = "Deny"
)

// FailurePolicyType specifies a failure policy that defines how unrecognized errors from the admission endpoint are handled.
type FailurePolicyType string

const (
	// Ignore means that an error calling the webhook is ignored.
	Ignore FailurePolicyType = "Ignore"
	// Fail means that an error calling the webhook causes the admission to fail.
	Fail FailurePolicyType = "Fail"
)

// MatchPolicyType specifies the type of match policy
type MatchPolicyType string

const (
	// Exact means requests should only be sent to the webhook if they exactly match a given rule
	Exact MatchPolicyType = "Exact"
	// Equivalent means requests should be sent to the webhook if they modify a resource listed in rules via another API group or version.
	Equivalent MatchPolicyType = "Equivalent"
)

// SideEffectClass specifies the types of side effects a webhook may have.
type SideEffectClass string

const (
	// SideEffectClassUnknown means that no information is known about the side effects of calling the webhook.
	// If a request with the dry-run attribute would trigger a call to this webhook, the request will instead fail.
	SideEffectClassUnknown SideEffectClass = "Unknown"
	// SideEffectClassNone means that calling the webhook will have no side effects.
	SideEffectClassNone SideEffectClass = "None"
	// SideEffectClassSome means that calling the webhook will possibly have side effects.
	// If a request with the dry-run attribute would trigger a call to this webhook, the request will instead fail.
	SideEffectClassSome SideEffectClass = "Some"
	// SideEffectClassNoneOnDryRun means that calling the webhook will possibly have side effects, but if the
	// request being reviewed has the dry-run attribute, the side effects will be suppressed.
	SideEffectClassNoneOnDryRun SideEffectClass = "NoneOnDryRun"
)

// +k8s:deepcopy-gen:interfaces=k8s.io/apimachinery/pkg/runtime.Object
// +genclient
// +genclient:nonNamespaced
// +k8s:deepcopy-gen:interfaces=k8s.io/apimachinery/pkg/runtime.Object
// +k8s:prerelease-lifecycle-gen:introduced=1.28
// ValidatingAdmissionPolicy describes the definition of an admission validation policy that accepts or rejects an object without changing it.
type ValidatingAdmissionPolicy struct {
	metav1.TypeMeta `json:",inline"`
	// Standard object metadata; More info: https://git.k8s.io/community/contributors/devel/sig-architecture/api-conventions.md#metadata.
	// +optional
	metav1.ObjectMeta `json:"metadata,omitempty" protobuf:"bytes,1,opt,name=metadata"`
	// Specification of the desired behavior of the ValidatingAdmissionPolicy.
	Spec ValidatingAdmissionPolicySpec `json:"spec,omitempty" protobuf:"bytes,2,opt,name=spec"`
	// The status of the ValidatingAdmissionPolicy, including warnings that are useful to determine if the policy
	// behaves in the expected way.
	// Populated by the system.
	// Read-only.
	// +optional
	Status ValidatingAdmissionPolicyStatus `json:"status,omitempty" protobuf:"bytes,3,opt,name=status"`
}

// ValidatingAdmissionPolicyStatus represents the status of an admission validation policy.
type ValidatingAdmissionPolicyStatus struct {
	// The generation observed by the controller.
	// +optional
	ObservedGeneration int64 `json:"observedGeneration,omitempty" protobuf:"varint,1,opt,name=observedGeneration"`
	// The results of type checking for each expression.
	// Presence of this field indicates the completion of the type checking.
	// +optional
	TypeChecking *TypeChecking `json:"typeChecking,omitempty" protobuf:"bytes,2,opt,name=typeChecking"`
	// The conditions represent the latest available observations of a policy's current state.
	// +optional
	// +listType=map
	// +listMapKey=type
	Conditions []metav1.Condition `json:"conditions,omitempty" protobuf:"bytes,3,rep,name=conditions"`
}

// ValidatingAdmissionPolicyConditionType is the condition type of admission validation policy.
type ValidatingAdmissionPolicyConditionType string

// TypeChecking contains results of type checking the expressions in the
// ValidatingAdmissionPolicy
type TypeChecking struct {
	// The type checking warnings for each expression.
	// +optional
	// +listType=atomic
	ExpressionWarnings []ExpressionWarning `json:"expressionWarnings,omitempty" protobuf:"bytes,1,rep,name=expressionWarnings"`
}

// ExpressionWarning is a warning information that targets a specific expression.
type ExpressionWarning struct {
	// The path to the field that refers the expression.
	// For example, the reference to the expression of the first item of
	// validations is "spec.validations[0].expression"
	FieldRef string `json:"fieldRef" protobuf:"bytes,2,opt,name=fieldRef"`
	// The content of type checking information in a human-readable form.
	// Each line of the warning contains the type that the expression is checked
	// against, followed by the type check error from the compiler.
	Warning string `json:"warning" protobuf:"bytes,3,opt,name=warning"`
}

// +k8s:deepcopy-gen:interfaces=k8s.io/apimachinery/pkg/runtime.Object
// +k8s:prerelease-lifecycle-gen:introduced=1.28
// ValidatingAdmissionPolicyList is a list of ValidatingAdmissionPolicy.
type ValidatingAdmissionPolicyList struct {
	metav1.TypeMeta `json:",inline"`
	// Standard list metadata.
	// More info: https://git.k8s.io/community/contributors/devel/sig-architecture/api-conventions.md#types-kinds
	// +optional
	metav1.ListMeta `json:"metadata,omitempty" protobuf:"bytes,1,opt,name=metadata"`
	// List of ValidatingAdmissionPolicy.
	Items []ValidatingAdmissionPolicy `json:"items,omitempty" protobuf:"bytes,2,rep,name=items"`
}

// ValidatingAdmissionPolicySpec is the specification of the desired behavior of the AdmissionPolicy.
type ValidatingAdmissionPolicySpec struct {
	// ParamKind specifies the kind of resources used to parameterize this policy.
	// If absent, there are no parameters for this policy and the param CEL variable will not be provided to validation expressions.
	// If ParamKind refers to a non-existent kind, this policy definition is mis-configured and the FailurePolicy is applied.
	// If paramKind is specified but paramRef is unset in ValidatingAdmissionPolicyBinding, the params variable will be null.
	// +optional
	ParamKind *ParamKind `json:"paramKind,omitempty" protobuf:"bytes,1,rep,name=paramKind"`

	// MatchConstraints specifies what resources this policy is designed to validate.
	// The AdmissionPolicy cares about a request if it matches _all_ Constraints.
	// However, in order to prevent clusters from being put into an unstable state that cannot be recovered from via the API
	// ValidatingAdmissionPolicy cannot match ValidatingAdmissionPolicy and ValidatingAdmissionPolicyBinding.
	// Required.
	MatchConstraints *MatchResources `json:"matchConstraints,omitempty" protobuf:"bytes,2,rep,name=matchConstraints"`

	// Validations contain CEL expressions which is used to apply the validation.
	// Validations and AuditAnnotations may not both be empty; a minimum of one Validations or AuditAnnotations is
	// required.
	// +listType=atomic
	// +optional
	Validations []Validation `json:"validations,omitempty" protobuf:"bytes,3,rep,name=validations"`

	// failurePolicy defines how to handle failures for the admission policy. Failures can
	// occur from CEL expression parse errors, type check errors, runtime errors and invalid
	// or mis-configured policy definitions or bindings.
	//
	// A policy is invalid if spec.paramKind refers to a non-existent Kind.
	// A binding is invalid if spec.paramRef.name refers to a non-existent resource.
	//
	// failurePolicy does not define how validations that evaluate to false are handled.
	//
	// When failurePolicy is set to Fail, ValidatingAdmissionPolicyBinding validationActions
	// define how failures are enforced.
	//
	// Allowed values are Ignore or Fail. Defaults to Fail.
	// +optional
	FailurePolicy *FailurePolicyType `json:"failurePolicy,omitempty" protobuf:"bytes,4,opt,name=failurePolicy,casttype=FailurePolicyType"`

	// auditAnnotations contains CEL expressions which are used to produce audit
	// annotations for the audit event of the API request.
	// validations and auditAnnotations may not both be empty; a least one of validations or auditAnnotations is
	// required.
	// +listType=atomic
	// +optional
	AuditAnnotations []AuditAnnotation `json:"auditAnnotations,omitempty" protobuf:"bytes,5,rep,name=auditAnnotations"`

	// MatchConditions is a list of conditions that must be met for a request to be validated.
	// Match conditions filter requests that have already been matched by the rules,
	// namespaceSelector, and objectSelector. An empty list of matchConditions matches all requests.
	// There are a maximum of 64 match conditions allowed.
	//
	// If a parameter object is provided, it can be accessed via the `params` handle in the same
	// manner as validation expressions.
	//
	// The exact matching logic is (in order):
	//   1. If ANY matchCondition evaluates to FALSE, the policy is skipped.
	//   2. If ALL matchConditions evaluate to TRUE, the policy is evaluated.
	//   3. If any matchCondition evaluates to an error (but none are FALSE):
	//      - If failurePolicy=Fail, reject the request
	//      - If failurePolicy=Ignore, the policy is skipped
	//
	// +patchMergeKey=name
	// +patchStrategy=merge
	// +listType=map
	// +listMapKey=name
	// +optional
	MatchConditions []MatchCondition `json:"matchConditions,omitempty" patchStrategy:"merge" patchMergeKey:"name" protobuf:"bytes,6,rep,name=matchConditions"`

	// Variables contain definitions of variables that can be used in composition of other expressions.
	// Each variable is defined as a named CEL expression.
	// The variables defined here will be available under `variables` in other expressions of the policy
	// except MatchConditions because MatchConditions are evaluated before the rest of the policy.
	//
	// The expression of a variable can refer to other variables defined earlier in the list but not those after.
	// Thus, Variables must be sorted by the order of first appearance and acyclic.
	// +patchMergeKey=name
	// +patchStrategy=merge
	// +listType=map
	// +listMapKey=name
	// +optional
	Variables []Variable `json:"variables,omitempty" patchStrategy:"merge" patchMergeKey:"name" protobuf:"bytes,7,rep,name=variables"`
}

// ParamKind is a tuple of Group Kind and Version.
// +structType=atomic
type ParamKind struct {
	// APIVersion is the API group version the resources belong to.
	// In format of "group/version".
	// Required.
	APIVersion string `json:"apiVersion,omitempty" protobuf:"bytes,1,rep,name=apiVersion"`

	// Kind is the API kind the resources belong to.
	// Required.
	Kind string `json:"kind,omitempty" protobuf:"bytes,2,rep,name=kind"`
}

// Validation specifies the CEL expression which is used to apply the validation.
type Validation struct {
	// Expression represents the expression which will be evaluated by CEL.
	// ref: https://github.com/google/cel-spec
	// CEL expressions have access to the contents of the API request/response, organized into CEL variables as well as some other useful variables:
	//
	// - 'object' - The object from the incoming request. The value is null for DELETE requests.
	// - 'oldObject' - The existing object. The value is null for CREATE requests.
	// - 'request' - Attributes of the API request([ref](/pkg/apis/admission/types.go#AdmissionRequest)).
	// - 'params' - Parameter resource referred to by the policy binding being evaluated. Only populated if the policy has a ParamKind.
	// - 'namespaceObject' - The namespace object that the incoming object belongs to. The value is null for cluster-scoped resources.
	// - 'variables' - Map of composited variables, from its name to its lazily evaluated value.
	//   For example, a variable named 'foo' can be accessed as 'variables.foo'.
	// - 'authorizer' - A CEL Authorizer. May be used to perform authorization checks for the principal (user or service account) of the request.
	//   See https://pkg.go.dev/k8s.io/apiserver/pkg/cel/library#Authz
	// - 'authorizer.requestResource' - A CEL ResourceCheck constructed from the 'authorizer' and configured with the
	//   request resource.
	//
	// The `apiVersion`, `kind`, `metadata.name` and `metadata.generateName` are always accessible from the root of the
	// object. No other metadata properties are accessible.
	//
	// Only property names of the form `[a-zA-Z_.-/][a-zA-Z0-9_.-/]*` are accessible.
	// Accessible property names are escaped according to the following rules when accessed in the expression:
	// - '__' escapes to '__underscores__'
	// - '.' escapes to '__dot__'
	// - '-' escapes to '__dash__'
	// - '/' escapes to '__slash__'
	// - Property names that exactly match a CEL RESERVED keyword escape to '__{keyword}__'. The keywords are:
	//	  "true", "false", "null", "in", "as", "break", "const", "continue", "else", "for", "function", "if",
	//	  "import", "let", "loop", "package", "namespace", "return".
	// Examples:
	//   - Expression accessing a property named "namespace": {"Expression": "object.__namespace__ > 0"}
	//   - Expression accessing a property named "x-prop": {"Expression": "object.x__dash__prop > 0"}
	//   - Expression accessing a property named "redact__d": {"Expression": "object.redact__underscores__d > 0"}
	//
	// Equality on arrays with list type of 'set' or 'map' ignores element order, i.e. [1, 2] == [2, 1].
	// Concatenation on arrays with x-kubernetes-list-type use the semantics of the list type:
	//   - 'set': `X + Y` performs a union where the array positions of all elements in `X` are preserved and
	//     non-intersecting elements in `Y` are appended, retaining their partial order.
	//   - 'map': `X + Y` performs a merge where the array positions of all keys in `X` are preserved but the values
	//     are overwritten by values in `Y` when the key sets of `X` and `Y` intersect. Elements in `Y` with
	//     non-intersecting keys are appended, retaining their partial order.
	// Required.
	Expression string `json:"expression" protobuf:"bytes,1,opt,name=Expression"`
	// Message represents the message displayed when validation fails. The message is required if the Expression contains
	// line breaks. The message must not contain line breaks.
	// If unset, the message is "failed rule: {Rule}".
	// e.g. "must be a URL with the host matching spec.host"
	// If the Expression contains line breaks. Message is required.
	// The message must not contain line breaks.
	// If unset, the message is "failed Expression: {Expression}".
	// +optional
	Message string `json:"message,omitempty" protobuf:"bytes,2,opt,name=message"`
	// Reason represents a machine-readable description of why this validation failed.
	// If this is the first validation in the list to fail, this reason, as well as the
	// corresponding HTTP response code, are used in the
	// HTTP response to the client.
	// The currently supported reasons are: "Unauthorized", "Forbidden", "Invalid", "RequestEntityTooLarge".
	// If not set, StatusReasonInvalid is used in the response to the client.
	// +optional
	Reason *metav1.StatusReason `json:"reason,omitempty" protobuf:"bytes,3,opt,name=reason"`
	// messageExpression declares a CEL expression that evaluates to the validation failure message that is returned when this rule fails.
	// Since messageExpression is used as a failure message, it must evaluate to a string.
	// If both message and messageExpression are present on a validation, then messageExpression will be used if validation fails.
	// If messageExpression results in a runtime error, the runtime error is logged, and the validation failure message is produced
	// as if the messageExpression field were unset. If messageExpression evaluates to an empty string, a string with only spaces, or a string
	// that contains line breaks, then the validation failure message will also be produced as if the messageExpression field were unset, and
	// the fact that messageExpression produced an empty string/string with only spaces/string with line breaks will be logged.
	// messageExpression has access to all the same variables as the `expression` except for 'authorizer' and 'authorizer.requestResource'.
	// Example:
	// "object.x must be less than max ("+string(params.max)+")"
	// +optional
	MessageExpression string `json:"messageExpression,omitempty" protobuf:"bytes,4,opt,name=messageExpression"`
}

// Variable is the definition of a variable that is used for composition. A variable is defined as a named expression.
// +structType=atomic
type Variable struct {
	// Name is the name of the variable. The name must be a valid CEL identifier and unique among all variables.
	// The variable can be accessed in other expressions through `variables`
	// For example, if name is "foo", the variable will be available as `variables.foo`
	Name string `json:"name" protobuf:"bytes,1,opt,name=Name"`

	// Expression is the expression that will be evaluated as the value of the variable.
	// The CEL expression has access to the same identifiers as the CEL expressions in Validation.
	Expression string `json:"expression" protobuf:"bytes,2,opt,name=Expression"`
}

// AuditAnnotation describes how to produce an audit annotation for an API request.
type AuditAnnotation struct {
	// key specifies the audit annotation key. The audit annotation keys of
	// a ValidatingAdmissionPolicy must be unique. The key must be a qualified
	// name ([A-Za-z0-9][-A-Za-z0-9_.]*) no more than 63 bytes in length.
	//
	// The key is combined with the resource name of the
	// ValidatingAdmissionPolicy to construct an audit annotation key:
	// "{ValidatingAdmissionPolicy name}/{key}".
	//
	// If an admission webhook uses the same resource name as this ValidatingAdmissionPolicy
	// and the same audit annotation key, the annotation key will be identical.
	// In this case, the first annotation written with the key will be included
	// in the audit event and all subsequent annotations with the same key
	// will be discarded.
	//
	// Required.
	Key string `json:"key" protobuf:"bytes,1,opt,name=key"`

	// valueExpression represents the expression which is evaluated by CEL to
	// produce an audit annotation value. The expression must evaluate to either
	// a string or null value. If the expression evaluates to a string, the
	// audit annotation is included with the string value. If the expression
	// evaluates to null or empty string the audit annotation will be omitted.
	// The valueExpression may be no longer than 5kb in length.
	// If the result of the valueExpression is more than 10kb in length, it
	// will be truncated to 10kb.
	//
	// If multiple ValidatingAdmissionPolicyBinding resources match an
	// API request, then the valueExpression will be evaluated for
	// each binding. All unique values produced by the valueExpressions
	// will be joined together in a comma-separated list.
	//
	// Required.
	ValueExpression string `json:"valueExpression" protobuf:"bytes,2,opt,name=valueExpression"`
}

// +genclient
// +genclient:nonNamespaced
// +k8s:deepcopy-gen:interfaces=k8s.io/apimachinery/pkg/runtime.Object
// +k8s:prerelease-lifecycle-gen:introduced=1.28

// ValidatingAdmissionPolicyBinding binds the ValidatingAdmissionPolicy with paramerized resources.
// ValidatingAdmissionPolicyBinding and parameter CRDs together define how cluster administrators configure policies for clusters.
//
// For a given admission request, each binding will cause its policy to be
// evaluated N times, where N is 1 for policies/bindings that don't use
// params, otherwise N is the number of parameters selected by the binding.
//
// The CEL expressions of a policy must have a computed CEL cost below the maximum
// CEL budget. Each evaluation of the policy is given an independent CEL cost budget.
// Adding/removing policies, bindings, or params can not affect whether a
// given (policy, binding, param) combination is within its own CEL budget.
type ValidatingAdmissionPolicyBinding struct {
	metav1.TypeMeta `json:",inline"`
	// Standard object metadata; More info: https://git.k8s.io/community/contributors/devel/sig-architecture/api-conventions.md#metadata.
	// +optional
	metav1.ObjectMeta `json:"metadata,omitempty" protobuf:"bytes,1,opt,name=metadata"`
	// Specification of the desired behavior of the ValidatingAdmissionPolicyBinding.
	Spec ValidatingAdmissionPolicyBindingSpec `json:"spec,omitempty" protobuf:"bytes,2,opt,name=spec"`
}

// +k8s:deepcopy-gen:interfaces=k8s.io/apimachinery/pkg/runtime.Object
// +k8s:prerelease-lifecycle-gen:introduced=1.28

// ValidatingAdmissionPolicyBindingList is a list of ValidatingAdmissionPolicyBinding.
type ValidatingAdmissionPolicyBindingList struct {
	metav1.TypeMeta `json:",inline"`
	// Standard list metadata.
	// More info: https://git.k8s.io/community/contributors/devel/sig-architecture/api-conventions.md#types-kinds
	// +optional
	metav1.ListMeta `json:"metadata,omitempty" protobuf:"bytes,1,opt,name=metadata"`
	// List of PolicyBinding.
	Items []ValidatingAdmissionPolicyBinding `json:"items,omitempty" protobuf:"bytes,2,rep,name=items"`
}

// ValidatingAdmissionPolicyBindingSpec is the specification of the ValidatingAdmissionPolicyBinding.
type ValidatingAdmissionPolicyBindingSpec struct {
	// PolicyName references a ValidatingAdmissionPolicy name which the ValidatingAdmissionPolicyBinding binds to.
	// If the referenced resource does not exist, this binding is considered invalid and will be ignored
	// Required.
	PolicyName string `json:"policyName,omitempty" protobuf:"bytes,1,rep,name=policyName"`

	// paramRef specifies the parameter resource used to configure the admission control policy.
	// It should point to a resource of the type specified in ParamKind of the bound ValidatingAdmissionPolicy.
	// If the policy specifies a ParamKind and the resource referred to by ParamRef does not exist, this binding is considered mis-configured and the FailurePolicy of the ValidatingAdmissionPolicy applied.
	// If the policy does not specify a ParamKind then this field is ignored, and the rules are evaluated without a param.
	// +optional
	ParamRef *ParamRef `json:"paramRef,omitempty" protobuf:"bytes,2,rep,name=paramRef"`

	// MatchResources declares what resources match this binding and will be validated by it.
	// Note that this is intersected with the policy's matchConstraints, so only requests that are matched by the policy can be selected by this.
	// If this is unset, all resources matched by the policy are validated by this binding
	// When resourceRules is unset, it does not constrain resource matching. If a resource is matched by the other fields of this object, it will be validated.
	// Note that this is differs from ValidatingAdmissionPolicy matchConstraints, where resourceRules are required.
	// +optional
	MatchResources *MatchResources `json:"matchResources,omitempty" protobuf:"bytes,3,rep,name=matchResources"`

	// validationActions declares how Validations of the referenced ValidatingAdmissionPolicy are enforced.
	// If a validation evaluates to false it is always enforced according to these actions.
	//
	// Failures defined by the ValidatingAdmissionPolicy's FailurePolicy are enforced according
	// to these actions only if the FailurePolicy is set to Fail, otherwise the failures are
	// ignored. This includes compilation errors, runtime errors and misconfigurations of the policy.
	//
	// validationActions is declared as a set of action values. Order does
	// not matter. validationActions may not contain duplicates of the same action.
	//
	// The supported actions values are:
	//
	// "Deny" specifies that a validation failure results in a denied request.
	//
	// "Warn" specifies that a validation failure is reported to the request client
	// in HTTP Warning headers, with a warning code of 299. Warnings can be sent
	// both for allowed or denied admission responses.
	//
	// "Audit" specifies that a validation failure is included in the published
	// audit event for the request. The audit event will contain a
	// `validation.policy.admission.k8s.io/validation_failure` audit annotation
	// with a value containing the details of the validation failures, formatted as
	// a JSON list of objects, each with the following fields:
	// - message: The validation failure message string
	// - policy: The resource name of the ValidatingAdmissionPolicy
	// - binding: The resource name of the ValidatingAdmissionPolicyBinding
	// - expressionIndex: The index of the failed validations in the ValidatingAdmissionPolicy
	// - validationActions: The enforcement actions enacted for the validation failure
	// Example audit annotation:
	// `"validation.policy.admission.k8s.io/validation_failure": "[{\"message\": \"Invalid value\", {\"policy\": \"policy.example.com\", {\"binding\": \"policybinding.example.com\", {\"expressionIndex\": \"1\", {\"validationActions\": [\"Audit\"]}]"`
	//
	// Clients should expect to handle additional values by ignoring
	// any values not recognized.
	//
	// "Deny" and "Warn" may not be used together since this combination
	// needlessly duplicates the validation failure both in the
	// API response body and the HTTP warning headers.
	//
	// Required.
	// +listType=set
	ValidationActions []ValidationAction `json:"validationActions,omitempty" protobuf:"bytes,4,rep,name=validationActions"`
}

// ParamRef describes how to locate the params to be used as input to
// expressions of rules applied by a policy binding.
// +structType=atomic
type ParamRef struct {
	// name is the name of the resource being referenced.
	//
	// One of `name` or `selector` must be set, but `name` and `selector` are
	// mutually exclusive properties. If one is set, the other must be unset.
	//
	// A single parameter used for all admission requests can be configured
	// by setting the `name` field, leaving `selector` blank, and setting namespace
	// if `paramKind` is namespace-scoped.
	//
	Name string `json:"name,omitempty" protobuf:"bytes,1,rep,name=name"`

	// namespace is the namespace of the referenced resource. Allows limiting
	// the search for params to a specific namespace. Applies to both `name` and
	// `selector` fields.
	//
	// A per-namespace parameter may be used by specifying a namespace-scoped
	// `paramKind` in the policy and leaving this field empty.
	//
	// - If `paramKind` is cluster-scoped, this field MUST be unset. Setting this
	// field results in a configuration error.
	//
	// - If `paramKind` is namespace-scoped, the namespace of the object being
	// evaluated for admission will be used when this field is left unset. Take
	// care that if this is left empty the binding must not match any cluster-scoped
	// resources, which will result in an error.
	//
	// +optional
	Namespace string `json:"namespace,omitempty" protobuf:"bytes,2,rep,name=namespace"`

	// selector can be used to match multiple param objects based on their labels.
	// Supply selector: {} to match all resources of the ParamKind.
	//
	// If multiple params are found, they are all evaluated with the policy expressions
	// and the results are ANDed together.
	//
	// One of `name` or `selector` must be set, but `name` and `selector` are
	// mutually exclusive properties. If one is set, the other must be unset.
	//
	// +optional
	Selector *metav1.LabelSelector `json:"selector,omitempty" protobuf:"bytes,3,rep,name=selector"`

	// `parameterNotFoundAction` controls the behavior of the binding when the resource
	// exists, and name or selector is valid, but there are no parameters
	// matched by the binding. If the value is set to `Allow`, then no
	// matched parameters will be treated as successful validation by the binding.
	// If set to `Deny`, then no matched parameters will be subject to the
	// `failurePolicy` of the policy.
	//
	// Allowed values are `Allow` or `Deny`
	//
	// Required
	ParameterNotFoundAction *ParameterNotFoundActionType `json:"parameterNotFoundAction,omitempty" protobuf:"bytes,4,rep,name=parameterNotFoundAction"`
}

// MatchResources decides whether to run the admission control policy on an object based
// on whether it meets the match criteria.
// The exclude rules take precedence over include rules (if a resource matches both, it is excluded)
// +structType=atomic
type MatchResources struct {
	// NamespaceSelector decides whether to run the admission control policy on an object based
	// on whether the namespace for that object matches the selector. If the
	// object itself is a namespace, the matching is performed on
	// object.metadata.labels. If the object is another cluster scoped resource,
	// it never skips the policy.
	//
	// For example, to run the webhook on any objects whose namespace is not
	// associated with "runlevel" of "0" or "1";  you will set the selector as
	// follows:
	// "namespaceSelector": {
	//   "matchExpressions": [
	//     {
	//       "key": "runlevel",
	//       "operator": "NotIn",
	//       "values": [
	//         "0",
	//         "1"
	//       ]
	//     }
	//   ]
	// }
	//
	// If instead you want to only run the policy on any objects whose
	// namespace is associated with the "environment" of "prod" or "staging";
	// you will set the selector as follows:
	// "namespaceSelector": {
	//   "matchExpressions": [
	//     {
	//       "key": "environment",
	//       "operator": "In",
	//       "values": [
	//         "prod",
	//         "staging"
	//       ]
	//     }
	//   ]
	// }
	//
	// See
	// https://kubernetes.io/docs/concepts/overview/working-with-objects/labels/
	// for more examples of label selectors.
	//
	// Default to the empty LabelSelector, which matches everything.
	// +optional
	NamespaceSelector *metav1.LabelSelector `json:"namespaceSelector,omitempty" protobuf:"bytes,1,opt,name=namespaceSelector"`
	// ObjectSelector decides whether to run the validation based on if the
	// object has matching labels. objectSelector is evaluated against both
	// the oldObject and newObject that would be sent to the cel validation, and
	// is considered to match if either object matches the selector. A null
	// object (oldObject in the case of create, or newObject in the case of
	// delete) or an object that cannot have labels (like a
	// DeploymentRollback or a PodProxyOptions object) is not considered to
	// match.
	// Use the object selector only if the webhook is opt-in, because end
	// users may skip the admission webhook by setting the labels.
	// Default to the empty LabelSelector, which matches everything.
	// +optional
	ObjectSelector *metav1.LabelSelector `json:"objectSelector,omitempty" protobuf:"bytes,2,opt,name=objectSelector"`
	// ResourceRules describes what operations on what resources/subresources the ValidatingAdmissionPolicy matches.
	// The policy cares about an operation if it matches _any_ Rule.
	// +listType=atomic
	// +optional
	ResourceRules []NamedRuleWithOperations `json:"resourceRules,omitempty" protobuf:"bytes,3,rep,name=resourceRules"`
	// ExcludeResourceRules describes what operations on what resources/subresources the ValidatingAdmissionPolicy should not care about.
	// The exclude rules take precedence over include rules (if a resource matches both, it is excluded)
	// +listType=atomic
	// +optional
	ExcludeResourceRules []NamedRuleWithOperations `json:"excludeResourceRules,omitempty" protobuf:"bytes,4,rep,name=excludeResourceRules"`
	// matchPolicy defines how the "MatchResources" list is used to match incoming requests.
	// Allowed values are "Exact" or "Equivalent".
	//
	// - Exact: match a request only if it exactly matches a specified rule.
	// For example, if deployments can be modified via apps/v1, apps/v1beta1, and extensions/v1beta1,
	// but "rules" only included `apiGroups:["apps"], apiVersions:["v1"], resources: ["deployments"]`,
	// a request to apps/v1beta1 or extensions/v1beta1 would not be sent to the ValidatingAdmissionPolicy.
	//
	// - Equivalent: match a request if modifies a resource listed in rules, even via another API group or version.
	// For example, if deployments can be modified via apps/v1, apps/v1beta1, and extensions/v1beta1,
	// and "rules" only included `apiGroups:["apps"], apiVersions:["v1"], resources: ["deployments"]`,
	// a request to apps/v1beta1 or extensions/v1beta1 would be converted to apps/v1 and sent to the ValidatingAdmissionPolicy.
	//
	// Defaults to "Equivalent"
	// +optional
	MatchPolicy *MatchPolicyType `json:"matchPolicy,omitempty" protobuf:"bytes,7,opt,name=matchPolicy,casttype=MatchPolicyType"`
}

// ValidationAction specifies a policy enforcement action.
// +enum
type ValidationAction string

const (
	// Deny specifies that a validation failure results in a denied request.
	Deny ValidationAction = "Deny"
	// Warn specifies that a validation failure is reported to the request client
	// in HTTP Warning headers, with a warning code of 299. Warnings can be sent
	// both for allowed or denied admission responses.
	Warn ValidationAction = "Warn"
	// Audit specifies that a validation failure is included in the published
	// audit event for the request. The audit event will contain a
	// `validation.policy.admission.k8s.io/validation_failure` audit annotation
	// with a value containing the details of the validation failure.
	Audit ValidationAction = "Audit"
)

// NamedRuleWithOperations is a tuple of Operations and Resources with ResourceNames.
// +structType=atomic
type NamedRuleWithOperations struct {
	// ResourceNames is an optional white list of names that the rule applies to.  An empty set means that everything is allowed.
	// +listType=atomic
	// +optional
	ResourceNames []string `json:"resourceNames,omitempty" protobuf:"bytes,1,rep,name=resourceNames"`
	// RuleWithOperations is a tuple of Operations and Resources.
	RuleWithOperations `json:",inline" protobuf:"bytes,2,opt,name=ruleWithOperations"`
}

// +genclient
// +genclient:nonNamespaced
// +k8s:deepcopy-gen:interfaces=k8s.io/apimachinery/pkg/runtime.Object
// +k8s:prerelease-lifecycle-gen:introduced=1.9
// +k8s:prerelease-lifecycle-gen:deprecated=1.16
// +k8s:prerelease-lifecycle-gen:removed=1.22
// +k8s:prerelease-lifecycle-gen:replacement=admissionregistration.k8s.io,v1,ValidatingWebhookConfiguration

// ValidatingWebhookConfiguration describes the configuration of and admission webhook that accept or reject and object without changing it.
// Deprecated in v1.16, planned for removal in v1.19. Use admissionregistration.k8s.io/v1 ValidatingWebhookConfiguration instead.
type ValidatingWebhookConfiguration struct {
	metav1.TypeMeta `json:",inline"`
	// Standard object metadata; More info: https://git.k8s.io/community/contributors/devel/sig-architecture/api-conventions.md#metadata.
	// +optional
	metav1.ObjectMeta `json:"metadata,omitempty" protobuf:"bytes,1,opt,name=metadata"`
	// Webhooks is a list of webhooks and the affected resources and operations.
	// +optional
	// +patchMergeKey=name
	// +patchStrategy=merge
	// +listType=map
	// +listMapKey=name
	Webhooks []ValidatingWebhook `json:"webhooks,omitempty" patchStrategy:"merge" patchMergeKey:"name" protobuf:"bytes,2,rep,name=Webhooks"`
}

// +k8s:deepcopy-gen:interfaces=k8s.io/apimachinery/pkg/runtime.Object
// +k8s:prerelease-lifecycle-gen:introduced=1.9
// +k8s:prerelease-lifecycle-gen:deprecated=1.16
// +k8s:prerelease-lifecycle-gen:removed=1.22
// +k8s:prerelease-lifecycle-gen:replacement=admissionregistration.k8s.io,v1,ValidatingWebhookConfigurationList

// ValidatingWebhookConfigurationList is a list of ValidatingWebhookConfiguration.
type ValidatingWebhookConfigurationList struct {
	metav1.TypeMeta `json:",inline"`
	// Standard list metadata.
	// More info: https://git.k8s.io/community/contributors/devel/sig-architecture/api-conventions.md#types-kinds
	// +optional
	metav1.ListMeta `json:"metadata,omitempty" protobuf:"bytes,1,opt,name=metadata"`
	// List of ValidatingWebhookConfiguration.
	Items []ValidatingWebhookConfiguration `json:"items" protobuf:"bytes,2,rep,name=items"`
}

// +genclient
// +genclient:nonNamespaced
// +k8s:deepcopy-gen:interfaces=k8s.io/apimachinery/pkg/runtime.Object
// +k8s:prerelease-lifecycle-gen:introduced=1.9
// +k8s:prerelease-lifecycle-gen:deprecated=1.16
// +k8s:prerelease-lifecycle-gen:removed=1.22
// +k8s:prerelease-lifecycle-gen:replacement=admissionregistration.k8s.io,v1,MutatingWebhookConfiguration

// MutatingWebhookConfiguration describes the configuration of and admission webhook that accept or reject and may change the object.
// Deprecated in v1.16, planned for removal in v1.19. Use admissionregistration.k8s.io/v1 MutatingWebhookConfiguration instead.
type MutatingWebhookConfiguration struct {
	metav1.TypeMeta `json:",inline"`
	// Standard object metadata; More info: https://git.k8s.io/community/contributors/devel/sig-architecture/api-conventions.md#metadata.
	// +optional
	metav1.ObjectMeta `json:"metadata,omitempty" protobuf:"bytes,1,opt,name=metadata"`
	// Webhooks is a list of webhooks and the affected resources and operations.
	// +optional
	// +patchMergeKey=name
	// +patchStrategy=merge
	// +listType=map
	// +listMapKey=name
	Webhooks []MutatingWebhook `json:"webhooks,omitempty" patchStrategy:"merge" patchMergeKey:"name" protobuf:"bytes,2,rep,name=Webhooks"`
}

// +k8s:deepcopy-gen:interfaces=k8s.io/apimachinery/pkg/runtime.Object
// +k8s:prerelease-lifecycle-gen:introduced=1.9
// +k8s:prerelease-lifecycle-gen:deprecated=1.16
// +k8s:prerelease-lifecycle-gen:removed=1.22
// +k8s:prerelease-lifecycle-gen:replacement=admissionregistration.k8s.io,v1,MutatingWebhookConfigurationList

// MutatingWebhookConfigurationList is a list of MutatingWebhookConfiguration.
type MutatingWebhookConfigurationList struct {
	metav1.TypeMeta `json:",inline"`
	// Standard list metadata.
	// More info: https://git.k8s.io/community/contributors/devel/sig-architecture/api-conventions.md#types-kinds
	// +optional
	metav1.ListMeta `json:"metadata,omitempty" protobuf:"bytes,1,opt,name=metadata"`
	// List of MutatingWebhookConfiguration.
	Items []MutatingWebhookConfiguration `json:"items" protobuf:"bytes,2,rep,name=items"`
}

// ValidatingWebhook describes an admission webhook and the resources and operations it applies to.
type ValidatingWebhook struct {
	// The name of the admission webhook.
	// Name should be fully qualified, e.g., imagepolicy.kubernetes.io, where
	// "imagepolicy" is the name of the webhook, and kubernetes.io is the name
	// of the organization.
	// Required.
	Name string `json:"name" protobuf:"bytes,1,opt,name=name"`

	// ClientConfig defines how to communicate with the hook.
	// Required
	ClientConfig WebhookClientConfig `json:"clientConfig" protobuf:"bytes,2,opt,name=clientConfig"`

	// Rules describes what operations on what resources/subresources the webhook cares about.
	// The webhook cares about an operation if it matches _any_ Rule.
	// However, in order to prevent ValidatingAdmissionWebhooks and MutatingAdmissionWebhooks
	// from putting the cluster in a state which cannot be recovered from without completely
	// disabling the plugin, ValidatingAdmissionWebhooks and MutatingAdmissionWebhooks are never called
	// on admission requests for ValidatingWebhookConfiguration and MutatingWebhookConfiguration objects.
	// +listType=atomic
	Rules []RuleWithOperations `json:"rules,omitempty" protobuf:"bytes,3,rep,name=rules"`

	// FailurePolicy defines how unrecognized errors from the admission endpoint are handled -
	// allowed values are Ignore or Fail. Defaults to Ignore.
	// +optional
	FailurePolicy *FailurePolicyType `json:"failurePolicy,omitempty" protobuf:"bytes,4,opt,name=failurePolicy,casttype=FailurePolicyType"`

	// matchPolicy defines how the "rules" list is used to match incoming requests.
	// Allowed values are "Exact" or "Equivalent".
	//
	// - Exact: match a request only if it exactly matches a specified rule.
	// For example, if deployments can be modified via apps/v1, apps/v1beta1, and extensions/v1beta1,
	// but "rules" only included `apiGroups:["apps"], apiVersions:["v1"], resources: ["deployments"]`,
	// a request to apps/v1beta1 or extensions/v1beta1 would not be sent to the webhook.
	//
	// - Equivalent: match a request if modifies a resource listed in rules, even via another API group or version.
	// For example, if deployments can be modified via apps/v1, apps/v1beta1, and extensions/v1beta1,
	// and "rules" only included `apiGroups:["apps"], apiVersions:["v1"], resources: ["deployments"]`,
	// a request to apps/v1beta1 or extensions/v1beta1 would be converted to apps/v1 and sent to the webhook.
	//
	// Defaults to "Exact"
	// +optional
	MatchPolicy *MatchPolicyType `json:"matchPolicy,omitempty" protobuf:"bytes,9,opt,name=matchPolicy,casttype=MatchPolicyType"`

	// NamespaceSelector decides whether to run the webhook on an object based
	// on whether the namespace for that object matches the selector. If the
	// object itself is a namespace, the matching is performed on
	// object.metadata.labels. If the object is another cluster scoped resource,
	// it never skips the webhook.
	//
	// For example, to run the webhook on any objects whose namespace is not
	// associated with "runlevel" of "0" or "1";  you will set the selector as
	// follows:
	// "namespaceSelector": {
	//   "matchExpressions": [
	//     {
	//       "key": "runlevel",
	//       "operator": "NotIn",
	//       "values": [
	//         "0",
	//         "1"
	//       ]
	//     }
	//   ]
	// }
	//
	// If instead you want to only run the webhook on any objects whose
	// namespace is associated with the "environment" of "prod" or "staging";
	// you will set the selector as follows:
	// "namespaceSelector": {
	//   "matchExpressions": [
	//     {
	//       "key": "environment",
	//       "operator": "In",
	//       "values": [
	//         "prod",
	//         "staging"
	//       ]
	//     }
	//   ]
	// }
	//
	// See
	// https://kubernetes.io/docs/concepts/overview/working-with-objects/labels
	// for more examples of label selectors.
	//
	// Default to the empty LabelSelector, which matches everything.
	// +optional
	NamespaceSelector *metav1.LabelSelector `json:"namespaceSelector,omitempty" protobuf:"bytes,5,opt,name=namespaceSelector"`

	// ObjectSelector decides whether to run the webhook based on if the
	// object has matching labels. objectSelector is evaluated against both
	// the oldObject and newObject that would be sent to the webhook, and
	// is considered to match if either object matches the selector. A null
	// object (oldObject in the case of create, or newObject in the case of
	// delete) or an object that cannot have labels (like a
	// DeploymentRollback or a PodProxyOptions object) is not considered to
	// match.
	// Use the object selector only if the webhook is opt-in, because end
	// users may skip the admission webhook by setting the labels.
	// Default to the empty LabelSelector, which matches everything.
	// +optional
	ObjectSelector *metav1.LabelSelector `json:"objectSelector,omitempty" protobuf:"bytes,10,opt,name=objectSelector"`

	// SideEffects states whether this webhook has side effects.
	// Acceptable values are: Unknown, None, Some, NoneOnDryRun
	// Webhooks with side effects MUST implement a reconciliation system, since a request may be
	// rejected by a future step in the admission chain and the side effects therefore need to be undone.
	// Requests with the dryRun attribute will be auto-rejected if they match a webhook with
	// sideEffects == Unknown or Some. Defaults to Unknown.
	// +optional
	// +listType=atomic
	SideEffects *SideEffectClass `json:"sideEffects,omitempty" protobuf:"bytes,6,opt,name=sideEffects,casttype=SideEffectClass"`

	// TimeoutSeconds specifies the timeout for this webhook. After the timeout passes,
	// the webhook call will be ignored or the API call will fail based on the
	// failure policy.
	// The timeout value must be between 1 and 30 seconds.
	// Default to 30 seconds.
	// +optional
	TimeoutSeconds *int32 `json:"timeoutSeconds,omitempty" protobuf:"varint,7,opt,name=timeoutSeconds"`

	// AdmissionReviewVersions is an ordered list of preferred `AdmissionReview`
	// versions the Webhook expects. API server will try to use first version in
	// the list which it supports. If none of the versions specified in this list
	// supported by API server, validation will fail for this object.
	// If a persisted webhook configuration specifies allowed versions and does not
	// include any versions known to the API Server, calls to the webhook will fail
	// and be subject to the failure policy.
	// Default to `['v1beta1']`.
	// +optional
	// +listType=atomic
	AdmissionReviewVersions []string `json:"admissionReviewVersions,omitempty" protobuf:"bytes,8,rep,name=admissionReviewVersions"`

	// MatchConditions is a list of conditions that must be met for a request to be sent to this
	// webhook. Match conditions filter requests that have already been matched by the rules,
	// namespaceSelector, and objectSelector. An empty list of matchConditions matches all requests.
	// There are a maximum of 64 match conditions allowed.
	//
	// The exact matching logic is (in order):
	//   1. If ANY matchCondition evaluates to FALSE, the webhook is skipped.
	//   2. If ALL matchConditions evaluate to TRUE, the webhook is called.
	//   3. If any matchCondition evaluates to an error (but none are FALSE):
	//      - If failurePolicy=Fail, reject the request
	//      - If failurePolicy=Ignore, the error is ignored and the webhook is skipped
	//
<<<<<<< HEAD
	// This is a beta feature and managed by the AdmissionWebhookMatchConditions feature gate.
	//
=======
>>>>>>> 7d1f87fc
	// +patchMergeKey=name
	// +patchStrategy=merge
	// +listType=map
	// +listMapKey=name
<<<<<<< HEAD
	// +featureGate=AdmissionWebhookMatchConditions
=======
>>>>>>> 7d1f87fc
	// +optional
	MatchConditions []MatchCondition `json:"matchConditions,omitempty" patchStrategy:"merge" patchMergeKey:"name" protobuf:"bytes,11,rep,name=matchConditions"`
}

// MutatingWebhook describes an admission webhook and the resources and operations it applies to.
type MutatingWebhook struct {
	// The name of the admission webhook.
	// Name should be fully qualified, e.g., imagepolicy.kubernetes.io, where
	// "imagepolicy" is the name of the webhook, and kubernetes.io is the name
	// of the organization.
	// Required.
	Name string `json:"name" protobuf:"bytes,1,opt,name=name"`

	// ClientConfig defines how to communicate with the hook.
	// Required
	ClientConfig WebhookClientConfig `json:"clientConfig" protobuf:"bytes,2,opt,name=clientConfig"`

	// Rules describes what operations on what resources/subresources the webhook cares about.
	// The webhook cares about an operation if it matches _any_ Rule.
	// However, in order to prevent ValidatingAdmissionWebhooks and MutatingAdmissionWebhooks
	// from putting the cluster in a state which cannot be recovered from without completely
	// disabling the plugin, ValidatingAdmissionWebhooks and MutatingAdmissionWebhooks are never called
	// on admission requests for ValidatingWebhookConfiguration and MutatingWebhookConfiguration objects.
	// +listType=atomic
	Rules []RuleWithOperations `json:"rules,omitempty" protobuf:"bytes,3,rep,name=rules"`

	// FailurePolicy defines how unrecognized errors from the admission endpoint are handled -
	// allowed values are Ignore or Fail. Defaults to Ignore.
	// +optional
	FailurePolicy *FailurePolicyType `json:"failurePolicy,omitempty" protobuf:"bytes,4,opt,name=failurePolicy,casttype=FailurePolicyType"`

	// matchPolicy defines how the "rules" list is used to match incoming requests.
	// Allowed values are "Exact" or "Equivalent".
	//
	// - Exact: match a request only if it exactly matches a specified rule.
	// For example, if deployments can be modified via apps/v1, apps/v1beta1, and extensions/v1beta1,
	// but "rules" only included `apiGroups:["apps"], apiVersions:["v1"], resources: ["deployments"]`,
	// a request to apps/v1beta1 or extensions/v1beta1 would not be sent to the webhook.
	//
	// - Equivalent: match a request if modifies a resource listed in rules, even via another API group or version.
	// For example, if deployments can be modified via apps/v1, apps/v1beta1, and extensions/v1beta1,
	// and "rules" only included `apiGroups:["apps"], apiVersions:["v1"], resources: ["deployments"]`,
	// a request to apps/v1beta1 or extensions/v1beta1 would be converted to apps/v1 and sent to the webhook.
	//
	// Defaults to "Exact"
	// +optional
	MatchPolicy *MatchPolicyType `json:"matchPolicy,omitempty" protobuf:"bytes,9,opt,name=matchPolicy,casttype=MatchPolicyType"`

	// NamespaceSelector decides whether to run the webhook on an object based
	// on whether the namespace for that object matches the selector. If the
	// object itself is a namespace, the matching is performed on
	// object.metadata.labels. If the object is another cluster scoped resource,
	// it never skips the webhook.
	//
	// For example, to run the webhook on any objects whose namespace is not
	// associated with "runlevel" of "0" or "1";  you will set the selector as
	// follows:
	// "namespaceSelector": {
	//   "matchExpressions": [
	//     {
	//       "key": "runlevel",
	//       "operator": "NotIn",
	//       "values": [
	//         "0",
	//         "1"
	//       ]
	//     }
	//   ]
	// }
	//
	// If instead you want to only run the webhook on any objects whose
	// namespace is associated with the "environment" of "prod" or "staging";
	// you will set the selector as follows:
	// "namespaceSelector": {
	//   "matchExpressions": [
	//     {
	//       "key": "environment",
	//       "operator": "In",
	//       "values": [
	//         "prod",
	//         "staging"
	//       ]
	//     }
	//   ]
	// }
	//
	// See
	// https://kubernetes.io/docs/concepts/overview/working-with-objects/labels/
	// for more examples of label selectors.
	//
	// Default to the empty LabelSelector, which matches everything.
	// +optional
	NamespaceSelector *metav1.LabelSelector `json:"namespaceSelector,omitempty" protobuf:"bytes,5,opt,name=namespaceSelector"`

	// ObjectSelector decides whether to run the webhook based on if the
	// object has matching labels. objectSelector is evaluated against both
	// the oldObject and newObject that would be sent to the webhook, and
	// is considered to match if either object matches the selector. A null
	// object (oldObject in the case of create, or newObject in the case of
	// delete) or an object that cannot have labels (like a
	// DeploymentRollback or a PodProxyOptions object) is not considered to
	// match.
	// Use the object selector only if the webhook is opt-in, because end
	// users may skip the admission webhook by setting the labels.
	// Default to the empty LabelSelector, which matches everything.
	// +optional
	ObjectSelector *metav1.LabelSelector `json:"objectSelector,omitempty" protobuf:"bytes,11,opt,name=objectSelector"`

	// SideEffects states whether this webhook has side effects.
	// Acceptable values are: Unknown, None, Some, NoneOnDryRun
	// Webhooks with side effects MUST implement a reconciliation system, since a request may be
	// rejected by a future step in the admission chain and the side effects therefore need to be undone.
	// Requests with the dryRun attribute will be auto-rejected if they match a webhook with
	// sideEffects == Unknown or Some. Defaults to Unknown.
	// +optional
	SideEffects *SideEffectClass `json:"sideEffects,omitempty" protobuf:"bytes,6,opt,name=sideEffects,casttype=SideEffectClass"`

	// TimeoutSeconds specifies the timeout for this webhook. After the timeout passes,
	// the webhook call will be ignored or the API call will fail based on the
	// failure policy.
	// The timeout value must be between 1 and 30 seconds.
	// Default to 30 seconds.
	// +optional
	TimeoutSeconds *int32 `json:"timeoutSeconds,omitempty" protobuf:"varint,7,opt,name=timeoutSeconds"`

	// AdmissionReviewVersions is an ordered list of preferred `AdmissionReview`
	// versions the Webhook expects. API server will try to use first version in
	// the list which it supports. If none of the versions specified in this list
	// supported by API server, validation will fail for this object.
	// If a persisted webhook configuration specifies allowed versions and does not
	// include any versions known to the API Server, calls to the webhook will fail
	// and be subject to the failure policy.
	// Default to `['v1beta1']`.
	// +optional
	// +listType=atomic
	AdmissionReviewVersions []string `json:"admissionReviewVersions,omitempty" protobuf:"bytes,8,rep,name=admissionReviewVersions"`

	// reinvocationPolicy indicates whether this webhook should be called multiple times as part of a single admission evaluation.
	// Allowed values are "Never" and "IfNeeded".
	//
	// Never: the webhook will not be called more than once in a single admission evaluation.
	//
	// IfNeeded: the webhook will be called at least one additional time as part of the admission evaluation
	// if the object being admitted is modified by other admission plugins after the initial webhook call.
	// Webhooks that specify this option *must* be idempotent, able to process objects they previously admitted.
	// Note:
	// * the number of additional invocations is not guaranteed to be exactly one.
	// * if additional invocations result in further modifications to the object, webhooks are not guaranteed to be invoked again.
	// * webhooks that use this option may be reordered to minimize the number of additional invocations.
	// * to validate an object after all mutations are guaranteed complete, use a validating admission webhook instead.
	//
	// Defaults to "Never".
	// +optional
	ReinvocationPolicy *ReinvocationPolicyType `json:"reinvocationPolicy,omitempty" protobuf:"bytes,10,opt,name=reinvocationPolicy,casttype=ReinvocationPolicyType"`

	// MatchConditions is a list of conditions that must be met for a request to be sent to this
	// webhook. Match conditions filter requests that have already been matched by the rules,
	// namespaceSelector, and objectSelector. An empty list of matchConditions matches all requests.
	// There are a maximum of 64 match conditions allowed.
	//
	// The exact matching logic is (in order):
	//   1. If ANY matchCondition evaluates to FALSE, the webhook is skipped.
	//   2. If ALL matchConditions evaluate to TRUE, the webhook is called.
	//   3. If any matchCondition evaluates to an error (but none are FALSE):
	//      - If failurePolicy=Fail, reject the request
	//      - If failurePolicy=Ignore, the error is ignored and the webhook is skipped
	//
<<<<<<< HEAD
	// This is a beta feature and managed by the AdmissionWebhookMatchConditions feature gate.
	//
=======
>>>>>>> 7d1f87fc
	// +patchMergeKey=name
	// +patchStrategy=merge
	// +listType=map
	// +listMapKey=name
<<<<<<< HEAD
	// +featureGate=AdmissionWebhookMatchConditions
=======
>>>>>>> 7d1f87fc
	// +optional
	MatchConditions []MatchCondition `json:"matchConditions,omitempty" patchStrategy:"merge" patchMergeKey:"name" protobuf:"bytes,12,rep,name=matchConditions"`
}

// ReinvocationPolicyType specifies what type of policy the admission hook uses.
type ReinvocationPolicyType string

const (
	// NeverReinvocationPolicy indicates that the webhook must not be called more than once in a
	// single admission evaluation.
	NeverReinvocationPolicy ReinvocationPolicyType = "Never"
	// IfNeededReinvocationPolicy indicates that the webhook may be called at least one
	// additional time as part of the admission evaluation if the object being admitted is
	// modified by other admission plugins after the initial webhook call.
	IfNeededReinvocationPolicy ReinvocationPolicyType = "IfNeeded"
)

// RuleWithOperations is a tuple of Operations and Resources. It is recommended to make
// sure that all the tuple expansions are valid.
type RuleWithOperations = v1.RuleWithOperations

// OperationType specifies an operation for a request.
// +enum
type OperationType = v1.OperationType

// The constants should be kept in sync with those defined in k8s.io/kubernetes/pkg/admission/interface.go.
const (
	OperationAll OperationType = v1.OperationAll
	Create       OperationType = v1.Create
	Update       OperationType = v1.Update
	Delete       OperationType = v1.Delete
	Connect      OperationType = v1.Connect
)

// WebhookClientConfig contains the information to make a TLS
// connection with the webhook
type WebhookClientConfig struct {
	// `url` gives the location of the webhook, in standard URL form
	// (`scheme://host:port/path`). Exactly one of `url` or `service`
	// must be specified.
	//
	// The `host` should not refer to a service running in the cluster; use
	// the `service` field instead. The host might be resolved via external
	// DNS in some apiservers (e.g., `kube-apiserver` cannot resolve
	// in-cluster DNS as that would be a layering violation). `host` may
	// also be an IP address.
	//
	// Please note that using `localhost` or `127.0.0.1` as a `host` is
	// risky unless you take great care to run this webhook on all hosts
	// which run an apiserver which might need to make calls to this
	// webhook. Such installs are likely to be non-portable, i.e., not easy
	// to turn up in a new cluster.
	//
	// The scheme must be "https"; the URL must begin with "https://".
	//
	// A path is optional, and if present may be any string permissible in
	// a URL. You may use the path to pass an arbitrary string to the
	// webhook, for example, a cluster identifier.
	//
	// Attempting to use a user or basic auth e.g. "user:password@" is not
	// allowed. Fragments ("#...") and query parameters ("?...") are not
	// allowed, either.
	//
	// +optional
	URL *string `json:"url,omitempty" protobuf:"bytes,3,opt,name=url"`

	// `service` is a reference to the service for this webhook. Either
	// `service` or `url` must be specified.
	//
	// If the webhook is running within the cluster, then you should use `service`.
	//
	// +optional
	Service *ServiceReference `json:"service,omitempty" protobuf:"bytes,1,opt,name=service"`

	// `caBundle` is a PEM encoded CA bundle which will be used to validate the webhook's server certificate.
	// If unspecified, system trust roots on the apiserver are used.
	// +optional
	CABundle []byte `json:"caBundle,omitempty" protobuf:"bytes,2,opt,name=caBundle"`
}

// ServiceReference holds a reference to Service.legacy.k8s.io
type ServiceReference struct {
	// `namespace` is the namespace of the service.
	// Required
	Namespace string `json:"namespace" protobuf:"bytes,1,opt,name=namespace"`
	// `name` is the name of the service.
	// Required
	Name string `json:"name" protobuf:"bytes,2,opt,name=name"`

	// `path` is an optional URL path which will be sent in any request to
	// this service.
	// +optional
	Path *string `json:"path,omitempty" protobuf:"bytes,3,opt,name=path"`

	// If specified, the port on the service that hosting webhook.
	// Default to 443 for backward compatibility.
	// `port` should be a valid port number (1-65535, inclusive).
	// +optional
	Port *int32 `json:"port,omitempty" protobuf:"varint,4,opt,name=port"`
}

// MatchCondition represents a condition which must be fulfilled for a request to be sent to a webhook.
type MatchCondition struct {
	// Name is an identifier for this match condition, used for strategic merging of MatchConditions,
	// as well as providing an identifier for logging purposes. A good name should be descriptive of
	// the associated expression.
	// Name must be a qualified name consisting of alphanumeric characters, '-', '_' or '.', and
	// must start and end with an alphanumeric character (e.g. 'MyName',  or 'my.name',  or
	// '123-abc', regex used for validation is '([A-Za-z0-9][-A-Za-z0-9_.]*)?[A-Za-z0-9]') with an
	// optional DNS subdomain prefix and '/' (e.g. 'example.com/MyName')
	//
	// Required.
	Name string `json:"name" protobuf:"bytes,1,opt,name=name"`

	// Expression represents the expression which will be evaluated by CEL. Must evaluate to bool.
	// CEL expressions have access to the contents of the AdmissionRequest and Authorizer, organized into CEL variables:
	//
	// 'object' - The object from the incoming request. The value is null for DELETE requests.
	// 'oldObject' - The existing object. The value is null for CREATE requests.
	// 'request' - Attributes of the admission request(/pkg/apis/admission/types.go#AdmissionRequest).
	// 'authorizer' - A CEL Authorizer. May be used to perform authorization checks for the principal (user or service account) of the request.
	//   See https://pkg.go.dev/k8s.io/apiserver/pkg/cel/library#Authz
	// 'authorizer.requestResource' - A CEL ResourceCheck constructed from the 'authorizer' and configured with the
	//   request resource.
	// Documentation on CEL: https://kubernetes.io/docs/reference/using-api/cel/
	//
	// Required.
	Expression string `json:"expression" protobuf:"bytes,2,opt,name=expression"`
}<|MERGE_RESOLUTION|>--- conflicted
+++ resolved
@@ -893,19 +893,10 @@
 	//      - If failurePolicy=Fail, reject the request
 	//      - If failurePolicy=Ignore, the error is ignored and the webhook is skipped
 	//
-<<<<<<< HEAD
-	// This is a beta feature and managed by the AdmissionWebhookMatchConditions feature gate.
-	//
-=======
->>>>>>> 7d1f87fc
 	// +patchMergeKey=name
 	// +patchStrategy=merge
 	// +listType=map
 	// +listMapKey=name
-<<<<<<< HEAD
-	// +featureGate=AdmissionWebhookMatchConditions
-=======
->>>>>>> 7d1f87fc
 	// +optional
 	MatchConditions []MatchCondition `json:"matchConditions,omitempty" patchStrategy:"merge" patchMergeKey:"name" protobuf:"bytes,11,rep,name=matchConditions"`
 }
@@ -1073,19 +1064,10 @@
 	//      - If failurePolicy=Fail, reject the request
 	//      - If failurePolicy=Ignore, the error is ignored and the webhook is skipped
 	//
-<<<<<<< HEAD
-	// This is a beta feature and managed by the AdmissionWebhookMatchConditions feature gate.
-	//
-=======
->>>>>>> 7d1f87fc
 	// +patchMergeKey=name
 	// +patchStrategy=merge
 	// +listType=map
 	// +listMapKey=name
-<<<<<<< HEAD
-	// +featureGate=AdmissionWebhookMatchConditions
-=======
->>>>>>> 7d1f87fc
 	// +optional
 	MatchConditions []MatchCondition `json:"matchConditions,omitempty" patchStrategy:"merge" patchMergeKey:"name" protobuf:"bytes,12,rep,name=matchConditions"`
 }
