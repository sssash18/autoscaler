--- conflicted
+++ resolved
@@ -423,11 +423,7 @@
 	Reason string `json:"reason,omitempty" protobuf:"bytes,3,opt,name=reason"`
 	// lastPhaseTransitionTime is the time the phase transitioned from one to another
 	// and automatically resets to current time everytime a volume phase transitions.
-<<<<<<< HEAD
-	// This is an alpha field and requires enabling PersistentVolumeLastPhaseTransitionTime feature.
-=======
 	// This is a beta field and requires the PersistentVolumeLastPhaseTransitionTime feature to be enabled (enabled by default).
->>>>>>> acfd0dd7
 	// +featureGate=PersistentVolumeLastPhaseTransitionTime
 	// +optional
 	LastPhaseTransitionTime *metav1.Time `json:"lastPhaseTransitionTime,omitempty" protobuf:"bytes,4,opt,name=lastPhaseTransitionTime"`
@@ -619,10 +615,6 @@
 	PersistentVolumeClaimNodeResizeInProgress ClaimResourceStatus = "NodeResizeInProgress"
 	// State set when resizing has failed in kubelet with a terminal error. Transient errors don't set NodeResizeFailed
 	PersistentVolumeClaimNodeResizeFailed ClaimResourceStatus = "NodeResizeFailed"
-<<<<<<< HEAD
-)
-
-=======
 )
 
 // +enum
@@ -657,7 +649,6 @@
 	Status PersistentVolumeClaimModifyVolumeStatus `json:"status" protobuf:"bytes,2,opt,name=status,casttype=PersistentVolumeClaimModifyVolumeStatus"`
 }
 
->>>>>>> acfd0dd7
 // PersistentVolumeClaimCondition contains details about state of pvc
 type PersistentVolumeClaimCondition struct {
 	Type   PersistentVolumeClaimConditionType `json:"type" protobuf:"bytes,1,opt,name=type,casttype=PersistentVolumeClaimConditionType"`
@@ -762,10 +753,6 @@
 	// This is an alpha field and requires enabling RecoverVolumeExpansionFailure feature.
 	// +featureGate=RecoverVolumeExpansionFailure
 	// +mapType=granular
-<<<<<<< HEAD
-	// +optional
-	AllocatedResourceStatuses map[ResourceName]ClaimResourceStatus `json:"allocatedResourceStatuses,omitempty" protobuf:"bytes,7,rep,name=allocatedResourceStatuses"`
-=======
 	// +optional
 	AllocatedResourceStatuses map[ResourceName]ClaimResourceStatus `json:"allocatedResourceStatuses,omitempty" protobuf:"bytes,7,rep,name=allocatedResourceStatuses"`
 	// currentVolumeAttributesClassName is the current name of the VolumeAttributesClass the PVC is using.
@@ -780,7 +767,6 @@
 	// +featureGate=VolumeAttributesClass
 	// +optional
 	ModifyVolumeStatus *ModifyVolumeStatus `json:"modifyVolumeStatus,omitempty" protobuf:"bytes,9,opt,name=modifyVolumeStatus"`
->>>>>>> acfd0dd7
 }
 
 // +enum
@@ -2034,13 +2020,8 @@
 	// nodeExpandSecretRef is a reference to the secret object containing
 	// sensitive information to pass to the CSI driver to complete the CSI
 	// NodeExpandVolume call.
-<<<<<<< HEAD
-	// This is a beta field which is enabled default by CSINodeExpandSecret feature gate.
-=======
->>>>>>> acfd0dd7
 	// This field is optional, may be omitted if no secret is required. If the
 	// secret object contains more than one secret, all secrets are passed.
-	// +featureGate=CSINodeExpandSecret
 	// +optional
 	NodeExpandSecretRef *SecretReference `json:"nodeExpandSecretRef,omitempty" protobuf:"bytes,10,opt,name=nodeExpandSecretRef"`
 }
@@ -5216,11 +5197,7 @@
 	// RFC-6335 and https://www.iana.org/assignments/service-names).
 	//
 	// * Kubernetes-defined prefixed names:
-<<<<<<< HEAD
-	//   * 'kubernetes.io/h2c' - HTTP/2 over cleartext as described in https://www.rfc-editor.org/rfc/rfc7540
-=======
 	//   * 'kubernetes.io/h2c' - HTTP/2 prior knowledge over cleartext as described in https://www.rfc-editor.org/rfc/rfc9113.html#name-starting-http-2-with-prior-
->>>>>>> acfd0dd7
 	//   * 'kubernetes.io/ws'  - WebSocket over cleartext as described in https://www.rfc-editor.org/rfc/rfc6455
 	//   * 'kubernetes.io/wss' - WebSocket over TLS as described in https://www.rfc-editor.org/rfc/rfc6455
 	//
@@ -5464,11 +5441,7 @@
 	// RFC-6335 and https://www.iana.org/assignments/service-names).
 	//
 	// * Kubernetes-defined prefixed names:
-<<<<<<< HEAD
-	//   * 'kubernetes.io/h2c' - HTTP/2 over cleartext as described in https://www.rfc-editor.org/rfc/rfc7540
-=======
 	//   * 'kubernetes.io/h2c' - HTTP/2 prior knowledge over cleartext as described in https://www.rfc-editor.org/rfc/rfc9113.html#name-starting-http-2-with-prior-
->>>>>>> acfd0dd7
 	//   * 'kubernetes.io/ws'  - WebSocket over cleartext as described in https://www.rfc-editor.org/rfc/rfc6455
 	//   * 'kubernetes.io/wss' - WebSocket over TLS as described in https://www.rfc-editor.org/rfc/rfc6455
 	//
