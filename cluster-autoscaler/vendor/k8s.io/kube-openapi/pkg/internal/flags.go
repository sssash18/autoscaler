--- conflicted
+++ resolved
@@ -21,9 +21,5 @@
 var UseOptimizedJSONUnmarshalingV3 bool = true
 
 // Used by tests to selectively disable experimental JSON marshaler
-<<<<<<< HEAD
 var UseOptimizedJSONMarshaling bool = true
-=======
-var UseOptimizedJSONMarshaling bool = true
-var UseOptimizedJSONMarshalingV3 bool = true
->>>>>>> acfd0dd7
+var UseOptimizedJSONMarshalingV3 bool = true