/*
Copyright 2021 The Kubernetes Authors.

Licensed under the Apache License, Version 2.0 (the "License");
you may not use this file except in compliance with the License.
You may obtain a copy of the License at

    http://www.apache.org/licenses/LICENSE-2.0

Unless required by applicable law or agreed to in writing, software
distributed under the License is distributed on an "AS IS" BASIS,
WITHOUT WARRANTIES OR CONDITIONS OF ANY KIND, either express or implied.
See the License for the specific language governing permissions and
limitations under the License.
*/

package handler3

import (
	"bytes"
	"crypto/sha512"
	"encoding/json"
	"fmt"
	"net/http"
	"net/url"
	"path"
	"strconv"
	"strings"
	"sync"
	"time"

	"github.com/golang/protobuf/proto"
	openapi_v3 "github.com/google/gnostic-models/openapiv3"
	"github.com/google/uuid"
	"github.com/munnerz/goautoneg"
<<<<<<< HEAD
=======

>>>>>>> acfd0dd7
	"k8s.io/klog/v2"
	"k8s.io/kube-openapi/pkg/cached"
	"k8s.io/kube-openapi/pkg/common"
	"k8s.io/kube-openapi/pkg/spec3"
)

const (
	subTypeProtobufDeprecated = "com.github.proto-openapi.spec.v3@v1.0+protobuf"
	subTypeProtobuf           = "com.github.proto-openapi.spec.v3.v1.0+protobuf"
	subTypeJSON               = "json"
)

// OpenAPIV3Discovery is the format of the Discovery document for OpenAPI V3
// It maps Discovery paths to their corresponding URLs with a hash parameter included
type OpenAPIV3Discovery struct {
	Paths map[string]OpenAPIV3DiscoveryGroupVersion `json:"paths"`
}

// OpenAPIV3DiscoveryGroupVersion includes information about a group version and URL
// for accessing the OpenAPI. The URL includes a hash parameter to support client side caching
type OpenAPIV3DiscoveryGroupVersion struct {
	// Path is an absolute path of an OpenAPI V3 document in the form of /openapi/v3/apis/apps/v1?hash=014fbff9a07c
	ServerRelativeURL string `json:"serverRelativeURL"`
}

func ToV3ProtoBinary(json []byte) ([]byte, error) {
	document, err := openapi_v3.ParseDocument(json)
	if err != nil {
		return nil, err
	}
	return proto.Marshal(document)
}

type timedSpec struct {
	spec         []byte
	lastModified time.Time
}

// This type is protected by the lock on OpenAPIService.
type openAPIV3Group struct {
<<<<<<< HEAD
	specCache cached.Replaceable[*spec3.OpenAPI]
	pbCache   cached.Data[timedSpec]
	jsonCache cached.Data[timedSpec]
=======
	specCache cached.LastSuccess[*spec3.OpenAPI]
	pbCache   cached.Value[timedSpec]
	jsonCache cached.Value[timedSpec]
>>>>>>> acfd0dd7
}

func newOpenAPIV3Group() *openAPIV3Group {
	o := &openAPIV3Group{}
<<<<<<< HEAD
	o.jsonCache = cached.NewTransformer[*spec3.OpenAPI](func(result cached.Result[*spec3.OpenAPI]) cached.Result[timedSpec] {
		if result.Err != nil {
			return cached.NewResultErr[timedSpec](result.Err)
		}
		json, err := json.Marshal(result.Data)
		if err != nil {
			return cached.NewResultErr[timedSpec](err)
		}
		return cached.NewResultOK(timedSpec{spec: json, lastModified: time.Now()}, computeETag(json))
	}, &o.specCache)
	o.pbCache = cached.NewTransformer(func(result cached.Result[timedSpec]) cached.Result[timedSpec] {
		if result.Err != nil {
			return cached.NewResultErr[timedSpec](result.Err)
		}
		proto, err := ToV3ProtoBinary(result.Data.spec)
		if err != nil {
			return cached.NewResultErr[timedSpec](err)
		}
		return cached.NewResultOK(timedSpec{spec: proto, lastModified: result.Data.lastModified}, result.Etag)
	}, o.jsonCache)
	return o
}

func (o *openAPIV3Group) UpdateSpec(openapi cached.Data[*spec3.OpenAPI]) {
	o.specCache.Replace(openapi)
}

// OpenAPIService is the service responsible for serving OpenAPI spec. It has
// the ability to safely change the spec while serving it.
type OpenAPIService struct {
	// Mutex protects the schema map.
	mutex    sync.Mutex
	v3Schema map[string]*openAPIV3Group

	discoveryCache cached.Replaceable[timedSpec]
=======
	o.jsonCache = cached.Transform[*spec3.OpenAPI](func(spec *spec3.OpenAPI, etag string, err error) (timedSpec, string, error) {
		if err != nil {
			return timedSpec{}, "", err
		}
		json, err := json.Marshal(spec)
		if err != nil {
			return timedSpec{}, "", err
		}
		return timedSpec{spec: json, lastModified: time.Now()}, computeETag(json), nil
	}, &o.specCache)
	o.pbCache = cached.Transform(func(ts timedSpec, etag string, err error) (timedSpec, string, error) {
		if err != nil {
			return timedSpec{}, "", err
		}
		proto, err := ToV3ProtoBinary(ts.spec)
		if err != nil {
			return timedSpec{}, "", err
		}
		return timedSpec{spec: proto, lastModified: ts.lastModified}, etag, nil
	}, o.jsonCache)
	return o
}

func (o *openAPIV3Group) UpdateSpec(openapi cached.Value[*spec3.OpenAPI]) {
	o.specCache.Store(openapi)
}

// OpenAPIService is the service responsible for serving OpenAPI spec. It has
// the ability to safely change the spec while serving it.
type OpenAPIService struct {
	// Mutex protects the schema map.
	mutex    sync.Mutex
	v3Schema map[string]*openAPIV3Group

	discoveryCache cached.LastSuccess[timedSpec]
>>>>>>> acfd0dd7
}

func computeETag(data []byte) string {
	if data == nil {
		return ""
	}
	return fmt.Sprintf("%X", sha512.Sum512(data))
}

func constructServerRelativeURL(gvString, etag string) string {
	u := url.URL{Path: path.Join("/openapi/v3", gvString)}
	query := url.Values{}
	query.Set("hash", etag)
	u.RawQuery = query.Encode()
	return u.String()
}

// NewOpenAPIService builds an OpenAPIService starting with the given spec.
func NewOpenAPIService() *OpenAPIService {
	o := &OpenAPIService{}
	o.v3Schema = make(map[string]*openAPIV3Group)
	// We're not locked because we haven't shared the structure yet.
<<<<<<< HEAD
	o.discoveryCache.Replace(o.buildDiscoveryCacheLocked())
	return o
}

func (o *OpenAPIService) buildDiscoveryCacheLocked() cached.Data[timedSpec] {
	caches := make(map[string]cached.Data[timedSpec], len(o.v3Schema))
	for gvName, group := range o.v3Schema {
		caches[gvName] = group.jsonCache
	}
	return cached.NewMerger(func(results map[string]cached.Result[timedSpec]) cached.Result[timedSpec] {
		discovery := &OpenAPIV3Discovery{Paths: make(map[string]OpenAPIV3DiscoveryGroupVersion)}
		for gvName, result := range results {
			if result.Err != nil {
				return cached.NewResultErr[timedSpec](result.Err)
=======
	o.discoveryCache.Store(o.buildDiscoveryCacheLocked())
	return o
}

func (o *OpenAPIService) buildDiscoveryCacheLocked() cached.Value[timedSpec] {
	caches := make(map[string]cached.Value[timedSpec], len(o.v3Schema))
	for gvName, group := range o.v3Schema {
		caches[gvName] = group.jsonCache
	}
	return cached.Merge(func(results map[string]cached.Result[timedSpec]) (timedSpec, string, error) {
		discovery := &OpenAPIV3Discovery{Paths: make(map[string]OpenAPIV3DiscoveryGroupVersion)}
		for gvName, result := range results {
			if result.Err != nil {
				return timedSpec{}, "", result.Err
>>>>>>> acfd0dd7
			}
			discovery.Paths[gvName] = OpenAPIV3DiscoveryGroupVersion{
				ServerRelativeURL: constructServerRelativeURL(gvName, result.Etag),
			}
		}
		j, err := json.Marshal(discovery)
		if err != nil {
<<<<<<< HEAD
			return cached.NewResultErr[timedSpec](err)
		}
		return cached.NewResultOK(timedSpec{spec: j, lastModified: time.Now()}, computeETag(j))
=======
			return timedSpec{}, "", err
		}
		return timedSpec{spec: j, lastModified: time.Now()}, computeETag(j), nil
>>>>>>> acfd0dd7
	}, caches)
}

func (o *OpenAPIService) getSingleGroupBytes(getType string, group string) ([]byte, string, time.Time, error) {
	o.mutex.Lock()
	defer o.mutex.Unlock()
	v, ok := o.v3Schema[group]
	if !ok {
		return nil, "", time.Now(), fmt.Errorf("Cannot find CRD group %s", group)
	}
<<<<<<< HEAD
	result := cached.Result[timedSpec]{}
	switch getType {
	case subTypeJSON:
		result = v.jsonCache.Get()
	case subTypeProtobuf, subTypeProtobufDeprecated:
		result = v.pbCache.Get()
	default:
		return nil, "", time.Now(), fmt.Errorf("Invalid accept clause %s", getType)
	}
	return result.Data.spec, result.Etag, result.Data.lastModified, result.Err
}

// UpdateGroupVersionLazy adds or updates an existing group with the new cached.
func (o *OpenAPIService) UpdateGroupVersionLazy(group string, openapi cached.Data[*spec3.OpenAPI]) {
=======
	switch getType {
	case subTypeJSON:
		ts, etag, err := v.jsonCache.Get()
		return ts.spec, etag, ts.lastModified, err
	case subTypeProtobuf, subTypeProtobufDeprecated:
		ts, etag, err := v.pbCache.Get()
		return ts.spec, etag, ts.lastModified, err
	default:
		return nil, "", time.Now(), fmt.Errorf("Invalid accept clause %s", getType)
	}
}

// UpdateGroupVersionLazy adds or updates an existing group with the new cached.
func (o *OpenAPIService) UpdateGroupVersionLazy(group string, openapi cached.Value[*spec3.OpenAPI]) {
>>>>>>> acfd0dd7
	o.mutex.Lock()
	defer o.mutex.Unlock()
	if _, ok := o.v3Schema[group]; !ok {
		o.v3Schema[group] = newOpenAPIV3Group()
		// Since there is a new item, we need to re-build the cache map.
<<<<<<< HEAD
		o.discoveryCache.Replace(o.buildDiscoveryCacheLocked())
	}
	o.v3Schema[group].UpdateSpec(openapi)
}

func (o *OpenAPIService) UpdateGroupVersion(group string, openapi *spec3.OpenAPI) {
	o.UpdateGroupVersionLazy(group, cached.NewResultOK(openapi, uuid.New().String()))
}

func (o *OpenAPIService) DeleteGroupVersion(group string) {
	o.mutex.Lock()
	defer o.mutex.Unlock()
	delete(o.v3Schema, group)
	// Rebuild the merge cache map since the items have changed.
	o.discoveryCache.Replace(o.buildDiscoveryCacheLocked())
}

func (o *OpenAPIService) HandleDiscovery(w http.ResponseWriter, r *http.Request) {
	result := o.discoveryCache.Get()
	if result.Err != nil {
		klog.Errorf("Error serving discovery: %s", result.Err)
		w.WriteHeader(http.StatusInternalServerError)
		return
	}
	w.Header().Set("Etag", strconv.Quote(result.Etag))
	w.Header().Set("Content-Type", "application/json")
	http.ServeContent(w, r, "/openapi/v3", result.Data.lastModified, bytes.NewReader(result.Data.spec))
=======
		o.discoveryCache.Store(o.buildDiscoveryCacheLocked())
	}
	o.v3Schema[group].UpdateSpec(openapi)
}

func (o *OpenAPIService) UpdateGroupVersion(group string, openapi *spec3.OpenAPI) {
	o.UpdateGroupVersionLazy(group, cached.Static(openapi, uuid.New().String()))
}

func (o *OpenAPIService) DeleteGroupVersion(group string) {
	o.mutex.Lock()
	defer o.mutex.Unlock()
	delete(o.v3Schema, group)
	// Rebuild the merge cache map since the items have changed.
	o.discoveryCache.Store(o.buildDiscoveryCacheLocked())
}

func (o *OpenAPIService) HandleDiscovery(w http.ResponseWriter, r *http.Request) {
	ts, etag, err := o.discoveryCache.Get()
	if err != nil {
		klog.Errorf("Error serving discovery: %s", err)
		w.WriteHeader(http.StatusInternalServerError)
		return
	}
	w.Header().Set("Etag", strconv.Quote(etag))
	w.Header().Set("Content-Type", "application/json")
	http.ServeContent(w, r, "/openapi/v3", ts.lastModified, bytes.NewReader(ts.spec))
>>>>>>> acfd0dd7
}

func (o *OpenAPIService) HandleGroupVersion(w http.ResponseWriter, r *http.Request) {
	url := strings.SplitAfterN(r.URL.Path, "/", 4)
	group := url[3]

	decipherableFormats := r.Header.Get("Accept")
	if decipherableFormats == "" {
		decipherableFormats = "*/*"
	}
	clauses := goautoneg.ParseAccept(decipherableFormats)
	w.Header().Add("Vary", "Accept")

	if len(clauses) == 0 {
		return
	}

	accepted := []struct {
		Type                string
		SubType             string
		ReturnedContentType string
	}{
		{"application", subTypeJSON, "application/" + subTypeJSON},
		{"application", subTypeProtobuf, "application/" + subTypeProtobuf},
		{"application", subTypeProtobufDeprecated, "application/" + subTypeProtobuf},
	}

	for _, clause := range clauses {
		for _, accepts := range accepted {
			if clause.Type != accepts.Type && clause.Type != "*" {
				continue
			}
			if clause.SubType != accepts.SubType && clause.SubType != "*" {
				continue
			}
			data, etag, lastModified, err := o.getSingleGroupBytes(accepts.SubType, group)
			if err != nil {
				return
			}
			// Set Content-Type header in the reponse
			w.Header().Set("Content-Type", accepts.ReturnedContentType)

			// ETag must be enclosed in double quotes: https://developer.mozilla.org/en-US/docs/Web/HTTP/Headers/ETag
			w.Header().Set("Etag", strconv.Quote(etag))

			if hash := r.URL.Query().Get("hash"); hash != "" {
				if hash != etag {
					u := constructServerRelativeURL(group, etag)
					http.Redirect(w, r, u, 301)
					return
				}
				// The Vary header is required because the Accept header can
				// change the contents returned. This prevents clients from caching
				// protobuf as JSON and vice versa.
				w.Header().Set("Vary", "Accept")

				// Only set these headers when a hash is given.
				w.Header().Set("Cache-Control", "public, immutable")
				// Set the Expires directive to the maximum value of one year from the request,
				// effectively indicating that the cache never expires.
				w.Header().Set("Expires", time.Now().AddDate(1, 0, 0).Format(time.RFC1123))
			}
			http.ServeContent(w, r, "", lastModified, bytes.NewReader(data))
			return
		}
	}
	w.WriteHeader(406)
	return
}

func (o *OpenAPIService) RegisterOpenAPIV3VersionedService(servePath string, handler common.PathHandlerByGroupVersion) error {
	handler.Handle(servePath, http.HandlerFunc(o.HandleDiscovery))
	handler.HandlePrefix(servePath+"/", http.HandlerFunc(o.HandleGroupVersion))
	return nil
}<|MERGE_RESOLUTION|>--- conflicted
+++ resolved
@@ -33,10 +33,7 @@
 	openapi_v3 "github.com/google/gnostic-models/openapiv3"
 	"github.com/google/uuid"
 	"github.com/munnerz/goautoneg"
-<<<<<<< HEAD
-=======
-
->>>>>>> acfd0dd7
+
 	"k8s.io/klog/v2"
 	"k8s.io/kube-openapi/pkg/cached"
 	"k8s.io/kube-openapi/pkg/common"
@@ -77,45 +74,38 @@
 
 // This type is protected by the lock on OpenAPIService.
 type openAPIV3Group struct {
-<<<<<<< HEAD
-	specCache cached.Replaceable[*spec3.OpenAPI]
-	pbCache   cached.Data[timedSpec]
-	jsonCache cached.Data[timedSpec]
-=======
 	specCache cached.LastSuccess[*spec3.OpenAPI]
 	pbCache   cached.Value[timedSpec]
 	jsonCache cached.Value[timedSpec]
->>>>>>> acfd0dd7
 }
 
 func newOpenAPIV3Group() *openAPIV3Group {
 	o := &openAPIV3Group{}
-<<<<<<< HEAD
-	o.jsonCache = cached.NewTransformer[*spec3.OpenAPI](func(result cached.Result[*spec3.OpenAPI]) cached.Result[timedSpec] {
-		if result.Err != nil {
-			return cached.NewResultErr[timedSpec](result.Err)
-		}
-		json, err := json.Marshal(result.Data)
-		if err != nil {
-			return cached.NewResultErr[timedSpec](err)
-		}
-		return cached.NewResultOK(timedSpec{spec: json, lastModified: time.Now()}, computeETag(json))
+	o.jsonCache = cached.Transform[*spec3.OpenAPI](func(spec *spec3.OpenAPI, etag string, err error) (timedSpec, string, error) {
+		if err != nil {
+			return timedSpec{}, "", err
+		}
+		json, err := json.Marshal(spec)
+		if err != nil {
+			return timedSpec{}, "", err
+		}
+		return timedSpec{spec: json, lastModified: time.Now()}, computeETag(json), nil
 	}, &o.specCache)
-	o.pbCache = cached.NewTransformer(func(result cached.Result[timedSpec]) cached.Result[timedSpec] {
-		if result.Err != nil {
-			return cached.NewResultErr[timedSpec](result.Err)
-		}
-		proto, err := ToV3ProtoBinary(result.Data.spec)
-		if err != nil {
-			return cached.NewResultErr[timedSpec](err)
-		}
-		return cached.NewResultOK(timedSpec{spec: proto, lastModified: result.Data.lastModified}, result.Etag)
+	o.pbCache = cached.Transform(func(ts timedSpec, etag string, err error) (timedSpec, string, error) {
+		if err != nil {
+			return timedSpec{}, "", err
+		}
+		proto, err := ToV3ProtoBinary(ts.spec)
+		if err != nil {
+			return timedSpec{}, "", err
+		}
+		return timedSpec{spec: proto, lastModified: ts.lastModified}, etag, nil
 	}, o.jsonCache)
 	return o
 }
 
-func (o *openAPIV3Group) UpdateSpec(openapi cached.Data[*spec3.OpenAPI]) {
-	o.specCache.Replace(openapi)
+func (o *openAPIV3Group) UpdateSpec(openapi cached.Value[*spec3.OpenAPI]) {
+	o.specCache.Store(openapi)
 }
 
 // OpenAPIService is the service responsible for serving OpenAPI spec. It has
@@ -125,44 +115,7 @@
 	mutex    sync.Mutex
 	v3Schema map[string]*openAPIV3Group
 
-	discoveryCache cached.Replaceable[timedSpec]
-=======
-	o.jsonCache = cached.Transform[*spec3.OpenAPI](func(spec *spec3.OpenAPI, etag string, err error) (timedSpec, string, error) {
-		if err != nil {
-			return timedSpec{}, "", err
-		}
-		json, err := json.Marshal(spec)
-		if err != nil {
-			return timedSpec{}, "", err
-		}
-		return timedSpec{spec: json, lastModified: time.Now()}, computeETag(json), nil
-	}, &o.specCache)
-	o.pbCache = cached.Transform(func(ts timedSpec, etag string, err error) (timedSpec, string, error) {
-		if err != nil {
-			return timedSpec{}, "", err
-		}
-		proto, err := ToV3ProtoBinary(ts.spec)
-		if err != nil {
-			return timedSpec{}, "", err
-		}
-		return timedSpec{spec: proto, lastModified: ts.lastModified}, etag, nil
-	}, o.jsonCache)
-	return o
-}
-
-func (o *openAPIV3Group) UpdateSpec(openapi cached.Value[*spec3.OpenAPI]) {
-	o.specCache.Store(openapi)
-}
-
-// OpenAPIService is the service responsible for serving OpenAPI spec. It has
-// the ability to safely change the spec while serving it.
-type OpenAPIService struct {
-	// Mutex protects the schema map.
-	mutex    sync.Mutex
-	v3Schema map[string]*openAPIV3Group
-
 	discoveryCache cached.LastSuccess[timedSpec]
->>>>>>> acfd0dd7
 }
 
 func computeETag(data []byte) string {
@@ -185,22 +138,6 @@
 	o := &OpenAPIService{}
 	o.v3Schema = make(map[string]*openAPIV3Group)
 	// We're not locked because we haven't shared the structure yet.
-<<<<<<< HEAD
-	o.discoveryCache.Replace(o.buildDiscoveryCacheLocked())
-	return o
-}
-
-func (o *OpenAPIService) buildDiscoveryCacheLocked() cached.Data[timedSpec] {
-	caches := make(map[string]cached.Data[timedSpec], len(o.v3Schema))
-	for gvName, group := range o.v3Schema {
-		caches[gvName] = group.jsonCache
-	}
-	return cached.NewMerger(func(results map[string]cached.Result[timedSpec]) cached.Result[timedSpec] {
-		discovery := &OpenAPIV3Discovery{Paths: make(map[string]OpenAPIV3DiscoveryGroupVersion)}
-		for gvName, result := range results {
-			if result.Err != nil {
-				return cached.NewResultErr[timedSpec](result.Err)
-=======
 	o.discoveryCache.Store(o.buildDiscoveryCacheLocked())
 	return o
 }
@@ -215,7 +152,6 @@
 		for gvName, result := range results {
 			if result.Err != nil {
 				return timedSpec{}, "", result.Err
->>>>>>> acfd0dd7
 			}
 			discovery.Paths[gvName] = OpenAPIV3DiscoveryGroupVersion{
 				ServerRelativeURL: constructServerRelativeURL(gvName, result.Etag),
@@ -223,15 +159,9 @@
 		}
 		j, err := json.Marshal(discovery)
 		if err != nil {
-<<<<<<< HEAD
-			return cached.NewResultErr[timedSpec](err)
-		}
-		return cached.NewResultOK(timedSpec{spec: j, lastModified: time.Now()}, computeETag(j))
-=======
 			return timedSpec{}, "", err
 		}
 		return timedSpec{spec: j, lastModified: time.Now()}, computeETag(j), nil
->>>>>>> acfd0dd7
 	}, caches)
 }
 
@@ -242,22 +172,6 @@
 	if !ok {
 		return nil, "", time.Now(), fmt.Errorf("Cannot find CRD group %s", group)
 	}
-<<<<<<< HEAD
-	result := cached.Result[timedSpec]{}
-	switch getType {
-	case subTypeJSON:
-		result = v.jsonCache.Get()
-	case subTypeProtobuf, subTypeProtobufDeprecated:
-		result = v.pbCache.Get()
-	default:
-		return nil, "", time.Now(), fmt.Errorf("Invalid accept clause %s", getType)
-	}
-	return result.Data.spec, result.Etag, result.Data.lastModified, result.Err
-}
-
-// UpdateGroupVersionLazy adds or updates an existing group with the new cached.
-func (o *OpenAPIService) UpdateGroupVersionLazy(group string, openapi cached.Data[*spec3.OpenAPI]) {
-=======
 	switch getType {
 	case subTypeJSON:
 		ts, etag, err := v.jsonCache.Get()
@@ -272,41 +186,11 @@
 
 // UpdateGroupVersionLazy adds or updates an existing group with the new cached.
 func (o *OpenAPIService) UpdateGroupVersionLazy(group string, openapi cached.Value[*spec3.OpenAPI]) {
->>>>>>> acfd0dd7
 	o.mutex.Lock()
 	defer o.mutex.Unlock()
 	if _, ok := o.v3Schema[group]; !ok {
 		o.v3Schema[group] = newOpenAPIV3Group()
 		// Since there is a new item, we need to re-build the cache map.
-<<<<<<< HEAD
-		o.discoveryCache.Replace(o.buildDiscoveryCacheLocked())
-	}
-	o.v3Schema[group].UpdateSpec(openapi)
-}
-
-func (o *OpenAPIService) UpdateGroupVersion(group string, openapi *spec3.OpenAPI) {
-	o.UpdateGroupVersionLazy(group, cached.NewResultOK(openapi, uuid.New().String()))
-}
-
-func (o *OpenAPIService) DeleteGroupVersion(group string) {
-	o.mutex.Lock()
-	defer o.mutex.Unlock()
-	delete(o.v3Schema, group)
-	// Rebuild the merge cache map since the items have changed.
-	o.discoveryCache.Replace(o.buildDiscoveryCacheLocked())
-}
-
-func (o *OpenAPIService) HandleDiscovery(w http.ResponseWriter, r *http.Request) {
-	result := o.discoveryCache.Get()
-	if result.Err != nil {
-		klog.Errorf("Error serving discovery: %s", result.Err)
-		w.WriteHeader(http.StatusInternalServerError)
-		return
-	}
-	w.Header().Set("Etag", strconv.Quote(result.Etag))
-	w.Header().Set("Content-Type", "application/json")
-	http.ServeContent(w, r, "/openapi/v3", result.Data.lastModified, bytes.NewReader(result.Data.spec))
-=======
 		o.discoveryCache.Store(o.buildDiscoveryCacheLocked())
 	}
 	o.v3Schema[group].UpdateSpec(openapi)
@@ -334,7 +218,6 @@
 	w.Header().Set("Etag", strconv.Quote(etag))
 	w.Header().Set("Content-Type", "application/json")
 	http.ServeContent(w, r, "/openapi/v3", ts.lastModified, bytes.NewReader(ts.spec))
->>>>>>> acfd0dd7
 }
 
 func (o *OpenAPIService) HandleGroupVersion(w http.ResponseWriter, r *http.Request) {
