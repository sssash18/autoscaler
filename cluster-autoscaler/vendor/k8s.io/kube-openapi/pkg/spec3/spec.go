--- conflicted
+++ resolved
@@ -49,8 +49,6 @@
 		return jsonv2.Unmarshal(data, &p)
 	}
 	return json.Unmarshal(data, &p)
-<<<<<<< HEAD
-=======
 }
 
 func (o *OpenAPI) MarshalJSON() ([]byte, error) {
@@ -74,5 +72,4 @@
 	}
 	x := (*OpenAPIOmitZero)(o)
 	return opts.MarshalNext(enc, x)
->>>>>>> acfd0dd7
 }