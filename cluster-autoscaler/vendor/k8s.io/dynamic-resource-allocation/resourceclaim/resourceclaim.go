/*
Copyright 2022 The Kubernetes Authors.

Licensed under the Apache License, Version 2.0 (the "License");
you may not use this file except in compliance with the License.
You may obtain a copy of the License at

    http://www.apache.org/licenses/LICENSE-2.0

Unless required by applicable law or agreed to in writing, software
distributed under the License is distributed on an "AS IS" BASIS,
WITHOUT WARRANTIES OR CONDITIONS OF ANY KIND, either express or implied.
See the License for the specific language governing permissions and
limitations under the License.
*/

// Package resourceclaim provides code that supports the usual pattern
// for accessing the ResourceClaim that is referenced by a PodResourceClaim:
//
// - determine the ResourceClaim name that corresponds to the PodResourceClaim
// - retrieve the ResourceClaim
// - verify that the ResourceClaim is owned by the pod if generated from a template
// - use the ResourceClaim
package resourceclaim

import (
	"errors"
	"fmt"
	"os"
	"strings"

	v1 "k8s.io/api/core/v1"
	resourcev1alpha2 "k8s.io/api/resource/v1alpha2"
	metav1 "k8s.io/apimachinery/pkg/apis/meta/v1"
	"k8s.io/client-go/kubernetes"
	"k8s.io/utils/ptr"
)

var (
	// ErrAPIUnsupported is wrapped by the actual errors returned by Name and
	// indicates that none of the required fields are set.
	ErrAPIUnsupported = errors.New("none of the supported fields are set")

	// ErrClaimNotFound is wrapped by the actual errors returned by Name and
	// indicates that the claim has not been created yet.
	ErrClaimNotFound = errors.New("ResourceClaim not created yet")
)

var (
	// ErrAPIUnsupported is wrapped by the actual errors returned by Name and
	// indicates that none of the required fields are set.
	ErrAPIUnsupported = errors.New("none of the supported fields are set")

	// ErrClaimNotFound is wrapped by the actual errors returned by Name and
	// indicates that the claim has not been created yet.
	ErrClaimNotFound = errors.New("ResourceClaim not created yet")
)

// Name returns the name of the ResourceClaim object that gets referenced by or
// created for the PodResourceClaim. Three different results are possible:
//
//   - An error is returned when some field is not set as expected (either the
//     input is invalid or the API got extended and the library and the client
//     using it need to be updated) or the claim hasn't been created yet.
<<<<<<< HEAD
//
//     The error includes pod and pod claim name and the unexpected field and
//     is derived from one of the pre-defined errors in this package.
//
=======
//
//     The error includes pod and pod claim name and the unexpected field and
//     is derived from one of the pre-defined errors in this package.
//
>>>>>>> acfd0dd7
//   - A nil string pointer and no error when the ResourceClaim intentionally
//     didn't get created and the PodResourceClaim can be ignored.
//
//   - A pointer to the name and no error when the ResourceClaim got created.
//     In this case the boolean determines whether IsForPod must be called
//     after retrieving the ResourceClaim and before using it.
<<<<<<< HEAD
//
// If podClaim.Template is not nil, the caller must check that the
// ResourceClaim is indeed the one that was created for the Pod by calling
// IsUsable.
func Name(pod *v1.Pod, podClaim *v1.PodResourceClaim) (name *string, mustCheckOwner bool, err error) {
=======
//
// Determining the name depends on Kubernetes >= 1.28.
func Name(pod *v1.Pod, podClaim *v1.PodResourceClaim) (name *string, mustCheckOwner bool, err error) {
	switch {
	case podClaim.Source.ResourceClaimName != nil:
		return podClaim.Source.ResourceClaimName, false, nil
	case podClaim.Source.ResourceClaimTemplateName != nil:
		for _, status := range pod.Status.ResourceClaimStatuses {
			if status.Name == podClaim.Name {
				return status.ResourceClaimName, true, nil
			}
		}
		return nil, false, fmt.Errorf(`pod "%s/%s": %w`, pod.Namespace, pod.Name, ErrClaimNotFound)
	default:
		return nil, false, fmt.Errorf(`pod "%s/%s", spec.resourceClaim %q: %w`, pod.Namespace, pod.Name, podClaim.Name, ErrAPIUnsupported)
	}
}

// NewNameLookup returns an object which handles determining the name of
// a ResourceClaim. In contrast to the stand-alone Name it is compatible
// also with Kubernetes < 1.28.
//
// Providing a client is optional. If none is available, then code can pass nil
// and users can set the DRA_WITH_DETERMINISTIC_RESOURCE_CLAIM_NAMES env
// variable to an arbitrary non-empty value to use the naming from Kubernetes <
// 1.28.
func NewNameLookup(client kubernetes.Interface) *Lookup {
	return &Lookup{client: client}
}

// Lookup stores the state which is necessary to look up ResourceClaim names.
type Lookup struct {
	client       kubernetes.Interface
	usePodStatus *bool
}

// Name is a variant of the stand-alone Name with support also for Kubernetes < 1.28.
func (l *Lookup) Name(pod *v1.Pod, podClaim *v1.PodResourceClaim) (name *string, mustCheckOwner bool, err error) {
	if l.usePodStatus == nil {
		if value, _ := os.LookupEnv("DRA_WITH_DETERMINISTIC_RESOURCE_CLAIM_NAMES"); value != "" {
			l.usePodStatus = ptr.To(false)
		} else if l.client != nil {
			// Check once. This does not detect upgrades or
			// downgrades, but that is good enough for the simple
			// test scenarios that the Kubernetes < 1.28 support is
			// meant for.
			info, err := l.client.Discovery().ServerVersion()
			if err != nil {
				return nil, false, fmt.Errorf("look up server version: %v", err)
			}
			if info.Major == "" {
				// Fake client...
				l.usePodStatus = ptr.To(true)
			} else {
				switch strings.Compare(info.Major, "1") {
				case -1:
					// Huh?
					l.usePodStatus = ptr.To(false)
				case 0:
					// info.Minor may have a suffix which makes it larger than 28.
					// We don't care about pre-releases here.
					l.usePodStatus = ptr.To(strings.Compare("28", info.Minor) <= 0)
				case 1:
					// Kubernetes 2? Yeah!
					l.usePodStatus = ptr.To(true)
				}
			}
		}
	}

	if *l.usePodStatus {
		return Name(pod, podClaim)
	}

>>>>>>> acfd0dd7
	switch {
	case podClaim.Source.ResourceClaimName != nil:
		return podClaim.Source.ResourceClaimName, false, nil
	case podClaim.Source.ResourceClaimTemplateName != nil:
<<<<<<< HEAD
		for _, status := range pod.Status.ResourceClaimStatuses {
			if status.Name == podClaim.Name {
				return status.ResourceClaimName, true, nil
			}
		}
		return nil, false, fmt.Errorf(`pod "%s/%s": %w`, pod.Namespace, pod.Name, ErrClaimNotFound)
=======
		name := pod.Name + "-" + podClaim.Name
		return &name, true, nil
>>>>>>> acfd0dd7
	default:
		return nil, false, fmt.Errorf(`pod "%s/%s", spec.resourceClaim %q: %w`, pod.Namespace, pod.Name, podClaim.Name, ErrAPIUnsupported)
	}
}

// IsForPod checks that the ResourceClaim is the one that
// was created for the Pod. It returns an error that is informative
// enough to be returned by the caller without adding further details
// about the Pod or ResourceClaim.
func IsForPod(pod *v1.Pod, claim *resourcev1alpha2.ResourceClaim) error {
	// Checking the namespaces is just a precaution. The caller should
	// never pass in a ResourceClaim that isn't from the same namespace as the
	// Pod.
	if claim.Namespace != pod.Namespace || !metav1.IsControlledBy(claim, pod) {
		return fmt.Errorf("ResourceClaim %s/%s was not created for pod %s/%s (pod is not owner)", claim.Namespace, claim.Name, pod.Namespace, pod.Name)
	}
	return nil
}

// IsReservedForPod checks whether a claim lists the pod as one of the objects
// that the claim was reserved for.
func IsReservedForPod(pod *v1.Pod, claim *resourcev1alpha2.ResourceClaim) bool {
	for _, reserved := range claim.Status.ReservedFor {
		if reserved.UID == pod.UID {
			return true
		}
	}
	return false
}

// CanBeReserved checks whether the claim could be reserved for another object.
func CanBeReserved(claim *resourcev1alpha2.ResourceClaim) bool {
	return claim.Status.Allocation.Shareable ||
		len(claim.Status.ReservedFor) == 0
}<|MERGE_RESOLUTION|>--- conflicted
+++ resolved
@@ -46,46 +46,22 @@
 	ErrClaimNotFound = errors.New("ResourceClaim not created yet")
 )
 
-var (
-	// ErrAPIUnsupported is wrapped by the actual errors returned by Name and
-	// indicates that none of the required fields are set.
-	ErrAPIUnsupported = errors.New("none of the supported fields are set")
-
-	// ErrClaimNotFound is wrapped by the actual errors returned by Name and
-	// indicates that the claim has not been created yet.
-	ErrClaimNotFound = errors.New("ResourceClaim not created yet")
-)
-
 // Name returns the name of the ResourceClaim object that gets referenced by or
 // created for the PodResourceClaim. Three different results are possible:
 //
 //   - An error is returned when some field is not set as expected (either the
 //     input is invalid or the API got extended and the library and the client
 //     using it need to be updated) or the claim hasn't been created yet.
-<<<<<<< HEAD
 //
 //     The error includes pod and pod claim name and the unexpected field and
 //     is derived from one of the pre-defined errors in this package.
 //
-=======
-//
-//     The error includes pod and pod claim name and the unexpected field and
-//     is derived from one of the pre-defined errors in this package.
-//
->>>>>>> acfd0dd7
 //   - A nil string pointer and no error when the ResourceClaim intentionally
 //     didn't get created and the PodResourceClaim can be ignored.
 //
 //   - A pointer to the name and no error when the ResourceClaim got created.
 //     In this case the boolean determines whether IsForPod must be called
 //     after retrieving the ResourceClaim and before using it.
-<<<<<<< HEAD
-//
-// If podClaim.Template is not nil, the caller must check that the
-// ResourceClaim is indeed the one that was created for the Pod by calling
-// IsUsable.
-func Name(pod *v1.Pod, podClaim *v1.PodResourceClaim) (name *string, mustCheckOwner bool, err error) {
-=======
 //
 // Determining the name depends on Kubernetes >= 1.28.
 func Name(pod *v1.Pod, podClaim *v1.PodResourceClaim) (name *string, mustCheckOwner bool, err error) {
@@ -160,22 +136,12 @@
 		return Name(pod, podClaim)
 	}
 
->>>>>>> acfd0dd7
 	switch {
 	case podClaim.Source.ResourceClaimName != nil:
 		return podClaim.Source.ResourceClaimName, false, nil
 	case podClaim.Source.ResourceClaimTemplateName != nil:
-<<<<<<< HEAD
-		for _, status := range pod.Status.ResourceClaimStatuses {
-			if status.Name == podClaim.Name {
-				return status.ResourceClaimName, true, nil
-			}
-		}
-		return nil, false, fmt.Errorf(`pod "%s/%s": %w`, pod.Namespace, pod.Name, ErrClaimNotFound)
-=======
 		name := pod.Name + "-" + podClaim.Name
 		return &name, true, nil
->>>>>>> acfd0dd7
 	default:
 		return nil, false, fmt.Errorf(`pod "%s/%s", spec.resourceClaim %q: %w`, pod.Namespace, pod.Name, podClaim.Name, ErrAPIUnsupported)
 	}
