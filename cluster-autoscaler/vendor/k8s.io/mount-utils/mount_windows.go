//go:build windows
// +build windows

/*
Copyright 2017 The Kubernetes Authors.

Licensed under the Apache License, Version 2.0 (the "License");
you may not use this file except in compliance with the License.
You may obtain a copy of the License at

    http://www.apache.org/licenses/LICENSE-2.0

Unless required by applicable law or agreed to in writing, software
distributed under the License is distributed on an "AS IS" BASIS,
WITHOUT WARRANTIES OR CONDITIONS OF ANY KIND, either express or implied.
See the License for the specific language governing permissions and
limitations under the License.
*/

package mount

import (
	"fmt"
	"os"
	"os/exec"
	"path/filepath"
	"strings"

	"k8s.io/klog/v2"
	"k8s.io/utils/keymutex"
)

const (
	accessDenied string = "access is denied"
)

// Mounter provides the default implementation of mount.Interface
// for the windows platform.  This implementation assumes that the
// kubelet is running in the host's root mount namespace.
type Mounter struct {
	mounterPath string
}

// New returns a mount.Interface for the current system.
// It provides options to override the default mounter behavior.
// mounterPath allows using an alternative to `/bin/mount` for mounting.
func New(mounterPath string) Interface {
	return &Mounter{
		mounterPath: mounterPath,
	}
}

// acquire lock for smb mount
var getSMBMountMutex = keymutex.NewHashed(0)

// Mount : mounts source to target with given options.
// currently only supports cifs(smb), bind mount(for disk)
func (mounter *Mounter) Mount(source string, target string, fstype string, options []string) error {
	return mounter.MountSensitive(source, target, fstype, options, nil /* sensitiveOptions */)
}

// MountSensitiveWithoutSystemd is the same as MountSensitive() but disable using ssytemd mount.
// Windows not supported systemd mount, this function degrades to MountSensitive().
func (mounter *Mounter) MountSensitiveWithoutSystemd(source string, target string, fstype string, options []string, sensitiveOptions []string) error {
	return mounter.MountSensitive(source, target, fstype, options, sensitiveOptions /* sensitiveOptions */)
}

// MountSensitiveWithoutSystemdWithMountFlags is the same as MountSensitiveWithoutSystemd with additional mount flags
// Windows not supported systemd mount, this function degrades to MountSensitive().
func (mounter *Mounter) MountSensitiveWithoutSystemdWithMountFlags(source string, target string, fstype string, options []string, sensitiveOptions []string, mountFlags []string) error {
	return mounter.MountSensitive(source, target, fstype, options, sensitiveOptions /* sensitiveOptions */)
}

// MountSensitive is the same as Mount() but this method allows
// sensitiveOptions to be passed in a separate parameter from the normal
// mount options and ensures the sensitiveOptions are never logged. This
// method should be used by callers that pass sensitive material (like
// passwords) as mount options.
func (mounter *Mounter) MountSensitive(source string, target string, fstype string, options []string, sensitiveOptions []string) error {
	target = NormalizeWindowsPath(target)
	sanitizedOptionsForLogging := sanitizedOptionsForLogging(options, sensitiveOptions)

	if source == "tmpfs" {
		klog.V(3).Infof("mounting source (%q), target (%q), with options (%q)", source, target, sanitizedOptionsForLogging)
		return os.MkdirAll(target, 0o755)
	}

	parentDir := filepath.Dir(target)
	if err := os.MkdirAll(parentDir, 0o755); err != nil {
		return err
	}

	klog.V(4).Infof("mount options(%q) source:%q, target:%q, fstype:%q, begin to mount",
		sanitizedOptionsForLogging, source, target, fstype)
	bindSource := source

	if bind, _, _, _ := MakeBindOptsSensitive(options, sensitiveOptions); bind {
		bindSource = NormalizeWindowsPath(source)
	} else {
		allOptions := []string{}
		allOptions = append(allOptions, options...)
		allOptions = append(allOptions, sensitiveOptions...)
		if len(allOptions) < 2 {
			return fmt.Errorf("mount options(%q) should have at least 2 options, current number:%d, source:%q, target:%q",
				sanitizedOptionsForLogging, len(allOptions), source, target)
		}

		// currently only cifs mount is supported
		if strings.ToLower(fstype) != "cifs" {
			return fmt.Errorf("only cifs mount is supported now, fstype: %q, mounting source (%q), target (%q), with options (%q)", fstype, source, target, sanitizedOptionsForLogging)
		}

		// lock smb mount for the same source
		getSMBMountMutex.LockKey(source)
		defer getSMBMountMutex.UnlockKey(source)

		username := allOptions[0]
		password := allOptions[1]
		if output, err := newSMBMapping(username, password, source); err != nil {
			klog.Warningf("SMB Mapping(%s) returned with error(%v), output(%s)", source, err, string(output))
			if isSMBMappingExist(source) {
				valid, err := isValidPath(source)
				if !valid {
					if err == nil || isAccessDeniedError(err) {
						klog.V(2).Infof("SMB Mapping(%s) already exists while it's not valid, return error: %v, now begin to remove and remount", source, err)
						if output, err = removeSMBMapping(source); err != nil {
							return fmt.Errorf("Remove-SmbGlobalMapping failed: %v, output: %q", err, output)
						}
						if output, err := newSMBMapping(username, password, source); err != nil {
							return fmt.Errorf("New-SmbGlobalMapping(%s) failed: %v, output: %q", source, err, output)
						}
					}
				} else {
					klog.V(2).Infof("SMB Mapping(%s) already exists and is still valid, skip error(%v)", source, err)
				}
			} else {
				return fmt.Errorf("New-SmbGlobalMapping(%s) failed: %v, output: %q", source, err, output)
			}
		}
	}

	// There is an issue in golang where EvalSymlinks fails on Windows when passed a
	// UNC share root path without a trailing backslash.
	// Ex: \\SERVER\share will fail to resolve but \\SERVER\share\ will resolve
	// containerD on Windows calls EvalSymlinks so we'll add the backslash when making the symlink if it is missing.
	// https://github.com/golang/go/pull/42096 fixes this issue in golang but a fix will not be available until
	// golang v1.16
	mklinkSource := bindSource
	if !strings.HasSuffix(mklinkSource, "\\") {
		mklinkSource = mklinkSource + "\\"
	}

	err := os.Symlink(mklinkSource, target)
	if err != nil {
		klog.Errorf("symlink failed: %v, source(%q) target(%q)", err, mklinkSource, target)
		return err
	}
	klog.V(2).Infof("symlink source(%q) on target(%q) successfully", mklinkSource, target)

	return nil
}

// do the SMB mount with username, password, remotepath
// return (output, error)
func newSMBMapping(username, password, remotepath string) (string, error) {
	if username == "" || password == "" || remotepath == "" {
		return "", fmt.Errorf("invalid parameter(username: %s, password: %s, remoteapth: %s)", username, sensitiveOptionsRemoved, remotepath)
	}

	// use PowerShell Environment Variables to store user input string to prevent command line injection
	// https://docs.microsoft.com/en-us/powershell/module/microsoft.powershell.core/about/about_environment_variables?view=powershell-5.1
	cmdLine := `$PWord = ConvertTo-SecureString -String $Env:smbpassword -AsPlainText -Force` +
		`;$Credential = New-Object -TypeName System.Management.Automation.PSCredential -ArgumentList $Env:smbuser, $PWord` +
		`;New-SmbGlobalMapping -RemotePath $Env:smbremotepath -Credential $Credential -RequirePrivacy $true`
	cmd := exec.Command("powershell", "/c", cmdLine)
	cmd.Env = append(os.Environ(),
		fmt.Sprintf("smbuser=%s", username),
		fmt.Sprintf("smbpassword=%s", password),
		fmt.Sprintf("smbremotepath=%s", remotepath))

	output, err := cmd.CombinedOutput()
	return string(output), err
}

// check whether remotepath is already mounted
func isSMBMappingExist(remotepath string) bool {
	cmd := exec.Command("powershell", "/c", `Get-SmbGlobalMapping -RemotePath $Env:smbremotepath`)
	cmd.Env = append(os.Environ(), fmt.Sprintf("smbremotepath=%s", remotepath))
	_, err := cmd.CombinedOutput()
	return err == nil
}

// check whether remotepath is valid
// return (true, nil) if remotepath is valid
func isValidPath(remotepath string) (bool, error) {
	cmd := exec.Command("powershell", "/c", `Test-Path $Env:remoteapth`)
	cmd.Env = append(os.Environ(), fmt.Sprintf("remoteapth=%s", remotepath))
	output, err := cmd.CombinedOutput()
	if err != nil {
		return false, fmt.Errorf("returned output: %s, error: %v", string(output), err)
	}

	return strings.HasPrefix(strings.ToLower(string(output)), "true"), nil
}

func isAccessDeniedError(err error) bool {
	return err != nil && strings.Contains(strings.ToLower(err.Error()), accessDenied)
}

// remove SMB mapping
func removeSMBMapping(remotepath string) (string, error) {
	cmd := exec.Command("powershell", "/c", `Remove-SmbGlobalMapping -RemotePath $Env:smbremotepath -Force`)
	cmd.Env = append(os.Environ(), fmt.Sprintf("smbremotepath=%s", remotepath))
	output, err := cmd.CombinedOutput()
	return string(output), err
}

// Unmount unmounts the target.
func (mounter *Mounter) Unmount(target string) error {
	klog.V(4).Infof("Unmount target (%q)", target)
	target = NormalizeWindowsPath(target)

	if err := os.Remove(target); err != nil {
		klog.Errorf("removing directory %s failed: %v", target, err)
		return err
	}
	return nil
}

// List returns a list of all mounted filesystems. todo
func (mounter *Mounter) List() ([]MountPoint, error) {
	return []MountPoint{}, nil
}

// IsLikelyNotMountPoint determines if a directory is not a mountpoint.
func (mounter *Mounter) IsLikelyNotMountPoint(file string) (bool, error) {
	stat, err := os.Lstat(file)
	if err != nil {
		return true, err
	}

	if stat.Mode()&os.ModeSymlink != 0 {
		return false, err
	}
	return true, nil
}

// CanSafelySkipMountPointCheck always returns false on Windows
func (mounter *Mounter) CanSafelySkipMountPointCheck() bool {
	return false
}

// IsMountPoint: determines if a directory is a mountpoint.
func (mounter *Mounter) IsMountPoint(file string) (bool, error) {
	isNotMnt, err := mounter.IsLikelyNotMountPoint(file)
	if err != nil {
		return false, err
	}
	return !isNotMnt, nil
}

// GetMountRefs : empty implementation here since there is no place to query all mount points on Windows
func (mounter *Mounter) GetMountRefs(pathname string) ([]string, error) {
	windowsPath := NormalizeWindowsPath(pathname)
	pathExists, pathErr := PathExists(windowsPath)
	if !pathExists {
		return []string{}, nil
	} else if IsCorruptedMnt(pathErr) {
		klog.Warningf("GetMountRefs found corrupted mount at %s, treating as unmounted path", windowsPath)
		return []string{}, nil
	} else if pathErr != nil {
		return nil, fmt.Errorf("error checking path %s: %v", windowsPath, pathErr)
	}
	return []string{pathname}, nil
}

func (mounter *SafeFormatAndMount) formatAndMountSensitive(source string, target string, fstype string, options []string, sensitiveOptions []string, formatOptions []string) error {
	// Try to mount the disk
	klog.V(4).Infof("Attempting to formatAndMount disk: %s %s %s", fstype, source, target)

	if err := ValidateDiskNumber(source); err != nil {
		klog.Errorf("diskMount: formatAndMount failed, err: %v", err)
		return err
	}

	if len(fstype) == 0 {
		// Use 'NTFS' as the default
		fstype = "NTFS"
	}

	if len(formatOptions) > 0 {
		return fmt.Errorf("diskMount: formatOptions are not supported on Windows")
	}

	cmdString := "Get-Disk -Number $env:source | Where partitionstyle -eq 'raw' | Initialize-Disk -PartitionStyle GPT -PassThru" +
		" | New-Partition -UseMaximumSize | Format-Volume -FileSystem $env:fstype -Confirm:$false"
	cmd := mounter.Exec.Command("powershell", "/c", cmdString)
	env := append(os.Environ(),
		fmt.Sprintf("source=%s", source),
		fmt.Sprintf("fstype=%s", fstype),
	)
	cmd.SetEnv(env)
	klog.V(8).Infof("Executing command: %q", cmdString)
	if output, err := cmd.CombinedOutput(); err != nil {
		return fmt.Errorf("diskMount: format disk failed, error: %v, output: %q", err, string(output))
	}
	klog.V(4).Infof("diskMount: Disk successfully formatted, disk: %q, fstype: %q", source, fstype)

	volumeIds, err := ListVolumesOnDisk(source)
	if err != nil {
		return err
	}
	driverPath := volumeIds[0]
	return mounter.MountSensitive(driverPath, target, fstype, options, sensitiveOptions)
}

// ListVolumesOnDisk - returns back list of volumes(volumeIDs) in the disk (requested in diskID).
func ListVolumesOnDisk(diskID string) (volumeIDs []string, err error) {
	// If a Disk has multiple volumes, Get-Volume may not return items in the same order.
<<<<<<< HEAD
	cmd := fmt.Sprintf("(Get-Disk -DeviceId %s | Get-Partition | Get-Volume | Sort-Object -Property UniqueId).UniqueId", diskID)
	output, err := exec.Command("powershell", "/c", cmd).CombinedOutput()
=======
	cmd := exec.Command("powershell", "/c", "(Get-Disk -DeviceId $env:diskID | Get-Partition | Get-Volume | Sort-Object -Property UniqueId).UniqueId")
	cmd.Env = append(os.Environ(), fmt.Sprintf("diskID=%s", diskID))
	klog.V(8).Infof("Executing command: %q", cmd.String())
	output, err := cmd.CombinedOutput()
>>>>>>> acfd0dd7
	klog.V(4).Infof("ListVolumesOnDisk id from %s: %s", diskID, string(output))
	if err != nil {
		return []string{}, fmt.Errorf("error list volumes on disk. cmd: %s, output: %s, error: %v", cmd, string(output), err)
	}

	volumeIds := strings.Split(strings.TrimSpace(string(output)), "\r\n")
	return volumeIds, nil
}

// getAllParentLinks walks all symbolic links and return all the parent targets recursively
func getAllParentLinks(path string) ([]string, error) {
	const maxIter = 255
	links := []string{}
	for {
		links = append(links, path)
		if len(links) > maxIter {
			return links, fmt.Errorf("unexpected length of parent links: %v", links)
		}

		fi, err := os.Lstat(path)
		if err != nil {
			return links, fmt.Errorf("Lstat: %v", err)
		}
		if fi.Mode()&os.ModeSymlink == 0 {
			break
		}

		path, err = os.Readlink(path)
		if err != nil {
			return links, fmt.Errorf("Readlink error: %v", err)
		}
	}

	return links, nil
}<|MERGE_RESOLUTION|>--- conflicted
+++ resolved
@@ -317,15 +317,10 @@
 // ListVolumesOnDisk - returns back list of volumes(volumeIDs) in the disk (requested in diskID).
 func ListVolumesOnDisk(diskID string) (volumeIDs []string, err error) {
 	// If a Disk has multiple volumes, Get-Volume may not return items in the same order.
-<<<<<<< HEAD
-	cmd := fmt.Sprintf("(Get-Disk -DeviceId %s | Get-Partition | Get-Volume | Sort-Object -Property UniqueId).UniqueId", diskID)
-	output, err := exec.Command("powershell", "/c", cmd).CombinedOutput()
-=======
 	cmd := exec.Command("powershell", "/c", "(Get-Disk -DeviceId $env:diskID | Get-Partition | Get-Volume | Sort-Object -Property UniqueId).UniqueId")
 	cmd.Env = append(os.Environ(), fmt.Sprintf("diskID=%s", diskID))
 	klog.V(8).Infof("Executing command: %q", cmd.String())
 	output, err := cmd.CombinedOutput()
->>>>>>> acfd0dd7
 	klog.V(4).Infof("ListVolumesOnDisk id from %s: %s", diskID, string(output))
 	if err != nil {
 		return []string{}, fmt.Errorf("error list volumes on disk. cmd: %s, output: %s, error: %v", cmd, string(output), err)
