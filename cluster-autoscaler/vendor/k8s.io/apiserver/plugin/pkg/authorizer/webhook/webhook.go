--- conflicted
+++ resolved
@@ -74,15 +74,6 @@
 	unauthorizedTTL     time.Duration
 	retryBackoff        wait.Backoff
 	decisionOnError     authorizer.Decision
-<<<<<<< HEAD
-	metrics             AuthorizerMetrics
-	celMatcher          *authorizationcel.CELMatcher
-}
-
-// NewFromInterface creates a WebhookAuthorizer using the given subjectAccessReview client
-func NewFromInterface(subjectAccessReview authorizationv1client.AuthorizationV1Interface, authorizedTTL, unauthorizedTTL time.Duration, retryBackoff wait.Backoff, decisionOnError authorizer.Decision, metrics AuthorizerMetrics) (*WebhookAuthorizer, error) {
-	return newWithBackoff(&subjectAccessReviewV1Client{subjectAccessReview.RESTClient()}, authorizedTTL, unauthorizedTTL, retryBackoff, decisionOnError, nil, metrics)
-=======
 	metrics             metrics.AuthorizerMetrics
 	celMatcher          *authorizationcel.CELMatcher
 	name                string
@@ -91,7 +82,6 @@
 // NewFromInterface creates a WebhookAuthorizer using the given subjectAccessReview client
 func NewFromInterface(subjectAccessReview authorizationv1client.AuthorizationV1Interface, authorizedTTL, unauthorizedTTL time.Duration, retryBackoff wait.Backoff, decisionOnError authorizer.Decision, metrics metrics.AuthorizerMetrics) (*WebhookAuthorizer, error) {
 	return newWithBackoff(&subjectAccessReviewV1Client{subjectAccessReview.RESTClient()}, authorizedTTL, unauthorizedTTL, retryBackoff, decisionOnError, nil, metrics, "")
->>>>>>> 7d1f87fc
 }
 
 // New creates a new WebhookAuthorizer from the provided kubeconfig file.
@@ -113,44 +103,26 @@
 //
 // For additional HTTP configuration, refer to the kubeconfig documentation
 // https://kubernetes.io/docs/user-guide/kubeconfig-file/.
-<<<<<<< HEAD
-func New(config *rest.Config, version string, authorizedTTL, unauthorizedTTL time.Duration, retryBackoff wait.Backoff, decisionOnError authorizer.Decision, matchConditions []apiserver.WebhookMatchCondition) (*WebhookAuthorizer, error) {
-=======
 func New(config *rest.Config, version string, authorizedTTL, unauthorizedTTL time.Duration, retryBackoff wait.Backoff, decisionOnError authorizer.Decision, matchConditions []apiserver.WebhookMatchCondition, name string, metrics metrics.AuthorizerMetrics) (*WebhookAuthorizer, error) {
->>>>>>> 7d1f87fc
 	subjectAccessReview, err := subjectAccessReviewInterfaceFromConfig(config, version, retryBackoff)
 	if err != nil {
 		return nil, err
 	}
-<<<<<<< HEAD
-	return newWithBackoff(subjectAccessReview, authorizedTTL, unauthorizedTTL, retryBackoff, decisionOnError, matchConditions, AuthorizerMetrics{
-		RecordRequestTotal:   noopMetrics{}.RecordRequestTotal,
-		RecordRequestLatency: noopMetrics{}.RecordRequestLatency,
-	})
-}
-
-// newWithBackoff allows tests to skip the sleep.
-func newWithBackoff(subjectAccessReview subjectAccessReviewer, authorizedTTL, unauthorizedTTL time.Duration, retryBackoff wait.Backoff, decisionOnError authorizer.Decision, matchConditions []apiserver.WebhookMatchCondition, metrics AuthorizerMetrics) (*WebhookAuthorizer, error) {
-=======
 	return newWithBackoff(subjectAccessReview, authorizedTTL, unauthorizedTTL, retryBackoff, decisionOnError, matchConditions, metrics, name)
 }
 
 // newWithBackoff allows tests to skip the sleep.
 func newWithBackoff(subjectAccessReview subjectAccessReviewer, authorizedTTL, unauthorizedTTL time.Duration, retryBackoff wait.Backoff, decisionOnError authorizer.Decision, matchConditions []apiserver.WebhookMatchCondition, am metrics.AuthorizerMetrics, name string) (*WebhookAuthorizer, error) {
->>>>>>> 7d1f87fc
 	// compile all expressions once in validation and save the results to be used for eval later
 	cm, fieldErr := apiservervalidation.ValidateAndCompileMatchConditions(matchConditions)
 	if err := fieldErr.ToAggregate(); err != nil {
 		return nil, err
 	}
-<<<<<<< HEAD
-=======
 	if cm != nil {
 		cm.AuthorizerType = "Webhook"
 		cm.AuthorizerName = name
 		cm.Metrics = am
 	}
->>>>>>> 7d1f87fc
 	return &WebhookAuthorizer{
 		subjectAccessReview: subjectAccessReview,
 		responseCache:       cache.NewLRUExpireCache(8192),
@@ -158,14 +130,9 @@
 		unauthorizedTTL:     unauthorizedTTL,
 		retryBackoff:        retryBackoff,
 		decisionOnError:     decisionOnError,
-<<<<<<< HEAD
-		metrics:             metrics,
-		celMatcher:          cm,
-=======
 		metrics:             am,
 		celMatcher:          cm,
 		name:                name,
->>>>>>> 7d1f87fc
 	}, nil
 }
 
