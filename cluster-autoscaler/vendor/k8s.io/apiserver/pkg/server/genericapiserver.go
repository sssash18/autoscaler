--- conflicted
+++ resolved
@@ -29,11 +29,7 @@
 	systemd "github.com/coreos/go-systemd/v22/daemon"
 
 	"golang.org/x/time/rate"
-<<<<<<< HEAD
-	apidiscoveryv2beta1 "k8s.io/api/apidiscovery/v2beta1"
-=======
 	apidiscoveryv2 "k8s.io/api/apidiscovery/v2"
->>>>>>> 7d1f87fc
 	"k8s.io/apimachinery/pkg/api/meta"
 	metav1 "k8s.io/apimachinery/pkg/apis/meta/v1"
 	"k8s.io/apimachinery/pkg/runtime"
@@ -760,13 +756,8 @@
 			if apiPrefix == APIGroupPrefix {
 				s.AggregatedDiscoveryGroupManager.AddGroupVersion(
 					groupVersion.Group,
-<<<<<<< HEAD
-					apidiscoveryv2beta1.APIVersionDiscovery{
-						Freshness: apidiscoveryv2beta1.DiscoveryFreshnessCurrent,
-=======
 					apidiscoveryv2.APIVersionDiscovery{
 						Freshness: apidiscoveryv2.DiscoveryFreshnessCurrent,
->>>>>>> 7d1f87fc
 						Version:   groupVersion.Version,
 						Resources: discoveryAPIResources,
 					},
@@ -775,13 +766,8 @@
 				// There is only one group version for legacy resources, priority can be defaulted to 0.
 				s.AggregatedLegacyDiscoveryGroupManager.AddGroupVersion(
 					groupVersion.Group,
-<<<<<<< HEAD
-					apidiscoveryv2beta1.APIVersionDiscovery{
-						Freshness: apidiscoveryv2beta1.DiscoveryFreshnessCurrent,
-=======
 					apidiscoveryv2.APIVersionDiscovery{
 						Freshness: apidiscoveryv2.DiscoveryFreshnessCurrent,
->>>>>>> 7d1f87fc
 						Version:   groupVersion.Version,
 						Resources: discoveryAPIResources,
 					},
