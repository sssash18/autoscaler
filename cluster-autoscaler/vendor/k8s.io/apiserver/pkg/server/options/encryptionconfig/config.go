/*
Copyright 2017 The Kubernetes Authors.

Licensed under the Apache License, Version 2.0 (the "License");
you may not use this file except in compliance with the License.
You may obtain a copy of the License at

    http://www.apache.org/licenses/LICENSE-2.0

Unless required by applicable law or agreed to in writing, software
distributed under the License is distributed on an "AS IS" BASIS,
WITHOUT WARRANTIES OR CONDITIONS OF ANY KIND, either express or implied.
See the License for the specific language governing permissions and
limitations under the License.
*/

package encryptionconfig

import (
	"context"
	"crypto/aes"
	"crypto/cipher"
	"crypto/sha256"
	"encoding/base64"
	"errors"
	"fmt"
	"net/http"
	"os"
	"sync"
	"sync/atomic"
	"time"

	"k8s.io/apimachinery/pkg/runtime"
	"k8s.io/apimachinery/pkg/runtime/schema"
	"k8s.io/apimachinery/pkg/runtime/serializer"
	utilerrors "k8s.io/apimachinery/pkg/util/errors"
	utilruntime "k8s.io/apimachinery/pkg/util/runtime"
	"k8s.io/apimachinery/pkg/util/uuid"
	"k8s.io/apimachinery/pkg/util/wait"
	"k8s.io/apiserver/pkg/apis/apiserver"
	apiserverv1 "k8s.io/apiserver/pkg/apis/apiserver/v1"
	"k8s.io/apiserver/pkg/apis/apiserver/validation"
	"k8s.io/apiserver/pkg/features"
	"k8s.io/apiserver/pkg/server/healthz"
	"k8s.io/apiserver/pkg/server/options/encryptionconfig/metrics"
	storagevalue "k8s.io/apiserver/pkg/storage/value"
	aestransformer "k8s.io/apiserver/pkg/storage/value/encrypt/aes"
	"k8s.io/apiserver/pkg/storage/value/encrypt/envelope"
	envelopekmsv2 "k8s.io/apiserver/pkg/storage/value/encrypt/envelope/kmsv2"
	kmstypes "k8s.io/apiserver/pkg/storage/value/encrypt/envelope/kmsv2/v2"
	envelopemetrics "k8s.io/apiserver/pkg/storage/value/encrypt/envelope/metrics"
	"k8s.io/apiserver/pkg/storage/value/encrypt/identity"
	"k8s.io/apiserver/pkg/storage/value/encrypt/secretbox"
	utilfeature "k8s.io/apiserver/pkg/util/feature"
	"k8s.io/klog/v2"
	kmsservice "k8s.io/kms/pkg/service"
)

const (
	aesCBCTransformerPrefixV1    = "k8s:enc:aescbc:v1:"
	aesGCMTransformerPrefixV1    = "k8s:enc:aesgcm:v1:"
	secretboxTransformerPrefixV1 = "k8s:enc:secretbox:v1:"
	kmsTransformerPrefixV1       = "k8s:enc:kms:v1:"
	kmsTransformerPrefixV2       = "k8s:enc:kms:v2:"

	// these constants relate to how the KMS v2 plugin status poll logic
	// and the DEK/seed generation logic behave.  In particular, the positive
	// interval and max TTL are closely related as the difference between
	// these values defines the worst case window in which the write DEK/seed
	// could expire due to the plugin going into an error state.  The
	// worst case window divided by the negative interval defines the
	// minimum amount of times the server will attempt to return to a
	// healthy state before the DEK/seed expires and writes begin to fail.
	//
	// For now, these values are kept small and hardcoded to support being
	// able to perform a "passive" storage migration while tolerating some
	// amount of plugin downtime.
	//
	// With the current approach, a user can update the key ID their plugin
	// is using and then can simply schedule a migration for 3 + N + M minutes
	// later where N is how long it takes their plugin to pick up new config
	// and M is extra buffer to allow the API server to process the config.
	// At that point, they are guaranteed to either migrate to the new key
	// or get errors during the migration.
	//
	// If the API server coasted forever on the last DEK/seed, they would need
	// to actively check if it had observed the new key ID before starting
	// a migration - otherwise it could keep using the old DEK/seed and their
	// storage migration would not do what they thought it did.
	kmsv2PluginHealthzPositiveInterval = 1 * time.Minute
	kmsv2PluginHealthzNegativeInterval = 10 * time.Second
	kmsv2PluginWriteDEKSourceMaxTTL    = 3 * time.Minute

	kmsPluginHealthzNegativeTTL = 3 * time.Second
	kmsPluginHealthzPositiveTTL = 20 * time.Second
	kmsAPIVersionV1             = "v1"
	kmsAPIVersionV2             = "v2"
	// this name is used for two different healthz endpoints:
	// - when one or more KMS v2 plugins are in use and no KMS v1 plugins are in use
	//   in this case, all v2 plugins are probed via this single endpoint
	// - when automatic reload of encryption config is enabled
	//   in this case, all KMS plugins are probed via this single endpoint
	//   the endpoint is present even if there are no KMS plugins configured (it is a no-op then)
	kmsReloadHealthCheckName = "kms-providers"
)

var codecs serializer.CodecFactory

// this atomic bool allows us to swap enablement of the KMSv2KDF feature in tests
// as the feature gate is now locked to true starting with v1.29
// Note: it cannot be set by an end user
var kdfDisabled atomic.Bool

// this function should only be called in tests to swap enablement of the KMSv2KDF feature
func SetKDFForTests(b bool) func() {
	kdfDisabled.Store(!b)
	return func() {
		kdfDisabled.Store(false)
	}
}

// this function should be used to determine enablement of the KMSv2KDF feature
// instead of getting it from DefaultFeatureGate as the feature gate is now locked
// to true starting with v1.29
func GetKDF() bool {
	return !kdfDisabled.Load()
}

func init() {
	configScheme := runtime.NewScheme()
<<<<<<< HEAD
	utilruntime.Must(apiserverconfig.AddToScheme(configScheme))
	utilruntime.Must(apiserverconfigv1.AddToScheme(configScheme))
=======
	utilruntime.Must(apiserver.AddToScheme(configScheme))
	utilruntime.Must(apiserverv1.AddToScheme(configScheme))
>>>>>>> 7d1f87fc
	codecs = serializer.NewCodecFactory(configScheme)
	envelopemetrics.RegisterMetrics()
	storagevalue.RegisterMetrics()
	metrics.RegisterMetrics()
}

type kmsPluginHealthzResponse struct {
	err      error
	received time.Time
}

type kmsPluginProbe struct {
	name         string
	ttl          time.Duration
	service      envelope.Service
	lastResponse *kmsPluginHealthzResponse
	l            *sync.Mutex
}

type kmsv2PluginProbe struct {
	state        atomic.Pointer[envelopekmsv2.State]
	name         string
	ttl          time.Duration
	service      kmsservice.Service
	lastResponse *kmsPluginHealthzResponse
	l            *sync.Mutex
	apiServerID  string
	version      string
}

type kmsHealthChecker []healthz.HealthChecker

func (k kmsHealthChecker) Name() string {
	return kmsReloadHealthCheckName
}

func (k kmsHealthChecker) Check(req *http.Request) error {
	var errs []error

	for i := range k {
		checker := k[i]
		if err := checker.Check(req); err != nil {
			errs = append(errs, fmt.Errorf("%s: %w", checker.Name(), err))
		}
	}

	return utilerrors.Reduce(utilerrors.NewAggregate(errs))
}

func (h *kmsPluginProbe) toHealthzCheck(idx int) healthz.HealthChecker {
	return healthz.NamedCheck(fmt.Sprintf("kms-provider-%d", idx), func(r *http.Request) error {
		return h.check()
	})
}

func (h *kmsv2PluginProbe) toHealthzCheck(idx int) healthz.HealthChecker {
	return healthz.NamedCheck(fmt.Sprintf("kms-provider-%d", idx), func(r *http.Request) error {
		return h.check(r.Context())
	})
}

// EncryptionConfiguration represents the parsed and normalized encryption configuration for the apiserver.
type EncryptionConfiguration struct {
	// Transformers is a list of value.Transformer that will be used to encrypt and decrypt data.
	Transformers map[schema.GroupResource]storagevalue.Transformer

	// HealthChecks is a list of healthz.HealthChecker that will be used to check the health of the encryption providers.
	HealthChecks []healthz.HealthChecker

	// EncryptionFileContentHash is the hash of the encryption config file.
	EncryptionFileContentHash string

	// KMSCloseGracePeriod is the duration we will wait before closing old transformers.
	// We wait for any in-flight requests to finish by using the duration which is longer than their timeout.
	KMSCloseGracePeriod time.Duration
}

// LoadEncryptionConfig parses and validates the encryption config specified by filepath.
// It may launch multiple go routines whose lifecycle is controlled by ctx.
// In case of an error, the caller is responsible for canceling ctx to clean up any go routines that may have been launched.
// If reload is true, or KMS v2 plugins are used with no KMS v1 plugins, the returned slice of health checkers will always be of length 1.
func LoadEncryptionConfig(ctx context.Context, filepath string, reload bool, apiServerID string) (*EncryptionConfiguration, error) {
	config, contentHash, err := loadConfig(filepath, reload)
	if err != nil {
		return nil, fmt.Errorf("error while parsing file: %w", err)
	}

	transformers, kmsHealthChecks, kmsUsed, err := getTransformerOverridesAndKMSPluginHealthzCheckers(ctx, config, apiServerID)
	if err != nil {
		return nil, fmt.Errorf("error while building transformers: %w", err)
	}

	if reload || (kmsUsed.v2Used && !kmsUsed.v1Used) {
		kmsHealthChecks = []healthz.HealthChecker{kmsHealthChecker(kmsHealthChecks)}
	}

	// KMSCloseGracePeriod is the duration we will wait before closing old transformers.
	// The way we calculate is as follows:
	// 1. Sum all timeouts across all KMS plugins. (check kmsPrefixTransformer for differences between v1 and v2)
	// 2. Multiply that by 2 (to allow for some buffer)
	// The reason we sum all timeout is because kmsHealthChecker() will run all health checks serially
	return &EncryptionConfiguration{
		Transformers:              transformers,
		HealthChecks:              kmsHealthChecks,
		EncryptionFileContentHash: contentHash,
		KMSCloseGracePeriod:       2 * kmsUsed.kmsTimeoutSum,
	}, nil
}

// getTransformerOverridesAndKMSPluginHealthzCheckers creates the set of transformers and KMS healthz checks based on the given config.
// It may launch multiple go routines whose lifecycle is controlled by ctx.
// In case of an error, the caller is responsible for canceling ctx to clean up any go routines that may have been launched.
<<<<<<< HEAD
func getTransformerOverridesAndKMSPluginHealthzCheckers(ctx context.Context, config *apiserverconfig.EncryptionConfiguration, apiServerID string) (map[schema.GroupResource]storagevalue.Transformer, []healthz.HealthChecker, *kmsState, error) {
=======
func getTransformerOverridesAndKMSPluginHealthzCheckers(ctx context.Context, config *apiserver.EncryptionConfiguration, apiServerID string) (map[schema.GroupResource]storagevalue.Transformer, []healthz.HealthChecker, *kmsState, error) {
>>>>>>> 7d1f87fc
	var kmsHealthChecks []healthz.HealthChecker
	transformers, probes, kmsUsed, err := getTransformerOverridesAndKMSPluginProbes(ctx, config, apiServerID)
	if err != nil {
		return nil, nil, nil, err
	}
	for i := range probes {
		probe := probes[i]
		kmsHealthChecks = append(kmsHealthChecks, probe.toHealthzCheck(i))
	}

	return transformers, kmsHealthChecks, kmsUsed, nil
}

type healthChecker interface {
	toHealthzCheck(idx int) healthz.HealthChecker
}

// getTransformerOverridesAndKMSPluginProbes creates the set of transformers and KMS probes based on the given config.
// It may launch multiple go routines whose lifecycle is controlled by ctx.
// In case of an error, the caller is responsible for canceling ctx to clean up any go routines that may have been launched.
<<<<<<< HEAD
func getTransformerOverridesAndKMSPluginProbes(ctx context.Context, config *apiserverconfig.EncryptionConfiguration, apiServerID string) (map[schema.GroupResource]storagevalue.Transformer, []healthChecker, *kmsState, error) {
=======
func getTransformerOverridesAndKMSPluginProbes(ctx context.Context, config *apiserver.EncryptionConfiguration, apiServerID string) (map[schema.GroupResource]storagevalue.Transformer, []healthChecker, *kmsState, error) {
>>>>>>> 7d1f87fc
	resourceToPrefixTransformer := map[schema.GroupResource][]storagevalue.PrefixTransformer{}
	var probes []healthChecker
	var kmsUsed kmsState

	// For each entry in the configuration
	for _, resourceConfig := range config.Resources {
		resourceConfig := resourceConfig

		transformers, p, used, err := prefixTransformersAndProbes(ctx, resourceConfig, apiServerID)
		if err != nil {
			return nil, nil, nil, err
		}
		kmsUsed.accumulate(used)

		// For each resource, create a list of providers to use
		for _, resource := range resourceConfig.Resources {
			resource := resource
			gr := schema.ParseGroupResource(resource)

			// check if resource is masked by *.group rule
			anyResourceInGroup := schema.GroupResource{Group: gr.Group, Resource: "*"}
			if _, masked := resourceToPrefixTransformer[anyResourceInGroup]; masked {
				// an earlier rule already configured a transformer for *.group, masking this rule
				// return error since this is not allowed
				return nil, nil, nil, fmt.Errorf("resource %q is masked by earlier rule %q", grYAMLString(gr), grYAMLString(anyResourceInGroup))
			}

			if _, masked := resourceToPrefixTransformer[anyGroupAnyResource]; masked {
				// an earlier rule already configured a transformer for *.*, masking this rule
				// return error since this is not allowed
				return nil, nil, nil, fmt.Errorf("resource %q is masked by earlier rule %q", grYAMLString(gr), grYAMLString(anyGroupAnyResource))
			}

			resourceToPrefixTransformer[gr] = append(resourceToPrefixTransformer[gr], transformers...)
		}

		probes = append(probes, p...)
	}

	transformers := make(map[schema.GroupResource]storagevalue.Transformer, len(resourceToPrefixTransformer))
	for gr, transList := range resourceToPrefixTransformer {
		gr := gr
		transList := transList
		transformers[gr] = storagevalue.NewPrefixTransformers(fmt.Errorf("no matching prefix found"), transList...)
	}

	return transformers, probes, &kmsUsed, nil
}

// check encrypts and decrypts test data against KMS-Plugin's gRPC endpoint.
func (h *kmsPluginProbe) check() error {
	h.l.Lock()
	defer h.l.Unlock()

	if (time.Since(h.lastResponse.received)) < h.ttl {
		return h.lastResponse.err
	}

	p, err := h.service.Encrypt([]byte("ping"))
	if err != nil {
		h.lastResponse = &kmsPluginHealthzResponse{err: err, received: time.Now()}
		h.ttl = kmsPluginHealthzNegativeTTL
		return fmt.Errorf("failed to perform encrypt section of the healthz check for KMS Provider %s, error: %w", h.name, err)
	}

	if _, err := h.service.Decrypt(p); err != nil {
		h.lastResponse = &kmsPluginHealthzResponse{err: err, received: time.Now()}
		h.ttl = kmsPluginHealthzNegativeTTL
		return fmt.Errorf("failed to perform decrypt section of the healthz check for KMS Provider %s, error: %w", h.name, err)
	}

	h.lastResponse = &kmsPluginHealthzResponse{err: nil, received: time.Now()}
	h.ttl = kmsPluginHealthzPositiveTTL
	return nil
}

// check gets the healthz status of the KMSv2-Plugin using the Status() method.
func (h *kmsv2PluginProbe) check(ctx context.Context) error {
	h.l.Lock()
	defer h.l.Unlock()

	if time.Since(h.lastResponse.received) < h.ttl {
		return h.lastResponse.err
	}

	p, err := h.service.Status(ctx)
	if err != nil {
		h.lastResponse = &kmsPluginHealthzResponse{err: err, received: time.Now()}
		h.ttl = kmsPluginHealthzNegativeTTL
		return fmt.Errorf("failed to perform status section of the healthz check for KMS Provider %s, error: %w", h.name, err)
	}

	if err := h.isKMSv2ProviderHealthyAndMaybeRotateDEK(ctx, p); err != nil {
		h.lastResponse = &kmsPluginHealthzResponse{err: err, received: time.Now()}
		h.ttl = kmsPluginHealthzNegativeTTL
		return err
	}

	h.lastResponse = &kmsPluginHealthzResponse{err: nil, received: time.Now()}
	h.ttl = kmsPluginHealthzPositiveTTL
	return nil
}

// rotateDEKOnKeyIDChange tries to rotate to a new DEK/seed if the key ID returned by Status does not match the
// current state.  If a successful rotation is performed, the new DEK/seed and keyID overwrite the existing state.
// On any failure during rotation (including mismatch between status and encrypt calls), the current state is
// preserved and will remain valid to use for encryption until its expiration (the system attempts to coast).
// If the key ID returned by Status matches the current state, the expiration of the current state is extended
// and no rotation is performed.
func (h *kmsv2PluginProbe) rotateDEKOnKeyIDChange(ctx context.Context, statusKeyID, uid string) error {
	// we do not check ValidateEncryptCapability here because it is fine to re-use an old key
	// that was marked as expired during an unhealthy period.  As long as the key ID matches
	// what we expect then there is no need to rotate here.
	state, errState := h.getCurrentState()

	// allow reads indefinitely in all cases
	// allow writes indefinitely as long as there is no error
	// allow writes for only up to kmsv2PluginWriteDEKSourceMaxTTL from now when there are errors
	// we start the timer before we make the network call because kmsv2PluginWriteDEKSourceMaxTTL is meant to be the upper bound
	expirationTimestamp := envelopekmsv2.NowFunc().Add(kmsv2PluginWriteDEKSourceMaxTTL)

	// dynamically check if we want to use KDF seed to derive DEKs or just a single DEK
	// this gate can only change during tests, but the check is cheap enough to always make
	// this allows us to easily exercise both modes without restarting the API server
	// TODO integration test that this dynamically takes effect
	useSeed := GetKDF()
	stateUseSeed := state.EncryptedObject.EncryptedDEKSourceType == kmstypes.EncryptedDEKSourceType_HKDF_SHA256_XNONCE_AES_GCM_SEED

	// state is valid and status keyID is unchanged from when we generated this DEK/seed so there is no need to rotate it
	// just move the expiration of the current state forward by the reuse interval
	// useSeed can only change at runtime during tests, so we check it here to allow us to easily exercise both modes
	if errState == nil && state.EncryptedObject.KeyID == statusKeyID && stateUseSeed == useSeed {
		state.ExpirationTimestamp = expirationTimestamp
		h.state.Store(&state)
		return nil
	}

	transformer, encObject, cacheKey, errGen := envelopekmsv2.GenerateTransformer(ctx, uid, h.service, useSeed)

	if encObject == nil {
		encObject = &kmstypes.EncryptedObject{} // avoid nil panics
	}

	// happy path, should be the common case
	// TODO maybe add success metrics?
	if errGen == nil && encObject.KeyID == statusKeyID {
		h.state.Store(&envelopekmsv2.State{
			Transformer:         transformer,
			EncryptedObject:     *encObject,
			UID:                 uid,
			ExpirationTimestamp: expirationTimestamp,
			CacheKey:            cacheKey,
		})

		// it should be logically impossible for the new state to be invalid but check just in case
		_, errGen = h.getCurrentState()
		if errGen == nil {
			klogV6 := klog.V(6)
			if klogV6.Enabled() {
				klogV6.InfoS("successfully rotated DEK",
					"uid", uid,
					"useSeed", useSeed,
					"newKeyIDHash", envelopekmsv2.GetHashIfNotEmpty(encObject.KeyID),
					"oldKeyIDHash", envelopekmsv2.GetHashIfNotEmpty(state.EncryptedObject.KeyID),
					"expirationTimestamp", expirationTimestamp.Format(time.RFC3339),
				)
			}
			return nil
		}
	}

	return fmt.Errorf("failed to rotate DEK uid=%q, useSeed=%v, errState=%v, errGen=%v, statusKeyIDHash=%q, encryptKeyIDHash=%q, stateKeyIDHash=%q, expirationTimestamp=%s",
		uid, useSeed, errState, errGen, envelopekmsv2.GetHashIfNotEmpty(statusKeyID), envelopekmsv2.GetHashIfNotEmpty(encObject.KeyID), envelopekmsv2.GetHashIfNotEmpty(state.EncryptedObject.KeyID), state.ExpirationTimestamp.Format(time.RFC3339))
}

// getCurrentState returns the latest state from the last status and encrypt calls.
// If the returned error is nil, the state is considered valid indefinitely for read requests.
// For write requests, the caller must also check that state.ValidateEncryptCapability does not error.
func (h *kmsv2PluginProbe) getCurrentState() (envelopekmsv2.State, error) {
	state := *h.state.Load()

	if state.Transformer == nil {
		return envelopekmsv2.State{}, fmt.Errorf("got unexpected nil transformer")
	}

	encryptedObjectCopy := state.EncryptedObject
	if len(encryptedObjectCopy.EncryptedData) != 0 {
		return envelopekmsv2.State{}, fmt.Errorf("got unexpected non-empty EncryptedData")
	}
	encryptedObjectCopy.EncryptedData = []byte{0} // any non-empty value to pass validation
	if err := envelopekmsv2.ValidateEncryptedObject(&encryptedObjectCopy); err != nil {
		return envelopekmsv2.State{}, fmt.Errorf("got invalid EncryptedObject: %w", err)
<<<<<<< HEAD
	}

	if state.ExpirationTimestamp.IsZero() {
		return envelopekmsv2.State{}, fmt.Errorf("got unexpected zero expirationTimestamp")
	}

	if len(state.CacheKey) == 0 {
		return envelopekmsv2.State{}, fmt.Errorf("got unexpected empty cacheKey")
	}

=======
	}

	if state.ExpirationTimestamp.IsZero() {
		return envelopekmsv2.State{}, fmt.Errorf("got unexpected zero expirationTimestamp")
	}

	if len(state.CacheKey) == 0 {
		return envelopekmsv2.State{}, fmt.Errorf("got unexpected empty cacheKey")
	}

>>>>>>> 7d1f87fc
	return state, nil
}

func (h *kmsv2PluginProbe) isKMSv2ProviderHealthyAndMaybeRotateDEK(ctx context.Context, response *kmsservice.StatusResponse) error {
	var errs []error
	if response.Healthz != "ok" {
		errs = append(errs, fmt.Errorf("got unexpected healthz status: %s", response.Healthz))
	}
	if response.Version != envelopekmsv2.KMSAPIVersionv2 && response.Version != envelopekmsv2.KMSAPIVersionv2beta1 {
		errs = append(errs, fmt.Errorf("expected KMSv2 API version %s, got %s", envelopekmsv2.KMSAPIVersionv2, response.Version))
	} else {
		// set version for the first status response
		if len(h.version) == 0 {
			h.version = response.Version
		}
		if h.version != response.Version {
			errs = append(errs, fmt.Errorf("KMSv2 API version should not change after the initial status response version %s, got %s", h.version, response.Version))
		}
	}

	if errCode, err := envelopekmsv2.ValidateKeyID(response.KeyID); err != nil {
		envelopemetrics.RecordInvalidKeyIDFromStatus(h.name, string(errCode))
		errs = append(errs, fmt.Errorf("got invalid KMSv2 KeyID hash %q: %w", envelopekmsv2.GetHashIfNotEmpty(response.KeyID), err))
	} else {
		envelopemetrics.RecordKeyIDFromStatus(h.name, response.KeyID, h.apiServerID)
		// unconditionally append as we filter out nil errors below
		errs = append(errs, h.rotateDEKOnKeyIDChange(ctx, response.KeyID, string(uuid.NewUUID())))
	}

	if err := utilerrors.Reduce(utilerrors.NewAggregate(errs)); err != nil {
		return fmt.Errorf("kmsv2 Provider %s is not healthy, error: %w", h.name, err)
	}
	return nil
}

// loadConfig parses the encryption configuration file at filepath and returns the parsed config and hash of the file.
<<<<<<< HEAD
func loadConfig(filepath string, reload bool) (*apiserverconfig.EncryptionConfiguration, string, error) {
	data, contentHash, err := loadDataAndHash(filepath)
	if err != nil {
		return nil, "", fmt.Errorf("error while loading file: %w", err)
	}

	configObj, gvk, err := codecs.UniversalDecoder().Decode(data, nil, nil)
	if err != nil {
		return nil, "", fmt.Errorf("error decoding encryption provider configuration file %q: %w", filepath, err)
	}
	config, ok := configObj.(*apiserverconfig.EncryptionConfiguration)
	if !ok {
		return nil, "", fmt.Errorf("got unexpected config type: %v", gvk)
	}

	return config, contentHash, validation.ValidateEncryptionConfiguration(config, reload).ToAggregate()
}

func loadDataAndHash(filepath string) ([]byte, string, error) {
	f, err := os.Open(filepath)
=======
func loadConfig(filepath string, reload bool) (*apiserver.EncryptionConfiguration, string, error) {
	data, contentHash, err := loadDataAndHash(filepath)
>>>>>>> 7d1f87fc
	if err != nil {
		return nil, "", fmt.Errorf("error while loading file: %w", err)
	}

	configObj, gvk, err := codecs.UniversalDecoder().Decode(data, nil, nil)
	if err != nil {
		return nil, "", fmt.Errorf("error decoding encryption provider configuration file %q: %w", filepath, err)
	}
	config, ok := configObj.(*apiserver.EncryptionConfiguration)
	if !ok {
		return nil, "", fmt.Errorf("got unexpected config type: %v", gvk)
	}

<<<<<<< HEAD
	return data, computeEncryptionConfigHash(data), nil
}

=======
	return config, contentHash, validation.ValidateEncryptionConfiguration(config, reload).ToAggregate()
}

func loadDataAndHash(filepath string) ([]byte, string, error) {
	data, err := os.ReadFile(filepath)
	if err != nil {
		return nil, "", fmt.Errorf("error reading encryption provider configuration file %q: %w", filepath, err)
	}
	if len(data) == 0 {
		return nil, "", fmt.Errorf("encryption provider configuration file %q is empty", filepath)
	}

	return data, computeEncryptionConfigHash(data), nil
}

>>>>>>> 7d1f87fc
// GetEncryptionConfigHash reads the encryption configuration file at filepath and returns the hash of the file.
// It does not attempt to decode or load the config, and serves as a cheap check to determine if the file has changed.
func GetEncryptionConfigHash(filepath string) (string, error) {
	_, contentHash, err := loadDataAndHash(filepath)
	return contentHash, err
}

// prefixTransformersAndProbes creates the set of transformers and KMS probes based on the given resource config.
// It may launch multiple go routines whose lifecycle is controlled by ctx.
// In case of an error, the caller is responsible for canceling ctx to clean up any go routines that may have been launched.
<<<<<<< HEAD
func prefixTransformersAndProbes(ctx context.Context, config apiserverconfig.ResourceConfiguration, apiServerID string) ([]storagevalue.PrefixTransformer, []healthChecker, *kmsState, error) {
=======
func prefixTransformersAndProbes(ctx context.Context, config apiserver.ResourceConfiguration, apiServerID string) ([]storagevalue.PrefixTransformer, []healthChecker, *kmsState, error) {
>>>>>>> 7d1f87fc
	var transformers []storagevalue.PrefixTransformer
	var probes []healthChecker
	var kmsUsed kmsState

	for _, provider := range config.Providers {
		provider := provider
		var (
			transformer    storagevalue.PrefixTransformer
			transformerErr error
			probe          healthChecker
			used           *kmsState
		)

		switch {
		case provider.AESGCM != nil:
			transformer, transformerErr = aesPrefixTransformer(provider.AESGCM, aestransformer.NewGCMTransformer, aesGCMTransformerPrefixV1)

		case provider.AESCBC != nil:
			cbcTransformer := func(block cipher.Block) (storagevalue.Transformer, error) {
				return aestransformer.NewCBCTransformer(block), nil
			}
			transformer, transformerErr = aesPrefixTransformer(provider.AESCBC, cbcTransformer, aesCBCTransformerPrefixV1)

		case provider.Secretbox != nil:
			transformer, transformerErr = secretboxPrefixTransformer(provider.Secretbox)

		case provider.KMS != nil:
			transformer, probe, used, transformerErr = kmsPrefixTransformer(ctx, provider.KMS, apiServerID)
			if transformerErr == nil {
				probes = append(probes, probe)
				kmsUsed.accumulate(used)
			}

		case provider.Identity != nil:
			transformer = storagevalue.PrefixTransformer{
				Transformer: identity.NewEncryptCheckTransformer(),
				Prefix:      []byte{},
			}

		default:
			return nil, nil, nil, errors.New("provider does not contain any of the expected providers: KMS, AESGCM, AESCBC, Secretbox, Identity")
		}

		if transformerErr != nil {
			return nil, nil, nil, transformerErr
		}

		transformers = append(transformers, transformer)
	}

	return transformers, probes, &kmsUsed, nil
}

type blockTransformerFunc func(cipher.Block) (storagevalue.Transformer, error)

<<<<<<< HEAD
func aesPrefixTransformer(config *apiserverconfig.AESConfiguration, fn blockTransformerFunc, prefix string) (storagevalue.PrefixTransformer, error) {
=======
func aesPrefixTransformer(config *apiserver.AESConfiguration, fn blockTransformerFunc, prefix string) (storagevalue.PrefixTransformer, error) {
>>>>>>> 7d1f87fc
	var result storagevalue.PrefixTransformer

	if len(config.Keys) == 0 {
		return result, fmt.Errorf("aes provider has no valid keys")
	}
	for _, key := range config.Keys {
		key := key
		if key.Name == "" {
			return result, fmt.Errorf("key with invalid name provided")
		}
		if key.Secret == "" {
			return result, fmt.Errorf("key %v has no provided secret", key.Name)
		}
	}

	keyTransformers := []storagevalue.PrefixTransformer{}

	for _, keyData := range config.Keys {
		keyData := keyData
		key, err := base64.StdEncoding.DecodeString(keyData.Secret)
		if err != nil {
			return result, fmt.Errorf("could not obtain secret for named key %s: %w", keyData.Name, err)
		}
		block, err := aes.NewCipher(key)
		if err != nil {
			return result, fmt.Errorf("error while creating cipher for named key %s: %w", keyData.Name, err)
		}
		transformer, err := fn(block)
		if err != nil {
			return result, fmt.Errorf("error while creating transformer for named key %s: %w", keyData.Name, err)
		}

		// Create a new PrefixTransformer for this key
		keyTransformers = append(keyTransformers,
			storagevalue.PrefixTransformer{
				Transformer: transformer,
				Prefix:      []byte(keyData.Name + ":"),
			})
	}

	// Create a prefixTransformer which can choose between these keys
	keyTransformer := storagevalue.NewPrefixTransformers(
		fmt.Errorf("no matching key was found for the provided AES transformer"), keyTransformers...)

	// Create a PrefixTransformer which shall later be put in a list with other providers
	result = storagevalue.PrefixTransformer{
		Transformer: keyTransformer,
		Prefix:      []byte(prefix),
	}
	return result, nil
}

<<<<<<< HEAD
func secretboxPrefixTransformer(config *apiserverconfig.SecretboxConfiguration) (storagevalue.PrefixTransformer, error) {
=======
func secretboxPrefixTransformer(config *apiserver.SecretboxConfiguration) (storagevalue.PrefixTransformer, error) {
>>>>>>> 7d1f87fc
	var result storagevalue.PrefixTransformer

	if len(config.Keys) == 0 {
		return result, fmt.Errorf("secretbox provider has no valid keys")
	}
	for _, key := range config.Keys {
		key := key
		if key.Name == "" {
			return result, fmt.Errorf("key with invalid name provided")
		}
		if key.Secret == "" {
			return result, fmt.Errorf("key %v has no provided secret", key.Name)
		}
	}

	keyTransformers := []storagevalue.PrefixTransformer{}

	for _, keyData := range config.Keys {
		keyData := keyData
		key, err := base64.StdEncoding.DecodeString(keyData.Secret)
		if err != nil {
			return result, fmt.Errorf("could not obtain secret for named key %s: %s", keyData.Name, err)
		}

		if len(key) != 32 {
			return result, fmt.Errorf("expected key size 32 for secretbox provider, got %v", len(key))
		}

		keyArray := [32]byte{}
		copy(keyArray[:], key)

		// Create a new PrefixTransformer for this key
		keyTransformers = append(keyTransformers,
			storagevalue.PrefixTransformer{
				Transformer: secretbox.NewSecretboxTransformer(keyArray),
				Prefix:      []byte(keyData.Name + ":"),
			})
	}

	// Create a prefixTransformer which can choose between these keys
	keyTransformer := storagevalue.NewPrefixTransformers(
		fmt.Errorf("no matching key was found for the provided Secretbox transformer"), keyTransformers...)

	// Create a PrefixTransformer which shall later be put in a list with other providers
	result = storagevalue.PrefixTransformer{
		Transformer: keyTransformer,
		Prefix:      []byte(secretboxTransformerPrefixV1),
	}
	return result, nil
}

var (
	// The factory to create kms service. This is to make writing test easier.
	envelopeServiceFactory = envelope.NewGRPCService

	// The factory to create kmsv2 service.  Exported for integration tests.
	EnvelopeKMSv2ServiceFactory = envelopekmsv2.NewGRPCService
)

type kmsState struct {
	v1Used, v2Used bool
	kmsTimeoutSum  time.Duration
}

// accumulate computes the KMS state by:
//   - determining which KMS plugin versions are in use
//   - calculating kmsTimeoutSum which is used as transformTracker.kmsCloseGracePeriod
//     DynamicTransformers.Set waits for this period before closing old transformers after a config reload
func (s *kmsState) accumulate(other *kmsState) {
	s.v1Used = s.v1Used || other.v1Used
	s.v2Used = s.v2Used || other.v2Used
	s.kmsTimeoutSum += other.kmsTimeoutSum
}

// kmsPrefixTransformer creates a KMS transformer and probe based on the given KMS config.
// It may launch multiple go routines whose lifecycle is controlled by ctx.
// In case of an error, the caller is responsible for canceling ctx to clean up any go routines that may have been launched.
<<<<<<< HEAD
func kmsPrefixTransformer(ctx context.Context, config *apiserverconfig.KMSConfiguration, apiServerID string) (storagevalue.PrefixTransformer, healthChecker, *kmsState, error) {
=======
func kmsPrefixTransformer(ctx context.Context, config *apiserver.KMSConfiguration, apiServerID string) (storagevalue.PrefixTransformer, healthChecker, *kmsState, error) {
>>>>>>> 7d1f87fc
	kmsName := config.Name
	switch config.APIVersion {
	case kmsAPIVersionV1:
		if !utilfeature.DefaultFeatureGate.Enabled(features.KMSv1) {
			return storagevalue.PrefixTransformer{}, nil, nil, fmt.Errorf("KMSv1 is deprecated and will only receive security updates going forward. Use KMSv2 instead.  Set --feature-gates=KMSv1=true to use the deprecated KMSv1 feature.")
		}
		klog.InfoS("KMSv1 is deprecated and will only receive security updates going forward. Use KMSv2 instead.")

		envelopeService, err := envelopeServiceFactory(ctx, config.Endpoint, config.Timeout.Duration)
		if err != nil {
			return storagevalue.PrefixTransformer{}, nil, nil, fmt.Errorf("could not configure KMSv1-Plugin's probe %q, error: %w", kmsName, err)
		}

		probe := &kmsPluginProbe{
			name:         kmsName,
			ttl:          kmsPluginHealthzNegativeTTL,
			service:      envelopeService,
			l:            &sync.Mutex{},
			lastResponse: &kmsPluginHealthzResponse{},
		}

		transformer := envelopePrefixTransformer(config, envelopeService, kmsTransformerPrefixV1)

		return transformer, probe, &kmsState{
			v1Used: true,
			// for v1 we will do encrypt and decrypt for health check. Since these are serial operations, we will double the timeout.
			kmsTimeoutSum: 2 * config.Timeout.Duration,
		}, nil

	case kmsAPIVersionV2:
		if !utilfeature.DefaultFeatureGate.Enabled(features.KMSv2) {
			return storagevalue.PrefixTransformer{}, nil, nil, fmt.Errorf("could not configure KMSv2 plugin %q, KMSv2 feature is not enabled", kmsName)
		}

		envelopeService, err := EnvelopeKMSv2ServiceFactory(ctx, config.Endpoint, config.Name, config.Timeout.Duration)
		if err != nil {
			return storagevalue.PrefixTransformer{}, nil, nil, fmt.Errorf("could not configure KMSv2-Plugin's probe %q, error: %w", kmsName, err)
		}

		probe := &kmsv2PluginProbe{
			name:         kmsName,
			ttl:          kmsPluginHealthzNegativeTTL,
			service:      envelopeService,
			l:            &sync.Mutex{},
			lastResponse: &kmsPluginHealthzResponse{},
			apiServerID:  apiServerID,
		}
		// initialize state so that Load always works
		probe.state.Store(&envelopekmsv2.State{})

		primeAndProbeKMSv2(ctx, probe, kmsName)
		transformer := storagevalue.PrefixTransformer{
			Transformer: envelopekmsv2.NewEnvelopeTransformer(envelopeService, kmsName, probe.getCurrentState, apiServerID),
			Prefix:      []byte(kmsTransformerPrefixV2 + kmsName + ":"),
		}

		return transformer, probe, &kmsState{
			v2Used:        true,
			kmsTimeoutSum: config.Timeout.Duration,
		}, nil

	default:
		return storagevalue.PrefixTransformer{}, nil, nil, fmt.Errorf("could not configure KMS plugin %q, unsupported KMS API version %q", kmsName, config.APIVersion)
<<<<<<< HEAD
	}
}

func primeAndProbeKMSv2(ctx context.Context, probe *kmsv2PluginProbe, kmsName string) {
	runProbeCheckAndLog := func(ctx context.Context, depth int) error {
		if err := probe.check(ctx); err != nil {
			klog.VDepth(1+depth, 2).ErrorS(err, "kms plugin failed health check probe", "name", kmsName)
			return err
		}
		return nil
	}

	blockAndProbeFastUntilSuccess := func(ctx context.Context) {
		_ = wait.PollUntilWithContext(
			ctx,
			kmsv2PluginHealthzNegativeInterval,
			func(ctx context.Context) (bool, error) {
				return runProbeCheckAndLog(ctx, 1) == nil, nil
			},
		)
	}

	// on the happy path where the plugin is healthy and available on server start,
	// prime keyID and DEK by running the check inline once (this also prevents unit tests from flaking)
	errPrime := runProbeCheckAndLog(ctx, 0)

	// if our initial attempt to prime failed, start trying to get to a valid state in the background ASAP
	// this prevents a slow start when the external healthz checker is configured to ignore the KMS healthz endpoint
	// since we want to support the plugin starting up async with the API server, this error is not fatal
	if errPrime != nil {
		go blockAndProbeFastUntilSuccess(ctx) // separate go routine to avoid blocking
=======
>>>>>>> 7d1f87fc
	}

	// make sure that the plugin's key ID is reasonably up-to-date
	// also, make sure that our DEK is up-to-date to with said key ID (if it expires the server will fail all writes)
	// if this background loop ever stops running, the server will become unfunctional after kmsv2PluginWriteDEKSourceMaxTTL
	go wait.PollUntilWithContext(
		ctx,
		kmsv2PluginHealthzPositiveInterval,
		func(ctx context.Context) (bool, error) {
			if err := runProbeCheckAndLog(ctx, 0); err == nil {
				return false, nil
			}

			// TODO add integration test for quicker error poll on failure
			// if we fail, block the outer polling and start a new quicker poll inline
			// this limits the chance that our DEK expires during a transient failure
			blockAndProbeFastUntilSuccess(ctx)

			return false, nil
		})
}

<<<<<<< HEAD
func envelopePrefixTransformer(config *apiserverconfig.KMSConfiguration, envelopeService envelope.Service, prefix string) storagevalue.PrefixTransformer {
=======
func primeAndProbeKMSv2(ctx context.Context, probe *kmsv2PluginProbe, kmsName string) {
	runProbeCheckAndLog := func(ctx context.Context, depth int) error {
		if err := probe.check(ctx); err != nil {
			klog.VDepth(1+depth, 2).ErrorS(err, "kms plugin failed health check probe", "name", kmsName)
			return err
		}
		return nil
	}

	blockAndProbeFastUntilSuccess := func(ctx context.Context) {
		_ = wait.PollUntilWithContext(
			ctx,
			kmsv2PluginHealthzNegativeInterval,
			func(ctx context.Context) (bool, error) {
				return runProbeCheckAndLog(ctx, 1) == nil, nil
			},
		)
	}

	// on the happy path where the plugin is healthy and available on server start,
	// prime keyID and DEK by running the check inline once (this also prevents unit tests from flaking)
	errPrime := runProbeCheckAndLog(ctx, 0)

	// if our initial attempt to prime failed, start trying to get to a valid state in the background ASAP
	// this prevents a slow start when the external healthz checker is configured to ignore the KMS healthz endpoint
	// since we want to support the plugin starting up async with the API server, this error is not fatal
	if errPrime != nil {
		go blockAndProbeFastUntilSuccess(ctx) // separate go routine to avoid blocking
	}

	// make sure that the plugin's key ID is reasonably up-to-date
	// also, make sure that our DEK is up-to-date to with said key ID (if it expires the server will fail all writes)
	// if this background loop ever stops running, the server will become unfunctional after kmsv2PluginWriteDEKSourceMaxTTL
	go wait.PollUntilWithContext(
		ctx,
		kmsv2PluginHealthzPositiveInterval,
		func(ctx context.Context) (bool, error) {
			if err := runProbeCheckAndLog(ctx, 0); err == nil {
				return false, nil
			}

			// TODO add integration test for quicker error poll on failure
			// if we fail, block the outer polling and start a new quicker poll inline
			// this limits the chance that our DEK expires during a transient failure
			blockAndProbeFastUntilSuccess(ctx)

			return false, nil
		})
}

func envelopePrefixTransformer(config *apiserver.KMSConfiguration, envelopeService envelope.Service, prefix string) storagevalue.PrefixTransformer {
>>>>>>> 7d1f87fc
	baseTransformerFunc := func(block cipher.Block) (storagevalue.Transformer, error) {
		gcm, err := aestransformer.NewGCMTransformer(block)
		if err != nil {
			return nil, err
		}

		// v1.24: write using AES-CBC only but support reads via AES-CBC and AES-GCM (so we can move to AES-GCM)
		// v1.25: write using AES-GCM only but support reads via AES-GCM and fallback to AES-CBC for backwards compatibility
		// TODO(aramase): Post v1.25: We cannot drop CBC read support until we automate storage migration.
		// We could have a release note that hard requires users to perform storage migration.
		return unionTransformers{gcm, aestransformer.NewCBCTransformer(block)}, nil
	}

	return storagevalue.PrefixTransformer{
		Transformer: envelope.NewEnvelopeTransformer(envelopeService, int(*config.CacheSize), baseTransformerFunc),
		Prefix:      []byte(prefix + config.Name + ":"),
	}
}

type unionTransformers []storagevalue.Transformer

func (u unionTransformers) TransformFromStorage(ctx context.Context, data []byte, dataCtx storagevalue.Context) (out []byte, stale bool, err error) {
	var errs []error
	for i := range u {
		transformer := u[i]
		result, stale, err := transformer.TransformFromStorage(ctx, data, dataCtx)
		if err != nil {
			errs = append(errs, err)
			continue
		}
		// when i != 0, we have transformed the data from storage using the new transformer,
		// we want to issue a write to etcd even if the contents of the data haven't changed
		return result, stale || i != 0, nil
	}
	if err := utilerrors.Reduce(utilerrors.NewAggregate(errs)); err != nil {
		return nil, false, err
	}
	return nil, false, fmt.Errorf("unionTransformers: unable to transform from storage")
}

func (u unionTransformers) TransformToStorage(ctx context.Context, data []byte, dataCtx storagevalue.Context) (out []byte, err error) {
	return u[0].TransformToStorage(ctx, data, dataCtx)
}

// computeEncryptionConfigHash returns the expected hash for an encryption config file that has been loaded as bytes.
// We use a hash instead of the raw file contents when tracking changes to avoid holding any encryption keys in memory outside of their associated transformers.
// This hash must be used in-memory and not externalized to the process because it has no cross-release stability guarantees.
func computeEncryptionConfigHash(data []byte) string {
	return fmt.Sprintf("k8s:enc:unstable:1:%x", sha256.Sum256(data))
}

var _ storagevalue.ResourceTransformers = &DynamicTransformers{}
var _ healthz.HealthChecker = &DynamicTransformers{}

// DynamicTransformers holds transformers that may be dynamically updated via a single external actor, likely a controller.
// This struct must avoid locks (even read write locks) as it is inline to all calls to storage.
type DynamicTransformers struct {
	transformTracker *atomic.Value
}

type transformTracker struct {
	transformerOverrides  map[schema.GroupResource]storagevalue.Transformer
	kmsPluginHealthzCheck healthz.HealthChecker
	closeTransformers     context.CancelFunc
	kmsCloseGracePeriod   time.Duration
}

// NewDynamicTransformers returns transformers, health checks for kms providers and an ability to close transformers.
func NewDynamicTransformers(
	transformerOverrides map[schema.GroupResource]storagevalue.Transformer,
	kmsPluginHealthzCheck healthz.HealthChecker,
	closeTransformers context.CancelFunc,
	kmsCloseGracePeriod time.Duration,
) *DynamicTransformers {
	dynamicTransformers := &DynamicTransformers{
		transformTracker: &atomic.Value{},
	}

	tracker := &transformTracker{
		transformerOverrides:  transformerOverrides,
		kmsPluginHealthzCheck: kmsPluginHealthzCheck,
		closeTransformers:     closeTransformers,
		kmsCloseGracePeriod:   kmsCloseGracePeriod,
	}
	dynamicTransformers.transformTracker.Store(tracker)

	return dynamicTransformers
}

// Check implements healthz.HealthChecker
func (d *DynamicTransformers) Check(req *http.Request) error {
	return d.transformTracker.Load().(*transformTracker).kmsPluginHealthzCheck.Check(req)
}

// Name implements healthz.HealthChecker
func (d *DynamicTransformers) Name() string {
	return kmsReloadHealthCheckName
}

// TransformerForResource returns the transformer for the given resource.
func (d *DynamicTransformers) TransformerForResource(resource schema.GroupResource) storagevalue.Transformer {
	return &resourceTransformer{
		resource:         resource,
		transformTracker: d.transformTracker,
	}
}

// Set sets the transformer overrides. This method is not go routine safe and must only be called by the same, single caller throughout the lifetime of this object.
func (d *DynamicTransformers) Set(
	transformerOverrides map[schema.GroupResource]storagevalue.Transformer,
	closeTransformers context.CancelFunc,
	kmsPluginHealthzCheck healthz.HealthChecker,
	kmsCloseGracePeriod time.Duration,
) {
	// store new values
	newTransformTracker := &transformTracker{
		transformerOverrides:  transformerOverrides,
		closeTransformers:     closeTransformers,
		kmsPluginHealthzCheck: kmsPluginHealthzCheck,
		kmsCloseGracePeriod:   kmsCloseGracePeriod,
	}

	// update new transformer overrides
	oldTransformTracker := d.transformTracker.Swap(newTransformTracker).(*transformTracker)

	// close old transformers once we wait for grpc request to finish any in-flight requests.
	// by the time we spawn this go routine, the new transformers have already been set and will be used for new requests.
	// if the server starts shutting down during sleep duration then the transformers will correctly closed early because their lifetime is tied to the api-server drain notifier.
	go func() {
		time.Sleep(oldTransformTracker.kmsCloseGracePeriod)
		oldTransformTracker.closeTransformers()
	}()
}

var _ storagevalue.Transformer = &resourceTransformer{}

type resourceTransformer struct {
	resource         schema.GroupResource
	transformTracker *atomic.Value
}

func (r *resourceTransformer) TransformFromStorage(ctx context.Context, data []byte, dataCtx storagevalue.Context) ([]byte, bool, error) {
	return r.transformer().TransformFromStorage(ctx, data, dataCtx)
}

func (r *resourceTransformer) TransformToStorage(ctx context.Context, data []byte, dataCtx storagevalue.Context) ([]byte, error) {
	return r.transformer().TransformToStorage(ctx, data, dataCtx)
}

func (r *resourceTransformer) transformer() storagevalue.Transformer {
	return transformerFromOverrides(r.transformTracker.Load().(*transformTracker).transformerOverrides, r.resource)
}

var _ storagevalue.ResourceTransformers = &StaticTransformers{}

type StaticTransformers map[schema.GroupResource]storagevalue.Transformer

func (s StaticTransformers) TransformerForResource(resource schema.GroupResource) storagevalue.Transformer {
	return transformerFromOverrides(s, resource)
}

var anyGroupAnyResource = schema.GroupResource{
	Group:    "*",
	Resource: "*",
}

func transformerFromOverrides(transformerOverrides map[schema.GroupResource]storagevalue.Transformer, resource schema.GroupResource) storagevalue.Transformer {
	if transformer := transformerOverrides[resource]; transformer != nil {
		return transformer
	}

	if transformer := transformerOverrides[schema.GroupResource{
		Group:    resource.Group,
		Resource: "*",
	}]; transformer != nil {
		return transformer
	}

	if transformer := transformerOverrides[anyGroupAnyResource]; transformer != nil {
		return transformer
	}

	return identity.NewEncryptCheckTransformer()
}

func grYAMLString(gr schema.GroupResource) string {
	if gr.Group == "" && gr.Resource == "*" {
		return "*."
	}

	return gr.String()
}<|MERGE_RESOLUTION|>--- conflicted
+++ resolved
@@ -128,13 +128,8 @@
 
 func init() {
 	configScheme := runtime.NewScheme()
-<<<<<<< HEAD
-	utilruntime.Must(apiserverconfig.AddToScheme(configScheme))
-	utilruntime.Must(apiserverconfigv1.AddToScheme(configScheme))
-=======
 	utilruntime.Must(apiserver.AddToScheme(configScheme))
 	utilruntime.Must(apiserverv1.AddToScheme(configScheme))
->>>>>>> 7d1f87fc
 	codecs = serializer.NewCodecFactory(configScheme)
 	envelopemetrics.RegisterMetrics()
 	storagevalue.RegisterMetrics()
@@ -247,11 +242,7 @@
 // getTransformerOverridesAndKMSPluginHealthzCheckers creates the set of transformers and KMS healthz checks based on the given config.
 // It may launch multiple go routines whose lifecycle is controlled by ctx.
 // In case of an error, the caller is responsible for canceling ctx to clean up any go routines that may have been launched.
-<<<<<<< HEAD
-func getTransformerOverridesAndKMSPluginHealthzCheckers(ctx context.Context, config *apiserverconfig.EncryptionConfiguration, apiServerID string) (map[schema.GroupResource]storagevalue.Transformer, []healthz.HealthChecker, *kmsState, error) {
-=======
 func getTransformerOverridesAndKMSPluginHealthzCheckers(ctx context.Context, config *apiserver.EncryptionConfiguration, apiServerID string) (map[schema.GroupResource]storagevalue.Transformer, []healthz.HealthChecker, *kmsState, error) {
->>>>>>> 7d1f87fc
 	var kmsHealthChecks []healthz.HealthChecker
 	transformers, probes, kmsUsed, err := getTransformerOverridesAndKMSPluginProbes(ctx, config, apiServerID)
 	if err != nil {
@@ -272,11 +263,7 @@
 // getTransformerOverridesAndKMSPluginProbes creates the set of transformers and KMS probes based on the given config.
 // It may launch multiple go routines whose lifecycle is controlled by ctx.
 // In case of an error, the caller is responsible for canceling ctx to clean up any go routines that may have been launched.
-<<<<<<< HEAD
-func getTransformerOverridesAndKMSPluginProbes(ctx context.Context, config *apiserverconfig.EncryptionConfiguration, apiServerID string) (map[schema.GroupResource]storagevalue.Transformer, []healthChecker, *kmsState, error) {
-=======
 func getTransformerOverridesAndKMSPluginProbes(ctx context.Context, config *apiserver.EncryptionConfiguration, apiServerID string) (map[schema.GroupResource]storagevalue.Transformer, []healthChecker, *kmsState, error) {
->>>>>>> 7d1f87fc
 	resourceToPrefixTransformer := map[schema.GroupResource][]storagevalue.PrefixTransformer{}
 	var probes []healthChecker
 	var kmsUsed kmsState
@@ -469,7 +456,6 @@
 	encryptedObjectCopy.EncryptedData = []byte{0} // any non-empty value to pass validation
 	if err := envelopekmsv2.ValidateEncryptedObject(&encryptedObjectCopy); err != nil {
 		return envelopekmsv2.State{}, fmt.Errorf("got invalid EncryptedObject: %w", err)
-<<<<<<< HEAD
 	}
 
 	if state.ExpirationTimestamp.IsZero() {
@@ -480,18 +466,6 @@
 		return envelopekmsv2.State{}, fmt.Errorf("got unexpected empty cacheKey")
 	}
 
-=======
-	}
-
-	if state.ExpirationTimestamp.IsZero() {
-		return envelopekmsv2.State{}, fmt.Errorf("got unexpected zero expirationTimestamp")
-	}
-
-	if len(state.CacheKey) == 0 {
-		return envelopekmsv2.State{}, fmt.Errorf("got unexpected empty cacheKey")
-	}
-
->>>>>>> 7d1f87fc
 	return state, nil
 }
 
@@ -528,8 +502,7 @@
 }
 
 // loadConfig parses the encryption configuration file at filepath and returns the parsed config and hash of the file.
-<<<<<<< HEAD
-func loadConfig(filepath string, reload bool) (*apiserverconfig.EncryptionConfiguration, string, error) {
+func loadConfig(filepath string, reload bool) (*apiserver.EncryptionConfiguration, string, error) {
 	data, contentHash, err := loadDataAndHash(filepath)
 	if err != nil {
 		return nil, "", fmt.Errorf("error while loading file: %w", err)
@@ -539,38 +512,11 @@
 	if err != nil {
 		return nil, "", fmt.Errorf("error decoding encryption provider configuration file %q: %w", filepath, err)
 	}
-	config, ok := configObj.(*apiserverconfig.EncryptionConfiguration)
-	if !ok {
-		return nil, "", fmt.Errorf("got unexpected config type: %v", gvk)
-	}
-
-	return config, contentHash, validation.ValidateEncryptionConfiguration(config, reload).ToAggregate()
-}
-
-func loadDataAndHash(filepath string) ([]byte, string, error) {
-	f, err := os.Open(filepath)
-=======
-func loadConfig(filepath string, reload bool) (*apiserver.EncryptionConfiguration, string, error) {
-	data, contentHash, err := loadDataAndHash(filepath)
->>>>>>> 7d1f87fc
-	if err != nil {
-		return nil, "", fmt.Errorf("error while loading file: %w", err)
-	}
-
-	configObj, gvk, err := codecs.UniversalDecoder().Decode(data, nil, nil)
-	if err != nil {
-		return nil, "", fmt.Errorf("error decoding encryption provider configuration file %q: %w", filepath, err)
-	}
 	config, ok := configObj.(*apiserver.EncryptionConfiguration)
 	if !ok {
 		return nil, "", fmt.Errorf("got unexpected config type: %v", gvk)
 	}
 
-<<<<<<< HEAD
-	return data, computeEncryptionConfigHash(data), nil
-}
-
-=======
 	return config, contentHash, validation.ValidateEncryptionConfiguration(config, reload).ToAggregate()
 }
 
@@ -586,7 +532,6 @@
 	return data, computeEncryptionConfigHash(data), nil
 }
 
->>>>>>> 7d1f87fc
 // GetEncryptionConfigHash reads the encryption configuration file at filepath and returns the hash of the file.
 // It does not attempt to decode or load the config, and serves as a cheap check to determine if the file has changed.
 func GetEncryptionConfigHash(filepath string) (string, error) {
@@ -597,11 +542,7 @@
 // prefixTransformersAndProbes creates the set of transformers and KMS probes based on the given resource config.
 // It may launch multiple go routines whose lifecycle is controlled by ctx.
 // In case of an error, the caller is responsible for canceling ctx to clean up any go routines that may have been launched.
-<<<<<<< HEAD
-func prefixTransformersAndProbes(ctx context.Context, config apiserverconfig.ResourceConfiguration, apiServerID string) ([]storagevalue.PrefixTransformer, []healthChecker, *kmsState, error) {
-=======
 func prefixTransformersAndProbes(ctx context.Context, config apiserver.ResourceConfiguration, apiServerID string) ([]storagevalue.PrefixTransformer, []healthChecker, *kmsState, error) {
->>>>>>> 7d1f87fc
 	var transformers []storagevalue.PrefixTransformer
 	var probes []healthChecker
 	var kmsUsed kmsState
@@ -657,11 +598,7 @@
 
 type blockTransformerFunc func(cipher.Block) (storagevalue.Transformer, error)
 
-<<<<<<< HEAD
-func aesPrefixTransformer(config *apiserverconfig.AESConfiguration, fn blockTransformerFunc, prefix string) (storagevalue.PrefixTransformer, error) {
-=======
 func aesPrefixTransformer(config *apiserver.AESConfiguration, fn blockTransformerFunc, prefix string) (storagevalue.PrefixTransformer, error) {
->>>>>>> 7d1f87fc
 	var result storagevalue.PrefixTransformer
 
 	if len(config.Keys) == 0 {
@@ -714,11 +651,7 @@
 	return result, nil
 }
 
-<<<<<<< HEAD
-func secretboxPrefixTransformer(config *apiserverconfig.SecretboxConfiguration) (storagevalue.PrefixTransformer, error) {
-=======
 func secretboxPrefixTransformer(config *apiserver.SecretboxConfiguration) (storagevalue.PrefixTransformer, error) {
->>>>>>> 7d1f87fc
 	var result storagevalue.PrefixTransformer
 
 	if len(config.Keys) == 0 {
@@ -796,11 +729,7 @@
 // kmsPrefixTransformer creates a KMS transformer and probe based on the given KMS config.
 // It may launch multiple go routines whose lifecycle is controlled by ctx.
 // In case of an error, the caller is responsible for canceling ctx to clean up any go routines that may have been launched.
-<<<<<<< HEAD
-func kmsPrefixTransformer(ctx context.Context, config *apiserverconfig.KMSConfiguration, apiServerID string) (storagevalue.PrefixTransformer, healthChecker, *kmsState, error) {
-=======
 func kmsPrefixTransformer(ctx context.Context, config *apiserver.KMSConfiguration, apiServerID string) (storagevalue.PrefixTransformer, healthChecker, *kmsState, error) {
->>>>>>> 7d1f87fc
 	kmsName := config.Name
 	switch config.APIVersion {
 	case kmsAPIVersionV1:
@@ -864,7 +793,6 @@
 
 	default:
 		return storagevalue.PrefixTransformer{}, nil, nil, fmt.Errorf("could not configure KMS plugin %q, unsupported KMS API version %q", kmsName, config.APIVersion)
-<<<<<<< HEAD
 	}
 }
 
@@ -896,8 +824,6 @@
 	// since we want to support the plugin starting up async with the API server, this error is not fatal
 	if errPrime != nil {
 		go blockAndProbeFastUntilSuccess(ctx) // separate go routine to avoid blocking
-=======
->>>>>>> 7d1f87fc
 	}
 
 	// make sure that the plugin's key ID is reasonably up-to-date
@@ -920,61 +846,7 @@
 		})
 }
 
-<<<<<<< HEAD
-func envelopePrefixTransformer(config *apiserverconfig.KMSConfiguration, envelopeService envelope.Service, prefix string) storagevalue.PrefixTransformer {
-=======
-func primeAndProbeKMSv2(ctx context.Context, probe *kmsv2PluginProbe, kmsName string) {
-	runProbeCheckAndLog := func(ctx context.Context, depth int) error {
-		if err := probe.check(ctx); err != nil {
-			klog.VDepth(1+depth, 2).ErrorS(err, "kms plugin failed health check probe", "name", kmsName)
-			return err
-		}
-		return nil
-	}
-
-	blockAndProbeFastUntilSuccess := func(ctx context.Context) {
-		_ = wait.PollUntilWithContext(
-			ctx,
-			kmsv2PluginHealthzNegativeInterval,
-			func(ctx context.Context) (bool, error) {
-				return runProbeCheckAndLog(ctx, 1) == nil, nil
-			},
-		)
-	}
-
-	// on the happy path where the plugin is healthy and available on server start,
-	// prime keyID and DEK by running the check inline once (this also prevents unit tests from flaking)
-	errPrime := runProbeCheckAndLog(ctx, 0)
-
-	// if our initial attempt to prime failed, start trying to get to a valid state in the background ASAP
-	// this prevents a slow start when the external healthz checker is configured to ignore the KMS healthz endpoint
-	// since we want to support the plugin starting up async with the API server, this error is not fatal
-	if errPrime != nil {
-		go blockAndProbeFastUntilSuccess(ctx) // separate go routine to avoid blocking
-	}
-
-	// make sure that the plugin's key ID is reasonably up-to-date
-	// also, make sure that our DEK is up-to-date to with said key ID (if it expires the server will fail all writes)
-	// if this background loop ever stops running, the server will become unfunctional after kmsv2PluginWriteDEKSourceMaxTTL
-	go wait.PollUntilWithContext(
-		ctx,
-		kmsv2PluginHealthzPositiveInterval,
-		func(ctx context.Context) (bool, error) {
-			if err := runProbeCheckAndLog(ctx, 0); err == nil {
-				return false, nil
-			}
-
-			// TODO add integration test for quicker error poll on failure
-			// if we fail, block the outer polling and start a new quicker poll inline
-			// this limits the chance that our DEK expires during a transient failure
-			blockAndProbeFastUntilSuccess(ctx)
-
-			return false, nil
-		})
-}
-
 func envelopePrefixTransformer(config *apiserver.KMSConfiguration, envelopeService envelope.Service, prefix string) storagevalue.PrefixTransformer {
->>>>>>> 7d1f87fc
 	baseTransformerFunc := func(block cipher.Block) (storagevalue.Transformer, error) {
 		gcm, err := aestransformer.NewGCMTransformer(block)
 		if err != nil {
