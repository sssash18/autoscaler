/*
Copyright 2016 The Kubernetes Authors.

Licensed under the Apache License, Version 2.0 (the "License");
you may not use this file except in compliance with the License.
You may obtain a copy of the License at

    http://www.apache.org/licenses/LICENSE-2.0

Unless required by applicable law or agreed to in writing, software
distributed under the License is distributed on an "AS IS" BASIS,
WITHOUT WARRANTIES OR CONDITIONS OF ANY KIND, either express or implied.
See the License for the specific language governing permissions and
limitations under the License.
*/

package options

import (
	"github.com/spf13/pflag"
	"k8s.io/apimachinery/pkg/runtime"
	"k8s.io/apiserver/pkg/admission"
	"k8s.io/apiserver/pkg/server"
	"k8s.io/apiserver/pkg/storage/storagebackend"
	"k8s.io/apiserver/pkg/util/feature"
<<<<<<< HEAD
	utilflowcontrol "k8s.io/apiserver/pkg/util/flowcontrol"
=======
>>>>>>> acfd0dd7
	"k8s.io/client-go/dynamic"
	"k8s.io/client-go/kubernetes"
	"k8s.io/component-base/featuregate"
)

// RecommendedOptions contains the recommended options for running an API server.
// If you add something to this list, it should be in a logical grouping.
// Each of them can be nil to leave the feature unconfigured on ApplyTo.
type RecommendedOptions struct {
	Etcd           *EtcdOptions
	SecureServing  *SecureServingOptionsWithLoopback
	Authentication *DelegatingAuthenticationOptions
	Authorization  *DelegatingAuthorizationOptions
	Audit          *AuditOptions
	Features       *FeatureOptions
	CoreAPI        *CoreAPIOptions

	// FeatureGate is a way to plumb feature gate through if you have them.
	FeatureGate featuregate.FeatureGate
	// ExtraAdmissionInitializers is called once after all ApplyTo from the options above, to pass the returned
	// admission plugin initializers to Admission.ApplyTo.
	ExtraAdmissionInitializers func(c *server.RecommendedConfig) ([]admission.PluginInitializer, error)
	Admission                  *AdmissionOptions
	// API Server Egress Selector is used to control outbound traffic from the API Server
	EgressSelector *EgressSelectorOptions
	// Traces contains options to control distributed request tracing.
	Traces *TracingOptions
}

func NewRecommendedOptions(prefix string, codec runtime.Codec) *RecommendedOptions {
	sso := NewSecureServingOptions()

	// We are composing recommended options for an aggregated api-server,
	// whose client is typically a proxy multiplexing many operations ---
	// notably including long-running ones --- into one HTTP/2 connection
	// into this server.  So allow many concurrent operations.
	sso.HTTP2MaxStreamsPerConnection = 1000

	return &RecommendedOptions{
		Etcd:           NewEtcdOptions(storagebackend.NewDefaultConfig(prefix, codec)),
		SecureServing:  sso.WithLoopback(),
		Authentication: NewDelegatingAuthenticationOptions(),
		Authorization:  NewDelegatingAuthorizationOptions(),
		Audit:          NewAuditOptions(),
		Features:       NewFeatureOptions(),
		CoreAPI:        NewCoreAPIOptions(),
		// Wired a global by default that sadly people will abuse to have different meanings in different repos.
		// Please consider creating your own FeatureGate so you can have a consistent meaning for what a variable contains
		// across different repos.  Future you will thank you.
		FeatureGate:                feature.DefaultFeatureGate,
		ExtraAdmissionInitializers: func(c *server.RecommendedConfig) ([]admission.PluginInitializer, error) { return nil, nil },
		Admission:                  NewAdmissionOptions(),
		EgressSelector:             NewEgressSelectorOptions(),
		Traces:                     NewTracingOptions(),
	}
}

func (o *RecommendedOptions) AddFlags(fs *pflag.FlagSet) {
	o.Etcd.AddFlags(fs)
	o.SecureServing.AddFlags(fs)
	o.Authentication.AddFlags(fs)
	o.Authorization.AddFlags(fs)
	o.Audit.AddFlags(fs)
	o.Features.AddFlags(fs)
	o.CoreAPI.AddFlags(fs)
	o.Admission.AddFlags(fs)
	o.EgressSelector.AddFlags(fs)
	o.Traces.AddFlags(fs)
}

// ApplyTo adds RecommendedOptions to the server configuration.
// pluginInitializers can be empty, it is only need for additional initializers.
func (o *RecommendedOptions) ApplyTo(config *server.RecommendedConfig) error {
	if err := o.Etcd.ApplyTo(&config.Config); err != nil {
		return err
	}
	if err := o.EgressSelector.ApplyTo(&config.Config); err != nil {
		return err
	}
	if err := o.Traces.ApplyTo(config.Config.EgressSelector, &config.Config); err != nil {
		return err
	}
	if err := o.SecureServing.ApplyTo(&config.Config.SecureServing, &config.Config.LoopbackClientConfig); err != nil {
		return err
	}
	if err := o.Authentication.ApplyTo(&config.Config.Authentication, config.SecureServing, config.OpenAPIConfig); err != nil {
		return err
	}
	if err := o.Authorization.ApplyTo(&config.Config.Authorization); err != nil {
		return err
	}
	if err := o.Audit.ApplyTo(&config.Config); err != nil {
		return err
	}
	if err := o.CoreAPI.ApplyTo(config); err != nil {
		return err
	}
	kubeClient, err := kubernetes.NewForConfig(config.ClientConfig)
	if err != nil {
		return err
	}
<<<<<<< HEAD
	initializers, err := o.ExtraAdmissionInitializers(config)
	if err != nil {
		return err
	}
	kubeClient, err := kubernetes.NewForConfig(config.ClientConfig)
	if err != nil {
		return err
	}
	dynamicClient, err := dynamic.NewForConfig(config.ClientConfig)
	if err != nil {
		return err
	}
	if err := o.Admission.ApplyTo(&config.Config, config.SharedInformerFactory, kubeClient, dynamicClient, o.FeatureGate,
		initializers...); err != nil {
=======
	if err := o.Features.ApplyTo(&config.Config, kubeClient, config.SharedInformerFactory); err != nil {
		return err
	}
	initializers, err := o.ExtraAdmissionInitializers(config)
	if err != nil {
>>>>>>> acfd0dd7
		return err
	}
	dynamicClient, err := dynamic.NewForConfig(config.ClientConfig)
	if err != nil {
		return err
	}
	if err := o.Admission.ApplyTo(&config.Config, config.SharedInformerFactory, kubeClient, dynamicClient, o.FeatureGate,
		initializers...); err != nil {
		return err
	}
	return nil
}

func (o *RecommendedOptions) Validate() []error {
	errors := []error{}
	errors = append(errors, o.Etcd.Validate()...)
	errors = append(errors, o.SecureServing.Validate()...)
	errors = append(errors, o.Authentication.Validate()...)
	errors = append(errors, o.Authorization.Validate()...)
	errors = append(errors, o.Audit.Validate()...)
	errors = append(errors, o.Features.Validate()...)
	errors = append(errors, o.CoreAPI.Validate()...)
	errors = append(errors, o.Admission.Validate()...)
	errors = append(errors, o.EgressSelector.Validate()...)
	errors = append(errors, o.Traces.Validate()...)

	return errors
}<|MERGE_RESOLUTION|>--- conflicted
+++ resolved
@@ -23,10 +23,6 @@
 	"k8s.io/apiserver/pkg/server"
 	"k8s.io/apiserver/pkg/storage/storagebackend"
 	"k8s.io/apiserver/pkg/util/feature"
-<<<<<<< HEAD
-	utilflowcontrol "k8s.io/apiserver/pkg/util/flowcontrol"
-=======
->>>>>>> acfd0dd7
 	"k8s.io/client-go/dynamic"
 	"k8s.io/client-go/kubernetes"
 	"k8s.io/component-base/featuregate"
@@ -128,28 +124,11 @@
 	if err != nil {
 		return err
 	}
-<<<<<<< HEAD
-	initializers, err := o.ExtraAdmissionInitializers(config)
-	if err != nil {
-		return err
-	}
-	kubeClient, err := kubernetes.NewForConfig(config.ClientConfig)
-	if err != nil {
-		return err
-	}
-	dynamicClient, err := dynamic.NewForConfig(config.ClientConfig)
-	if err != nil {
-		return err
-	}
-	if err := o.Admission.ApplyTo(&config.Config, config.SharedInformerFactory, kubeClient, dynamicClient, o.FeatureGate,
-		initializers...); err != nil {
-=======
 	if err := o.Features.ApplyTo(&config.Config, kubeClient, config.SharedInformerFactory); err != nil {
 		return err
 	}
 	initializers, err := o.ExtraAdmissionInitializers(config)
 	if err != nil {
->>>>>>> acfd0dd7
 		return err
 	}
 	dynamicClient, err := dynamic.NewForConfig(config.ClientConfig)
