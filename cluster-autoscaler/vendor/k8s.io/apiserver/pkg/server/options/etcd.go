/*
Copyright 2016 The Kubernetes Authors.

Licensed under the Apache License, Version 2.0 (the "License");
you may not use this file except in compliance with the License.
You may obtain a copy of the License at

    http://www.apache.org/licenses/LICENSE-2.0

Unless required by applicable law or agreed to in writing, software
distributed under the License is distributed on an "AS IS" BASIS,
WITHOUT WARRANTIES OR CONDITIONS OF ANY KIND, either express or implied.
See the License for the specific language governing permissions and
limitations under the License.
*/

package options

import (
	"context"
	"fmt"
	"net/http"
	"strconv"
	"strings"
	"time"

	"github.com/spf13/pflag"

	"k8s.io/apimachinery/pkg/runtime"
	"k8s.io/apimachinery/pkg/runtime/schema"
	"k8s.io/apimachinery/pkg/util/sets"
	"k8s.io/apimachinery/pkg/util/wait"
	"k8s.io/apiserver/pkg/registry/generic"
	genericregistry "k8s.io/apiserver/pkg/registry/generic/registry"
	"k8s.io/apiserver/pkg/server"
	"k8s.io/apiserver/pkg/server/healthz"
	"k8s.io/apiserver/pkg/server/options/encryptionconfig"
	encryptionconfigcontroller "k8s.io/apiserver/pkg/server/options/encryptionconfig/controller"
	serverstorage "k8s.io/apiserver/pkg/server/storage"
	"k8s.io/apiserver/pkg/storage/etcd3/metrics"
	"k8s.io/apiserver/pkg/storage/storagebackend"
	storagefactory "k8s.io/apiserver/pkg/storage/storagebackend/factory"
	storagevalue "k8s.io/apiserver/pkg/storage/value"
	"k8s.io/klog/v2"
)

type EtcdOptions struct {
	StorageConfig                           storagebackend.Config
	EncryptionProviderConfigFilepath        string
	EncryptionProviderConfigAutomaticReload bool

	EtcdServersOverrides []string

	// To enable protobuf as storage format, it is enough
	// to set it to "application/vnd.kubernetes.protobuf".
	DefaultStorageMediaType string
	DeleteCollectionWorkers int
	EnableGarbageCollection bool

	// Set EnableWatchCache to false to disable all watch caches
	EnableWatchCache bool
	// Set DefaultWatchCacheSize to zero to disable watch caches for those resources that have no explicit cache size set
	DefaultWatchCacheSize int
	// WatchCacheSizes represents override to a given resource
	WatchCacheSizes []string

	// SkipHealthEndpoints, when true, causes the Apply methods to not set up health endpoints.
	// This allows multiple invocations of the Apply methods without duplication of said endpoints.
	SkipHealthEndpoints bool
}

var storageTypes = sets.NewString(
	storagebackend.StorageTypeETCD3,
)

func NewEtcdOptions(backendConfig *storagebackend.Config) *EtcdOptions {
	options := &EtcdOptions{
		StorageConfig:           *backendConfig,
		DefaultStorageMediaType: "application/json",
		DeleteCollectionWorkers: 1,
		EnableGarbageCollection: true,
		EnableWatchCache:        true,
		DefaultWatchCacheSize:   100,
	}
	options.StorageConfig.CountMetricPollPeriod = time.Minute
	return options
}

var storageMediaTypes = sets.New(
	runtime.ContentTypeJSON,
	runtime.ContentTypeYAML,
	runtime.ContentTypeProtobuf,
)

func (s *EtcdOptions) Validate() []error {
	if s == nil {
		return nil
	}

	allErrors := []error{}
	if len(s.StorageConfig.Transport.ServerList) == 0 {
		allErrors = append(allErrors, fmt.Errorf("--etcd-servers must be specified"))
	}

	if s.StorageConfig.Type != storagebackend.StorageTypeUnset && !storageTypes.Has(s.StorageConfig.Type) {
		allErrors = append(allErrors, fmt.Errorf("--storage-backend invalid, allowed values: %s. If not specified, it will default to 'etcd3'", strings.Join(storageTypes.List(), ", ")))
	}

	for _, override := range s.EtcdServersOverrides {
		tokens := strings.Split(override, "#")
		if len(tokens) != 2 {
			allErrors = append(allErrors, fmt.Errorf("--etcd-servers-overrides invalid, must be of format: group/resource#servers, where servers are URLs, semicolon separated"))
			continue
		}

		apiresource := strings.Split(tokens[0], "/")
		if len(apiresource) != 2 {
			allErrors = append(allErrors, fmt.Errorf("--etcd-servers-overrides invalid, must be of format: group/resource#servers, where servers are URLs, semicolon separated"))
			continue
		}

	}

	if len(s.EncryptionProviderConfigFilepath) == 0 && s.EncryptionProviderConfigAutomaticReload {
		allErrors = append(allErrors, fmt.Errorf("--encryption-provider-config-automatic-reload must be set with --encryption-provider-config"))
	}

	if s.DefaultStorageMediaType != "" && !storageMediaTypes.Has(s.DefaultStorageMediaType) {
		allErrors = append(allErrors, fmt.Errorf("--storage-media-type %q invalid, allowed values: %s", s.DefaultStorageMediaType, strings.Join(sets.List(storageMediaTypes), ", ")))
	}

	return allErrors
}

// AddFlags adds flags related to etcd storage for a specific APIServer to the specified FlagSet
func (s *EtcdOptions) AddFlags(fs *pflag.FlagSet) {
	if s == nil {
		return
	}

	fs.StringSliceVar(&s.EtcdServersOverrides, "etcd-servers-overrides", s.EtcdServersOverrides, ""+
		"Per-resource etcd servers overrides, comma separated. The individual override "+
		"format: group/resource#servers, where servers are URLs, semicolon separated. "+
		"Note that this applies only to resources compiled into this server binary. ")

	fs.StringVar(&s.DefaultStorageMediaType, "storage-media-type", s.DefaultStorageMediaType, ""+
		"The media type to use to store objects in storage. "+
		"Some resources or storage backends may only support a specific media type and will ignore this setting. "+
		"Supported media types: [application/json, application/yaml, application/vnd.kubernetes.protobuf]")
	fs.IntVar(&s.DeleteCollectionWorkers, "delete-collection-workers", s.DeleteCollectionWorkers,
		"Number of workers spawned for DeleteCollection call. These are used to speed up namespace cleanup.")

	fs.BoolVar(&s.EnableGarbageCollection, "enable-garbage-collector", s.EnableGarbageCollection, ""+
		"Enables the generic garbage collector. MUST be synced with the corresponding flag "+
		"of the kube-controller-manager.")

	fs.BoolVar(&s.EnableWatchCache, "watch-cache", s.EnableWatchCache,
		"Enable watch caching in the apiserver")

	fs.IntVar(&s.DefaultWatchCacheSize, "default-watch-cache-size", s.DefaultWatchCacheSize,
		"Default watch cache size. If zero, watch cache will be disabled for resources that do not have a default watch size set.")

	fs.MarkDeprecated("default-watch-cache-size",
		"watch caches are sized automatically and this flag will be removed in a future version")

	fs.StringSliceVar(&s.WatchCacheSizes, "watch-cache-sizes", s.WatchCacheSizes, ""+
		"Watch cache size settings for some resources (pods, nodes, etc.), comma separated. "+
		"The individual setting format: resource[.group]#size, where resource is lowercase plural (no version), "+
		"group is omitted for resources of apiVersion v1 (the legacy core API) and included for others, "+
		"and size is a number. This option is only meaningful for resources built into the apiserver, "+
		"not ones defined by CRDs or aggregated from external servers, and is only consulted if the "+
		"watch-cache is enabled. The only meaningful size setting to supply here is zero, which means to "+
		"disable watch caching for the associated resource; all non-zero values are equivalent and mean "+
		"to not disable watch caching for that resource")

	fs.StringVar(&s.StorageConfig.Type, "storage-backend", s.StorageConfig.Type,
		"The storage backend for persistence. Options: 'etcd3' (default).")

	fs.StringSliceVar(&s.StorageConfig.Transport.ServerList, "etcd-servers", s.StorageConfig.Transport.ServerList,
		"List of etcd servers to connect with (scheme://ip:port), comma separated.")

	fs.StringVar(&s.StorageConfig.Prefix, "etcd-prefix", s.StorageConfig.Prefix,
		"The prefix to prepend to all resource paths in etcd.")

	fs.StringVar(&s.StorageConfig.Transport.KeyFile, "etcd-keyfile", s.StorageConfig.Transport.KeyFile,
		"SSL key file used to secure etcd communication.")

	fs.StringVar(&s.StorageConfig.Transport.CertFile, "etcd-certfile", s.StorageConfig.Transport.CertFile,
		"SSL certification file used to secure etcd communication.")

	fs.StringVar(&s.StorageConfig.Transport.TrustedCAFile, "etcd-cafile", s.StorageConfig.Transport.TrustedCAFile,
		"SSL Certificate Authority file used to secure etcd communication.")

	fs.StringVar(&s.EncryptionProviderConfigFilepath, "encryption-provider-config", s.EncryptionProviderConfigFilepath,
		"The file containing configuration for encryption providers to be used for storing secrets in etcd")

	fs.BoolVar(&s.EncryptionProviderConfigAutomaticReload, "encryption-provider-config-automatic-reload", s.EncryptionProviderConfigAutomaticReload,
		"Determines if the file set by --encryption-provider-config should be automatically reloaded if the disk contents change. "+
			"Setting this to true disables the ability to uniquely identify distinct KMS plugins via the API server healthz endpoints.")

	fs.DurationVar(&s.StorageConfig.CompactionInterval, "etcd-compaction-interval", s.StorageConfig.CompactionInterval,
		"The interval of compaction requests. If 0, the compaction request from apiserver is disabled.")

	fs.DurationVar(&s.StorageConfig.CountMetricPollPeriod, "etcd-count-metric-poll-period", s.StorageConfig.CountMetricPollPeriod, ""+
		"Frequency of polling etcd for number of resources per type. 0 disables the metric collection.")

	fs.DurationVar(&s.StorageConfig.DBMetricPollInterval, "etcd-db-metric-poll-interval", s.StorageConfig.DBMetricPollInterval,
		"The interval of requests to poll etcd and update metric. 0 disables the metric collection")

	fs.DurationVar(&s.StorageConfig.HealthcheckTimeout, "etcd-healthcheck-timeout", s.StorageConfig.HealthcheckTimeout,
		"The timeout to use when checking etcd health.")

	fs.DurationVar(&s.StorageConfig.ReadycheckTimeout, "etcd-readycheck-timeout", s.StorageConfig.ReadycheckTimeout,
		"The timeout to use when checking etcd readiness")

	fs.Int64Var(&s.StorageConfig.LeaseManagerConfig.ReuseDurationSeconds, "lease-reuse-duration-seconds", s.StorageConfig.LeaseManagerConfig.ReuseDurationSeconds,
		"The time in seconds that each lease is reused. A lower value could avoid large number of objects reusing the same lease. Notice that a too small value may cause performance problems at storage layer.")
}

// ApplyTo mutates the provided server.Config.  It must never mutate the receiver (EtcdOptions).
func (s *EtcdOptions) ApplyTo(c *server.Config) error {
	if s == nil {
		return nil
	}

	storageConfigCopy := s.StorageConfig
	if storageConfigCopy.StorageObjectCountTracker == nil {
		storageConfigCopy.StorageObjectCountTracker = c.StorageObjectCountTracker
	}

	return s.ApplyWithStorageFactoryTo(&SimpleStorageFactory{StorageConfig: storageConfigCopy}, c)
}

// ApplyWithStorageFactoryTo mutates the provided server.Config.  It must never mutate the receiver (EtcdOptions).
func (s *EtcdOptions) ApplyWithStorageFactoryTo(factory serverstorage.StorageFactory, c *server.Config) error {
	if s == nil {
		return nil
	}

	if !s.SkipHealthEndpoints {
		if err := s.addEtcdHealthEndpoint(c); err != nil {
			return err
		}
	}

	// setup encryption
	if err := s.maybeApplyResourceTransformers(c); err != nil {
		return err
	}

	metrics.SetStorageMonitorGetter(monitorGetter(factory))
<<<<<<< HEAD

	c.RESTOptionsGetter = s.CreateRESTOptionsGetter(factory, c.ResourceTransformers)
	return nil
}

=======

	c.RESTOptionsGetter = s.CreateRESTOptionsGetter(factory, c.ResourceTransformers)
	return nil
}

>>>>>>> acfd0dd7
func monitorGetter(factory serverstorage.StorageFactory) func() (monitors []metrics.Monitor, err error) {
	return func() (monitors []metrics.Monitor, err error) {
		defer func() {
			if err != nil {
				for _, m := range monitors {
					m.Close()
				}
			}
		}()

		var m metrics.Monitor
		for _, cfg := range factory.Configs() {
			m, err = storagefactory.CreateMonitor(cfg)
			if err != nil {
				return nil, err
			}
			monitors = append(monitors, m)
		}
		return monitors, nil
	}
}

func (s *EtcdOptions) CreateRESTOptionsGetter(factory serverstorage.StorageFactory, resourceTransformers storagevalue.ResourceTransformers) generic.RESTOptionsGetter {
	if resourceTransformers != nil {
		factory = &transformerStorageFactory{
			delegate:             factory,
			resourceTransformers: resourceTransformers,
		}
	}
	return &StorageFactoryRestOptionsFactory{Options: *s, StorageFactory: factory}
}

func (s *EtcdOptions) maybeApplyResourceTransformers(c *server.Config) (err error) {
	if c.ResourceTransformers != nil {
		return nil
	}
	if len(s.EncryptionProviderConfigFilepath) == 0 {
		return nil
	}

	ctxServer := wait.ContextForChannel(c.DrainedNotify())
	ctxTransformers, closeTransformers := context.WithCancel(ctxServer)
	defer func() {
		// in case of error, we want to close partially initialized (if any) transformers
		if err != nil {
			closeTransformers()
		}
	}()

<<<<<<< HEAD
	encryptionConfiguration, err := encryptionconfig.LoadEncryptionConfig(ctxTransformers, s.EncryptionProviderConfigFilepath, s.EncryptionProviderConfigAutomaticReload)
=======
	encryptionConfiguration, err := encryptionconfig.LoadEncryptionConfig(ctxTransformers, s.EncryptionProviderConfigFilepath, s.EncryptionProviderConfigAutomaticReload, c.APIServerID)
>>>>>>> acfd0dd7
	if err != nil {
		return err
	}

	if s.EncryptionProviderConfigAutomaticReload {
		// with reload=true we will always have 1 health check
		if len(encryptionConfiguration.HealthChecks) != 1 {
			return fmt.Errorf("failed to start kms encryption config hot reload controller. only 1 health check should be available when reload is enabled")
		}

		// Here the dynamic transformers take ownership of the transformers and their cancellation.
		dynamicTransformers := encryptionconfig.NewDynamicTransformers(encryptionConfiguration.Transformers, encryptionConfiguration.HealthChecks[0], closeTransformers, encryptionConfiguration.KMSCloseGracePeriod)

		// add post start hook to start hot reload controller
		// adding this hook here will ensure that it gets configured exactly once
		err = c.AddPostStartHook(
			"start-encryption-provider-config-automatic-reload",
			func(_ server.PostStartHookContext) error {
				dynamicEncryptionConfigController := encryptionconfigcontroller.NewDynamicEncryptionConfiguration(
					"encryption-provider-config-automatic-reload-controller",
					s.EncryptionProviderConfigFilepath,
					dynamicTransformers,
					encryptionConfiguration.EncryptionFileContentHash,
<<<<<<< HEAD
=======
					c.APIServerID,
>>>>>>> acfd0dd7
				)

				go dynamicEncryptionConfigController.Run(ctxServer)

				return nil
			},
		)
		if err != nil {
			return fmt.Errorf("failed to add post start hook for kms encryption config hot reload controller: %w", err)
		}

		c.ResourceTransformers = dynamicTransformers
		if !s.SkipHealthEndpoints {
<<<<<<< HEAD
			c.AddHealthChecks(dynamicTransformers)
=======
			addHealthChecksWithoutLivez(c, dynamicTransformers)
>>>>>>> acfd0dd7
		}
	} else {
		c.ResourceTransformers = encryptionconfig.StaticTransformers(encryptionConfiguration.Transformers)
		if !s.SkipHealthEndpoints {
<<<<<<< HEAD
			c.AddHealthChecks(encryptionConfiguration.HealthChecks...)
=======
			addHealthChecksWithoutLivez(c, encryptionConfiguration.HealthChecks...)
>>>>>>> acfd0dd7
		}
	}

	return nil
}

func addHealthChecksWithoutLivez(c *server.Config, healthChecks ...healthz.HealthChecker) {
	c.HealthzChecks = append(c.HealthzChecks, healthChecks...)
	c.ReadyzChecks = append(c.ReadyzChecks, healthChecks...)
}

func (s *EtcdOptions) addEtcdHealthEndpoint(c *server.Config) error {
	healthCheck, err := storagefactory.CreateHealthCheck(s.StorageConfig, c.DrainedNotify())
	if err != nil {
		return err
	}
	c.AddHealthChecks(healthz.NamedCheck("etcd", func(r *http.Request) error {
		return healthCheck()
	}))

	readyCheck, err := storagefactory.CreateReadyCheck(s.StorageConfig, c.DrainedNotify())
	if err != nil {
		return err
	}
	c.AddReadyzChecks(healthz.NamedCheck("etcd-readiness", func(r *http.Request) error {
		return readyCheck()
	}))

	return nil
}

type StorageFactoryRestOptionsFactory struct {
	Options        EtcdOptions
	StorageFactory serverstorage.StorageFactory
}

func (f *StorageFactoryRestOptionsFactory) GetRESTOptions(resource schema.GroupResource) (generic.RESTOptions, error) {
	storageConfig, err := f.StorageFactory.NewConfig(resource)
	if err != nil {
		return generic.RESTOptions{}, fmt.Errorf("unable to find storage destination for %v, due to %v", resource, err.Error())
	}

	ret := generic.RESTOptions{
		StorageConfig:             storageConfig,
		Decorator:                 generic.UndecoratedStorage,
		DeleteCollectionWorkers:   f.Options.DeleteCollectionWorkers,
		EnableGarbageCollection:   f.Options.EnableGarbageCollection,
		ResourcePrefix:            f.StorageFactory.ResourcePrefix(resource),
		CountMetricPollPeriod:     f.Options.StorageConfig.CountMetricPollPeriod,
		StorageObjectCountTracker: f.Options.StorageConfig.StorageObjectCountTracker,
	}

	if f.Options.EnableWatchCache {
		sizes, err := ParseWatchCacheSizes(f.Options.WatchCacheSizes)
		if err != nil {
			return generic.RESTOptions{}, err
		}
		size, ok := sizes[resource]
		if ok && size > 0 {
			klog.Warningf("Dropping watch-cache-size for %v - watchCache size is now dynamic", resource)
		}
		if ok && size <= 0 {
			klog.V(3).InfoS("Not using watch cache", "resource", resource)
			ret.Decorator = generic.UndecoratedStorage
		} else {
			klog.V(3).InfoS("Using watch cache", "resource", resource)
			ret.Decorator = genericregistry.StorageWithCacher()
		}
	}

	return ret, nil
}

// ParseWatchCacheSizes turns a list of cache size values into a map of group resources
// to requested sizes.
func ParseWatchCacheSizes(cacheSizes []string) (map[schema.GroupResource]int, error) {
	watchCacheSizes := make(map[schema.GroupResource]int)
	for _, c := range cacheSizes {
		tokens := strings.Split(c, "#")
		if len(tokens) != 2 {
			return nil, fmt.Errorf("invalid value of watch cache size: %s", c)
		}

		size, err := strconv.Atoi(tokens[1])
		if err != nil {
			return nil, fmt.Errorf("invalid size of watch cache size: %s", c)
		}
		if size < 0 {
			return nil, fmt.Errorf("watch cache size cannot be negative: %s", c)
		}
		watchCacheSizes[schema.ParseGroupResource(tokens[0])] = size
	}
	return watchCacheSizes, nil
}

// WriteWatchCacheSizes turns a map of cache size values into a list of string specifications.
func WriteWatchCacheSizes(watchCacheSizes map[schema.GroupResource]int) ([]string, error) {
	var cacheSizes []string

	for resource, size := range watchCacheSizes {
		if size < 0 {
			return nil, fmt.Errorf("watch cache size cannot be negative for resource %s", resource)
		}
		cacheSizes = append(cacheSizes, fmt.Sprintf("%s#%d", resource.String(), size))
	}
	return cacheSizes, nil
}

var _ serverstorage.StorageFactory = &SimpleStorageFactory{}

// SimpleStorageFactory provides a StorageFactory implementation that should be used when different
// resources essentially share the same storage config (as defined by the given storagebackend.Config).
// It assumes the resources are stored at a path that is purely based on the schema.GroupResource.
// Users that need flexibility and per resource overrides should use DefaultStorageFactory instead.
type SimpleStorageFactory struct {
	StorageConfig storagebackend.Config
}

func (s *SimpleStorageFactory) NewConfig(resource schema.GroupResource) (*storagebackend.ConfigForResource, error) {
	return s.StorageConfig.ForResource(resource), nil
}

func (s *SimpleStorageFactory) ResourcePrefix(resource schema.GroupResource) string {
	return resource.Group + "/" + resource.Resource
}

func (s *SimpleStorageFactory) Configs() []storagebackend.Config {
	return serverstorage.Configs(s.StorageConfig)
}

func (s *SimpleStorageFactory) Backends() []serverstorage.Backend {
	// nothing should ever call this method but we still provide a functional implementation
	return serverstorage.Backends(s.StorageConfig)
}

var _ serverstorage.StorageFactory = &transformerStorageFactory{}

type transformerStorageFactory struct {
	delegate             serverstorage.StorageFactory
	resourceTransformers storagevalue.ResourceTransformers
}

func (t *transformerStorageFactory) NewConfig(resource schema.GroupResource) (*storagebackend.ConfigForResource, error) {
	config, err := t.delegate.NewConfig(resource)
	if err != nil {
		return nil, err
	}

	configCopy := *config
	resourceConfig := configCopy.Config
	resourceConfig.Transformer = t.resourceTransformers.TransformerForResource(resource)
	configCopy.Config = resourceConfig

	return &configCopy, nil
}

func (t *transformerStorageFactory) ResourcePrefix(resource schema.GroupResource) string {
	return t.delegate.ResourcePrefix(resource)
}

func (t *transformerStorageFactory) Configs() []storagebackend.Config {
	return t.delegate.Configs()
}

func (t *transformerStorageFactory) Backends() []serverstorage.Backend {
	return t.delegate.Backends()
}<|MERGE_RESOLUTION|>--- conflicted
+++ resolved
@@ -249,19 +249,11 @@
 	}
 
 	metrics.SetStorageMonitorGetter(monitorGetter(factory))
-<<<<<<< HEAD
 
 	c.RESTOptionsGetter = s.CreateRESTOptionsGetter(factory, c.ResourceTransformers)
 	return nil
 }
 
-=======
-
-	c.RESTOptionsGetter = s.CreateRESTOptionsGetter(factory, c.ResourceTransformers)
-	return nil
-}
-
->>>>>>> acfd0dd7
 func monitorGetter(factory serverstorage.StorageFactory) func() (monitors []metrics.Monitor, err error) {
 	return func() (monitors []metrics.Monitor, err error) {
 		defer func() {
@@ -311,11 +303,7 @@
 		}
 	}()
 
-<<<<<<< HEAD
-	encryptionConfiguration, err := encryptionconfig.LoadEncryptionConfig(ctxTransformers, s.EncryptionProviderConfigFilepath, s.EncryptionProviderConfigAutomaticReload)
-=======
 	encryptionConfiguration, err := encryptionconfig.LoadEncryptionConfig(ctxTransformers, s.EncryptionProviderConfigFilepath, s.EncryptionProviderConfigAutomaticReload, c.APIServerID)
->>>>>>> acfd0dd7
 	if err != nil {
 		return err
 	}
@@ -339,10 +327,7 @@
 					s.EncryptionProviderConfigFilepath,
 					dynamicTransformers,
 					encryptionConfiguration.EncryptionFileContentHash,
-<<<<<<< HEAD
-=======
 					c.APIServerID,
->>>>>>> acfd0dd7
 				)
 
 				go dynamicEncryptionConfigController.Run(ctxServer)
@@ -356,20 +341,12 @@
 
 		c.ResourceTransformers = dynamicTransformers
 		if !s.SkipHealthEndpoints {
-<<<<<<< HEAD
-			c.AddHealthChecks(dynamicTransformers)
-=======
 			addHealthChecksWithoutLivez(c, dynamicTransformers)
->>>>>>> acfd0dd7
 		}
 	} else {
 		c.ResourceTransformers = encryptionconfig.StaticTransformers(encryptionConfiguration.Transformers)
 		if !s.SkipHealthEndpoints {
-<<<<<<< HEAD
-			c.AddHealthChecks(encryptionConfiguration.HealthChecks...)
-=======
 			addHealthChecksWithoutLivez(c, encryptionConfiguration.HealthChecks...)
->>>>>>> acfd0dd7
 		}
 	}
 
