--- conflicted
+++ resolved
@@ -103,10 +103,6 @@
 		ShutdownWatchTerminationGracePeriod: defaults.ShutdownWatchTerminationGracePeriod,
 		JSONPatchMaxCopyBytes:               defaults.JSONPatchMaxCopyBytes,
 		MaxRequestBodyBytes:                 defaults.MaxRequestBodyBytes,
-<<<<<<< HEAD
-		EnablePriorityAndFairness:           true,
-=======
->>>>>>> acfd0dd7
 		ShutdownSendRetryAfter:              false,
 	}
 }
