/*
Copyright 2021 The Kubernetes Authors.

Licensed under the Apache License, Version 2.0 (the "License");
you may not use this file except in compliance with the License.
You may obtain a copy of the License at

    http://www.apache.org/licenses/LICENSE-2.0

Unless required by applicable law or agreed to in writing, software
distributed under the License is distributed on an "AS IS" BASIS,
WITHOUT WARRANTIES OR CONDITIONS OF ANY KIND, either express or implied.
See the License for the specific language governing permissions and
limitations under the License.
*/

package request

import (
	"context"
	"sync"
	"time"

	"k8s.io/utils/clock"
)

func sumDuration(d1 time.Duration, d2 time.Duration) time.Duration {
	return d1 + d2
}

func maxDuration(d1 time.Duration, d2 time.Duration) time.Duration {
	if d1 > d2 {
		return d1
	}
	return d2
}

// DurationTracker is a simple interface for tracking functions duration,
// it is safe for concurrent use by multiple goroutines.
type DurationTracker interface {
	// Track measures time spent in the given function f and
	// aggregates measured duration using aggregateFunction.
	// if Track is invoked with f from multiple goroutines concurrently,
	// then f must be safe to be invoked concurrently by multiple goroutines.
	Track(f func())

	// TrackDuration tracks latency from the specified duration
	// and aggregate it using aggregateFunction
	TrackDuration(time.Duration)

	// GetLatency returns the total latency incurred so far
	GetLatency() time.Duration
}

// durationTracker implements DurationTracker by measuring function time
// using given clock and aggregates the duration using given aggregate function
type durationTracker struct {
	clock             clock.Clock
	latency           time.Duration
	mu                sync.Mutex
	aggregateFunction func(time.Duration, time.Duration) time.Duration
}

// Track measures time spent in given function and aggregates measured
// duration using aggregateFunction
func (t *durationTracker) Track(f func()) {
	startedAt := t.clock.Now()
	defer func() {
		duration := t.clock.Since(startedAt)
		t.mu.Lock()
		defer t.mu.Unlock()
		t.latency = t.aggregateFunction(t.latency, duration)
	}()

	f()
}

// TrackDuration tracks latency from the given duration
// using aggregateFunction
func (t *durationTracker) TrackDuration(d time.Duration) {
	t.mu.Lock()
	defer t.mu.Unlock()
	t.latency = t.aggregateFunction(t.latency, d)
}

// GetLatency returns aggregated latency tracked by a tracker
func (t *durationTracker) GetLatency() time.Duration {
	t.mu.Lock()
	defer t.mu.Unlock()
	return t.latency
}

func newSumLatencyTracker(c clock.Clock) DurationTracker {
	return &durationTracker{
		clock:             c,
		aggregateFunction: sumDuration,
	}
}

func newMaxLatencyTracker(c clock.Clock) DurationTracker {
	return &durationTracker{
		clock:             c,
		aggregateFunction: maxDuration,
	}
}

// LatencyTrackers stores trackers used to measure latecny incurred in
// components within the apiserver.
type LatencyTrackers struct {
	// MutatingWebhookTracker tracks the latency incurred in mutating webhook(s).
	// Since mutating webhooks are done sequentially, latency
	// is aggregated using sum function.
	MutatingWebhookTracker DurationTracker

	// ValidatingWebhookTracker tracks the latency incurred in validating webhook(s).
	// Validate webhooks are done in parallel, so max function is used.
	ValidatingWebhookTracker DurationTracker

	// APFQueueWaitTracker tracks the latency incurred by queue wait times
	// from priority & fairness.
	APFQueueWaitTracker DurationTracker

	// StorageTracker tracks the latency incurred inside the storage layer,
	// it accounts for the time it takes to send data to the underlying
	// storage layer (etcd) and get the complete response back.
	// If a request involves N (N>=1) round trips to the underlying
	// stogare layer, the latency will account for the total duration
	// from these N round trips.
	// It does not include the time incurred in admission, or validation.
	StorageTracker DurationTracker

	// TransformTracker tracks the latency incurred in transforming the
	// response object(s) returned from the underlying storage layer.
	// This includes transforming the object to user's desired form
	// (ie. as Table), and also setting appropriate API level fields.
	// This does not include the latency incurred in serialization
	// (json or protobuf) of the response object or writing
	// of it to the http ResponseWriter object.
	TransformTracker DurationTracker

	// SerializationTracker tracks the latency incurred in serialization
	// (json or protobuf) of the response object.
	// NOTE: serialization and writing of the serialized raw bytes to the
	// associated http ResponseWriter object are interleaved, and hence
	// the latency measured here will include the time spent writing the
	// serialized raw bytes to the http ResponseWriter object.
	SerializationTracker DurationTracker

	// ResponseWriteTracker tracks the latency incurred in writing the
	// serialized raw bytes to the http ResponseWriter object (via the
	// Write method) associated with the request.
	// The Write method can be invoked multiple times, so we use a
	// latency tracker that sums up the duration from each call.
	ResponseWriteTracker DurationTracker

	// DecodeTracker is used to track latency incurred inside the function
	// that takes an object returned from the underlying storage layer
	// (etcd) and performs decoding of the response object.
	// When called multiple times, the latency incurred inside to
	// decode func each time will be summed up.
	DecodeTracker DurationTracker
}

type latencyTrackersKeyType int

// latencyTrackersKey is the key that associates a LatencyTrackers
// instance with the request context.
const latencyTrackersKey latencyTrackersKeyType = iota

// WithLatencyTrackers returns a copy of parent context to which an
// instance of LatencyTrackers is added.
func WithLatencyTrackers(parent context.Context) context.Context {
	return WithLatencyTrackersAndCustomClock(parent, clock.RealClock{})
}

// WithLatencyTrackersAndCustomClock returns a copy of parent context to which
// an instance of LatencyTrackers is added. Tracers use given clock.
func WithLatencyTrackersAndCustomClock(parent context.Context, c clock.Clock) context.Context {
	return WithValue(parent, latencyTrackersKey, &LatencyTrackers{
		MutatingWebhookTracker:   newSumLatencyTracker(c),
		ValidatingWebhookTracker: newMaxLatencyTracker(c),
		APFQueueWaitTracker:      newMaxLatencyTracker(c),
		StorageTracker:           newSumLatencyTracker(c),
		TransformTracker:         newSumLatencyTracker(c),
		SerializationTracker:     newSumLatencyTracker(c),
		ResponseWriteTracker:     newSumLatencyTracker(c),
		DecodeTracker:            newSumLatencyTracker(c),
	})
}

// LatencyTrackersFrom returns the associated LatencyTrackers instance
// from the specified context.
func LatencyTrackersFrom(ctx context.Context) (*LatencyTrackers, bool) {
	wd, ok := ctx.Value(latencyTrackersKey).(*LatencyTrackers)
	return wd, ok && wd != nil
}

// TrackTransformResponseObjectLatency is used to track latency incurred
// inside the function that takes an object returned from the underlying
// storage layer (etcd) and performs any necessary transformations
// of the response object. This does not include the latency incurred in
// serialization (json or protobuf) of the response object or writing of
// it to the http ResponseWriter object.
// When called multiple times, the latency incurred inside the
// transform func each time will be summed up.
func TrackTransformResponseObjectLatency(ctx context.Context, transform func()) {
	if tracker, ok := LatencyTrackersFrom(ctx); ok {
		tracker.TransformTracker.Track(transform)
		return
	}

	transform()
}

// TrackStorageLatency is used to track latency incurred
// inside the underlying storage layer.
// When called multiple times, the latency provided will be summed up.
func TrackStorageLatency(ctx context.Context, d time.Duration) {
	if tracker, ok := LatencyTrackersFrom(ctx); ok {
		tracker.StorageTracker.TrackDuration(d)
	}
}

// TrackSerializeResponseObjectLatency is used to track latency incurred in
// serialization (json or protobuf) of the response object.
// When called multiple times, the latency provided will be summed up.
func TrackSerializeResponseObjectLatency(ctx context.Context, f func()) {
	if tracker, ok := LatencyTrackersFrom(ctx); ok {
		tracker.SerializationTracker.Track(f)
		return
	}

	f()
}

// TrackResponseWriteLatency is used to track latency incurred in writing
// the serialized raw bytes to the http ResponseWriter object (via the
// Write method) associated with the request.
// When called multiple times, the latency provided will be summed up.
func TrackResponseWriteLatency(ctx context.Context, d time.Duration) {
	if tracker, ok := LatencyTrackersFrom(ctx); ok {
		tracker.ResponseWriteTracker.TrackDuration(d)
	}
}

// TrackAPFQueueWaitLatency is used to track latency incurred
// by priority and fairness queues.
func TrackAPFQueueWaitLatency(ctx context.Context, d time.Duration) {
	if tracker, ok := LatencyTrackersFrom(ctx); ok {
		tracker.APFQueueWaitTracker.TrackDuration(d)
	}
}

<<<<<<< HEAD
=======
// TrackDecodeLatency is used to track latency incurred inside the function
// that takes an object returned from the underlying storage layer
// (etcd) and performs decoding of the response object.
// When called multiple times, the latency incurred inside to
// decode func each time will be summed up.
func TrackDecodeLatency(ctx context.Context, d time.Duration) {
	if tracker, ok := LatencyTrackersFrom(ctx); ok {
		tracker.DecodeTracker.TrackDuration(d)
	}
}

>>>>>>> 7d1f87fc
// AuditAnnotationsFromLatencyTrackers will inspect each latency tracker
// associated with the request context and return a set of audit
// annotations that can be added to the API audit entry.
func AuditAnnotationsFromLatencyTrackers(ctx context.Context) map[string]string {
	const (
		transformLatencyKey         = "apiserver.latency.k8s.io/transform-response-object"
		storageLatencyKey           = "apiserver.latency.k8s.io/etcd"
		serializationLatencyKey     = "apiserver.latency.k8s.io/serialize-response-object"
		responseWriteLatencyKey     = "apiserver.latency.k8s.io/response-write"
		mutatingWebhookLatencyKey   = "apiserver.latency.k8s.io/mutating-webhook"
		validatingWebhookLatencyKey = "apiserver.latency.k8s.io/validating-webhook"
		decodeLatencyKey            = "apiserver.latency.k8s.io/decode-response-object"
	)

	tracker, ok := LatencyTrackersFrom(ctx)
	if !ok {
		return nil
	}

	annotations := map[string]string{}
	if latency := tracker.TransformTracker.GetLatency(); latency != 0 {
		annotations[transformLatencyKey] = latency.String()
	}
	if latency := tracker.StorageTracker.GetLatency(); latency != 0 {
		annotations[storageLatencyKey] = latency.String()
	}
	if latency := tracker.SerializationTracker.GetLatency(); latency != 0 {
		annotations[serializationLatencyKey] = latency.String()
	}
	if latency := tracker.ResponseWriteTracker.GetLatency(); latency != 0 {
		annotations[responseWriteLatencyKey] = latency.String()
	}
	if latency := tracker.MutatingWebhookTracker.GetLatency(); latency != 0 {
		annotations[mutatingWebhookLatencyKey] = latency.String()
	}
	if latency := tracker.ValidatingWebhookTracker.GetLatency(); latency != 0 {
		annotations[validatingWebhookLatencyKey] = latency.String()
	}
	if latency := tracker.DecodeTracker.GetLatency(); latency != 0 {
		annotations[decodeLatencyKey] = latency.String()
	}

	return annotations
}<|MERGE_RESOLUTION|>--- conflicted
+++ resolved
@@ -251,8 +251,6 @@
 	}
 }
 
-<<<<<<< HEAD
-=======
 // TrackDecodeLatency is used to track latency incurred inside the function
 // that takes an object returned from the underlying storage layer
 // (etcd) and performs decoding of the response object.
@@ -264,7 +262,6 @@
 	}
 }
 
->>>>>>> 7d1f87fc
 // AuditAnnotationsFromLatencyTrackers will inspect each latency tracker
 // associated with the request context and return a set of audit
 // annotations that can be added to the API audit entry.
