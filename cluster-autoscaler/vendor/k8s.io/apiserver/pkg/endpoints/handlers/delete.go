--- conflicted
+++ resolved
@@ -103,11 +103,7 @@
 				trace.Step("Decoded delete options")
 
 				objGV := gvk.GroupVersion()
-<<<<<<< HEAD
-				audit.LogRequestObject(req.Context(), obj, objGV, scope.Resource, scope.Subresource, scope.Serializer)
-=======
 				audit.LogRequestObject(req.Context(), obj, objGV, scope.Resource, scope.Subresource, metainternalversionscheme.Codecs)
->>>>>>> e8d3e9b1
 				trace.Step("Recorded the audit event")
 			} else {
 				if err := metainternalversionscheme.ParameterCodec.DecodeParameters(req.URL.Query(), scope.MetaGroupVersion, options); err != nil {
@@ -254,11 +250,7 @@
 				}
 
 				objGV := gvk.GroupVersion()
-<<<<<<< HEAD
-				audit.LogRequestObject(req.Context(), obj, objGV, scope.Resource, scope.Subresource, scope.Serializer)
-=======
 				audit.LogRequestObject(req.Context(), obj, objGV, scope.Resource, scope.Subresource, metainternalversionscheme.Codecs)
->>>>>>> e8d3e9b1
 			} else {
 				if err := metainternalversionscheme.ParameterCodec.DecodeParameters(req.URL.Query(), scope.MetaGroupVersion, options); err != nil {
 					err = errors.NewBadRequest(err.Error())
