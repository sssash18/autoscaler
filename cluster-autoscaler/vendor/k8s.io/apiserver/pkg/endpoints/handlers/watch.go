/*
Copyright 2014 The Kubernetes Authors.

Licensed under the Apache License, Version 2.0 (the "License");
you may not use this file except in compliance with the License.
You may obtain a copy of the License at

    http://www.apache.org/licenses/LICENSE-2.0

Unless required by applicable law or agreed to in writing, software
distributed under the License is distributed on an "AS IS" BASIS,
WITHOUT WARRANTIES OR CONDITIONS OF ANY KIND, either express or implied.
See the License for the specific language governing permissions and
limitations under the License.
*/

package handlers

import (
	"bytes"
	"fmt"
	"net/http"
	"time"

	"golang.org/x/net/websocket"

	"k8s.io/apimachinery/pkg/api/errors"
	metav1 "k8s.io/apimachinery/pkg/apis/meta/v1"
	"k8s.io/apimachinery/pkg/runtime"
<<<<<<< HEAD
	"k8s.io/apimachinery/pkg/runtime/serializer/streaming"
=======
>>>>>>> acfd0dd7
	"k8s.io/apimachinery/pkg/util/httpstream/wsstream"
	utilruntime "k8s.io/apimachinery/pkg/util/runtime"
	"k8s.io/apimachinery/pkg/watch"
	"k8s.io/apiserver/pkg/endpoints/handlers/negotiation"
	"k8s.io/apiserver/pkg/endpoints/metrics"
	apirequest "k8s.io/apiserver/pkg/endpoints/request"
<<<<<<< HEAD
=======
	"k8s.io/apiserver/pkg/features"
	"k8s.io/apiserver/pkg/storage"
	utilfeature "k8s.io/apiserver/pkg/util/feature"
>>>>>>> acfd0dd7
)

// nothing will ever be sent down this channel
var neverExitWatch <-chan time.Time = make(chan time.Time)

// timeoutFactory abstracts watch timeout logic for testing
type TimeoutFactory interface {
	TimeoutCh() (<-chan time.Time, func() bool)
}

// realTimeoutFactory implements timeoutFactory
type realTimeoutFactory struct {
	timeout time.Duration
}

// TimeoutCh returns a channel which will receive something when the watch times out,
// and a cleanup function to call when this happens.
func (w *realTimeoutFactory) TimeoutCh() (<-chan time.Time, func() bool) {
	if w.timeout == 0 {
		return neverExitWatch, func() bool { return false }
	}
	t := time.NewTimer(w.timeout)
	return t.C, t.Stop
}

// serveWatch will serve a watch response.
// TODO: the functionality in this method and in WatchServer.Serve is not cleanly decoupled.
func serveWatch(watcher watch.Interface, scope *RequestScope, mediaTypeOptions negotiation.MediaTypeOptions, req *http.Request, w http.ResponseWriter, timeout time.Duration, metricsScope string) {
	defer watcher.Stop()

	options, err := optionsForTransform(mediaTypeOptions, req)
	if err != nil {
		scope.err(err, w, req)
		return
	}

	// negotiate for the stream serializer from the scope's serializer
	serializer, err := negotiation.NegotiateOutputMediaTypeStream(req, scope.Serializer, scope)
	if err != nil {
		scope.err(err, w, req)
		return
	}
	framer := serializer.StreamSerializer.Framer
	streamSerializer := serializer.StreamSerializer.Serializer
	encoder := scope.Serializer.EncoderForVersion(streamSerializer, scope.Kind.GroupVersion())
	useTextFraming := serializer.EncodesAsText
	if framer == nil {
		scope.err(fmt.Errorf("no framer defined for %q available for embedded encoding", serializer.MediaType), w, req)
		return
	}
	// TODO: next step, get back mediaTypeOptions from negotiate and return the exact value here
	mediaType := serializer.MediaType
	if mediaType != runtime.ContentTypeJSON {
		mediaType += ";stream=watch"
	}

	ctx := req.Context()

	// locate the appropriate embedded encoder based on the transform
	var embeddedEncoder runtime.Encoder
	contentKind, contentSerializer, transform := targetEncodingForTransform(scope, mediaTypeOptions, req)
	if transform {
		info, ok := runtime.SerializerInfoForMediaType(contentSerializer.SupportedMediaTypes(), serializer.MediaType)
		if !ok {
			scope.err(fmt.Errorf("no encoder for %q exists in the requested target %#v", serializer.MediaType, contentSerializer), w, req)
			return
		}
		embeddedEncoder = contentSerializer.EncoderForVersion(info.Serializer, contentKind.GroupVersion())
	} else {
		embeddedEncoder = scope.Serializer.EncoderForVersion(serializer.Serializer, contentKind.GroupVersion())
	}

<<<<<<< HEAD
=======
	var memoryAllocator runtime.MemoryAllocator

	if encoderWithAllocator, supportsAllocator := embeddedEncoder.(runtime.EncoderWithAllocator); supportsAllocator {
		// don't put the allocator inside the embeddedEncodeFn as that would allocate memory on every call.
		// instead, we allocate the buffer for the entire watch session and release it when we close the connection.
		memoryAllocator = runtime.AllocatorPool.Get().(*runtime.Allocator)
		defer runtime.AllocatorPool.Put(memoryAllocator)
		embeddedEncoder = runtime.NewEncoderWithAllocator(encoderWithAllocator, memoryAllocator)
	}
	var tableOptions *metav1.TableOptions
	if options != nil {
		if passedOptions, ok := options.(*metav1.TableOptions); ok {
			tableOptions = passedOptions
		} else {
			scope.err(fmt.Errorf("unexpected options type: %T", options), w, req)
			return
		}
	}
	embeddedEncoder = newWatchEmbeddedEncoder(ctx, embeddedEncoder, mediaTypeOptions.Convert, tableOptions, scope)

	if encoderWithAllocator, supportsAllocator := encoder.(runtime.EncoderWithAllocator); supportsAllocator {
		if memoryAllocator == nil {
			// don't put the allocator inside the embeddedEncodeFn as that would allocate memory on every call.
			// instead, we allocate the buffer for the entire watch session and release it when we close the connection.
			memoryAllocator = runtime.AllocatorPool.Get().(*runtime.Allocator)
			defer runtime.AllocatorPool.Put(memoryAllocator)
		}
		encoder = runtime.NewEncoderWithAllocator(encoderWithAllocator, memoryAllocator)
	}

>>>>>>> acfd0dd7
	var serverShuttingDownCh <-chan struct{}
	if signals := apirequest.ServerShutdownSignalFrom(req.Context()); signals != nil {
		serverShuttingDownCh = signals.ShuttingDown()
	}
<<<<<<< HEAD

	ctx := req.Context()
=======
>>>>>>> acfd0dd7

	server := &WatchServer{
		Watching: watcher,
		Scope:    scope,

		UseTextFraming:  useTextFraming,
		MediaType:       mediaType,
		Framer:          framer,
		Encoder:         encoder,
		EmbeddedEncoder: embeddedEncoder,

		TimeoutFactory:       &realTimeoutFactory{timeout},
		ServerShuttingDownCh: serverShuttingDownCh,

<<<<<<< HEAD
		TimeoutFactory:       &realTimeoutFactory{timeout},
		ServerShuttingDownCh: serverShuttingDownCh,
=======
		metricsScope: metricsScope,
>>>>>>> acfd0dd7
	}

	server.ServeHTTP(w, req)
}

// WatchServer serves a watch.Interface over a websocket or vanilla HTTP.
type WatchServer struct {
	Watching watch.Interface
	Scope    *RequestScope

	// true if websocket messages should use text framing (as opposed to binary framing)
	UseTextFraming bool
	// the media type this watch is being served with
	MediaType string
	// used to frame the watch stream
	Framer runtime.Framer
	// used to encode the watch stream event itself
	Encoder runtime.Encoder
	// used to encode the nested object in the watch stream
	EmbeddedEncoder runtime.Encoder

	TimeoutFactory       TimeoutFactory
	ServerShuttingDownCh <-chan struct{}
<<<<<<< HEAD
=======

	metricsScope string
>>>>>>> acfd0dd7
}

// ServeHTTP serves a series of encoded events via HTTP with Transfer-Encoding: chunked
// or over a websocket connection.
func (s *WatchServer) ServeHTTP(w http.ResponseWriter, req *http.Request) {
	kind := s.Scope.Kind

	if wsstream.IsWebSocketRequest(req) {
		w.Header().Set("Content-Type", s.MediaType)
		websocket.Handler(s.HandleWS).ServeHTTP(w, req)
		return
	}

	flusher, ok := w.(http.Flusher)
	if !ok {
		err := fmt.Errorf("unable to start watch - can't get http.Flusher: %#v", w)
		utilruntime.HandleError(err)
		s.Scope.err(errors.NewInternalError(err), w, req)
		return
	}

	framer := s.Framer.NewFrameWriter(w)
	if framer == nil {
		// programmer error
		err := fmt.Errorf("no stream framing support is available for media type %q", s.MediaType)
		utilruntime.HandleError(err)
		s.Scope.err(errors.NewBadRequest(err.Error()), w, req)
		return
	}

	// ensure the connection times out
	timeoutCh, cleanup := s.TimeoutFactory.TimeoutCh()
	defer cleanup()

	// begin the stream
	w.Header().Set("Content-Type", s.MediaType)
	w.Header().Set("Transfer-Encoding", "chunked")
	w.WriteHeader(http.StatusOK)
	flusher.Flush()

<<<<<<< HEAD
	var unknown runtime.Unknown
	internalEvent := &metav1.InternalEvent{}
	outEvent := &metav1.WatchEvent{}
	buf := runtime.NewSpliceBuffer()
=======
	watchEncoder := newWatchEncoder(req.Context(), kind, s.EmbeddedEncoder, s.Encoder, framer)
>>>>>>> acfd0dd7
	ch := s.Watching.ResultChan()
	done := req.Context().Done()

	for {
		select {
		case <-s.ServerShuttingDownCh:
			// the server has signaled that it is shutting down (not accepting
			// any new request), all active watch request(s) should return
			// immediately here. The WithWatchTerminationDuringShutdown server
			// filter will ensure that the response to the client is rate
			// limited in order to avoid any thundering herd issue when the
			// client(s) try to reestablish the WATCH on the other
			// available apiserver instance(s).
			return
		case <-done:
			return
		case <-timeoutCh:
			return
		case event, ok := <-ch:
			if !ok {
				// End of results.
				return
			}
			metrics.WatchEvents.WithContext(req.Context()).WithLabelValues(kind.Group, kind.Version, kind.Kind).Inc()
			isWatchListLatencyRecordingRequired := shouldRecordWatchListLatency(event)

			if err := watchEncoder.Encode(event); err != nil {
				utilruntime.HandleError(err)
				// client disconnect.
				return
			}

			if len(ch) == 0 {
				flusher.Flush()
			}
			if isWatchListLatencyRecordingRequired {
				metrics.RecordWatchListLatency(req.Context(), s.Scope.Resource, s.metricsScope)
			}
		}
	}
}

// HandleWS implements a websocket handler.
func (s *WatchServer) HandleWS(ws *websocket.Conn) {
	defer ws.Close()
	done := make(chan struct{})

	go func() {
		defer utilruntime.HandleCrash()
		// This blocks until the connection is closed.
		// Client should not send anything.
		wsstream.IgnoreReceives(ws, 0)
		// Once the client closes, we should also close
		close(done)
	}()

	var unknown runtime.Unknown
	internalEvent := &metav1.InternalEvent{}
	buf := &bytes.Buffer{}
	streamBuf := &bytes.Buffer{}
	ch := s.Watching.ResultChan()

	for {
		select {
		case <-done:
			return
		case event, ok := <-ch:
			if !ok {
				// End of results.
				return
			}

			if err := s.EmbeddedEncoder.Encode(event.Object, buf); err != nil {
				// unexpected error
				utilruntime.HandleError(fmt.Errorf("unable to encode watch object %T: %v", event.Object, err))
				return
			}

			// ContentType is not required here because we are defaulting to the serializer
			// type
			unknown.Raw = buf.Bytes()
			event.Object = &unknown

			// the internal event will be versioned by the encoder
			// create the external type directly and encode it.  Clients will only recognize the serialization we provide.
			// The internal event is being reused, not reallocated so its just a few extra assignments to do it this way
			// and we get the benefit of using conversion functions which already have to stay in sync
			outEvent := &metav1.WatchEvent{}
			*internalEvent = metav1.InternalEvent(event)
			err := metav1.Convert_v1_InternalEvent_To_v1_WatchEvent(internalEvent, outEvent, nil)
			if err != nil {
				utilruntime.HandleError(fmt.Errorf("unable to convert watch object: %v", err))
				// client disconnect.
				return
			}
			if err := s.Encoder.Encode(outEvent, streamBuf); err != nil {
				// encoding error
				utilruntime.HandleError(fmt.Errorf("unable to encode event: %v", err))
				return
			}
			if s.UseTextFraming {
				if err := websocket.Message.Send(ws, streamBuf.String()); err != nil {
					// Client disconnect.
					return
				}
			} else {
				if err := websocket.Message.Send(ws, streamBuf.Bytes()); err != nil {
					// Client disconnect.
					return
				}
			}
			buf.Reset()
			streamBuf.Reset()
		}
	}
}

func shouldRecordWatchListLatency(event watch.Event) bool {
	if event.Type != watch.Bookmark || !utilfeature.DefaultFeatureGate.Enabled(features.WatchList) {
		return false
	}
	// as of today the initial-events-end annotation is added only to a single event
	// by the watch cache and only when certain conditions are met
	//
	// for more please read https://github.com/kubernetes/enhancements/tree/master/keps/sig-api-machinery/3157-watch-list
	hasAnnotation, err := storage.HasInitialEventsEndBookmarkAnnotation(event.Object)
	if err != nil {
		utilruntime.HandleError(fmt.Errorf("unable to determine if the obj has the required annotation for measuring watchlist latency, obj %T: %v", event.Object, err))
		return false
	}
	return hasAnnotation
}<|MERGE_RESOLUTION|>--- conflicted
+++ resolved
@@ -27,22 +27,15 @@
 	"k8s.io/apimachinery/pkg/api/errors"
 	metav1 "k8s.io/apimachinery/pkg/apis/meta/v1"
 	"k8s.io/apimachinery/pkg/runtime"
-<<<<<<< HEAD
-	"k8s.io/apimachinery/pkg/runtime/serializer/streaming"
-=======
->>>>>>> acfd0dd7
 	"k8s.io/apimachinery/pkg/util/httpstream/wsstream"
 	utilruntime "k8s.io/apimachinery/pkg/util/runtime"
 	"k8s.io/apimachinery/pkg/watch"
 	"k8s.io/apiserver/pkg/endpoints/handlers/negotiation"
 	"k8s.io/apiserver/pkg/endpoints/metrics"
 	apirequest "k8s.io/apiserver/pkg/endpoints/request"
-<<<<<<< HEAD
-=======
 	"k8s.io/apiserver/pkg/features"
 	"k8s.io/apiserver/pkg/storage"
 	utilfeature "k8s.io/apiserver/pkg/util/feature"
->>>>>>> acfd0dd7
 )
 
 // nothing will ever be sent down this channel
@@ -115,8 +108,6 @@
 		embeddedEncoder = scope.Serializer.EncoderForVersion(serializer.Serializer, contentKind.GroupVersion())
 	}
 
-<<<<<<< HEAD
-=======
 	var memoryAllocator runtime.MemoryAllocator
 
 	if encoderWithAllocator, supportsAllocator := embeddedEncoder.(runtime.EncoderWithAllocator); supportsAllocator {
@@ -147,16 +138,10 @@
 		encoder = runtime.NewEncoderWithAllocator(encoderWithAllocator, memoryAllocator)
 	}
 
->>>>>>> acfd0dd7
 	var serverShuttingDownCh <-chan struct{}
 	if signals := apirequest.ServerShutdownSignalFrom(req.Context()); signals != nil {
 		serverShuttingDownCh = signals.ShuttingDown()
 	}
-<<<<<<< HEAD
-
-	ctx := req.Context()
-=======
->>>>>>> acfd0dd7
 
 	server := &WatchServer{
 		Watching: watcher,
@@ -171,12 +156,7 @@
 		TimeoutFactory:       &realTimeoutFactory{timeout},
 		ServerShuttingDownCh: serverShuttingDownCh,
 
-<<<<<<< HEAD
-		TimeoutFactory:       &realTimeoutFactory{timeout},
-		ServerShuttingDownCh: serverShuttingDownCh,
-=======
 		metricsScope: metricsScope,
->>>>>>> acfd0dd7
 	}
 
 	server.ServeHTTP(w, req)
@@ -200,11 +180,8 @@
 
 	TimeoutFactory       TimeoutFactory
 	ServerShuttingDownCh <-chan struct{}
-<<<<<<< HEAD
-=======
 
 	metricsScope string
->>>>>>> acfd0dd7
 }
 
 // ServeHTTP serves a series of encoded events via HTTP with Transfer-Encoding: chunked
@@ -245,14 +222,7 @@
 	w.WriteHeader(http.StatusOK)
 	flusher.Flush()
 
-<<<<<<< HEAD
-	var unknown runtime.Unknown
-	internalEvent := &metav1.InternalEvent{}
-	outEvent := &metav1.WatchEvent{}
-	buf := runtime.NewSpliceBuffer()
-=======
 	watchEncoder := newWatchEncoder(req.Context(), kind, s.EmbeddedEncoder, s.Encoder, framer)
->>>>>>> acfd0dd7
 	ch := s.Watching.ResultChan()
 	done := req.Context().Done()
 
