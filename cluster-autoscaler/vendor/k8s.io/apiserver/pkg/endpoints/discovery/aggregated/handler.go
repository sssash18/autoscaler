--- conflicted
+++ resolved
@@ -31,7 +31,6 @@
 	apidiscoveryv2conversion "k8s.io/apiserver/pkg/apis/apidiscovery/v2"
 
 	"k8s.io/apiserver/pkg/endpoints/handlers/responsewriters"
-	"k8s.io/apiserver/pkg/endpoints/metrics"
 
 	"k8s.io/apiserver/pkg/endpoints/handlers/negotiation"
 	"k8s.io/apiserver/pkg/endpoints/metrics"
@@ -87,11 +86,6 @@
 	// The group from the least-numbered source is used
 	WithSource(source Source) ResourceManager
 
-	// Returns the same resource manager using a different source
-	// The source is used to decide how to de-duplicate groups.
-	// The group from the least-numbered source is used
-	WithSource(source Source) ResourceManager
-
 	http.Handler
 }
 
@@ -100,11 +94,7 @@
 	*resourceDiscoveryManager
 }
 
-<<<<<<< HEAD
-func (rm resourceManager) AddGroupVersion(groupName string, value apidiscoveryv2beta1.APIVersionDiscovery) {
-=======
 func (rm resourceManager) AddGroupVersion(groupName string, value apidiscoveryv2.APIVersionDiscovery) {
->>>>>>> 7d1f87fc
 	rm.resourceDiscoveryManager.AddGroupVersion(rm.source, groupName, value)
 }
 func (rm resourceManager) SetGroupVersionPriority(gv metav1.GroupVersion, grouppriority, versionpriority int) {
@@ -116,11 +106,7 @@
 func (rm resourceManager) RemoveGroupVersion(gv metav1.GroupVersion) {
 	rm.resourceDiscoveryManager.RemoveGroupVersion(rm.source, gv)
 }
-<<<<<<< HEAD
-func (rm resourceManager) SetGroups(groups []apidiscoveryv2beta1.APIGroupDiscovery) {
-=======
 func (rm resourceManager) SetGroups(groups []apidiscoveryv2.APIGroupDiscovery) {
->>>>>>> 7d1f87fc
 	rm.resourceDiscoveryManager.SetGroups(rm.source, groups)
 }
 
@@ -154,11 +140,7 @@
 	// Writes protected by the lock.
 	// List of all apigroups & resources indexed by the resource manager
 	lock              sync.RWMutex
-<<<<<<< HEAD
-	apiGroups         map[groupKey]*apidiscoveryv2beta1.APIGroupDiscovery
-=======
 	apiGroups         map[groupKey]*apidiscoveryv2.APIGroupDiscovery
->>>>>>> 7d1f87fc
 	versionPriorities map[groupVersionKey]priorityInfo
 }
 
@@ -171,13 +153,10 @@
 	scheme := runtime.NewScheme()
 	utilruntime.Must(apidiscoveryv2.AddToScheme(scheme))
 	utilruntime.Must(apidiscoveryv2beta1.AddToScheme(scheme))
-<<<<<<< HEAD
-=======
 	// Register conversion for apidiscovery
 	utilruntime.Must(apidiscoveryv2conversion.RegisterConversions(scheme))
 
 	codecs := serializer.NewCodecFactory(scheme)
->>>>>>> 7d1f87fc
 	rdm := &resourceDiscoveryManager{
 		serializer:        codecs,
 		versionPriorities: make(map[groupVersionKey]priorityInfo),
@@ -213,11 +192,7 @@
 	rdm.cache.Store(nil)
 }
 
-<<<<<<< HEAD
-func (rdm *resourceDiscoveryManager) SetGroups(source Source, groups []apidiscoveryv2beta1.APIGroupDiscovery) {
-=======
 func (rdm *resourceDiscoveryManager) SetGroups(source Source, groups []apidiscoveryv2.APIGroupDiscovery) {
->>>>>>> 7d1f87fc
 	rdm.lock.Lock()
 	defer rdm.lock.Unlock()
 
@@ -257,28 +232,17 @@
 	}
 }
 
-<<<<<<< HEAD
-func (rdm *resourceDiscoveryManager) AddGroupVersion(source Source, groupName string, value apidiscoveryv2beta1.APIVersionDiscovery) {
-=======
 func (rdm *resourceDiscoveryManager) AddGroupVersion(source Source, groupName string, value apidiscoveryv2.APIVersionDiscovery) {
->>>>>>> 7d1f87fc
 	rdm.lock.Lock()
 	defer rdm.lock.Unlock()
 
 	rdm.addGroupVersionLocked(source, groupName, value)
 }
 
-<<<<<<< HEAD
-func (rdm *resourceDiscoveryManager) addGroupVersionLocked(source Source, groupName string, value apidiscoveryv2beta1.APIVersionDiscovery) {
-
-	if rdm.apiGroups == nil {
-		rdm.apiGroups = make(map[groupKey]*apidiscoveryv2beta1.APIGroupDiscovery)
-=======
 func (rdm *resourceDiscoveryManager) addGroupVersionLocked(source Source, groupName string, value apidiscoveryv2.APIVersionDiscovery) {
 
 	if rdm.apiGroups == nil {
 		rdm.apiGroups = make(map[groupKey]*apidiscoveryv2.APIGroupDiscovery)
->>>>>>> 7d1f87fc
 	}
 
 	key := groupKey{
@@ -401,21 +365,12 @@
 
 // Prepares the api group list for serving by converting them from map into
 // list and sorting them according to insertion order
-<<<<<<< HEAD
-func (rdm *resourceDiscoveryManager) calculateAPIGroupsLocked() []apidiscoveryv2beta1.APIGroupDiscovery {
-	regenerationCounter.Inc()
-	// Re-order the apiGroups by their priority.
-	groups := []apidiscoveryv2beta1.APIGroupDiscovery{}
-
-	groupsToUse := map[string]apidiscoveryv2beta1.APIGroupDiscovery{}
-=======
 func (rdm *resourceDiscoveryManager) calculateAPIGroupsLocked() []apidiscoveryv2.APIGroupDiscovery {
 	regenerationCounter.Inc()
 	// Re-order the apiGroups by their priority.
 	groups := []apidiscoveryv2.APIGroupDiscovery{}
 
 	groupsToUse := map[string]apidiscoveryv2.APIGroupDiscovery{}
->>>>>>> 7d1f87fc
 	sourcesUsed := map[metav1.GroupVersion]Source{}
 
 	for key, group := range rdm.apiGroups {
