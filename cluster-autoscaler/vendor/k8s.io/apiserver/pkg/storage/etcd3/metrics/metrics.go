/*
Copyright 2015 The Kubernetes Authors.

Licensed under the Apache License, Version 2.0 (the "License");
you may not use this file except in compliance with the License.
You may obtain a copy of the License at

    http://www.apache.org/licenses/LICENSE-2.0

Unless required by applicable law or agreed to in writing, software
distributed under the License is distributed on an "AS IS" BASIS,
WITHOUT WARRANTIES OR CONDITIONS OF ANY KIND, either express or implied.
See the License for the specific language governing permissions and
limitations under the License.
*/

package metrics

import (
	"context"
	"fmt"
	"sync"
	"time"

	compbasemetrics "k8s.io/component-base/metrics"
	"k8s.io/component-base/metrics/legacyregistry"
	"k8s.io/klog/v2"
)

/*
 * By default, all the following metrics are defined as falling under
 * ALPHA stability level https://github.com/kubernetes/enhancements/blob/master/keps/sig-instrumentation/1209-metrics-stability/kubernetes-control-plane-metrics-stability.md#stability-classes)
 *
 * Promoting the stability level of the metric is a responsibility of the component owner, since it
 * involves explicitly acknowledging support for the metric across multiple releases, in accordance with
 * the metric stability policy.
 */
var (
	etcdRequestLatency = compbasemetrics.NewHistogramVec(
		&compbasemetrics.HistogramOpts{
			Name: "etcd_request_duration_seconds",
			Help: "Etcd request latency in seconds for each operation and object type.",
			// Etcd request latency in seconds for each operation and object type.
			// This metric is used for verifying etcd api call latencies SLO
			// keep consistent with apiserver metric 'requestLatencies' in
			// staging/src/k8s.io/apiserver/pkg/endpoints/metrics/metrics.go
			Buckets: []float64{0.005, 0.025, 0.05, 0.1, 0.2, 0.4, 0.6, 0.8, 1.0, 1.25, 1.5, 2, 3,
				4, 5, 6, 8, 10, 15, 20, 30, 45, 60},
			StabilityLevel: compbasemetrics.ALPHA,
		},
		[]string{"operation", "type"},
	)
	etcdRequestCounts = compbasemetrics.NewCounterVec(
		&compbasemetrics.CounterOpts{
			Name:           "etcd_requests_total",
			Help:           "Etcd request counts for each operation and object type.",
			StabilityLevel: compbasemetrics.ALPHA,
		},
		[]string{"operation", "type"},
	)
	etcdRequestErrorCounts = compbasemetrics.NewCounterVec(
		&compbasemetrics.CounterOpts{
			Name:           "etcd_request_errors_total",
			Help:           "Etcd failed request counts for each operation and object type.",
			StabilityLevel: compbasemetrics.ALPHA,
		},
		[]string{"operation", "type"},
	)
	objectCounts = compbasemetrics.NewGaugeVec(
		&compbasemetrics.GaugeOpts{
			Name:           "apiserver_storage_objects",
			Help:           "Number of stored objects at the time of last check split by kind. In case of a fetching error, the value will be -1.",
			StabilityLevel: compbasemetrics.STABLE,
		},
		[]string{"resource"},
	)
	dbTotalSize = compbasemetrics.NewGaugeVec(
		&compbasemetrics.GaugeOpts{
			Subsystem:         "apiserver",
			Name:              "storage_db_total_size_in_bytes",
			Help:              "Total size of the storage database file physically allocated in bytes.",
			StabilityLevel:    compbasemetrics.ALPHA,
			DeprecatedVersion: "1.28.0",
		},
		[]string{"endpoint"},
	)
	storageSizeDescription   = compbasemetrics.NewDesc("apiserver_storage_size_bytes", "Size of the storage database file physically allocated in bytes.", []string{"cluster"}, nil, compbasemetrics.ALPHA, "")
	storageMonitor           = &monitorCollector{monitorGetter: func() ([]Monitor, error) { return nil, nil }}
	etcdEventsReceivedCounts = compbasemetrics.NewCounterVec(
		&compbasemetrics.CounterOpts{
			Subsystem:      "apiserver",
			Name:           "storage_events_received_total",
			Help:           "Number of etcd events received split by kind.",
			StabilityLevel: compbasemetrics.ALPHA,
		},
		[]string{"resource"},
	)
	etcdBookmarkCounts = compbasemetrics.NewGaugeVec(
		&compbasemetrics.GaugeOpts{
			Name:           "etcd_bookmark_counts",
			Help:           "Number of etcd bookmarks (progress notify events) split by kind.",
			StabilityLevel: compbasemetrics.ALPHA,
		},
		[]string{"resource"},
	)
	etcdLeaseObjectCounts = compbasemetrics.NewHistogramVec(
		&compbasemetrics.HistogramOpts{
			Name:           "etcd_lease_object_counts",
			Help:           "Number of objects attached to a single etcd lease.",
			Buckets:        []float64{10, 50, 100, 500, 1000, 2500, 5000},
			StabilityLevel: compbasemetrics.ALPHA,
		},
		[]string{},
	)
	listStorageCount = compbasemetrics.NewCounterVec(
		&compbasemetrics.CounterOpts{
			Name:           "apiserver_storage_list_total",
			Help:           "Number of LIST requests served from storage",
			StabilityLevel: compbasemetrics.ALPHA,
		},
		[]string{"resource"},
	)
	listStorageNumFetched = compbasemetrics.NewCounterVec(
		&compbasemetrics.CounterOpts{
			Name:           "apiserver_storage_list_fetched_objects_total",
			Help:           "Number of objects read from storage in the course of serving a LIST request",
			StabilityLevel: compbasemetrics.ALPHA,
		},
		[]string{"resource"},
	)
	listStorageNumSelectorEvals = compbasemetrics.NewCounterVec(
		&compbasemetrics.CounterOpts{
			Name:           "apiserver_storage_list_evaluated_objects_total",
			Help:           "Number of objects tested in the course of serving a LIST request from storage",
			StabilityLevel: compbasemetrics.ALPHA,
		},
		[]string{"resource"},
	)
	listStorageNumReturned = compbasemetrics.NewCounterVec(
		&compbasemetrics.CounterOpts{
			Name:           "apiserver_storage_list_returned_objects_total",
			Help:           "Number of objects returned for a LIST request from storage",
			StabilityLevel: compbasemetrics.ALPHA,
		},
		[]string{"resource"},
	)
	decodeErrorCounts = compbasemetrics.NewCounterVec(
		&compbasemetrics.CounterOpts{
			Namespace:      "apiserver",
			Name:           "storage_decode_errors_total",
			Help:           "Number of stored object decode errors split by object type",
			StabilityLevel: compbasemetrics.ALPHA,
		},
		[]string{"resource"},
	)
)

var registerMetrics sync.Once

// Register all metrics.
func Register() {
	// Register the metrics.
	registerMetrics.Do(func() {
		legacyregistry.MustRegister(etcdRequestLatency)
		legacyregistry.MustRegister(etcdRequestCounts)
		legacyregistry.MustRegister(etcdRequestErrorCounts)
		legacyregistry.MustRegister(objectCounts)
		legacyregistry.MustRegister(dbTotalSize)
		legacyregistry.CustomMustRegister(storageMonitor)
		legacyregistry.MustRegister(etcdBookmarkCounts)
		legacyregistry.MustRegister(etcdLeaseObjectCounts)
		legacyregistry.MustRegister(listStorageCount)
		legacyregistry.MustRegister(listStorageNumFetched)
		legacyregistry.MustRegister(listStorageNumSelectorEvals)
		legacyregistry.MustRegister(listStorageNumReturned)
		legacyregistry.MustRegister(decodeErrorCounts)
	})
}

// UpdateObjectCount sets the apiserver_storage_object_counts metric.
func UpdateObjectCount(resourcePrefix string, count int64) {
	objectCounts.WithLabelValues(resourcePrefix).Set(float64(count))
}

// RecordEtcdRequest updates and sets the etcd_request_duration_seconds,
// etcd_request_total, etcd_request_errors_total metrics.
func RecordEtcdRequest(verb, resource string, err error, startTime time.Time) {
	v := []string{verb, resource}
	etcdRequestLatency.WithLabelValues(v...).Observe(sinceInSeconds(startTime))
	etcdRequestCounts.WithLabelValues(v...).Inc()
	if err != nil {
		etcdRequestErrorCounts.WithLabelValues(v...).Inc()
	}
}

// RecordEtcdEvent updated the etcd_events_received_total metric.
func RecordEtcdEvent(resource string) {
	etcdEventsReceivedCounts.WithLabelValues(resource).Inc()
}

// RecordEtcdBookmark updates the etcd_bookmark_counts metric.
func RecordEtcdBookmark(resource string) {
	etcdBookmarkCounts.WithLabelValues(resource).Inc()
}

// RecordDecodeError sets the storage_decode_errors metrics.
func RecordDecodeError(resource string) {
	decodeErrorCounts.WithLabelValues(resource).Inc()
}

// Reset resets the etcd_request_duration_seconds metric.
func Reset() {
	etcdRequestLatency.Reset()
}

// sinceInSeconds gets the time since the specified start in seconds.
//
// This is a variable to facilitate testing.
var sinceInSeconds = func(start time.Time) float64 {
	return time.Since(start).Seconds()
}

// UpdateEtcdDbSize sets the etcd_db_total_size_in_bytes metric.
// Deprecated: Metric etcd_db_total_size_in_bytes will be replaced with apiserver_storage_size_bytes
func UpdateEtcdDbSize(ep string, size int64) {
	dbTotalSize.WithLabelValues(ep).Set(float64(size))
}

// SetStorageMonitorGetter sets monitor getter to allow monitoring etcd stats.
func SetStorageMonitorGetter(getter func() ([]Monitor, error)) {
<<<<<<< HEAD
	storageMonitor.monitorGetter = getter
=======
	storageMonitor.setGetter(getter)
>>>>>>> acfd0dd7
}

// UpdateLeaseObjectCount sets the etcd_lease_object_counts metric.
func UpdateLeaseObjectCount(count int64) {
	// Currently we only store one previous lease, since all the events have the same ttl.
	// See pkg/storage/etcd3/lease_manager.go
	etcdLeaseObjectCounts.WithLabelValues().Observe(float64(count))
}

// RecordListEtcd3Metrics notes various metrics of the cost to serve a LIST request
func RecordStorageListMetrics(resource string, numFetched, numEvald, numReturned int) {
	listStorageCount.WithLabelValues(resource).Inc()
	listStorageNumFetched.WithLabelValues(resource).Add(float64(numFetched))
	listStorageNumSelectorEvals.WithLabelValues(resource).Add(float64(numEvald))
	listStorageNumReturned.WithLabelValues(resource).Add(float64(numReturned))
}

type Monitor interface {
	Monitor(ctx context.Context) (StorageMetrics, error)
	Close() error
}

type StorageMetrics struct {
	Size int64
}

type monitorCollector struct {
	compbasemetrics.BaseStableCollector

<<<<<<< HEAD
	monitorGetter func() ([]Monitor, error)
}

=======
	mutex         sync.Mutex
	monitorGetter func() ([]Monitor, error)
}

func (m *monitorCollector) setGetter(monitorGetter func() ([]Monitor, error)) {
	m.mutex.Lock()
	defer m.mutex.Unlock()
	m.monitorGetter = monitorGetter
}

func (m *monitorCollector) getGetter() func() ([]Monitor, error) {
	m.mutex.Lock()
	defer m.mutex.Unlock()
	return m.monitorGetter
}

>>>>>>> acfd0dd7
// DescribeWithStability implements compbasemetrics.StableColletor
func (c *monitorCollector) DescribeWithStability(ch chan<- *compbasemetrics.Desc) {
	ch <- storageSizeDescription
}

// CollectWithStability implements compbasemetrics.StableColletor
func (c *monitorCollector) CollectWithStability(ch chan<- compbasemetrics.Metric) {
<<<<<<< HEAD
	monitors, err := c.monitorGetter()
=======
	monitors, err := c.getGetter()()
>>>>>>> acfd0dd7
	if err != nil {
		return
	}

	for i, m := range monitors {
		cluster := fmt.Sprintf("etcd-%d", i)

		klog.V(4).InfoS("Start collecting storage metrics", "cluster", cluster)
		ctx, cancel := context.WithTimeout(context.Background(), time.Second)
		metrics, err := m.Monitor(ctx)
		cancel()
		m.Close()
		if err != nil {
			klog.InfoS("Failed to get storage metrics", "cluster", cluster, "err", err)
			continue
		}

		metric, err := compbasemetrics.NewConstMetric(storageSizeDescription, compbasemetrics.GaugeValue, float64(metrics.Size), cluster)
		if err != nil {
			klog.ErrorS(err, "Failed to create metric", "cluster", cluster)
		}
		ch <- metric
	}
}<|MERGE_RESOLUTION|>--- conflicted
+++ resolved
@@ -228,11 +228,7 @@
 
 // SetStorageMonitorGetter sets monitor getter to allow monitoring etcd stats.
 func SetStorageMonitorGetter(getter func() ([]Monitor, error)) {
-<<<<<<< HEAD
-	storageMonitor.monitorGetter = getter
-=======
 	storageMonitor.setGetter(getter)
->>>>>>> acfd0dd7
 }
 
 // UpdateLeaseObjectCount sets the etcd_lease_object_counts metric.
@@ -262,11 +258,6 @@
 type monitorCollector struct {
 	compbasemetrics.BaseStableCollector
 
-<<<<<<< HEAD
-	monitorGetter func() ([]Monitor, error)
-}
-
-=======
 	mutex         sync.Mutex
 	monitorGetter func() ([]Monitor, error)
 }
@@ -283,7 +274,6 @@
 	return m.monitorGetter
 }
 
->>>>>>> acfd0dd7
 // DescribeWithStability implements compbasemetrics.StableColletor
 func (c *monitorCollector) DescribeWithStability(ch chan<- *compbasemetrics.Desc) {
 	ch <- storageSizeDescription
@@ -291,11 +281,7 @@
 
 // CollectWithStability implements compbasemetrics.StableColletor
 func (c *monitorCollector) CollectWithStability(ch chan<- compbasemetrics.Metric) {
-<<<<<<< HEAD
-	monitors, err := c.monitorGetter()
-=======
 	monitors, err := c.getGetter()()
->>>>>>> acfd0dd7
 	if err != nil {
 		return
 	}
