/*
Copyright 2016 The Kubernetes Authors.

Licensed under the Apache License, Version 2.0 (the "License");
you may not use this file except in compliance with the License.
You may obtain a copy of the License at

    http://www.apache.org/licenses/LICENSE-2.0

Unless required by applicable law or agreed to in writing, software
distributed under the License is distributed on an "AS IS" BASIS,
WITHOUT WARRANTIES OR CONDITIONS OF ANY KIND, either express or implied.
See the License for the specific language governing permissions and
limitations under the License.
*/

package etcd3

import (
	"bytes"
	"context"
	"errors"
	"fmt"
	"path"
	"reflect"
	"strings"
	"time"

	clientv3 "go.etcd.io/etcd/client/v3"
	"go.opentelemetry.io/otel/attribute"

	apierrors "k8s.io/apimachinery/pkg/api/errors"
	"k8s.io/apimachinery/pkg/api/meta"
	metav1 "k8s.io/apimachinery/pkg/apis/meta/v1"
<<<<<<< HEAD
	"k8s.io/apimachinery/pkg/runtime/schema"
	"k8s.io/apimachinery/pkg/util/validation/field"

=======
>>>>>>> acfd0dd7
	"k8s.io/apimachinery/pkg/apis/meta/v1/unstructured"
	"k8s.io/apimachinery/pkg/conversion"
	"k8s.io/apimachinery/pkg/runtime"
	"k8s.io/apimachinery/pkg/runtime/schema"
	"k8s.io/apimachinery/pkg/watch"
	"k8s.io/apiserver/pkg/audit"
	"k8s.io/apiserver/pkg/storage"
	"k8s.io/apiserver/pkg/storage/etcd3/metrics"
	"k8s.io/apiserver/pkg/storage/value"
	"k8s.io/component-base/tracing"
	"k8s.io/klog/v2"
)

const (
	// maxLimit is a maximum page limit increase used when fetching objects from etcd.
	// This limit is used only for increasing page size by kube-apiserver. If request
	// specifies larger limit initially, it won't be changed.
	maxLimit = 10000
)

// authenticatedDataString satisfies the value.Context interface. It uses the key to
// authenticate the stored data. This does not defend against reuse of previously
// encrypted values under the same key, but will prevent an attacker from using an
// encrypted value from a different key. A stronger authenticated data segment would
// include the etcd3 Version field (which is incremented on each write to a key and
// reset when the key is deleted), but an attacker with write access to etcd can
// force deletion and recreation of keys to weaken that angle.
type authenticatedDataString string

// AuthenticatedData implements the value.Context interface.
func (d authenticatedDataString) AuthenticatedData() []byte {
	return []byte(string(d))
}

var _ value.Context = authenticatedDataString("")

type store struct {
	client              *clientv3.Client
	codec               runtime.Codec
	versioner           storage.Versioner
	transformer         value.Transformer
	pathPrefix          string
	groupResource       schema.GroupResource
	groupResourceString string
	watcher             *watcher
	leaseManager        *leaseManager
}

func (s *store) RequestWatchProgress(ctx context.Context) error {
	// Use watchContext to match ctx metadata provided when creating the watch.
	// In best case scenario we would use the same context that watch was created, but there is no way access it from watchCache.
	return s.client.RequestProgress(s.watchContext(ctx))
}

type objState struct {
	obj   runtime.Object
	meta  *storage.ResponseMeta
	rev   int64
	data  []byte
	stale bool
}

// New returns an etcd3 implementation of storage.Interface.
func New(c *clientv3.Client, codec runtime.Codec, newFunc, newListFunc func() runtime.Object, prefix, resourcePrefix string, groupResource schema.GroupResource, transformer value.Transformer, leaseManagerConfig LeaseManagerConfig) storage.Interface {
	return newStore(c, codec, newFunc, newListFunc, prefix, resourcePrefix, groupResource, transformer, leaseManagerConfig)
}

func newStore(c *clientv3.Client, codec runtime.Codec, newFunc, newListFunc func() runtime.Object, prefix, resourcePrefix string, groupResource schema.GroupResource, transformer value.Transformer, leaseManagerConfig LeaseManagerConfig) *store {
	versioner := storage.APIObjectVersioner{}
	// for compatibility with etcd2 impl.
	// no-op for default prefix of '/registry'.
	// keeps compatibility with etcd2 impl for custom prefixes that don't start with '/'
	pathPrefix := path.Join("/", prefix)
	if !strings.HasSuffix(pathPrefix, "/") {
		// Ensure the pathPrefix ends in "/" here to simplify key concatenation later.
		pathPrefix += "/"
	}

	w := &watcher{
		client:        c,
		codec:         codec,
		newFunc:       newFunc,
		groupResource: groupResource,
		versioner:     versioner,
		transformer:   transformer,
	}
	if newFunc == nil {
		w.objectType = "<unknown>"
	} else {
		w.objectType = reflect.TypeOf(newFunc()).String()
	}
	s := &store{
		client:              c,
		codec:               codec,
		versioner:           versioner,
		transformer:         transformer,
		pathPrefix:          pathPrefix,
		groupResource:       groupResource,
		groupResourceString: groupResource.String(),
		watcher:             w,
		leaseManager:        newDefaultLeaseManager(c, leaseManagerConfig),
	}

	w.getCurrentStorageRV = func(ctx context.Context) (uint64, error) {
		return storage.GetCurrentResourceVersionFromStorage(ctx, s, newListFunc, resourcePrefix, w.objectType)
	}
	return s
}

// Versioner implements storage.Interface.Versioner.
func (s *store) Versioner() storage.Versioner {
	return s.versioner
}

// Get implements storage.Interface.Get.
func (s *store) Get(ctx context.Context, key string, opts storage.GetOptions, out runtime.Object) error {
	preparedKey, err := s.prepareKey(key)
	if err != nil {
		return err
	}
	startTime := time.Now()
	getResp, err := s.client.KV.Get(ctx, preparedKey)
	metrics.RecordEtcdRequest("get", s.groupResourceString, err, startTime)
	if err != nil {
		return err
	}
	if err = s.validateMinimumResourceVersion(opts.ResourceVersion, uint64(getResp.Header.Revision)); err != nil {
		return err
	}

	if len(getResp.Kvs) == 0 {
		if opts.IgnoreNotFound {
			return runtime.SetZeroValue(out)
		}
		return storage.NewKeyNotFoundError(preparedKey, 0)
	}
	kv := getResp.Kvs[0]

	data, _, err := s.transformer.TransformFromStorage(ctx, kv.Value, authenticatedDataString(preparedKey))
	if err != nil {
		return storage.NewInternalError(err.Error())
	}

	err = decode(s.codec, s.versioner, data, out, kv.ModRevision)
	if err != nil {
		recordDecodeError(s.groupResourceString, preparedKey)
		return err
	}
	return nil
}

// Create implements storage.Interface.Create.
func (s *store) Create(ctx context.Context, key string, obj, out runtime.Object, ttl uint64) error {
	preparedKey, err := s.prepareKey(key)
	if err != nil {
		return err
	}
	ctx, span := tracing.Start(ctx, "Create etcd3",
		attribute.String("audit-id", audit.GetAuditIDTruncated(ctx)),
		attribute.String("key", key),
		attribute.String("type", getTypeName(obj)),
		attribute.String("resource", s.groupResourceString),
	)
	defer span.End(500 * time.Millisecond)
	if version, err := s.versioner.ObjectResourceVersion(obj); err == nil && version != 0 {
		return storage.ErrResourceVersionSetOnCreate
	}
	if err := s.versioner.PrepareObjectForStorage(obj); err != nil {
		return fmt.Errorf("PrepareObjectForStorage failed: %v", err)
	}
	span.AddEvent("About to Encode")
	data, err := runtime.Encode(s.codec, obj)
	if err != nil {
		span.AddEvent("Encode failed", attribute.Int("len", len(data)), attribute.String("err", err.Error()))
		return err
	}
	span.AddEvent("Encode succeeded", attribute.Int("len", len(data)))

	opts, err := s.ttlOpts(ctx, int64(ttl))
	if err != nil {
		return err
	}

	newData, err := s.transformer.TransformToStorage(ctx, data, authenticatedDataString(preparedKey))
	if err != nil {
		span.AddEvent("TransformToStorage failed", attribute.String("err", err.Error()))
		return storage.NewInternalError(err.Error())
	}
	span.AddEvent("TransformToStorage succeeded")

	startTime := time.Now()
	txnResp, err := s.client.KV.Txn(ctx).If(
		notFound(preparedKey),
	).Then(
		clientv3.OpPut(preparedKey, string(newData), opts...),
	).Commit()
	metrics.RecordEtcdRequest("create", s.groupResourceString, err, startTime)
	if err != nil {
		span.AddEvent("Txn call failed", attribute.String("err", err.Error()))
		return err
	}
	span.AddEvent("Txn call succeeded")

	if !txnResp.Succeeded {
		return storage.NewKeyExistsError(preparedKey, 0)
	}

	if out != nil {
		putResp := txnResp.Responses[0].GetResponsePut()
		err = decode(s.codec, s.versioner, data, out, putResp.Header.Revision)
		if err != nil {
			span.AddEvent("decode failed", attribute.Int("len", len(data)), attribute.String("err", err.Error()))
			recordDecodeError(s.groupResourceString, preparedKey)
			return err
		}
		span.AddEvent("decode succeeded", attribute.Int("len", len(data)))
	}
	return nil
}

// Delete implements storage.Interface.Delete.
func (s *store) Delete(
	ctx context.Context, key string, out runtime.Object, preconditions *storage.Preconditions,
	validateDeletion storage.ValidateObjectFunc, cachedExistingObject runtime.Object) error {
	preparedKey, err := s.prepareKey(key)
	if err != nil {
		return err
	}
	v, err := conversion.EnforcePtr(out)
	if err != nil {
		return fmt.Errorf("unable to convert output object to pointer: %v", err)
	}
	return s.conditionalDelete(ctx, preparedKey, out, v, preconditions, validateDeletion, cachedExistingObject)
}

func (s *store) conditionalDelete(
	ctx context.Context, key string, out runtime.Object, v reflect.Value, preconditions *storage.Preconditions,
	validateDeletion storage.ValidateObjectFunc, cachedExistingObject runtime.Object) error {
<<<<<<< HEAD
	getCurrentState := func() (*objState, error) {
		startTime := time.Now()
		getResp, err := s.client.KV.Get(ctx, key)
		metrics.RecordEtcdRequest("get", s.groupResourceString, err, startTime)
		if err != nil {
			return nil, err
		}
		return s.getState(ctx, getResp, key, v, false)
	}
=======
	getCurrentState := s.getCurrentState(ctx, key, v, false)
>>>>>>> acfd0dd7

	var origState *objState
	var err error
	var origStateIsCurrent bool
	if cachedExistingObject != nil {
		origState, err = s.getStateFromObject(cachedExistingObject)
	} else {
		origState, err = getCurrentState()
		origStateIsCurrent = true
	}
	if err != nil {
		return err
	}

	for {
		if preconditions != nil {
			if err := preconditions.Check(key, origState.obj); err != nil {
				if origStateIsCurrent {
					return err
				}

				// It's possible we're working with stale data.
				// Remember the revision of the potentially stale data and the resulting update error
				cachedRev := origState.rev
				cachedUpdateErr := err

				// Actually fetch
				origState, err = getCurrentState()
				if err != nil {
					return err
				}
				origStateIsCurrent = true

				// it turns out our cached data was not stale, return the error
				if cachedRev == origState.rev {
					return cachedUpdateErr
				}

				// Retry
				continue
			}
		}
		if err := validateDeletion(ctx, origState.obj); err != nil {
			if origStateIsCurrent {
				return err
			}

			// It's possible we're working with stale data.
			// Remember the revision of the potentially stale data and the resulting update error
			cachedRev := origState.rev
			cachedUpdateErr := err

			// Actually fetch
			origState, err = getCurrentState()
			if err != nil {
				return err
			}
			origStateIsCurrent = true

			// it turns out our cached data was not stale, return the error
			if cachedRev == origState.rev {
				return cachedUpdateErr
			}

			// Retry
			continue
		}

		startTime := time.Now()
		txnResp, err := s.client.KV.Txn(ctx).If(
			clientv3.Compare(clientv3.ModRevision(key), "=", origState.rev),
		).Then(
			clientv3.OpDelete(key),
		).Else(
			clientv3.OpGet(key),
		).Commit()
		metrics.RecordEtcdRequest("delete", s.groupResourceString, err, startTime)
		if err != nil {
			return err
		}
		if !txnResp.Succeeded {
			getResp := (*clientv3.GetResponse)(txnResp.Responses[0].GetResponseRange())
			klog.V(4).Infof("deletion of %s failed because of a conflict, going to retry", key)
			origState, err = s.getState(ctx, getResp, key, v, false)
			if err != nil {
				return err
			}
			origStateIsCurrent = true
			continue
		}

		if len(txnResp.Responses) == 0 || txnResp.Responses[0].GetResponseDeleteRange() == nil {
			return errors.New(fmt.Sprintf("invalid DeleteRange response: %v", txnResp.Responses))
		}
		deleteResp := txnResp.Responses[0].GetResponseDeleteRange()
		if deleteResp.Header == nil {
			return errors.New("invalid DeleteRange response - nil header")
		}
		err = decode(s.codec, s.versioner, origState.data, out, deleteResp.Header.Revision)
		if err != nil {
			recordDecodeError(s.groupResourceString, key)
			return err
		}
		return nil
	}
}

// GuaranteedUpdate implements storage.Interface.GuaranteedUpdate.
func (s *store) GuaranteedUpdate(
	ctx context.Context, key string, destination runtime.Object, ignoreNotFound bool,
	preconditions *storage.Preconditions, tryUpdate storage.UpdateFunc, cachedExistingObject runtime.Object) error {
	preparedKey, err := s.prepareKey(key)
	if err != nil {
		return err
	}
	ctx, span := tracing.Start(ctx, "GuaranteedUpdate etcd3",
		attribute.String("audit-id", audit.GetAuditIDTruncated(ctx)),
		attribute.String("key", key),
		attribute.String("type", getTypeName(destination)),
		attribute.String("resource", s.groupResourceString))
	defer span.End(500 * time.Millisecond)

	v, err := conversion.EnforcePtr(destination)
	if err != nil {
		return fmt.Errorf("unable to convert output object to pointer: %v", err)
	}

<<<<<<< HEAD
	getCurrentState := func() (*objState, error) {
		startTime := time.Now()
		getResp, err := s.client.KV.Get(ctx, preparedKey)
		metrics.RecordEtcdRequest("get", s.groupResourceString, err, startTime)
		if err != nil {
			return nil, err
		}
		return s.getState(ctx, getResp, preparedKey, v, ignoreNotFound)
	}
=======
	getCurrentState := s.getCurrentState(ctx, preparedKey, v, ignoreNotFound)
>>>>>>> acfd0dd7

	var origState *objState
	var origStateIsCurrent bool
	if cachedExistingObject != nil {
		origState, err = s.getStateFromObject(cachedExistingObject)
	} else {
		origState, err = getCurrentState()
		origStateIsCurrent = true
	}
	if err != nil {
		return err
	}
	span.AddEvent("initial value restored")

	transformContext := authenticatedDataString(preparedKey)
	for {
		if err := preconditions.Check(preparedKey, origState.obj); err != nil {
			// If our data is already up to date, return the error
			if origStateIsCurrent {
				return err
			}

			// It's possible we were working with stale data
			// Actually fetch
			origState, err = getCurrentState()
			if err != nil {
				return err
			}
			origStateIsCurrent = true
			// Retry
			continue
		}

		ret, ttl, err := s.updateState(origState, tryUpdate)
		if err != nil {
			// If our data is already up to date, return the error
			if origStateIsCurrent {
				return err
			}

			// It's possible we were working with stale data
			// Remember the revision of the potentially stale data and the resulting update error
			cachedRev := origState.rev
			cachedUpdateErr := err

			// Actually fetch
			origState, err = getCurrentState()
			if err != nil {
				return err
			}
			origStateIsCurrent = true

			// it turns out our cached data was not stale, return the error
			if cachedRev == origState.rev {
				return cachedUpdateErr
			}

			// Retry
			continue
		}

		span.AddEvent("About to Encode")
		data, err := runtime.Encode(s.codec, ret)
		if err != nil {
			span.AddEvent("Encode failed", attribute.Int("len", len(data)), attribute.String("err", err.Error()))
			return err
		}
		span.AddEvent("Encode succeeded", attribute.Int("len", len(data)))
		if !origState.stale && bytes.Equal(data, origState.data) {
			// if we skipped the original Get in this loop, we must refresh from
			// etcd in order to be sure the data in the store is equivalent to
			// our desired serialization
			if !origStateIsCurrent {
				origState, err = getCurrentState()
				if err != nil {
					return err
				}
				origStateIsCurrent = true
				if !bytes.Equal(data, origState.data) {
					// original data changed, restart loop
					continue
				}
			}
			// recheck that the data from etcd is not stale before short-circuiting a write
			if !origState.stale {
				err = decode(s.codec, s.versioner, origState.data, destination, origState.rev)
				if err != nil {
					recordDecodeError(s.groupResourceString, preparedKey)
					return err
				}
				return nil
			}
		}

		newData, err := s.transformer.TransformToStorage(ctx, data, transformContext)
		if err != nil {
			span.AddEvent("TransformToStorage failed", attribute.String("err", err.Error()))
			return storage.NewInternalError(err.Error())
		}
		span.AddEvent("TransformToStorage succeeded")

		opts, err := s.ttlOpts(ctx, int64(ttl))
		if err != nil {
			return err
		}
		span.AddEvent("Transaction prepared")

		startTime := time.Now()
		txnResp, err := s.client.KV.Txn(ctx).If(
			clientv3.Compare(clientv3.ModRevision(preparedKey), "=", origState.rev),
		).Then(
			clientv3.OpPut(preparedKey, string(newData), opts...),
		).Else(
			clientv3.OpGet(preparedKey),
		).Commit()
		metrics.RecordEtcdRequest("update", s.groupResourceString, err, startTime)
		if err != nil {
			span.AddEvent("Txn call failed", attribute.String("err", err.Error()))
			return err
		}
		span.AddEvent("Txn call completed")
		span.AddEvent("Transaction committed")
		if !txnResp.Succeeded {
			getResp := (*clientv3.GetResponse)(txnResp.Responses[0].GetResponseRange())
			klog.V(4).Infof("GuaranteedUpdate of %s failed because of a conflict, going to retry", preparedKey)
			origState, err = s.getState(ctx, getResp, preparedKey, v, ignoreNotFound)
			if err != nil {
				return err
			}
			span.AddEvent("Retry value restored")
			origStateIsCurrent = true
			continue
		}
		putResp := txnResp.Responses[0].GetResponsePut()

		err = decode(s.codec, s.versioner, data, destination, putResp.Header.Revision)
		if err != nil {
			span.AddEvent("decode failed", attribute.Int("len", len(data)), attribute.String("err", err.Error()))
			recordDecodeError(s.groupResourceString, preparedKey)
			return err
		}
		span.AddEvent("decode succeeded", attribute.Int("len", len(data)))
		return nil
	}
}

func getNewItemFunc(listObj runtime.Object, v reflect.Value) func() runtime.Object {
	// For unstructured lists with a target group/version, preserve the group/version in the instantiated list items
	if unstructuredList, isUnstructured := listObj.(*unstructured.UnstructuredList); isUnstructured {
		if apiVersion := unstructuredList.GetAPIVersion(); len(apiVersion) > 0 {
			return func() runtime.Object {
				return &unstructured.Unstructured{Object: map[string]interface{}{"apiVersion": apiVersion}}
			}
		}
	}

	// Otherwise just instantiate an empty item
	elem := v.Type().Elem()
	return func() runtime.Object {
		return reflect.New(elem).Interface().(runtime.Object)
	}
}

func (s *store) Count(key string) (int64, error) {
	preparedKey, err := s.prepareKey(key)
	if err != nil {
		return 0, err
	}

	// We need to make sure the key ended with "/" so that we only get children "directories".
	// e.g. if we have key "/a", "/a/b", "/ab", getting keys with prefix "/a" will return all three,
	// while with prefix "/a/" will return only "/a/b" which is the correct answer.
	if !strings.HasSuffix(preparedKey, "/") {
		preparedKey += "/"
	}

	startTime := time.Now()
	getResp, err := s.client.KV.Get(context.Background(), preparedKey, clientv3.WithRange(clientv3.GetPrefixRangeEnd(preparedKey)), clientv3.WithCountOnly())
	metrics.RecordEtcdRequest("listWithCount", preparedKey, err, startTime)
	if err != nil {
		return 0, err
	}
	return getResp.Count, nil
}

// GetList implements storage.Interface.
func (s *store) GetList(ctx context.Context, key string, opts storage.ListOptions, listObj runtime.Object) error {
	preparedKey, err := s.prepareKey(key)
	if err != nil {
		return err
	}
	ctx, span := tracing.Start(ctx, fmt.Sprintf("List(recursive=%v) etcd3", opts.Recursive),
		attribute.String("audit-id", audit.GetAuditIDTruncated(ctx)),
		attribute.String("key", key),
		attribute.String("resourceVersion", opts.ResourceVersion),
		attribute.String("resourceVersionMatch", string(opts.ResourceVersionMatch)),
		attribute.Int("limit", int(opts.Predicate.Limit)),
		attribute.String("continue", opts.Predicate.Continue))
	defer span.End(500 * time.Millisecond)
	listPtr, err := meta.GetItemsPtr(listObj)
	if err != nil {
		return err
	}
	v, err := conversion.EnforcePtr(listPtr)
	if err != nil || v.Kind() != reflect.Slice {
		return fmt.Errorf("need ptr to slice: %v", err)
	}

	// For recursive lists, we need to make sure the key ended with "/" so that we only
	// get children "directories". e.g. if we have key "/a", "/a/b", "/ab", getting keys
	// with prefix "/a" will return all three, while with prefix "/a/" will return only
	// "/a/b" which is the correct answer.
	if opts.Recursive && !strings.HasSuffix(preparedKey, "/") {
		preparedKey += "/"
	}
	keyPrefix := preparedKey

	// set the appropriate clientv3 options to filter the returned data set
	var limitOption *clientv3.OpOption
	limit := opts.Predicate.Limit
	var paging bool
	options := make([]clientv3.OpOption, 0, 4)
	if opts.Predicate.Limit > 0 {
		paging = true
		options = append(options, clientv3.WithLimit(limit))
		limitOption = &options[len(options)-1]
	}

	if opts.Recursive {
		rangeEnd := clientv3.GetPrefixRangeEnd(keyPrefix)
		options = append(options, clientv3.WithRange(rangeEnd))
	}

	newItemFunc := getNewItemFunc(listObj, v)

	var continueRV, withRev int64
	var continueKey string
	switch {
	case opts.Recursive && len(opts.Predicate.Continue) > 0:
		continueKey, continueRV, err = storage.DecodeContinue(opts.Predicate.Continue, keyPrefix)
		if err != nil {
			return apierrors.NewBadRequest(fmt.Sprintf("invalid continue token: %v", err))
		}

		if len(opts.ResourceVersion) > 0 && opts.ResourceVersion != "0" {
			return apierrors.NewBadRequest("specifying resource version is not allowed when using continue")
		}
		preparedKey = continueKey
		// If continueRV > 0, the LIST request needs a specific resource version.
		// continueRV==0 is invalid.
		// If continueRV < 0, the request is for the latest resource version.
		if continueRV > 0 {
			withRev = continueRV
		}
	case len(opts.ResourceVersion) > 0:
		parsedRV, err := s.versioner.ParseResourceVersion(opts.ResourceVersion)
		if err != nil {
			return apierrors.NewBadRequest(fmt.Sprintf("invalid resource version: %v", err))
		}
		switch opts.ResourceVersionMatch {
		case metav1.ResourceVersionMatchNotOlderThan:
			// The not older than constraint is checked after we get a response from etcd,
			// and returnedRV is then set to the revision we get from the etcd response.
		case metav1.ResourceVersionMatchExact:
			withRev = int64(parsedRV)
		case "": // legacy case
			if opts.Recursive && opts.Predicate.Limit > 0 && parsedRV > 0 {
				withRev = int64(parsedRV)
			}
		default:
			return fmt.Errorf("unknown ResourceVersionMatch value: %v", opts.ResourceVersionMatch)
		}
	}

	if withRev != 0 {
		options = append(options, clientv3.WithRev(withRev))
	}

	// loop until we have filled the requested limit from etcd or there are no more results
	var lastKey []byte
	var hasMore bool
	var getResp *clientv3.GetResponse
	var numFetched int
	var numEvald int
	// Because these metrics are for understanding the costs of handling LIST requests,
	// get them recorded even in error cases.
	defer func() {
		numReturn := v.Len()
		metrics.RecordStorageListMetrics(s.groupResourceString, numFetched, numEvald, numReturn)
	}()

	metricsOp := "get"
<<<<<<< HEAD
	if recursive {
=======
	if opts.Recursive {
>>>>>>> acfd0dd7
		metricsOp = "list"
	}

	for {
		startTime := time.Now()
		getResp, err = s.client.KV.Get(ctx, preparedKey, options...)
		metrics.RecordEtcdRequest(metricsOp, s.groupResourceString, err, startTime)
		if err != nil {
			return interpretListError(err, len(opts.Predicate.Continue) > 0, continueKey, keyPrefix)
		}
		numFetched += len(getResp.Kvs)
		if err = s.validateMinimumResourceVersion(opts.ResourceVersion, uint64(getResp.Header.Revision)); err != nil {
			return err
		}
		hasMore = getResp.More

		if len(getResp.Kvs) == 0 && getResp.More {
			return fmt.Errorf("no results were found, but etcd indicated there were more values remaining")
		}
		// indicate to the client which resource version was returned, and use the same resource version for subsequent requests.
		if withRev == 0 {
			withRev = getResp.Header.Revision
			options = append(options, clientv3.WithRev(withRev))
		}

		// avoid small allocations for the result slice, since this can be called in many
		// different contexts and we don't know how significantly the result will be filtered
		if opts.Predicate.Empty() {
			growSlice(v, len(getResp.Kvs))
		} else {
			growSlice(v, 2048, len(getResp.Kvs))
		}

		// take items from the response until the bucket is full, filtering as we go
		for i, kv := range getResp.Kvs {
			if paging && int64(v.Len()) >= opts.Predicate.Limit {
				hasMore = true
				break
			}
			lastKey = kv.Key

			data, _, err := s.transformer.TransformFromStorage(ctx, kv.Value, authenticatedDataString(kv.Key))
			if err != nil {
				return storage.NewInternalErrorf("unable to transform key %q: %v", kv.Key, err)
			}

<<<<<<< HEAD
			if err := appendListItem(v, data, uint64(kv.ModRevision), pred, s.codec, s.versioner, newItemFunc); err != nil {
=======
			if err := appendListItem(v, data, uint64(kv.ModRevision), opts.Predicate, s.codec, s.versioner, newItemFunc); err != nil {
>>>>>>> acfd0dd7
				recordDecodeError(s.groupResourceString, string(kv.Key))
				return err
			}
			numEvald++

			// free kv early. Long lists can take O(seconds) to decode.
			getResp.Kvs[i] = nil
		}

		// no more results remain or we didn't request paging
		if !hasMore || !paging {
			break
		}
		// we're paging but we have filled our bucket
		if int64(v.Len()) >= opts.Predicate.Limit {
			break
		}

		if limit < maxLimit {
			// We got incomplete result due to field/label selector dropping the object.
			// Double page size to reduce total number of calls to etcd.
			limit *= 2
			if limit > maxLimit {
				limit = maxLimit
			}
			*limitOption = clientv3.WithLimit(limit)
		}
		preparedKey = string(lastKey) + "\x00"
	}

	if v.IsNil() {
		// Ensure that we never return a nil Items pointer in the result for consistency.
		v.Set(reflect.MakeSlice(v.Type(), 0, 0))
	}

	// instruct the client to begin querying from immediately after the last key we returned
	// we never return a key that the client wouldn't be allowed to see
	if hasMore {
		// we want to start immediately after the last key
		next, err := storage.EncodeContinue(string(lastKey)+"\x00", keyPrefix, withRev)
		if err != nil {
			return err
		}
		var remainingItemCount *int64
		// getResp.Count counts in objects that do not match the pred.
		// Instead of returning inaccurate count for non-empty selectors, we return nil.
		// Only set remainingItemCount if the predicate is empty.
		if opts.Predicate.Empty() {
			c := int64(getResp.Count - opts.Predicate.Limit)
			remainingItemCount = &c
		}
		return s.versioner.UpdateList(listObj, uint64(withRev), next, remainingItemCount)
	}

	// no continuation
	return s.versioner.UpdateList(listObj, uint64(withRev), "", nil)
}

// growSlice takes a slice value and grows its capacity up
// to the maximum of the passed sizes or maxCapacity, whichever
// is smaller. Above maxCapacity decisions about allocation are left
// to the Go runtime on append. This allows a caller to make an
// educated guess about the potential size of the total list while
// still avoiding overly aggressive initial allocation. If sizes
// is empty maxCapacity will be used as the size to grow.
func growSlice(v reflect.Value, maxCapacity int, sizes ...int) {
	cap := v.Cap()
	max := cap
	for _, size := range sizes {
		if size > max {
			max = size
		}
	}
	if len(sizes) == 0 || max > maxCapacity {
		max = maxCapacity
	}
	if max <= cap {
		return
	}
	if v.Len() > 0 {
		extra := reflect.MakeSlice(v.Type(), v.Len(), max)
		reflect.Copy(extra, v)
		v.Set(extra)
	} else {
		extra := reflect.MakeSlice(v.Type(), 0, max)
		v.Set(extra)
	}
}

// Watch implements storage.Interface.Watch.
// TODO(#115478): In order to graduate the WatchList feature to beta, the etcd3 implementation must/should also support it.
func (s *store) Watch(ctx context.Context, key string, opts storage.ListOptions) (watch.Interface, error) {
	// it is safe to skip SendInitialEvents if the request is backward compatible
	// see https://github.com/kubernetes/kubernetes/blob/267eb25e60955fe8e438c6311412e7cf7d028acb/staging/src/k8s.io/apiserver/pkg/storage/etcd3/watcher.go#L260
	compatibility := opts.Predicate.AllowWatchBookmarks == false && (opts.ResourceVersion == "" || opts.ResourceVersion == "0")
	if opts.SendInitialEvents != nil && !compatibility {
		return nil, apierrors.NewInvalid(
			schema.GroupKind{Group: s.groupResource.Group, Kind: s.groupResource.Resource},
			"",
			field.ErrorList{field.Forbidden(field.NewPath("sendInitialEvents"), "for watch is unsupported by an etcd cluster")},
		)
	}
	preparedKey, err := s.prepareKey(key)
	if err != nil {
		return nil, err
	}
	rev, err := s.versioner.ParseResourceVersion(opts.ResourceVersion)
	if err != nil {
		return nil, err
	}
<<<<<<< HEAD
	return s.watcher.Watch(s.watchContext(ctx), preparedKey, int64(rev), opts.Recursive, opts.ProgressNotify, s.transformer, opts.Predicate)
=======
	return s.watcher.Watch(s.watchContext(ctx), preparedKey, int64(rev), opts)
>>>>>>> acfd0dd7
}

func (s *store) watchContext(ctx context.Context) context.Context {
	// The etcd server waits until it cannot find a leader for 3 election
	// timeouts to cancel existing streams. 3 is currently a hard coded
	// constant. The election timeout defaults to 1000ms. If the cluster is
	// healthy, when the leader is stopped, the leadership transfer should be
	// smooth. (leader transfers its leadership before stopping). If leader is
	// hard killed, other servers will take an election timeout to realize
	// leader lost and start campaign.
	return clientv3.WithRequireLeader(ctx)
<<<<<<< HEAD
=======
}

func (s *store) getCurrentState(ctx context.Context, key string, v reflect.Value, ignoreNotFound bool) func() (*objState, error) {
	return func() (*objState, error) {
		startTime := time.Now()
		getResp, err := s.client.KV.Get(ctx, key)
		metrics.RecordEtcdRequest("get", s.groupResourceString, err, startTime)
		if err != nil {
			return nil, err
		}
		return s.getState(ctx, getResp, key, v, ignoreNotFound)
	}
>>>>>>> acfd0dd7
}

func (s *store) getState(ctx context.Context, getResp *clientv3.GetResponse, key string, v reflect.Value, ignoreNotFound bool) (*objState, error) {
	state := &objState{
		meta: &storage.ResponseMeta{},
	}

	if u, ok := v.Addr().Interface().(runtime.Unstructured); ok {
		state.obj = u.NewEmptyInstance()
	} else {
		state.obj = reflect.New(v.Type()).Interface().(runtime.Object)
	}

	if len(getResp.Kvs) == 0 {
		if !ignoreNotFound {
			return nil, storage.NewKeyNotFoundError(key, 0)
		}
		if err := runtime.SetZeroValue(state.obj); err != nil {
			return nil, err
		}
	} else {
		data, stale, err := s.transformer.TransformFromStorage(ctx, getResp.Kvs[0].Value, authenticatedDataString(key))
		if err != nil {
			return nil, storage.NewInternalError(err.Error())
		}
		state.rev = getResp.Kvs[0].ModRevision
		state.meta.ResourceVersion = uint64(state.rev)
		state.data = data
		state.stale = stale
		if err := decode(s.codec, s.versioner, state.data, state.obj, state.rev); err != nil {
			recordDecodeError(s.groupResourceString, key)
			return nil, err
		}
	}
	return state, nil
}

func (s *store) getStateFromObject(obj runtime.Object) (*objState, error) {
	state := &objState{
		obj:  obj,
		meta: &storage.ResponseMeta{},
	}

	rv, err := s.versioner.ObjectResourceVersion(obj)
	if err != nil {
		return nil, fmt.Errorf("couldn't get resource version: %v", err)
	}
	state.rev = int64(rv)
	state.meta.ResourceVersion = uint64(state.rev)

	// Compute the serialized form - for that we need to temporarily clean
	// its resource version field (those are not stored in etcd).
	if err := s.versioner.PrepareObjectForStorage(obj); err != nil {
		return nil, fmt.Errorf("PrepareObjectForStorage failed: %v", err)
	}
	state.data, err = runtime.Encode(s.codec, obj)
	if err != nil {
		return nil, err
	}
	if err := s.versioner.UpdateObject(state.obj, uint64(rv)); err != nil {
		klog.Errorf("failed to update object version: %v", err)
	}
	return state, nil
}

func (s *store) updateState(st *objState, userUpdate storage.UpdateFunc) (runtime.Object, uint64, error) {
	ret, ttlPtr, err := userUpdate(st.obj, *st.meta)
	if err != nil {
		return nil, 0, err
	}

	if err := s.versioner.PrepareObjectForStorage(ret); err != nil {
		return nil, 0, fmt.Errorf("PrepareObjectForStorage failed: %v", err)
	}
	var ttl uint64
	if ttlPtr != nil {
		ttl = *ttlPtr
	}
	return ret, ttl, nil
}

// ttlOpts returns client options based on given ttl.
// ttl: if ttl is non-zero, it will attach the key to a lease with ttl of roughly the same length
func (s *store) ttlOpts(ctx context.Context, ttl int64) ([]clientv3.OpOption, error) {
	if ttl == 0 {
		return nil, nil
	}
	id, err := s.leaseManager.GetLease(ctx, ttl)
	if err != nil {
		return nil, err
	}
	return []clientv3.OpOption{clientv3.WithLease(id)}, nil
}

// validateMinimumResourceVersion returns a 'too large resource' version error when the provided minimumResourceVersion is
// greater than the most recent actualRevision available from storage.
func (s *store) validateMinimumResourceVersion(minimumResourceVersion string, actualRevision uint64) error {
	if minimumResourceVersion == "" {
		return nil
	}
	minimumRV, err := s.versioner.ParseResourceVersion(minimumResourceVersion)
	if err != nil {
		return apierrors.NewBadRequest(fmt.Sprintf("invalid resource version: %v", err))
	}
	// Enforce the storage.Interface guarantee that the resource version of the returned data
	// "will be at least 'resourceVersion'".
	if minimumRV > actualRevision {
		return storage.NewTooLargeResourceVersionError(minimumRV, actualRevision, 0)
	}
	return nil
}

func (s *store) prepareKey(key string) (string, error) {
	if key == ".." ||
		strings.HasPrefix(key, "../") ||
		strings.HasSuffix(key, "/..") ||
		strings.Contains(key, "/../") {
		return "", fmt.Errorf("invalid key: %q", key)
	}
	if key == "." ||
		strings.HasPrefix(key, "./") ||
		strings.HasSuffix(key, "/.") ||
		strings.Contains(key, "/./") {
		return "", fmt.Errorf("invalid key: %q", key)
	}
	if key == "" || key == "/" {
		return "", fmt.Errorf("empty key: %q", key)
	}
	// We ensured that pathPrefix ends in '/' in construction, so skip any leading '/' in the key now.
	startIndex := 0
	if key[0] == '/' {
		startIndex = 1
	}
	return s.pathPrefix + key[startIndex:], nil
}

// decode decodes value of bytes into object. It will also set the object resource version to rev.
// On success, objPtr would be set to the object.
func decode(codec runtime.Codec, versioner storage.Versioner, value []byte, objPtr runtime.Object, rev int64) error {
	if _, err := conversion.EnforcePtr(objPtr); err != nil {
		return fmt.Errorf("unable to convert output object to pointer: %v", err)
	}
	_, _, err := codec.Decode(value, nil, objPtr)
	if err != nil {
		return err
	}
	// being unable to set the version does not prevent the object from being extracted
	if err := versioner.UpdateObject(objPtr, uint64(rev)); err != nil {
		klog.Errorf("failed to update object version: %v", err)
	}
	return nil
}

// appendListItem decodes and appends the object (if it passes filter) to v, which must be a slice.
func appendListItem(v reflect.Value, data []byte, rev uint64, pred storage.SelectionPredicate, codec runtime.Codec, versioner storage.Versioner, newItemFunc func() runtime.Object) error {
	obj, _, err := codec.Decode(data, nil, newItemFunc())
	if err != nil {
		return err
	}
	// being unable to set the version does not prevent the object from being extracted
	if err := versioner.UpdateObject(obj, rev); err != nil {
		klog.Errorf("failed to update object version: %v", err)
	}
	if matched, err := pred.Matches(obj); err == nil && matched {
		v.Set(reflect.Append(v, reflect.ValueOf(obj).Elem()))
	}
	return nil
}

// recordDecodeError record decode error split by object type.
func recordDecodeError(resource string, key string) {
	metrics.RecordDecodeError(resource)
	klog.V(4).Infof("Decoding %s \"%s\" failed", resource, key)
}

func notFound(key string) clientv3.Cmp {
	return clientv3.Compare(clientv3.ModRevision(key), "=", 0)
}

// getTypeName returns type name of an object for reporting purposes.
func getTypeName(obj interface{}) string {
	return reflect.TypeOf(obj).String()
}<|MERGE_RESOLUTION|>--- conflicted
+++ resolved
@@ -32,12 +32,6 @@
 	apierrors "k8s.io/apimachinery/pkg/api/errors"
 	"k8s.io/apimachinery/pkg/api/meta"
 	metav1 "k8s.io/apimachinery/pkg/apis/meta/v1"
-<<<<<<< HEAD
-	"k8s.io/apimachinery/pkg/runtime/schema"
-	"k8s.io/apimachinery/pkg/util/validation/field"
-
-=======
->>>>>>> acfd0dd7
 	"k8s.io/apimachinery/pkg/apis/meta/v1/unstructured"
 	"k8s.io/apimachinery/pkg/conversion"
 	"k8s.io/apimachinery/pkg/runtime"
@@ -276,19 +270,7 @@
 func (s *store) conditionalDelete(
 	ctx context.Context, key string, out runtime.Object, v reflect.Value, preconditions *storage.Preconditions,
 	validateDeletion storage.ValidateObjectFunc, cachedExistingObject runtime.Object) error {
-<<<<<<< HEAD
-	getCurrentState := func() (*objState, error) {
-		startTime := time.Now()
-		getResp, err := s.client.KV.Get(ctx, key)
-		metrics.RecordEtcdRequest("get", s.groupResourceString, err, startTime)
-		if err != nil {
-			return nil, err
-		}
-		return s.getState(ctx, getResp, key, v, false)
-	}
-=======
 	getCurrentState := s.getCurrentState(ctx, key, v, false)
->>>>>>> acfd0dd7
 
 	var origState *objState
 	var err error
@@ -416,19 +398,7 @@
 		return fmt.Errorf("unable to convert output object to pointer: %v", err)
 	}
 
-<<<<<<< HEAD
-	getCurrentState := func() (*objState, error) {
-		startTime := time.Now()
-		getResp, err := s.client.KV.Get(ctx, preparedKey)
-		metrics.RecordEtcdRequest("get", s.groupResourceString, err, startTime)
-		if err != nil {
-			return nil, err
-		}
-		return s.getState(ctx, getResp, preparedKey, v, ignoreNotFound)
-	}
-=======
 	getCurrentState := s.getCurrentState(ctx, preparedKey, v, ignoreNotFound)
->>>>>>> acfd0dd7
 
 	var origState *objState
 	var origStateIsCurrent bool
@@ -721,11 +691,7 @@
 	}()
 
 	metricsOp := "get"
-<<<<<<< HEAD
-	if recursive {
-=======
 	if opts.Recursive {
->>>>>>> acfd0dd7
 		metricsOp = "list"
 	}
 
@@ -772,11 +738,7 @@
 				return storage.NewInternalErrorf("unable to transform key %q: %v", kv.Key, err)
 			}
 
-<<<<<<< HEAD
-			if err := appendListItem(v, data, uint64(kv.ModRevision), pred, s.codec, s.versioner, newItemFunc); err != nil {
-=======
 			if err := appendListItem(v, data, uint64(kv.ModRevision), opts.Predicate, s.codec, s.versioner, newItemFunc); err != nil {
->>>>>>> acfd0dd7
 				recordDecodeError(s.groupResourceString, string(kv.Key))
 				return err
 			}
@@ -867,18 +829,7 @@
 }
 
 // Watch implements storage.Interface.Watch.
-// TODO(#115478): In order to graduate the WatchList feature to beta, the etcd3 implementation must/should also support it.
 func (s *store) Watch(ctx context.Context, key string, opts storage.ListOptions) (watch.Interface, error) {
-	// it is safe to skip SendInitialEvents if the request is backward compatible
-	// see https://github.com/kubernetes/kubernetes/blob/267eb25e60955fe8e438c6311412e7cf7d028acb/staging/src/k8s.io/apiserver/pkg/storage/etcd3/watcher.go#L260
-	compatibility := opts.Predicate.AllowWatchBookmarks == false && (opts.ResourceVersion == "" || opts.ResourceVersion == "0")
-	if opts.SendInitialEvents != nil && !compatibility {
-		return nil, apierrors.NewInvalid(
-			schema.GroupKind{Group: s.groupResource.Group, Kind: s.groupResource.Resource},
-			"",
-			field.ErrorList{field.Forbidden(field.NewPath("sendInitialEvents"), "for watch is unsupported by an etcd cluster")},
-		)
-	}
 	preparedKey, err := s.prepareKey(key)
 	if err != nil {
 		return nil, err
@@ -887,11 +838,7 @@
 	if err != nil {
 		return nil, err
 	}
-<<<<<<< HEAD
-	return s.watcher.Watch(s.watchContext(ctx), preparedKey, int64(rev), opts.Recursive, opts.ProgressNotify, s.transformer, opts.Predicate)
-=======
 	return s.watcher.Watch(s.watchContext(ctx), preparedKey, int64(rev), opts)
->>>>>>> acfd0dd7
 }
 
 func (s *store) watchContext(ctx context.Context) context.Context {
@@ -903,8 +850,6 @@
 	// hard killed, other servers will take an election timeout to realize
 	// leader lost and start campaign.
 	return clientv3.WithRequireLeader(ctx)
-<<<<<<< HEAD
-=======
 }
 
 func (s *store) getCurrentState(ctx context.Context, key string, v reflect.Value, ignoreNotFound bool) func() (*objState, error) {
@@ -917,7 +862,6 @@
 		}
 		return s.getState(ctx, getResp, key, v, ignoreNotFound)
 	}
->>>>>>> acfd0dd7
 }
 
 func (s *store) getState(ctx context.Context, getResp *clientv3.GetResponse, key string, v reflect.Value, ignoreNotFound bool) (*objState, error) {
