--- conflicted
+++ resolved
@@ -28,10 +28,7 @@
 	"unsafe"
 
 	"github.com/gogo/protobuf/proto"
-<<<<<<< HEAD
-=======
 	"go.opentelemetry.io/otel/attribute"
->>>>>>> acfd0dd7
 	"golang.org/x/crypto/cryptobyte"
 
 	utilerrors "k8s.io/apimachinery/pkg/util/errors"
@@ -49,26 +46,16 @@
 	"k8s.io/utils/clock"
 )
 
-<<<<<<< HEAD
-// TODO integration test with old AES GCM data recorded and new KDF data recorded
-
-=======
->>>>>>> acfd0dd7
 func init() {
 	value.RegisterMetrics()
 	metrics.RegisterMetrics()
 }
 
 const (
-<<<<<<< HEAD
-	// KMSAPIVersion is the version of the KMS API.
-	KMSAPIVersion = "v2beta1"
-=======
 	// KMSAPIVersionv2 is a version of the KMS API.
 	KMSAPIVersionv2 = "v2"
 	// KMSAPIVersionv2beta1 is a version of the KMS API.
 	KMSAPIVersionv2beta1 = "v2beta1"
->>>>>>> acfd0dd7
 	// annotationsMaxSize is the maximum size of the annotations.
 	annotationsMaxSize = 32 * 1024 // 32 kB
 	// KeyIDMaxSize is the maximum size of the keyID.
@@ -127,47 +114,29 @@
 	stateFunc       StateFunc
 
 	// cache is a thread-safe expiring lru cache which caches decrypted DEKs indexed by their encrypted form.
-<<<<<<< HEAD
-	cache *simpleCache
-=======
 	cache       *simpleCache
 	apiServerID string
->>>>>>> acfd0dd7
 }
 
 // NewEnvelopeTransformer returns a transformer which implements a KEK-DEK based envelope encryption scheme.
 // It uses envelopeService to encrypt and decrypt DEKs. Respective DEKs (in encrypted form) are prepended to
 // the data items they encrypt.
-<<<<<<< HEAD
-func NewEnvelopeTransformer(envelopeService kmsservice.Service, providerName string, stateFunc StateFunc) value.Transformer {
-	return newEnvelopeTransformerWithClock(envelopeService, providerName, stateFunc, cacheTTL, clock.RealClock{})
-}
-
-func newEnvelopeTransformerWithClock(envelopeService kmsservice.Service, providerName string, stateFunc StateFunc, cacheTTL time.Duration, clock clock.Clock) value.Transformer {
-=======
 func NewEnvelopeTransformer(envelopeService kmsservice.Service, providerName string, stateFunc StateFunc, apiServerID string) value.Transformer {
 	return newEnvelopeTransformerWithClock(envelopeService, providerName, stateFunc, apiServerID, cacheTTL, clock.RealClock{})
 }
 
 func newEnvelopeTransformerWithClock(envelopeService kmsservice.Service, providerName string, stateFunc StateFunc, apiServerID string, cacheTTL time.Duration, clock clock.Clock) value.Transformer {
->>>>>>> acfd0dd7
 	return &envelopeTransformer{
 		envelopeService: envelopeService,
 		providerName:    providerName,
 		stateFunc:       stateFunc,
-<<<<<<< HEAD
-		cache:           newSimpleCache(clock, cacheTTL),
-=======
 		cache:           newSimpleCache(clock, cacheTTL, providerName),
 		apiServerID:     apiServerID,
->>>>>>> acfd0dd7
 	}
 }
 
 // TransformFromStorage decrypts data encrypted by this transformer using envelope encryption.
 func (t *envelopeTransformer) TransformFromStorage(ctx context.Context, data []byte, dataCtx value.Context) ([]byte, bool, error) {
-<<<<<<< HEAD
-=======
 	ctx, span := tracing.Start(ctx, "TransformFromStorage with envelopeTransformer",
 		attribute.String("transformer.provider.name", t.providerName),
 		// The service.instance_id of the apiserver is already available in the trace
@@ -182,7 +151,6 @@
 	defer span.End(500 * time.Millisecond)
 
 	span.AddEvent("About to decode encrypted object")
->>>>>>> acfd0dd7
 	// Deserialize the EncryptedObject from the data.
 	encryptedObject, err := t.doDecode(data)
 	if err != nil {
@@ -206,32 +174,12 @@
 		return nil, false, err
 	}
 
-<<<<<<< HEAD
-	useSeed := encryptedObject.EncryptedDEKSourceType == kmstypes.EncryptedDEKSourceType_HKDF_SHA256_XNONCE_AES_GCM_SEED
-
-	// TODO: consider marking state.EncryptedDEK != encryptedObject.EncryptedDEK as a stale read to support DEK defragmentation
-	//  at a minimum we should have a metric that helps the user understand if DEK fragmentation is high
-	state, err := t.stateFunc() // no need to call state.ValidateEncryptCapability on reads
-	if err != nil {
-		return nil, false, err
-	}
-
-	encryptedObjectCacheKey, err := generateCacheKey(encryptedObject.EncryptedDEKSourceType, encryptedObject.EncryptedDEKSource, encryptedObject.KeyID, encryptedObject.Annotations)
-	if err != nil {
-		return nil, false, err
-	}
-
-=======
->>>>>>> acfd0dd7
 	// Look up the decrypted DEK from cache first
 	transformer := t.cache.get(encryptedObjectCacheKey)
 
 	// fallback to the envelope service if we do not have the transformer locally
 	if transformer == nil {
-<<<<<<< HEAD
-=======
 		span.AddEvent("About to decrypt DEK using remote service")
->>>>>>> acfd0dd7
 		value.RecordCacheMiss()
 
 		requestInfo := getRequestInfoFromContext(ctx)
@@ -257,11 +205,7 @@
 			return nil, false, err
 		}
 	}
-<<<<<<< HEAD
-	metrics.RecordKeyID(metrics.FromStorageLabel, t.providerName, encryptedObject.KeyID)
-=======
 	metrics.RecordKeyID(metrics.FromStorageLabel, t.providerName, encryptedObject.KeyID, t.apiServerID)
->>>>>>> acfd0dd7
 
 	span.AddEvent("About to decrypt data using DEK")
 	out, stale, err := transformer.TransformFromStorage(ctx, encryptedObject.EncryptedData, dataCtx)
@@ -271,10 +215,7 @@
 		return nil, false, err
 	}
 
-<<<<<<< HEAD
-=======
 	span.AddEvent("Data decryption succeeded")
->>>>>>> acfd0dd7
 	// data is considered stale if the key ID does not match our current write transformer
 	return out,
 		stale ||
@@ -285,8 +226,6 @@
 
 // TransformToStorage encrypts data to be written to disk using envelope encryption.
 func (t *envelopeTransformer) TransformToStorage(ctx context.Context, data []byte, dataCtx value.Context) ([]byte, error) {
-<<<<<<< HEAD
-=======
 	ctx, span := tracing.Start(ctx, "TransformToStorage with envelopeTransformer",
 		attribute.String("transformer.provider.name", t.providerName),
 		// The service.instance_id of the apiserver is already available in the trace
@@ -300,7 +239,6 @@
 	)
 	defer span.End(500 * time.Millisecond)
 
->>>>>>> acfd0dd7
 	state, err := t.stateFunc()
 	if err != nil {
 		return nil, err
@@ -312,10 +250,6 @@
 	// this prevents a cache miss every time the DEK rotates
 	// this has the side benefit of causing the cache to perform a GC
 	// TODO see if we can do this inside the stateFunc control loop
-<<<<<<< HEAD
-	// TODO(aramase): Add metrics for cache size.
-=======
->>>>>>> acfd0dd7
 	t.cache.set(state.CacheKey, state.Transformer)
 
 	requestInfo := getRequestInfoFromContext(ctx)
@@ -323,10 +257,7 @@
 		"group", requestInfo.APIGroup, "version", requestInfo.APIVersion, "resource", requestInfo.Resource, "subresource", requestInfo.Subresource,
 		"verb", requestInfo.Verb, "namespace", requestInfo.Namespace, "name", requestInfo.Name)
 
-<<<<<<< HEAD
-=======
 	span.AddEvent("About to encrypt data using DEK")
->>>>>>> acfd0dd7
 	result, err := state.Transformer.TransformToStorage(ctx, data, dataCtx)
 	if err != nil {
 		span.AddEvent("Data encryption failed")
@@ -335,19 +266,22 @@
 	}
 	span.AddEvent("Data encryption succeeded")
 
-<<<<<<< HEAD
-	metrics.RecordKeyID(metrics.ToStorageLabel, t.providerName, state.EncryptedObject.KeyID)
-=======
 	metrics.RecordKeyID(metrics.ToStorageLabel, t.providerName, state.EncryptedObject.KeyID, t.apiServerID)
->>>>>>> acfd0dd7
 
 	encObjectCopy := state.EncryptedObject
 	encObjectCopy.EncryptedData = result
 
 	span.AddEvent("About to encode encrypted object")
 	// Serialize the EncryptedObject to a byte array.
-<<<<<<< HEAD
-	return t.doEncode(&encObjectCopy)
+	out, err := t.doEncode(&encObjectCopy)
+	if err != nil {
+		span.AddEvent("Encoding encrypted object failed")
+		span.RecordError(err)
+		return nil, err
+	}
+	span.AddEvent("Encoded encrypted object")
+
+	return out, nil
 }
 
 // addTransformerForDecryption inserts a new transformer to the Envelope cache of DEKs for future reads.
@@ -367,51 +301,13 @@
 		// it would use random nonces for encryption but we never do that
 		transformer, err = aestransformer.NewGCMTransformer(block)
 	}
-=======
-	out, err := t.doEncode(&encObjectCopy)
->>>>>>> acfd0dd7
-	if err != nil {
-		span.AddEvent("Encoding encrypted object failed")
-		span.RecordError(err)
-		return nil, err
-	}
-<<<<<<< HEAD
-	// TODO(aramase): Add metrics for cache size.
+	if err != nil {
+		return nil, err
+	}
 	t.cache.set(cacheKey, transformer)
 	return transformer, nil
 }
 
-=======
-	span.AddEvent("Encoded encrypted object")
-
-	return out, nil
-}
-
-// addTransformerForDecryption inserts a new transformer to the Envelope cache of DEKs for future reads.
-func (t *envelopeTransformer) addTransformerForDecryption(cacheKey []byte, key []byte, useSeed bool) (value.Read, error) {
-	var transformer value.Read
-	var err error
-	if useSeed {
-		// the input key is considered safe to use here because it is coming from the KMS plugin / etcd
-		transformer, err = aestransformer.NewHKDFExtendedNonceGCMTransformer(key)
-	} else {
-		var block cipher.Block
-		block, err = aes.NewCipher(key)
-		if err != nil {
-			return nil, err
-		}
-		// this is compatible with NewGCMTransformerWithUniqueKeyUnsafe for decryption
-		// it would use random nonces for encryption but we never do that
-		transformer, err = aestransformer.NewGCMTransformer(block)
-	}
-	if err != nil {
-		return nil, err
-	}
-	t.cache.set(cacheKey, transformer)
-	return transformer, nil
-}
-
->>>>>>> acfd0dd7
 // doEncode encodes the EncryptedObject to a byte array.
 func (t *envelopeTransformer) doEncode(request *kmstypes.EncryptedObject) ([]byte, error) {
 	if err := ValidateEncryptedObject(request); err != nil {
