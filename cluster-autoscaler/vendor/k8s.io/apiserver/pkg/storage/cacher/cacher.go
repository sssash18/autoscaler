--- conflicted
+++ resolved
@@ -423,11 +423,7 @@
 		successfulList = true
 		c.ready.set(true)
 		klog.V(1).Infof("cacher (%v): initialized", c.objectType.String())
-<<<<<<< HEAD
-		watchCacheInitializations.WithLabelValues(c.objectType.String()).Inc()
-=======
 		metrics.WatchCacheInitializations.WithLabelValues(c.objectType.String()).Inc()
->>>>>>> e8d3e9b1
 	})
 	defer func() {
 		if successfulList {
@@ -601,12 +597,8 @@
 }
 
 // NOTICE: Keep in sync with shouldListFromStorage function in
-<<<<<<< HEAD
-//  staging/src/k8s.io/apiserver/pkg/util/flowcontrol/request/list_work_estimator.go
-=======
 //
 //	staging/src/k8s.io/apiserver/pkg/util/flowcontrol/request/list_work_estimator.go
->>>>>>> e8d3e9b1
 func shouldDelegateList(opts storage.ListOptions) bool {
 	resourceVersion := opts.ResourceVersion
 	pred := opts.Predicate
@@ -660,13 +652,9 @@
 		return c.storage.GetList(ctx, key, opts, listObj)
 	}
 
-<<<<<<< HEAD
-	trace := utiltrace.New("cacher list", utiltrace.Field{Key: "type", Value: c.objectType.String()})
-=======
 	trace := utiltrace.New("cacher list",
 		utiltrace.Field{"audit-id", endpointsrequest.GetAuditIDTruncated(ctx)},
 		utiltrace.Field{Key: "type", Value: c.objectType.String()})
->>>>>>> e8d3e9b1
 	defer trace.LogIfLong(500 * time.Millisecond)
 
 	if err := c.ready.wait(); err != nil {
@@ -800,11 +788,7 @@
 				c.dispatchEvent(&event)
 			}
 			lastProcessedResourceVersion = event.ResourceVersion
-<<<<<<< HEAD
-			eventsCounter.WithLabelValues(c.objectType.String()).Inc()
-=======
 			metrics.EventsCounter.WithLabelValues(c.objectType.String()).Inc()
->>>>>>> e8d3e9b1
 		case <-bookmarkTimer.C():
 			bookmarkTimer.Reset(wait.Jitter(time.Second, 0.25))
 			// Never send a bookmark event if we did not see an event here, this is fine
@@ -1320,8 +1304,6 @@
 	return heartbeatTime, true
 }
 
-<<<<<<< HEAD
-=======
 // setDrainInputBufferLocked if set to true indicates that we should delay closing this watcher
 // until we send all events residing in the input buffer.
 func (c *cacheWatcher) setDrainInputBufferLocked(drain bool) {
@@ -1338,7 +1320,6 @@
 	return false
 }
 
->>>>>>> e8d3e9b1
 func getMutableObject(object runtime.Object) runtime.Object {
 	if _, ok := object.(*cachingObject); ok {
 		// It is safe to return without deep-copy, because the underlying
@@ -1476,11 +1457,7 @@
 
 	objType := c.objectType.String()
 	if initEventCount > 0 {
-<<<<<<< HEAD
-		initCounter.WithLabelValues(objType).Add(float64(initEventCount))
-=======
 		metrics.InitCounter.WithLabelValues(objType).Add(float64(initEventCount))
->>>>>>> e8d3e9b1
 	}
 	processingTime := time.Since(startTime)
 	if processingTime > initProcessThreshold {
