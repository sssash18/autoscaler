/*
Copyright 2015 The Kubernetes Authors.

Licensed under the Apache License, Version 2.0 (the "License");
you may not use this file except in compliance with the License.
You may obtain a copy of the License at

    http://www.apache.org/licenses/LICENSE-2.0

Unless required by applicable law or agreed to in writing, software
distributed under the License is distributed on an "AS IS" BASIS,
WITHOUT WARRANTIES OR CONDITIONS OF ANY KIND, either express or implied.
See the License for the specific language governing permissions and
limitations under the License.
*/

package cacher

import (
	"context"
	"fmt"
	"net/http"
	"reflect"
	"sync"
	"time"

	"go.opentelemetry.io/otel/attribute"
	"google.golang.org/grpc/metadata"

	"k8s.io/apimachinery/pkg/api/errors"
	"k8s.io/apimachinery/pkg/api/meta"
	metav1 "k8s.io/apimachinery/pkg/apis/meta/v1"
	"k8s.io/apimachinery/pkg/conversion"
	"k8s.io/apimachinery/pkg/fields"
	"k8s.io/apimachinery/pkg/labels"
	"k8s.io/apimachinery/pkg/runtime"
	"k8s.io/apimachinery/pkg/runtime/schema"
	"k8s.io/apimachinery/pkg/util/wait"
	"k8s.io/apimachinery/pkg/watch"
	"k8s.io/apiserver/pkg/audit"
	"k8s.io/apiserver/pkg/endpoints/request"
	"k8s.io/apiserver/pkg/features"
	"k8s.io/apiserver/pkg/storage"
	"k8s.io/apiserver/pkg/storage/cacher/metrics"
	utilfeature "k8s.io/apiserver/pkg/util/feature"
	"k8s.io/client-go/tools/cache"
	"k8s.io/component-base/tracing"

	"k8s.io/klog/v2"
	"k8s.io/utils/clock"
	"k8s.io/utils/ptr"
)

var (
	emptyFunc = func(bool) {}
)

const (
	// storageWatchListPageSize is the cacher's request chunk size of
	// initial and resync watch lists to storage.
	storageWatchListPageSize = int64(10000)
	// defaultBookmarkFrequency defines how frequently watch bookmarks should be send
	// in addition to sending a bookmark right before watch deadline.
	//
	// NOTE: Update `eventFreshDuration` when changing this value.
	defaultBookmarkFrequency = time.Minute
)

// Config contains the configuration for a given Cache.
type Config struct {
	// An underlying storage.Interface.
	Storage storage.Interface

	// An underlying storage.Versioner.
	Versioner storage.Versioner

	// The GroupResource the cacher is caching. Used for disambiguating *unstructured.Unstructured (CRDs) in logging
	// and metrics.
	GroupResource schema.GroupResource

	// The Cache will be caching objects of a given Type and assumes that they
	// are all stored under ResourcePrefix directory in the underlying database.
	ResourcePrefix string

	// KeyFunc is used to get a key in the underlying storage for a given object.
	KeyFunc func(runtime.Object) (string, error)

	// GetAttrsFunc is used to get object labels, fields
	GetAttrsFunc func(runtime.Object) (label labels.Set, field fields.Set, err error)

	// IndexerFuncs is used for optimizing amount of watchers that
	// needs to process an incoming event.
	IndexerFuncs storage.IndexerFuncs

	// Indexers is used to accelerate the list operation, falls back to regular list
	// operation if no indexer found.
	Indexers *cache.Indexers

	// NewFunc is a function that creates new empty object storing a object of type Type.
	NewFunc func() runtime.Object

	// NewList is a function that creates new empty object storing a list of
	// objects of type Type.
	NewListFunc func() runtime.Object

	Codec runtime.Codec

	Clock clock.WithTicker
}

type watchersMap map[int]*cacheWatcher

func (wm watchersMap) addWatcher(w *cacheWatcher, number int) {
	wm[number] = w
}

func (wm watchersMap) deleteWatcher(number int) {
	delete(wm, number)
}

func (wm watchersMap) terminateAll(done func(*cacheWatcher)) {
	for key, watcher := range wm {
		delete(wm, key)
		done(watcher)
	}
}

type indexedWatchers struct {
	allWatchers   map[namespacedName]watchersMap
	valueWatchers map[string]watchersMap
}

func (i *indexedWatchers) addWatcher(w *cacheWatcher, number int, scope namespacedName, value string, supported bool) {
	if supported {
		if _, ok := i.valueWatchers[value]; !ok {
			i.valueWatchers[value] = watchersMap{}
		}
		i.valueWatchers[value].addWatcher(w, number)
	} else {
		scopedWatchers, ok := i.allWatchers[scope]
		if !ok {
			scopedWatchers = watchersMap{}
			i.allWatchers[scope] = scopedWatchers
		}
		scopedWatchers.addWatcher(w, number)
	}
}

func (i *indexedWatchers) deleteWatcher(number int, scope namespacedName, value string, supported bool) {
	if supported {
		i.valueWatchers[value].deleteWatcher(number)
		if len(i.valueWatchers[value]) == 0 {
			delete(i.valueWatchers, value)
		}
	} else {
		i.allWatchers[scope].deleteWatcher(number)
		if len(i.allWatchers[scope]) == 0 {
			delete(i.allWatchers, scope)
		}
	}
}

func (i *indexedWatchers) terminateAll(groupResource schema.GroupResource, done func(*cacheWatcher)) {
	// note that we don't have to call setDrainInputBufferLocked method on the watchers
	// because we take advantage of the default value - stop immediately
	// also watchers that have had already its draining strategy set
	// are no longer available (they were removed from the allWatchers and the valueWatchers maps)
	if len(i.allWatchers) > 0 || len(i.valueWatchers) > 0 {
		klog.Warningf("Terminating all watchers from cacher %v", groupResource)
	}
	for _, watchers := range i.allWatchers {
		watchers.terminateAll(done)
	}
	for _, watchers := range i.valueWatchers {
		watchers.terminateAll(done)
	}
	i.allWatchers = map[namespacedName]watchersMap{}
	i.valueWatchers = map[string]watchersMap{}
}

// As we don't need a high precision here, we keep all watchers timeout within a
// second in a bucket, and pop up them once at the timeout. To be more specific,
// if you set fire time at X, you can get the bookmark within (X-1,X+1) period.
type watcherBookmarkTimeBuckets struct {
	// the key of watcherBuckets is the number of seconds since createTime
	watchersBuckets   map[int64][]*cacheWatcher
	createTime        time.Time
	startBucketID     int64
	clock             clock.Clock
	bookmarkFrequency time.Duration
}

func newTimeBucketWatchers(clock clock.Clock, bookmarkFrequency time.Duration) *watcherBookmarkTimeBuckets {
	return &watcherBookmarkTimeBuckets{
		watchersBuckets:   make(map[int64][]*cacheWatcher),
		createTime:        clock.Now(),
		startBucketID:     0,
		clock:             clock,
		bookmarkFrequency: bookmarkFrequency,
	}
}

// adds a watcher to the bucket, if the deadline is before the start, it will be
// added to the first one.
func (t *watcherBookmarkTimeBuckets) addWatcherThreadUnsafe(w *cacheWatcher) bool {
	// note that the returned time can be before t.createTime,
	// especially in cases when the nextBookmarkTime method
	// give us the zero value of type Time
	// so buckedID can hold a negative value
	nextTime, ok := w.nextBookmarkTime(t.clock.Now(), t.bookmarkFrequency)
	if !ok {
		return false
	}
	bucketID := int64(nextTime.Sub(t.createTime) / time.Second)
	if bucketID < t.startBucketID {
		bucketID = t.startBucketID
	}
	watchers := t.watchersBuckets[bucketID]
	t.watchersBuckets[bucketID] = append(watchers, w)
	return true
}

func (t *watcherBookmarkTimeBuckets) popExpiredWatchersThreadUnsafe() [][]*cacheWatcher {
	currentBucketID := int64(t.clock.Since(t.createTime) / time.Second)
	// There should be one or two elements in almost all cases
	expiredWatchers := make([][]*cacheWatcher, 0, 2)
	for ; t.startBucketID <= currentBucketID; t.startBucketID++ {
		if watchers, ok := t.watchersBuckets[t.startBucketID]; ok {
			delete(t.watchersBuckets, t.startBucketID)
			expiredWatchers = append(expiredWatchers, watchers)
		}
	}
	return expiredWatchers
}

type filterWithAttrsFunc func(key string, l labels.Set, f fields.Set) bool

type indexedTriggerFunc struct {
	indexName   string
	indexerFunc storage.IndexerFunc
}

// Cacher is responsible for serving WATCH and LIST requests for a given
// resource from its internal cache and updating its cache in the background
// based on the underlying storage contents.
// Cacher implements storage.Interface (although most of the calls are just
// delegated to the underlying storage).
type Cacher struct {
	// HighWaterMarks for performance debugging.
	// Important: Since HighWaterMark is using sync/atomic, it has to be at the top of the struct due to a bug on 32-bit platforms
	// See: https://golang.org/pkg/sync/atomic/ for more information
	incomingHWM storage.HighWaterMark
	// Incoming events that should be dispatched to watchers.
	incoming chan watchCacheEvent

	resourcePrefix string

	sync.RWMutex

	// Before accessing the cacher's cache, wait for the ready to be ok.
	// This is necessary to prevent users from accessing structures that are
	// uninitialized or are being repopulated right now.
	// ready needs to be set to false when the cacher is paused or stopped.
	// ready needs to be set to true when the cacher is ready to use after
	// initialization.
	ready *ready

	// Underlying storage.Interface.
	storage storage.Interface

	// Expected type of objects in the underlying cache.
	objectType reflect.Type
	// Used for logging, to disambiguate *unstructured.Unstructured (CRDs)
	groupResource schema.GroupResource

	// "sliding window" of recent changes of objects and the current state.
	watchCache *watchCache
	reflector  *cache.Reflector

	// Versioner is used to handle resource versions.
	versioner storage.Versioner

	// newFunc is a function that creates new empty object storing a object of type Type.
	newFunc func() runtime.Object

	// newListFunc is a function that creates new empty list for storing objects of type Type.
	newListFunc func() runtime.Object

	// indexedTrigger is used for optimizing amount of watchers that needs to process
	// an incoming event.
	indexedTrigger *indexedTriggerFunc
	// watchers is mapping from the value of trigger function that a
	// watcher is interested into the watchers
	watcherIdx int
	watchers   indexedWatchers

	// Defines a time budget that can be spend on waiting for not-ready watchers
	// while dispatching event before shutting them down.
	dispatchTimeoutBudget timeBudget

	// Handling graceful termination.
	stopLock sync.RWMutex
	stopped  bool
	stopCh   chan struct{}
	stopWg   sync.WaitGroup

	clock clock.Clock
	// timer is used to avoid unnecessary allocations in underlying watchers.
	timer *time.Timer

	// dispatching determines whether there is currently dispatching of
	// any event in flight.
	dispatching bool
	// watchersBuffer is a list of watchers potentially interested in currently
	// dispatched event.
	watchersBuffer []*cacheWatcher
	// blockedWatchers is a list of watchers whose buffer is currently full.
	blockedWatchers []*cacheWatcher
	// watchersToStop is a list of watchers that were supposed to be stopped
	// during current dispatching, but stopping was deferred to the end of
	// dispatching that event to avoid race with closing channels in watchers.
	watchersToStop []*cacheWatcher
	// Maintain a timeout queue to send the bookmark event before the watcher times out.
	// Note that this field when accessed MUST be protected by the Cacher.lock.
	bookmarkWatchers *watcherBookmarkTimeBuckets
	// expiredBookmarkWatchers is a list of watchers that were expired and need to be schedule for a next bookmark event
	expiredBookmarkWatchers []*cacheWatcher
}

func (c *Cacher) RequestWatchProgress(ctx context.Context) error {
	return c.storage.RequestWatchProgress(ctx)
}

// NewCacherFromConfig creates a new Cacher responsible for servicing WATCH and LIST requests from
// its internal cache and updating its cache in the background based on the
// given configuration.
func NewCacherFromConfig(config Config) (*Cacher, error) {
	stopCh := make(chan struct{})
	obj := config.NewFunc()
	// Give this error when it is constructed rather than when you get the
	// first watch item, because it's much easier to track down that way.
	if err := runtime.CheckCodec(config.Codec, obj); err != nil {
		return nil, fmt.Errorf("storage codec doesn't seem to match given type: %v", err)
	}

	var indexedTrigger *indexedTriggerFunc
	if config.IndexerFuncs != nil {
		// For now, we don't support multiple trigger functions defined
		// for a given resource.
		if len(config.IndexerFuncs) > 1 {
			return nil, fmt.Errorf("cacher %s doesn't support more than one IndexerFunc: ", reflect.TypeOf(obj).String())
		}
		for key, value := range config.IndexerFuncs {
			if value != nil {
				indexedTrigger = &indexedTriggerFunc{
					indexName:   key,
					indexerFunc: value,
				}
			}
		}
	}

	if config.Clock == nil {
		config.Clock = clock.RealClock{}
	}
	objType := reflect.TypeOf(obj)
	cacher := &Cacher{
		resourcePrefix: config.ResourcePrefix,
		ready:          newReady(),
		storage:        config.Storage,
		objectType:     objType,
		groupResource:  config.GroupResource,
		versioner:      config.Versioner,
		newFunc:        config.NewFunc,
		newListFunc:    config.NewListFunc,
		indexedTrigger: indexedTrigger,
		watcherIdx:     0,
		watchers: indexedWatchers{
			allWatchers:   make(map[namespacedName]watchersMap),
			valueWatchers: make(map[string]watchersMap),
		},
		// TODO: Figure out the correct value for the buffer size.
		incoming:              make(chan watchCacheEvent, 100),
		dispatchTimeoutBudget: newTimeBudget(),
		// We need to (potentially) stop both:
		// - wait.Until go-routine
		// - reflector.ListAndWatch
		// and there are no guarantees on the order that they will stop.
		// So we will be simply closing the channel, and synchronizing on the WaitGroup.
		stopCh:           stopCh,
		clock:            config.Clock,
		timer:            time.NewTimer(time.Duration(0)),
		bookmarkWatchers: newTimeBucketWatchers(config.Clock, defaultBookmarkFrequency),
	}

	// Ensure that timer is stopped.
	if !cacher.timer.Stop() {
		// Consume triggered (but not yet received) timer event
		// so that future reuse does not get a spurious timeout.
		<-cacher.timer.C
	}
<<<<<<< HEAD
	progressRequester := newConditionalProgressRequester(config.Storage.RequestWatchProgress, config.Clock)
	watchCache := newWatchCache(
		config.KeyFunc, cacher.processEvent, config.GetAttrsFunc, config.Versioner, config.Indexers, config.Clock, config.GroupResource, progressRequester)
	listerWatcher := NewListerWatcher(config.Storage, config.ResourcePrefix, config.NewListFunc)
=======
	var contextMetadata metadata.MD
	if utilfeature.DefaultFeatureGate.Enabled(features.SeparateCacheWatchRPC) {
		// Add grpc context metadata to watch and progress notify requests done by cacher to:
		// * Prevent starvation of watch opened by cacher, by moving it to separate Watch RPC than watch request that bypass cacher.
		// * Ensure that progress notification requests are executed on the same Watch RPC as their watch, which is required for it to work.
		contextMetadata = metadata.New(map[string]string{"source": "cache"})
	}

	progressRequester := newConditionalProgressRequester(config.Storage.RequestWatchProgress, config.Clock, contextMetadata)
	watchCache := newWatchCache(
		config.KeyFunc, cacher.processEvent, config.GetAttrsFunc, config.Versioner, config.Indexers, config.Clock, config.GroupResource, progressRequester)
	listerWatcher := NewListerWatcher(config.Storage, config.ResourcePrefix, config.NewListFunc, contextMetadata)
>>>>>>> 7d1f87fc
	reflectorName := "storage/cacher.go:" + config.ResourcePrefix

	reflector := cache.NewNamedReflector(reflectorName, listerWatcher, obj, watchCache, 0)
	// Configure reflector's pager to for an appropriate pagination chunk size for fetching data from
	// storage. The pager falls back to full list if paginated list calls fail due to an "Expired" error.
	reflector.WatchListPageSize = storageWatchListPageSize
	// When etcd loses leader for 3 cycles, it returns error "no leader".
	// We don't want to terminate all watchers as recreating all watchers puts high load on api-server.
	// In most of the cases, leader is reelected within few cycles.
	reflector.MaxInternalErrorRetryDuration = time.Second * 30
	// since the watch-list is provided by the watch cache instruct
	// the reflector to issue a regular LIST against the store
<<<<<<< HEAD
	reflector.UseWatchList = false
=======
	reflector.UseWatchList = ptr.To(false)
>>>>>>> 7d1f87fc

	cacher.watchCache = watchCache
	cacher.reflector = reflector

	go cacher.dispatchEvents()
	go progressRequester.Run(stopCh)

	cacher.stopWg.Add(1)
	go func() {
		defer cacher.stopWg.Done()
		defer cacher.terminateAllWatchers()
		wait.Until(
			func() {
				if !cacher.isStopped() {
					cacher.startCaching(stopCh)
				}
			}, time.Second, stopCh,
		)
	}()

	return cacher, nil
}

func (c *Cacher) startCaching(stopChannel <-chan struct{}) {
	// The 'usable' lock is always 'RLock'able when it is safe to use the cache.
	// It is safe to use the cache after a successful list until a disconnection.
	// We start with usable (write) locked. The below OnReplace function will
	// unlock it after a successful list. The below defer will then re-lock
	// it when this function exits (always due to disconnection), only if
	// we actually got a successful list. This cycle will repeat as needed.
	successfulList := false
	c.watchCache.SetOnReplace(func() {
		successfulList = true
		c.ready.set(true)
		klog.V(1).Infof("cacher (%v): initialized", c.groupResource.String())
		metrics.WatchCacheInitializations.WithLabelValues(c.groupResource.String()).Inc()
	})
	defer func() {
		if successfulList {
			c.ready.set(false)
		}
	}()

	c.terminateAllWatchers()
	// Note that since onReplace may be not called due to errors, we explicitly
	// need to retry it on errors under lock.
	// Also note that startCaching is called in a loop, so there's no need
	// to have another loop here.
	if err := c.reflector.ListAndWatch(stopChannel); err != nil {
		klog.Errorf("cacher (%v): unexpected ListAndWatch error: %v; reinitializing...", c.groupResource.String(), err)
	}
}

// Versioner implements storage.Interface.
func (c *Cacher) Versioner() storage.Versioner {
	return c.storage.Versioner()
}

// Create implements storage.Interface.
func (c *Cacher) Create(ctx context.Context, key string, obj, out runtime.Object, ttl uint64) error {
	return c.storage.Create(ctx, key, obj, out, ttl)
}

// Delete implements storage.Interface.
func (c *Cacher) Delete(
	ctx context.Context, key string, out runtime.Object, preconditions *storage.Preconditions,
	validateDeletion storage.ValidateObjectFunc, _ runtime.Object) error {
	// Ignore the suggestion and try to pass down the current version of the object
	// read from cache.
	if elem, exists, err := c.watchCache.GetByKey(key); err != nil {
		klog.Errorf("GetByKey returned error: %v", err)
	} else if exists {
		// DeepCopy the object since we modify resource version when serializing the
		// current object.
		currObj := elem.(*storeElement).Object.DeepCopyObject()
		return c.storage.Delete(ctx, key, out, preconditions, validateDeletion, currObj)
	}
	// If we couldn't get the object, fallback to no-suggestion.
	return c.storage.Delete(ctx, key, out, preconditions, validateDeletion, nil)
}

type namespacedName struct {
	namespace string
	name      string
}

// Watch implements storage.Interface.
func (c *Cacher) Watch(ctx context.Context, key string, opts storage.ListOptions) (watch.Interface, error) {
	pred := opts.Predicate
	// if the watch-list feature wasn't set and the resourceVersion is unset
	// ensure that the rv from which the watch is being served, is the latest
	// one. "latest" is ensured by serving the watch from
	// the underlying storage.
	//
	// it should never happen due to our validation but let's just be super-safe here
	// and disable sendingInitialEvents when the feature wasn't enabled
	if !utilfeature.DefaultFeatureGate.Enabled(features.WatchList) && opts.SendInitialEvents != nil {
		opts.SendInitialEvents = nil
	}
<<<<<<< HEAD
	if opts.SendInitialEvents == nil && opts.ResourceVersion == "" {
=======
	// TODO: we should eventually get rid of this legacy case
	if utilfeature.DefaultFeatureGate.Enabled(features.WatchFromStorageWithoutResourceVersion) && opts.SendInitialEvents == nil && opts.ResourceVersion == "" {
>>>>>>> 7d1f87fc
		return c.storage.Watch(ctx, key, opts)
	}
	requestedWatchRV, err := c.versioner.ParseResourceVersion(opts.ResourceVersion)
	if err != nil {
		return nil, err
	}

	readyGeneration, err := c.ready.waitAndReadGeneration(ctx)
	if err != nil {
		return nil, errors.NewServiceUnavailable(err.Error())
	}

	// determine the namespace and name scope of the watch, first from the request, secondarily from the field selector
	scope := namespacedName{}
	if requestNamespace, ok := request.NamespaceFrom(ctx); ok && len(requestNamespace) > 0 {
		scope.namespace = requestNamespace
	} else if selectorNamespace, ok := pred.Field.RequiresExactMatch("metadata.namespace"); ok {
		scope.namespace = selectorNamespace
	}
	if requestInfo, ok := request.RequestInfoFrom(ctx); ok && requestInfo != nil && len(requestInfo.Name) > 0 {
		scope.name = requestInfo.Name
	} else if selectorName, ok := pred.Field.RequiresExactMatch("metadata.name"); ok {
		scope.name = selectorName
	}

	triggerValue, triggerSupported := "", false
	if c.indexedTrigger != nil {
		for _, field := range pred.IndexFields {
			if field == c.indexedTrigger.indexName {
				if value, ok := pred.Field.RequiresExactMatch(field); ok {
					triggerValue, triggerSupported = value, true
					break
				}
			}
		}
	}

	// It boils down to a tradeoff between:
	// - having it as small as possible to reduce memory usage
	// - having it large enough to ensure that watchers that need to process
	//   a bunch of changes have enough buffer to avoid from blocking other
	//   watchers on our watcher having a processing hiccup
	chanSize := c.watchCache.suggestedWatchChannelSize(c.indexedTrigger != nil, triggerSupported)

<<<<<<< HEAD
	// Determine a function that computes the bookmarkAfterResourceVersion
	bookmarkAfterResourceVersionFn, err := c.getBookmarkAfterResourceVersionLockedFunc(ctx, requestedWatchRV, opts)
=======
	// Determine the ResourceVersion to which the watch cache must be synchronized
	requiredResourceVersion, err := c.getWatchCacheResourceVersion(ctx, requestedWatchRV, opts)
>>>>>>> 7d1f87fc
	if err != nil {
		return newErrWatcher(err), nil
	}

<<<<<<< HEAD
	// Determine a function that computes the watchRV we should start from
	startWatchResourceVersionFn, err := c.getStartResourceVersionForWatchLockedFunc(ctx, requestedWatchRV, opts)
=======
	// Determine a function that computes the bookmarkAfterResourceVersion
	bookmarkAfterResourceVersionFn, err := c.getBookmarkAfterResourceVersionLockedFunc(requestedWatchRV, requiredResourceVersion, opts)
>>>>>>> 7d1f87fc
	if err != nil {
		return newErrWatcher(err), nil
	}

	// Determine watch timeout('0' means deadline is not set, ignore checking)
	deadline, _ := ctx.Deadline()

	identifier := fmt.Sprintf("key: %q, labels: %q, fields: %q", key, pred.Label, pred.Field)

	// Create a watcher here to reduce memory allocations under lock,
	// given that memory allocation may trigger GC and block the thread.
	// Also note that emptyFunc is a placeholder, until we will be able
	// to compute watcher.forget function (which has to happen under lock).
	watcher := newCacheWatcher(
		chanSize,
		filterWithAttrsFunction(key, pred),
		emptyFunc,
		c.versioner,
		deadline,
		pred.AllowWatchBookmarks,
		c.groupResource,
		identifier,
	)

	// note that c.waitUntilWatchCacheFreshAndForceAllEvents must be called without
	// the c.watchCache.RLock held otherwise we are at risk of a deadlock
	// mainly because c.watchCache.processEvent method won't be able to make progress
	//
	// moreover even though the c.waitUntilWatchCacheFreshAndForceAllEvents acquires a lock
	// it is safe to release the lock after the method finishes because we don't require
	// any atomicity between the call to the method and further calls that actually get the events.
<<<<<<< HEAD
	forceAllEvents, err := c.waitUntilWatchCacheFreshAndForceAllEvents(ctx, requestedWatchRV, opts)
=======
	err = c.waitUntilWatchCacheFreshAndForceAllEvents(ctx, requiredResourceVersion, opts)
>>>>>>> 7d1f87fc
	if err != nil {
		return newErrWatcher(err), nil
	}

	// We explicitly use thread unsafe version and do locking ourself to ensure that
	// no new events will be processed in the meantime. The watchCache will be unlocked
	// on return from this function.
	// Note that we cannot do it under Cacher lock, to avoid a deadlock, since the
	// underlying watchCache is calling processEvent under its lock.
	c.watchCache.RLock()
	defer c.watchCache.RUnlock()

<<<<<<< HEAD
	startWatchRV := startWatchResourceVersionFn()
	var cacheInterval *watchCacheInterval
	if forceAllEvents {
		cacheInterval, err = c.watchCache.getIntervalFromStoreLocked()
	} else {
		cacheInterval, err = c.watchCache.getAllEventsSinceLocked(startWatchRV)
	}
=======
	var cacheInterval *watchCacheInterval
	cacheInterval, err = c.watchCache.getAllEventsSinceLocked(requiredResourceVersion, opts)
>>>>>>> 7d1f87fc
	if err != nil {
		// To match the uncached watch implementation, once we have passed authn/authz/admission,
		// and successfully parsed a resource version, other errors must fail with a watch event of type ERROR,
		// rather than a directly returned error.
		return newErrWatcher(err), nil
	}

	addedWatcher := false
	func() {
		c.Lock()
		defer c.Unlock()

		if generation, ok := c.ready.checkAndReadGeneration(); generation != readyGeneration || !ok {
			// We went unready or are already on a different generation.
			// Avoid registering and starting the watch as it will have to be
			// terminated immediately anyway.
			return
		}

		// Update watcher.forget function once we can compute it.
		watcher.forget = forgetWatcher(c, watcher, c.watcherIdx, scope, triggerValue, triggerSupported)
		// Update the bookMarkAfterResourceVersion
		watcher.setBookmarkAfterResourceVersion(bookmarkAfterResourceVersionFn())
		c.watchers.addWatcher(watcher, c.watcherIdx, scope, triggerValue, triggerSupported)
		addedWatcher = true

		// Add it to the queue only when the client support watch bookmarks.
		if watcher.allowWatchBookmarks {
			c.bookmarkWatchers.addWatcherThreadUnsafe(watcher)
		}
		c.watcherIdx++
	}()

	if !addedWatcher {
		// Watcher isn't really started at this point, so it's safe to just drop it.
		//
		// We're simulating the immediate watch termination, which boils down to simply
		// closing the watcher.
		return newImmediateCloseWatcher(), nil
	}

<<<<<<< HEAD
	go watcher.processInterval(ctx, cacheInterval, startWatchRV)
=======
	go watcher.processInterval(ctx, cacheInterval, requiredResourceVersion)
>>>>>>> 7d1f87fc
	return watcher, nil
}

// Get implements storage.Interface.
func (c *Cacher) Get(ctx context.Context, key string, opts storage.GetOptions, objPtr runtime.Object) error {
	if opts.ResourceVersion == "" {
		// If resourceVersion is not specified, serve it from underlying
		// storage (for backward compatibility).
		return c.storage.Get(ctx, key, opts, objPtr)
	}

	// If resourceVersion is specified, serve it from cache.
	// It's guaranteed that the returned value is at least that
	// fresh as the given resourceVersion.
	getRV, err := c.versioner.ParseResourceVersion(opts.ResourceVersion)
	if err != nil {
		return err
	}

	if getRV == 0 && !c.ready.check() {
		// If Cacher is not yet initialized and we don't require any specific
		// minimal resource version, simply forward the request to storage.
		return c.storage.Get(ctx, key, opts, objPtr)
	}

	// Do not create a trace - it's not for free and there are tons
	// of Get requests. We can add it if it will be really needed.
	if err := c.ready.wait(ctx); err != nil {
		return errors.NewServiceUnavailable(err.Error())
	}

	objVal, err := conversion.EnforcePtr(objPtr)
	if err != nil {
		return err
	}

	obj, exists, readResourceVersion, err := c.watchCache.WaitUntilFreshAndGet(ctx, getRV, key)
	if err != nil {
		return err
	}

	if exists {
		elem, ok := obj.(*storeElement)
		if !ok {
			return fmt.Errorf("non *storeElement returned from storage: %v", obj)
		}
		objVal.Set(reflect.ValueOf(elem.Object).Elem())
	} else {
		objVal.Set(reflect.Zero(objVal.Type()))
		if !opts.IgnoreNotFound {
			return storage.NewKeyNotFoundError(key, int64(readResourceVersion))
		}
	}
	return nil
}

// NOTICE: Keep in sync with shouldListFromStorage function in
//
//	staging/src/k8s.io/apiserver/pkg/util/flowcontrol/request/list_work_estimator.go
func shouldDelegateList(opts storage.ListOptions) bool {
	resourceVersion := opts.ResourceVersion
	pred := opts.Predicate
	match := opts.ResourceVersionMatch
	consistentListFromCacheEnabled := utilfeature.DefaultFeatureGate.Enabled(features.ConsistentListFromCache)

	// Serve consistent reads from storage if ConsistentListFromCache is disabled
	consistentReadFromStorage := resourceVersion == "" && !consistentListFromCacheEnabled
	// Watch cache doesn't support continuations, so serve them from etcd.
	hasContinuation := len(pred.Continue) > 0
	// Serve paginated requests about revision "0" from watch cache to avoid overwhelming etcd.
	hasLimit := pred.Limit > 0 && resourceVersion != "0"
	// Watch cache only supports ResourceVersionMatchNotOlderThan (default).
	unsupportedMatch := match != "" && match != metav1.ResourceVersionMatchNotOlderThan

	return consistentReadFromStorage || hasContinuation || hasLimit || unsupportedMatch
}

func (c *Cacher) listItems(ctx context.Context, listRV uint64, key string, pred storage.SelectionPredicate, recursive bool) ([]interface{}, uint64, string, error) {
	if !recursive {
		obj, exists, readResourceVersion, err := c.watchCache.WaitUntilFreshAndGet(ctx, listRV, key)
		if err != nil {
			return nil, 0, "", err
		}
		if exists {
			return []interface{}{obj}, readResourceVersion, "", nil
		}
		return nil, readResourceVersion, "", nil
	}
	return c.watchCache.WaitUntilFreshAndList(ctx, listRV, pred.MatcherIndex(ctx))
}

// GetList implements storage.Interface
func (c *Cacher) GetList(ctx context.Context, key string, opts storage.ListOptions, listObj runtime.Object) error {
	recursive := opts.Recursive
	resourceVersion := opts.ResourceVersion
	pred := opts.Predicate
	if shouldDelegateList(opts) {
		return c.storage.GetList(ctx, key, opts, listObj)
	}

	listRV, err := c.versioner.ParseResourceVersion(resourceVersion)
	if err != nil {
		return err
	}
	if listRV == 0 && !c.ready.check() {
		// If Cacher is not yet initialized and we don't require any specific
		// minimal resource version, simply forward the request to storage.
		return c.storage.GetList(ctx, key, opts, listObj)
	}
<<<<<<< HEAD
	if listRV == 0 && utilfeature.DefaultFeatureGate.Enabled(features.ConsistentListFromCache) {
=======
	if resourceVersion == "" && utilfeature.DefaultFeatureGate.Enabled(features.ConsistentListFromCache) {
>>>>>>> 7d1f87fc
		listRV, err = storage.GetCurrentResourceVersionFromStorage(ctx, c.storage, c.newListFunc, c.resourcePrefix, c.objectType.String())
		if err != nil {
			return err
		}
	}

	ctx, span := tracing.Start(ctx, "cacher list",
		attribute.String("audit-id", audit.GetAuditIDTruncated(ctx)),
		attribute.Stringer("type", c.groupResource))
	defer span.End(500 * time.Millisecond)

	if err := c.ready.wait(ctx); err != nil {
		return errors.NewServiceUnavailable(err.Error())
	}
	span.AddEvent("Ready")

	// List elements with at least 'listRV' from cache.
	listPtr, err := meta.GetItemsPtr(listObj)
	if err != nil {
		return err
	}
	listVal, err := conversion.EnforcePtr(listPtr)
	if err != nil {
		return err
	}
	if listVal.Kind() != reflect.Slice {
		return fmt.Errorf("need a pointer to slice, got %v", listVal.Kind())
	}
	filter := filterWithAttrsFunction(key, pred)

	objs, readResourceVersion, indexUsed, err := c.listItems(ctx, listRV, key, pred, recursive)
	if err != nil {
		return err
	}
	span.AddEvent("Listed items from cache", attribute.Int("count", len(objs)))
	// store pointer of eligible objects,
	// Why not directly put object in the items of listObj?
	//   the elements in ListObject are Struct type, making slice will bring excessive memory consumption.
	//   so we try to delay this action as much as possible
	var selectedObjects []runtime.Object
	for _, obj := range objs {
		elem, ok := obj.(*storeElement)
		if !ok {
			return fmt.Errorf("non *storeElement returned from storage: %v", obj)
		}
		if filter(elem.Key, elem.Labels, elem.Fields) {
			selectedObjects = append(selectedObjects, elem.Object)
		}
	}
	if len(selectedObjects) == 0 {
		// Ensure that we never return a nil Items pointer in the result for consistency.
		listVal.Set(reflect.MakeSlice(listVal.Type(), 0, 0))
	} else {
		// Resize the slice appropriately, since we already know that size of result set
		listVal.Set(reflect.MakeSlice(listVal.Type(), len(selectedObjects), len(selectedObjects)))
		span.AddEvent("Resized result")
		for i, o := range selectedObjects {
			listVal.Index(i).Set(reflect.ValueOf(o).Elem())
		}
	}
	span.AddEvent("Filtered items", attribute.Int("count", listVal.Len()))
	if c.versioner != nil {
		if err := c.versioner.UpdateList(listObj, readResourceVersion, "", nil); err != nil {
			return err
		}
	}
	metrics.RecordListCacheMetrics(c.resourcePrefix, indexUsed, len(objs), listVal.Len())
	return nil
}

// GuaranteedUpdate implements storage.Interface.
func (c *Cacher) GuaranteedUpdate(
	ctx context.Context, key string, destination runtime.Object, ignoreNotFound bool,
	preconditions *storage.Preconditions, tryUpdate storage.UpdateFunc, _ runtime.Object) error {
	// Ignore the suggestion and try to pass down the current version of the object
	// read from cache.
	if elem, exists, err := c.watchCache.GetByKey(key); err != nil {
		klog.Errorf("GetByKey returned error: %v", err)
	} else if exists {
		// DeepCopy the object since we modify resource version when serializing the
		// current object.
		currObj := elem.(*storeElement).Object.DeepCopyObject()
		return c.storage.GuaranteedUpdate(ctx, key, destination, ignoreNotFound, preconditions, tryUpdate, currObj)
	}
	// If we couldn't get the object, fallback to no-suggestion.
	return c.storage.GuaranteedUpdate(ctx, key, destination, ignoreNotFound, preconditions, tryUpdate, nil)
}

// Count implements storage.Interface.
func (c *Cacher) Count(pathPrefix string) (int64, error) {
	return c.storage.Count(pathPrefix)
}

// baseObjectThreadUnsafe omits locking for cachingObject.
func baseObjectThreadUnsafe(object runtime.Object) runtime.Object {
	if co, ok := object.(*cachingObject); ok {
		return co.object
	}
	return object
}

func (c *Cacher) triggerValuesThreadUnsafe(event *watchCacheEvent) ([]string, bool) {
	if c.indexedTrigger == nil {
		return nil, false
	}

	result := make([]string, 0, 2)
	result = append(result, c.indexedTrigger.indexerFunc(baseObjectThreadUnsafe(event.Object)))
	if event.PrevObject == nil {
		return result, true
	}
	prevTriggerValue := c.indexedTrigger.indexerFunc(baseObjectThreadUnsafe(event.PrevObject))
	if result[0] != prevTriggerValue {
		result = append(result, prevTriggerValue)
	}
	return result, true
}

func (c *Cacher) processEvent(event *watchCacheEvent) {
	if curLen := int64(len(c.incoming)); c.incomingHWM.Update(curLen) {
		// Monitor if this gets backed up, and how much.
		klog.V(1).Infof("cacher (%v): %v objects queued in incoming channel.", c.groupResource.String(), curLen)
	}
	c.incoming <- *event
}

func (c *Cacher) dispatchEvents() {
	// Jitter to help level out any aggregate load.
	bookmarkTimer := c.clock.NewTimer(wait.Jitter(time.Second, 0.25))
	defer bookmarkTimer.Stop()

	lastProcessedResourceVersion := uint64(0)
	for {
		select {
		case event, ok := <-c.incoming:
			if !ok {
				return
			}
			// Don't dispatch bookmarks coming from the storage layer.
			// They can be very frequent (even to the level of subseconds)
			// to allow efficient watch resumption on kube-apiserver restarts,
			// and propagating them down may overload the whole system.
			//
			// TODO: If at some point we decide the performance and scalability
			// footprint is acceptable, this is the place to hook them in.
			// However, we then need to check if this was called as a result
			// of a bookmark event or regular Add/Update/Delete operation by
			// checking if resourceVersion here has changed.
			if event.Type != watch.Bookmark {
				c.dispatchEvent(&event)
			}
			lastProcessedResourceVersion = event.ResourceVersion
			metrics.EventsCounter.WithLabelValues(c.groupResource.String()).Inc()
		case <-bookmarkTimer.C():
			bookmarkTimer.Reset(wait.Jitter(time.Second, 0.25))
			// Never send a bookmark event if we did not see an event here, this is fine
			// because we don't provide any guarantees on sending bookmarks.
			//
			// Just pop closed watchers and requeue others if needed.
			//
			// TODO(#115478): rework the following logic
			//  in a way that would allow more
			//  efficient cleanup of closed watchers
			if lastProcessedResourceVersion == 0 {
				func() {
					c.Lock()
					defer c.Unlock()
					for _, watchers := range c.bookmarkWatchers.popExpiredWatchersThreadUnsafe() {
						for _, watcher := range watchers {
							if watcher.stopped {
								continue
							}
							c.bookmarkWatchers.addWatcherThreadUnsafe(watcher)
						}
					}
				}()
				continue
			}
			bookmarkEvent := &watchCacheEvent{
				Type:            watch.Bookmark,
				Object:          c.newFunc(),
				ResourceVersion: lastProcessedResourceVersion,
			}
			if err := c.versioner.UpdateObject(bookmarkEvent.Object, bookmarkEvent.ResourceVersion); err != nil {
				klog.Errorf("failure to set resourceVersion to %d on bookmark event %+v", bookmarkEvent.ResourceVersion, bookmarkEvent.Object)
				continue
			}
			c.dispatchEvent(bookmarkEvent)
		case <-c.stopCh:
			return
		}
	}
}

func setCachingObjects(event *watchCacheEvent, versioner storage.Versioner) {
	switch event.Type {
	case watch.Added, watch.Modified:
		if object, err := newCachingObject(event.Object); err == nil {
			event.Object = object
		} else {
			klog.Errorf("couldn't create cachingObject from: %#v", event.Object)
		}
		// Don't wrap PrevObject for update event (for create events it is nil).
		// We only encode those to deliver DELETE watch events, so if
		// event.Object is not nil it can be used only for watchers for which
		// selector was satisfied for its previous version and is no longer
		// satisfied for the current version.
		// This is rare enough that it doesn't justify making deep-copy of the
		// object (done by newCachingObject) every time.
	case watch.Deleted:
		// Don't wrap Object for delete events - these are not to deliver any
		// events. Only wrap PrevObject.
		if object, err := newCachingObject(event.PrevObject); err == nil {
			// Update resource version of the object.
			// event.PrevObject is used to deliver DELETE watch events and
			// for them, we set resourceVersion to <current> instead of
			// the resourceVersion of the last modification of the object.
			updateResourceVersion(object, versioner, event.ResourceVersion)
			event.PrevObject = object
		} else {
			klog.Errorf("couldn't create cachingObject from: %#v", event.Object)
		}
	}
}

func (c *Cacher) dispatchEvent(event *watchCacheEvent) {
	c.startDispatching(event)
	defer c.finishDispatching()
	// Watchers stopped after startDispatching will be delayed to finishDispatching,

	// Since add() can block, we explicitly add when cacher is unlocked.
	// Dispatching event in nonblocking way first, which make faster watchers
	// not be blocked by slower ones.
	if event.Type == watch.Bookmark {
		for _, watcher := range c.watchersBuffer {
			watcher.nonblockingAdd(event)
		}
	} else {
		// Set up caching of object serializations only for dispatching this event.
		//
		// Storing serializations in memory would result in increased memory usage,
		// but it would help for caching encodings for watches started from old
		// versions. However, we still don't have a convincing data that the gain
		// from it justifies increased memory usage, so for now we drop the cached
		// serializations after dispatching this event.
		//
		// Given that CachingObject is just wrapping the object and not perfoming
		// deep-copying (until some field is explicitly being modified), we create
		// it unconditionally to ensure safety and reduce deep-copying.
		//
		// Make a shallow copy to allow overwriting Object and PrevObject.
		wcEvent := *event
		setCachingObjects(&wcEvent, c.versioner)
		event = &wcEvent

		c.blockedWatchers = c.blockedWatchers[:0]
		for _, watcher := range c.watchersBuffer {
			if !watcher.nonblockingAdd(event) {
				c.blockedWatchers = append(c.blockedWatchers, watcher)
			}
		}

		if len(c.blockedWatchers) > 0 {
			// dispatchEvent is called very often, so arrange
			// to reuse timers instead of constantly allocating.
			startTime := time.Now()
			timeout := c.dispatchTimeoutBudget.takeAvailable()
			c.timer.Reset(timeout)

			// Send event to all blocked watchers. As long as timer is running,
			// `add` will wait for the watcher to unblock. After timeout,
			// `add` will not wait, but immediately close a still blocked watcher.
			// Hence, every watcher gets the chance to unblock itself while timer
			// is running, not only the first ones in the list.
			timer := c.timer
			for _, watcher := range c.blockedWatchers {
				if !watcher.add(event, timer) {
					// fired, clean the timer by set it to nil.
					timer = nil
				}
			}

			// Stop the timer if it is not fired
			if timer != nil && !timer.Stop() {
				// Consume triggered (but not yet received) timer event
				// so that future reuse does not get a spurious timeout.
				<-timer.C
			}

			c.dispatchTimeoutBudget.returnUnused(timeout - time.Since(startTime))
		}
	}
}

func (c *Cacher) startDispatchingBookmarkEventsLocked() {
	// Pop already expired watchers. However, explicitly ignore stopped ones,
	// as we don't delete watcher from bookmarkWatchers when it is stopped.
	for _, watchers := range c.bookmarkWatchers.popExpiredWatchersThreadUnsafe() {
		for _, watcher := range watchers {
			// c.Lock() is held here.
			// watcher.stopThreadUnsafe() is protected by c.Lock()
			if watcher.stopped {
				continue
			}
			c.watchersBuffer = append(c.watchersBuffer, watcher)
			c.expiredBookmarkWatchers = append(c.expiredBookmarkWatchers, watcher)
		}
	}
}

// startDispatching chooses watchers potentially interested in a given event
// a marks dispatching as true.
func (c *Cacher) startDispatching(event *watchCacheEvent) {
	// It is safe to call triggerValuesThreadUnsafe here, because at this
	// point only this thread can access this event (we create a separate
	// watchCacheEvent for every dispatch).
	triggerValues, supported := c.triggerValuesThreadUnsafe(event)

	c.Lock()
	defer c.Unlock()

	c.dispatching = true
	// We are reusing the slice to avoid memory reallocations in every
	// dispatchEvent() call. That may prevent Go GC from freeing items
	// from previous phases that are sitting behind the current length
	// of the slice, but there is only a limited number of those and the
	// gain from avoiding memory allocations is much bigger.
	c.watchersBuffer = c.watchersBuffer[:0]

	if event.Type == watch.Bookmark {
		c.startDispatchingBookmarkEventsLocked()
		// return here to reduce following code indentation and diff
		return
	}

	// iterate over watchers for each applicable namespace/name tuple
	namespace := event.ObjFields["metadata.namespace"]
	name := event.ObjFields["metadata.name"]
	if len(namespace) > 0 {
		if len(name) > 0 {
			// namespaced watchers scoped by name
			for _, watcher := range c.watchers.allWatchers[namespacedName{namespace: namespace, name: name}] {
				c.watchersBuffer = append(c.watchersBuffer, watcher)
			}
		}
		// namespaced watchers not scoped by name
		for _, watcher := range c.watchers.allWatchers[namespacedName{namespace: namespace}] {
			c.watchersBuffer = append(c.watchersBuffer, watcher)
		}
	}
	if len(name) > 0 {
		// cluster-wide watchers scoped by name
		for _, watcher := range c.watchers.allWatchers[namespacedName{name: name}] {
			c.watchersBuffer = append(c.watchersBuffer, watcher)
		}
	}
	// cluster-wide watchers unscoped by name
	for _, watcher := range c.watchers.allWatchers[namespacedName{}] {
		c.watchersBuffer = append(c.watchersBuffer, watcher)
	}

	if supported {
		// Iterate over watchers interested in the given values of the trigger.
		for _, triggerValue := range triggerValues {
			for _, watcher := range c.watchers.valueWatchers[triggerValue] {
				c.watchersBuffer = append(c.watchersBuffer, watcher)
			}
		}
	} else {
		// supported equal to false generally means that trigger function
		// is not defined (or not aware of any indexes). In this case,
		// watchers filters should generally also don't generate any
		// trigger values, but can cause problems in case of some
		// misconfiguration. Thus we paranoidly leave this branch.

		// Iterate over watchers interested in exact values for all values.
		for _, watchers := range c.watchers.valueWatchers {
			for _, watcher := range watchers {
				c.watchersBuffer = append(c.watchersBuffer, watcher)
			}
		}
	}
}

// finishDispatching stops all the watchers that were supposed to be
// stopped in the meantime, but it was deferred to avoid closing input
// channels of watchers, as add() may still have writing to it.
// It also marks dispatching as false.
func (c *Cacher) finishDispatching() {
	c.Lock()
	defer c.Unlock()
	c.dispatching = false
	for _, watcher := range c.watchersToStop {
		watcher.stopLocked()
	}
	c.watchersToStop = c.watchersToStop[:0]

	for _, watcher := range c.expiredBookmarkWatchers {
		if watcher.stopped {
			continue
		}
		// requeue the watcher for the next bookmark if needed.
		c.bookmarkWatchers.addWatcherThreadUnsafe(watcher)
	}
	c.expiredBookmarkWatchers = c.expiredBookmarkWatchers[:0]
}

func (c *Cacher) terminateAllWatchers() {
	c.Lock()
	defer c.Unlock()
	c.watchers.terminateAll(c.groupResource, c.stopWatcherLocked)
}

func (c *Cacher) stopWatcherLocked(watcher *cacheWatcher) {
	if c.dispatching {
		c.watchersToStop = append(c.watchersToStop, watcher)
	} else {
		watcher.stopLocked()
	}
}

func (c *Cacher) isStopped() bool {
	c.stopLock.RLock()
	defer c.stopLock.RUnlock()
	return c.stopped
}

// Stop implements the graceful termination.
func (c *Cacher) Stop() {
	c.stopLock.Lock()
	if c.stopped {
		// avoid stopping twice (note: cachers are shared with subresources)
		c.stopLock.Unlock()
		return
	}
	c.stopped = true
	c.ready.stop()
	c.stopLock.Unlock()
	close(c.stopCh)
	c.stopWg.Wait()
}

func forgetWatcher(c *Cacher, w *cacheWatcher, index int, scope namespacedName, triggerValue string, triggerSupported bool) func(bool) {
	return func(drainWatcher bool) {
		c.Lock()
		defer c.Unlock()

		w.setDrainInputBufferLocked(drainWatcher)

		// It's possible that the watcher is already not in the structure (e.g. in case of
		// simultaneous Stop() and terminateAllWatchers(), but it is safe to call stopLocked()
		// on a watcher multiple times.
		c.watchers.deleteWatcher(index, scope, triggerValue, triggerSupported)
		c.stopWatcherLocked(w)
	}
}

func filterWithAttrsFunction(key string, p storage.SelectionPredicate) filterWithAttrsFunc {
	filterFunc := func(objKey string, label labels.Set, field fields.Set) bool {
		if !hasPathPrefix(objKey, key) {
			return false
		}
		return p.MatchesObjectAttributes(label, field)
	}
	return filterFunc
}

// LastSyncResourceVersion returns resource version to which the underlying cache is synced.
func (c *Cacher) LastSyncResourceVersion() (uint64, error) {
	if err := c.ready.wait(context.Background()); err != nil {
		return 0, errors.NewServiceUnavailable(err.Error())
	}

	resourceVersion := c.reflector.LastSyncResourceVersion()
	return c.versioner.ParseResourceVersion(resourceVersion)
}

// getBookmarkAfterResourceVersionLockedFunc returns a function that
// spits a ResourceVersion after which the bookmark event will be delivered.
//
// The returned function must be called under the watchCache lock.
<<<<<<< HEAD
func (c *Cacher) getBookmarkAfterResourceVersionLockedFunc(ctx context.Context, parsedResourceVersion uint64, opts storage.ListOptions) (func() uint64, error) {
	if opts.SendInitialEvents == nil || !*opts.SendInitialEvents || !opts.Predicate.AllowWatchBookmarks {
		return func() uint64 { return 0 }, nil
	}
	return c.getCommonResourceVersionLockedFunc(ctx, parsedResourceVersion, opts)
}

// getStartResourceVersionForWatchLockedFunc returns a function that
// spits a ResourceVersion the watch will be started from.
// Depending on the input parameters the semantics of the returned ResourceVersion are:
//   - start at Exact (return parsedWatchResourceVersion)
//   - start at Most Recent (return an RV from etcd)
//   - start at Any (return the current watchCache's RV)
//
// The returned function must be called under the watchCache lock.
func (c *Cacher) getStartResourceVersionForWatchLockedFunc(ctx context.Context, parsedWatchResourceVersion uint64, opts storage.ListOptions) (func() uint64, error) {
	if opts.SendInitialEvents == nil || *opts.SendInitialEvents {
		return func() uint64 { return parsedWatchResourceVersion }, nil
=======
func (c *Cacher) getBookmarkAfterResourceVersionLockedFunc(parsedResourceVersion, requiredResourceVersion uint64, opts storage.ListOptions) (func() uint64, error) {
	if opts.SendInitialEvents == nil || !*opts.SendInitialEvents || !opts.Predicate.AllowWatchBookmarks {
		return func() uint64 { return 0 }, nil
>>>>>>> 7d1f87fc
	}
	return c.getCommonResourceVersionLockedFunc(ctx, parsedWatchResourceVersion, opts)
}

<<<<<<< HEAD
// getCommonResourceVersionLockedFunc a helper that simply computes a ResourceVersion
// based on the input parameters. Please examine callers of this method to get more context.
//
// The returned function must be called under the watchCache lock.
func (c *Cacher) getCommonResourceVersionLockedFunc(ctx context.Context, parsedWatchResourceVersion uint64, opts storage.ListOptions) (func() uint64, error) {
	switch {
	case len(opts.ResourceVersion) == 0:
		rv, err := storage.GetCurrentResourceVersionFromStorage(ctx, c.storage, c.newListFunc, c.resourcePrefix, c.objectType.String())
		if err != nil {
			return nil, err
		}
		return func() uint64 { return rv }, nil
	case parsedWatchResourceVersion == 0:
		// here we assume that watchCache locked is already held
		return func() uint64 { return c.watchCache.resourceVersion }, nil
	default:
		return func() uint64 { return parsedWatchResourceVersion }, nil
	}
}

// waitUntilWatchCacheFreshAndForceAllEvents waits until cache is at least
// as fresh as given requestedWatchRV if sendInitialEvents was requested.
// Additionally, it instructs the caller whether it should ask for
// all events from the cache (full state) or not.
func (c *Cacher) waitUntilWatchCacheFreshAndForceAllEvents(ctx context.Context, requestedWatchRV uint64, opts storage.ListOptions) (bool, error) {
	if opts.SendInitialEvents != nil && *opts.SendInitialEvents {
		err := c.watchCache.waitUntilFreshAndBlock(ctx, requestedWatchRV)
		defer c.watchCache.RUnlock()
		return err == nil, err
	}
	return false, nil
=======
	switch {
	case len(opts.ResourceVersion) == 0:
		return func() uint64 { return requiredResourceVersion }, nil
	case parsedResourceVersion == 0:
		// here we assume that watchCache locked is already held
		return func() uint64 { return c.watchCache.resourceVersion }, nil
	default:
		return func() uint64 { return parsedResourceVersion }, nil
	}
}

// getWatchCacheResourceVersion returns a ResourceVersion to which the watch cache must be synchronized to
//
// Depending on the input parameters, the semantics of the returned ResourceVersion are:
//   - must be at Exact RV (when parsedWatchResourceVersion > 0)
//   - can be at Any RV (when parsedWatchResourceVersion = 0)
//   - must be at Most Recent RV (return an RV from etcd)
//
// note that the above semantic is enforced by the API validation (defined elsewhere):
//
//	if SendInitiaEvents != nil => ResourceVersionMatch = NotOlderThan
//	if ResourceVersionmatch != nil => ResourceVersionMatch = NotOlderThan & SendInitialEvents != nil
func (c *Cacher) getWatchCacheResourceVersion(ctx context.Context, parsedWatchResourceVersion uint64, opts storage.ListOptions) (uint64, error) {
	if len(opts.ResourceVersion) != 0 {
		return parsedWatchResourceVersion, nil
	}
	// legacy case
	if !utilfeature.DefaultFeatureGate.Enabled(features.WatchFromStorageWithoutResourceVersion) && opts.SendInitialEvents == nil && opts.ResourceVersion == "" {
		return 0, nil
	}
	rv, err := storage.GetCurrentResourceVersionFromStorage(ctx, c.storage, c.newListFunc, c.resourcePrefix, c.objectType.String())
	return rv, err
}

// waitUntilWatchCacheFreshAndForceAllEvents waits until cache is at least
// as fresh as given requestedWatchRV if sendInitialEvents was requested.
// otherwise, we allow for establishing the connection because the clients
// can wait for events without unnecessary blocking.
func (c *Cacher) waitUntilWatchCacheFreshAndForceAllEvents(ctx context.Context, requestedWatchRV uint64, opts storage.ListOptions) error {
	if opts.SendInitialEvents != nil && *opts.SendInitialEvents {
		// TODO(p0lyn0mial): adapt the following logic once
		//   https://github.com/kubernetes/kubernetes/pull/123264 merges
		if utilfeature.DefaultFeatureGate.Enabled(features.ConsistentListFromCache) && c.watchCache.notFresh(requestedWatchRV) {
			c.watchCache.waitingUntilFresh.Add()
			defer c.watchCache.waitingUntilFresh.Remove()
		}
		err := c.watchCache.waitUntilFreshAndBlock(ctx, requestedWatchRV)
		defer c.watchCache.RUnlock()
		return err
	}
	return nil
>>>>>>> 7d1f87fc
}

// errWatcher implements watch.Interface to return a single error
type errWatcher struct {
	result chan watch.Event
}

func newErrWatcher(err error) *errWatcher {
	// Create an error event
	errEvent := watch.Event{Type: watch.Error}
	switch err := err.(type) {
	case runtime.Object:
		errEvent.Object = err
	case *errors.StatusError:
		errEvent.Object = &err.ErrStatus
	default:
		errEvent.Object = &metav1.Status{
			Status:  metav1.StatusFailure,
			Message: err.Error(),
			Reason:  metav1.StatusReasonInternalError,
			Code:    http.StatusInternalServerError,
		}
	}

	// Create a watcher with room for a single event, populate it, and close the channel
	watcher := &errWatcher{result: make(chan watch.Event, 1)}
	watcher.result <- errEvent
	close(watcher.result)

	return watcher
}

// Implements watch.Interface.
func (c *errWatcher) ResultChan() <-chan watch.Event {
	return c.result
}

// Implements watch.Interface.
func (c *errWatcher) Stop() {
	// no-op
}

// immediateCloseWatcher implements watch.Interface that is immediately closed
type immediateCloseWatcher struct {
	result chan watch.Event
}

func newImmediateCloseWatcher() *immediateCloseWatcher {
	watcher := &immediateCloseWatcher{result: make(chan watch.Event)}
	close(watcher.result)
	return watcher
}

// Implements watch.Interface.
func (c *immediateCloseWatcher) ResultChan() <-chan watch.Event {
	return c.result
}

// Implements watch.Interface.
func (c *immediateCloseWatcher) Stop() {
	// no-op
}<|MERGE_RESOLUTION|>--- conflicted
+++ resolved
@@ -45,7 +45,6 @@
 	utilfeature "k8s.io/apiserver/pkg/util/feature"
 	"k8s.io/client-go/tools/cache"
 	"k8s.io/component-base/tracing"
-
 	"k8s.io/klog/v2"
 	"k8s.io/utils/clock"
 	"k8s.io/utils/ptr"
@@ -399,12 +398,6 @@
 		// so that future reuse does not get a spurious timeout.
 		<-cacher.timer.C
 	}
-<<<<<<< HEAD
-	progressRequester := newConditionalProgressRequester(config.Storage.RequestWatchProgress, config.Clock)
-	watchCache := newWatchCache(
-		config.KeyFunc, cacher.processEvent, config.GetAttrsFunc, config.Versioner, config.Indexers, config.Clock, config.GroupResource, progressRequester)
-	listerWatcher := NewListerWatcher(config.Storage, config.ResourcePrefix, config.NewListFunc)
-=======
 	var contextMetadata metadata.MD
 	if utilfeature.DefaultFeatureGate.Enabled(features.SeparateCacheWatchRPC) {
 		// Add grpc context metadata to watch and progress notify requests done by cacher to:
@@ -417,7 +410,6 @@
 	watchCache := newWatchCache(
 		config.KeyFunc, cacher.processEvent, config.GetAttrsFunc, config.Versioner, config.Indexers, config.Clock, config.GroupResource, progressRequester)
 	listerWatcher := NewListerWatcher(config.Storage, config.ResourcePrefix, config.NewListFunc, contextMetadata)
->>>>>>> 7d1f87fc
 	reflectorName := "storage/cacher.go:" + config.ResourcePrefix
 
 	reflector := cache.NewNamedReflector(reflectorName, listerWatcher, obj, watchCache, 0)
@@ -430,11 +422,7 @@
 	reflector.MaxInternalErrorRetryDuration = time.Second * 30
 	// since the watch-list is provided by the watch cache instruct
 	// the reflector to issue a regular LIST against the store
-<<<<<<< HEAD
-	reflector.UseWatchList = false
-=======
 	reflector.UseWatchList = ptr.To(false)
->>>>>>> 7d1f87fc
 
 	cacher.watchCache = watchCache
 	cacher.reflector = reflector
@@ -534,12 +522,8 @@
 	if !utilfeature.DefaultFeatureGate.Enabled(features.WatchList) && opts.SendInitialEvents != nil {
 		opts.SendInitialEvents = nil
 	}
-<<<<<<< HEAD
-	if opts.SendInitialEvents == nil && opts.ResourceVersion == "" {
-=======
 	// TODO: we should eventually get rid of this legacy case
 	if utilfeature.DefaultFeatureGate.Enabled(features.WatchFromStorageWithoutResourceVersion) && opts.SendInitialEvents == nil && opts.ResourceVersion == "" {
->>>>>>> 7d1f87fc
 		return c.storage.Watch(ctx, key, opts)
 	}
 	requestedWatchRV, err := c.versioner.ParseResourceVersion(opts.ResourceVersion)
@@ -584,24 +568,14 @@
 	//   watchers on our watcher having a processing hiccup
 	chanSize := c.watchCache.suggestedWatchChannelSize(c.indexedTrigger != nil, triggerSupported)
 
-<<<<<<< HEAD
-	// Determine a function that computes the bookmarkAfterResourceVersion
-	bookmarkAfterResourceVersionFn, err := c.getBookmarkAfterResourceVersionLockedFunc(ctx, requestedWatchRV, opts)
-=======
 	// Determine the ResourceVersion to which the watch cache must be synchronized
 	requiredResourceVersion, err := c.getWatchCacheResourceVersion(ctx, requestedWatchRV, opts)
->>>>>>> 7d1f87fc
 	if err != nil {
 		return newErrWatcher(err), nil
 	}
 
-<<<<<<< HEAD
-	// Determine a function that computes the watchRV we should start from
-	startWatchResourceVersionFn, err := c.getStartResourceVersionForWatchLockedFunc(ctx, requestedWatchRV, opts)
-=======
 	// Determine a function that computes the bookmarkAfterResourceVersion
 	bookmarkAfterResourceVersionFn, err := c.getBookmarkAfterResourceVersionLockedFunc(requestedWatchRV, requiredResourceVersion, opts)
->>>>>>> 7d1f87fc
 	if err != nil {
 		return newErrWatcher(err), nil
 	}
@@ -633,11 +607,7 @@
 	// moreover even though the c.waitUntilWatchCacheFreshAndForceAllEvents acquires a lock
 	// it is safe to release the lock after the method finishes because we don't require
 	// any atomicity between the call to the method and further calls that actually get the events.
-<<<<<<< HEAD
-	forceAllEvents, err := c.waitUntilWatchCacheFreshAndForceAllEvents(ctx, requestedWatchRV, opts)
-=======
 	err = c.waitUntilWatchCacheFreshAndForceAllEvents(ctx, requiredResourceVersion, opts)
->>>>>>> 7d1f87fc
 	if err != nil {
 		return newErrWatcher(err), nil
 	}
@@ -650,18 +620,8 @@
 	c.watchCache.RLock()
 	defer c.watchCache.RUnlock()
 
-<<<<<<< HEAD
-	startWatchRV := startWatchResourceVersionFn()
-	var cacheInterval *watchCacheInterval
-	if forceAllEvents {
-		cacheInterval, err = c.watchCache.getIntervalFromStoreLocked()
-	} else {
-		cacheInterval, err = c.watchCache.getAllEventsSinceLocked(startWatchRV)
-	}
-=======
 	var cacheInterval *watchCacheInterval
 	cacheInterval, err = c.watchCache.getAllEventsSinceLocked(requiredResourceVersion, opts)
->>>>>>> 7d1f87fc
 	if err != nil {
 		// To match the uncached watch implementation, once we have passed authn/authz/admission,
 		// and successfully parsed a resource version, other errors must fail with a watch event of type ERROR,
@@ -703,11 +663,7 @@
 		return newImmediateCloseWatcher(), nil
 	}
 
-<<<<<<< HEAD
-	go watcher.processInterval(ctx, cacheInterval, startWatchRV)
-=======
 	go watcher.processInterval(ctx, cacheInterval, requiredResourceVersion)
->>>>>>> 7d1f87fc
 	return watcher, nil
 }
 
@@ -817,11 +773,7 @@
 		// minimal resource version, simply forward the request to storage.
 		return c.storage.GetList(ctx, key, opts, listObj)
 	}
-<<<<<<< HEAD
-	if listRV == 0 && utilfeature.DefaultFeatureGate.Enabled(features.ConsistentListFromCache) {
-=======
 	if resourceVersion == "" && utilfeature.DefaultFeatureGate.Enabled(features.ConsistentListFromCache) {
->>>>>>> 7d1f87fc
 		listRV, err = storage.GetCurrentResourceVersionFromStorage(ctx, c.storage, c.newListFunc, c.resourcePrefix, c.objectType.String())
 		if err != nil {
 			return err
@@ -1303,67 +1255,11 @@
 // spits a ResourceVersion after which the bookmark event will be delivered.
 //
 // The returned function must be called under the watchCache lock.
-<<<<<<< HEAD
-func (c *Cacher) getBookmarkAfterResourceVersionLockedFunc(ctx context.Context, parsedResourceVersion uint64, opts storage.ListOptions) (func() uint64, error) {
-	if opts.SendInitialEvents == nil || !*opts.SendInitialEvents || !opts.Predicate.AllowWatchBookmarks {
-		return func() uint64 { return 0 }, nil
-	}
-	return c.getCommonResourceVersionLockedFunc(ctx, parsedResourceVersion, opts)
-}
-
-// getStartResourceVersionForWatchLockedFunc returns a function that
-// spits a ResourceVersion the watch will be started from.
-// Depending on the input parameters the semantics of the returned ResourceVersion are:
-//   - start at Exact (return parsedWatchResourceVersion)
-//   - start at Most Recent (return an RV from etcd)
-//   - start at Any (return the current watchCache's RV)
-//
-// The returned function must be called under the watchCache lock.
-func (c *Cacher) getStartResourceVersionForWatchLockedFunc(ctx context.Context, parsedWatchResourceVersion uint64, opts storage.ListOptions) (func() uint64, error) {
-	if opts.SendInitialEvents == nil || *opts.SendInitialEvents {
-		return func() uint64 { return parsedWatchResourceVersion }, nil
-=======
 func (c *Cacher) getBookmarkAfterResourceVersionLockedFunc(parsedResourceVersion, requiredResourceVersion uint64, opts storage.ListOptions) (func() uint64, error) {
 	if opts.SendInitialEvents == nil || !*opts.SendInitialEvents || !opts.Predicate.AllowWatchBookmarks {
 		return func() uint64 { return 0 }, nil
->>>>>>> 7d1f87fc
-	}
-	return c.getCommonResourceVersionLockedFunc(ctx, parsedWatchResourceVersion, opts)
-}
-
-<<<<<<< HEAD
-// getCommonResourceVersionLockedFunc a helper that simply computes a ResourceVersion
-// based on the input parameters. Please examine callers of this method to get more context.
-//
-// The returned function must be called under the watchCache lock.
-func (c *Cacher) getCommonResourceVersionLockedFunc(ctx context.Context, parsedWatchResourceVersion uint64, opts storage.ListOptions) (func() uint64, error) {
-	switch {
-	case len(opts.ResourceVersion) == 0:
-		rv, err := storage.GetCurrentResourceVersionFromStorage(ctx, c.storage, c.newListFunc, c.resourcePrefix, c.objectType.String())
-		if err != nil {
-			return nil, err
-		}
-		return func() uint64 { return rv }, nil
-	case parsedWatchResourceVersion == 0:
-		// here we assume that watchCache locked is already held
-		return func() uint64 { return c.watchCache.resourceVersion }, nil
-	default:
-		return func() uint64 { return parsedWatchResourceVersion }, nil
-	}
-}
-
-// waitUntilWatchCacheFreshAndForceAllEvents waits until cache is at least
-// as fresh as given requestedWatchRV if sendInitialEvents was requested.
-// Additionally, it instructs the caller whether it should ask for
-// all events from the cache (full state) or not.
-func (c *Cacher) waitUntilWatchCacheFreshAndForceAllEvents(ctx context.Context, requestedWatchRV uint64, opts storage.ListOptions) (bool, error) {
-	if opts.SendInitialEvents != nil && *opts.SendInitialEvents {
-		err := c.watchCache.waitUntilFreshAndBlock(ctx, requestedWatchRV)
-		defer c.watchCache.RUnlock()
-		return err == nil, err
-	}
-	return false, nil
-=======
+	}
+
 	switch {
 	case len(opts.ResourceVersion) == 0:
 		return func() uint64 { return requiredResourceVersion }, nil
@@ -1415,7 +1311,6 @@
 		return err
 	}
 	return nil
->>>>>>> 7d1f87fc
 }
 
 // errWatcher implements watch.Interface to return a single error
