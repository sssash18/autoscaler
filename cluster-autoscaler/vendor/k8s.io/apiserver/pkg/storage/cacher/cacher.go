/*
Copyright 2015 The Kubernetes Authors.

Licensed under the Apache License, Version 2.0 (the "License");
you may not use this file except in compliance with the License.
You may obtain a copy of the License at

    http://www.apache.org/licenses/LICENSE-2.0

Unless required by applicable law or agreed to in writing, software
distributed under the License is distributed on an "AS IS" BASIS,
WITHOUT WARRANTIES OR CONDITIONS OF ANY KIND, either express or implied.
See the License for the specific language governing permissions and
limitations under the License.
*/

package cacher

import (
	"context"
	"fmt"
	"net/http"
	"reflect"
	"strconv"
	"sync"
	"time"

	"go.opentelemetry.io/otel/attribute"
	"google.golang.org/grpc/metadata"

	"k8s.io/apimachinery/pkg/api/errors"
	"k8s.io/apimachinery/pkg/api/meta"
	metav1 "k8s.io/apimachinery/pkg/apis/meta/v1"
	"k8s.io/apimachinery/pkg/conversion"
	"k8s.io/apimachinery/pkg/fields"
	"k8s.io/apimachinery/pkg/labels"
	"k8s.io/apimachinery/pkg/runtime"
	"k8s.io/apimachinery/pkg/runtime/schema"
	"k8s.io/apimachinery/pkg/util/wait"
	"k8s.io/apimachinery/pkg/watch"
	"k8s.io/apiserver/pkg/audit"
	"k8s.io/apiserver/pkg/endpoints/request"
	"k8s.io/apiserver/pkg/features"
	"k8s.io/apiserver/pkg/storage"
	"k8s.io/apiserver/pkg/storage/cacher/metrics"
	utilfeature "k8s.io/apiserver/pkg/util/feature"
	"k8s.io/client-go/tools/cache"
	"k8s.io/component-base/tracing"

	"k8s.io/klog/v2"
	"k8s.io/utils/clock"
)

var (
	emptyFunc = func(bool) {}
)

const (
	// storageWatchListPageSize is the cacher's request chunk size of
	// initial and resync watch lists to storage.
	storageWatchListPageSize = int64(10000)
	// defaultBookmarkFrequency defines how frequently watch bookmarks should be send
	// in addition to sending a bookmark right before watch deadline.
	//
	// NOTE: Update `eventFreshDuration` when changing this value.
	defaultBookmarkFrequency = time.Minute
)

// Config contains the configuration for a given Cache.
type Config struct {
	// An underlying storage.Interface.
	Storage storage.Interface

	// An underlying storage.Versioner.
	Versioner storage.Versioner

	// The GroupResource the cacher is caching. Used for disambiguating *unstructured.Unstructured (CRDs) in logging
	// and metrics.
	GroupResource schema.GroupResource

	// The Cache will be caching objects of a given Type and assumes that they
	// are all stored under ResourcePrefix directory in the underlying database.
	ResourcePrefix string

	// KeyFunc is used to get a key in the underlying storage for a given object.
	KeyFunc func(runtime.Object) (string, error)

	// GetAttrsFunc is used to get object labels, fields
	GetAttrsFunc func(runtime.Object) (label labels.Set, field fields.Set, err error)

	// IndexerFuncs is used for optimizing amount of watchers that
	// needs to process an incoming event.
	IndexerFuncs storage.IndexerFuncs

	// Indexers is used to accelerate the list operation, falls back to regular list
	// operation if no indexer found.
	Indexers *cache.Indexers

	// NewFunc is a function that creates new empty object storing a object of type Type.
	NewFunc func() runtime.Object

	// NewList is a function that creates new empty object storing a list of
	// objects of type Type.
	NewListFunc func() runtime.Object

	Codec runtime.Codec

	Clock clock.WithTicker
}

type watchersMap map[int]*cacheWatcher

func (wm watchersMap) addWatcher(w *cacheWatcher, number int) {
	wm[number] = w
}

func (wm watchersMap) deleteWatcher(number int) {
	delete(wm, number)
}

func (wm watchersMap) terminateAll(done func(*cacheWatcher)) {
	for key, watcher := range wm {
		delete(wm, key)
		done(watcher)
	}
}

type indexedWatchers struct {
	allWatchers   map[namespacedName]watchersMap
	valueWatchers map[string]watchersMap
}

func (i *indexedWatchers) addWatcher(w *cacheWatcher, number int, scope namespacedName, value string, supported bool) {
	if supported {
		if _, ok := i.valueWatchers[value]; !ok {
			i.valueWatchers[value] = watchersMap{}
		}
		i.valueWatchers[value].addWatcher(w, number)
	} else {
		scopedWatchers, ok := i.allWatchers[scope]
		if !ok {
			scopedWatchers = watchersMap{}
			i.allWatchers[scope] = scopedWatchers
		}
		scopedWatchers.addWatcher(w, number)
	}
}

<<<<<<< HEAD
func (i *indexedWatchers) deleteWatcher(number int, scope namespacedName, value string, supported bool, done func(*cacheWatcher)) {
=======
func (i *indexedWatchers) deleteWatcher(number int, scope namespacedName, value string, supported bool) {
>>>>>>> acfd0dd7
	if supported {
		i.valueWatchers[value].deleteWatcher(number)
		if len(i.valueWatchers[value]) == 0 {
			delete(i.valueWatchers, value)
		}
	} else {
<<<<<<< HEAD
		i.allWatchers[scope].deleteWatcher(number, done)
=======
		i.allWatchers[scope].deleteWatcher(number)
>>>>>>> acfd0dd7
		if len(i.allWatchers[scope]) == 0 {
			delete(i.allWatchers, scope)
		}
	}
}

func (i *indexedWatchers) terminateAll(groupResource schema.GroupResource, done func(*cacheWatcher)) {
	// note that we don't have to call setDrainInputBufferLocked method on the watchers
	// because we take advantage of the default value - stop immediately
	// also watchers that have had already its draining strategy set
	// are no longer available (they were removed from the allWatchers and the valueWatchers maps)
	if len(i.allWatchers) > 0 || len(i.valueWatchers) > 0 {
		klog.Warningf("Terminating all watchers from cacher %v", groupResource)
	}
	for _, watchers := range i.allWatchers {
		watchers.terminateAll(done)
	}
	for _, watchers := range i.valueWatchers {
		watchers.terminateAll(done)
	}
	i.allWatchers = map[namespacedName]watchersMap{}
	i.valueWatchers = map[string]watchersMap{}
}

// As we don't need a high precision here, we keep all watchers timeout within a
// second in a bucket, and pop up them once at the timeout. To be more specific,
// if you set fire time at X, you can get the bookmark within (X-1,X+1) period.
type watcherBookmarkTimeBuckets struct {
	// the key of watcherBuckets is the number of seconds since createTime
	watchersBuckets   map[int64][]*cacheWatcher
	createTime        time.Time
	startBucketID     int64
	clock             clock.Clock
	bookmarkFrequency time.Duration
}

func newTimeBucketWatchers(clock clock.Clock, bookmarkFrequency time.Duration) *watcherBookmarkTimeBuckets {
	return &watcherBookmarkTimeBuckets{
		watchersBuckets:   make(map[int64][]*cacheWatcher),
		createTime:        clock.Now(),
		startBucketID:     0,
		clock:             clock,
		bookmarkFrequency: bookmarkFrequency,
	}
}

// adds a watcher to the bucket, if the deadline is before the start, it will be
// added to the first one.
func (t *watcherBookmarkTimeBuckets) addWatcherThreadUnsafe(w *cacheWatcher) bool {
	// note that the returned time can be before t.createTime,
	// especially in cases when the nextBookmarkTime method
	// give us the zero value of type Time
	// so buckedID can hold a negative value
	nextTime, ok := w.nextBookmarkTime(t.clock.Now(), t.bookmarkFrequency)
	if !ok {
		return false
	}
	bucketID := int64(nextTime.Sub(t.createTime) / time.Second)
	if bucketID < t.startBucketID {
		bucketID = t.startBucketID
	}
	watchers := t.watchersBuckets[bucketID]
	t.watchersBuckets[bucketID] = append(watchers, w)
	return true
}

func (t *watcherBookmarkTimeBuckets) popExpiredWatchersThreadUnsafe() [][]*cacheWatcher {
	currentBucketID := int64(t.clock.Since(t.createTime) / time.Second)
	// There should be one or two elements in almost all cases
	expiredWatchers := make([][]*cacheWatcher, 0, 2)
	for ; t.startBucketID <= currentBucketID; t.startBucketID++ {
		if watchers, ok := t.watchersBuckets[t.startBucketID]; ok {
			delete(t.watchersBuckets, t.startBucketID)
			expiredWatchers = append(expiredWatchers, watchers)
		}
	}
	return expiredWatchers
}

type filterWithAttrsFunc func(key string, l labels.Set, f fields.Set) bool

type indexedTriggerFunc struct {
	indexName   string
	indexerFunc storage.IndexerFunc
}

// Cacher is responsible for serving WATCH and LIST requests for a given
// resource from its internal cache and updating its cache in the background
// based on the underlying storage contents.
// Cacher implements storage.Interface (although most of the calls are just
// delegated to the underlying storage).
type Cacher struct {
	// HighWaterMarks for performance debugging.
	// Important: Since HighWaterMark is using sync/atomic, it has to be at the top of the struct due to a bug on 32-bit platforms
	// See: https://golang.org/pkg/sync/atomic/ for more information
	incomingHWM storage.HighWaterMark
	// Incoming events that should be dispatched to watchers.
	incoming chan watchCacheEvent

	resourcePrefix string

	sync.RWMutex

	// Before accessing the cacher's cache, wait for the ready to be ok.
	// This is necessary to prevent users from accessing structures that are
	// uninitialized or are being repopulated right now.
	// ready needs to be set to false when the cacher is paused or stopped.
	// ready needs to be set to true when the cacher is ready to use after
	// initialization.
	ready *ready

	// Underlying storage.Interface.
	storage storage.Interface

	// Expected type of objects in the underlying cache.
	objectType reflect.Type
	// Used for logging, to disambiguate *unstructured.Unstructured (CRDs)
	groupResource schema.GroupResource

	// "sliding window" of recent changes of objects and the current state.
	watchCache *watchCache
	reflector  *cache.Reflector

	// Versioner is used to handle resource versions.
	versioner storage.Versioner

	// newFunc is a function that creates new empty object storing a object of type Type.
	newFunc func() runtime.Object

	// newListFunc is a function that creates new empty list for storing objects of type Type.
	newListFunc func() runtime.Object

	// indexedTrigger is used for optimizing amount of watchers that needs to process
	// an incoming event.
	indexedTrigger *indexedTriggerFunc
	// watchers is mapping from the value of trigger function that a
	// watcher is interested into the watchers
	watcherIdx int
	watchers   indexedWatchers

	// Defines a time budget that can be spend on waiting for not-ready watchers
	// while dispatching event before shutting them down.
	dispatchTimeoutBudget timeBudget

	// Handling graceful termination.
	stopLock sync.RWMutex
	stopped  bool
	stopCh   chan struct{}
	stopWg   sync.WaitGroup

	clock clock.Clock
	// timer is used to avoid unnecessary allocations in underlying watchers.
	timer *time.Timer

	// dispatching determines whether there is currently dispatching of
	// any event in flight.
	dispatching bool
	// watchersBuffer is a list of watchers potentially interested in currently
	// dispatched event.
	watchersBuffer []*cacheWatcher
	// blockedWatchers is a list of watchers whose buffer is currently full.
	blockedWatchers []*cacheWatcher
	// watchersToStop is a list of watchers that were supposed to be stopped
	// during current dispatching, but stopping was deferred to the end of
	// dispatching that event to avoid race with closing channels in watchers.
	watchersToStop []*cacheWatcher
	// Maintain a timeout queue to send the bookmark event before the watcher times out.
	// Note that this field when accessed MUST be protected by the Cacher.lock.
	bookmarkWatchers *watcherBookmarkTimeBuckets
	// expiredBookmarkWatchers is a list of watchers that were expired and need to be schedule for a next bookmark event
	expiredBookmarkWatchers []*cacheWatcher
}

func (c *Cacher) RequestWatchProgress(ctx context.Context) error {
	return c.storage.RequestWatchProgress(ctx)
}

// NewCacherFromConfig creates a new Cacher responsible for servicing WATCH and LIST requests from
// its internal cache and updating its cache in the background based on the
// given configuration.
func NewCacherFromConfig(config Config) (*Cacher, error) {
	stopCh := make(chan struct{})
	obj := config.NewFunc()
	// Give this error when it is constructed rather than when you get the
	// first watch item, because it's much easier to track down that way.
	if err := runtime.CheckCodec(config.Codec, obj); err != nil {
		return nil, fmt.Errorf("storage codec doesn't seem to match given type: %v", err)
	}

	var indexedTrigger *indexedTriggerFunc
	if config.IndexerFuncs != nil {
		// For now, we don't support multiple trigger functions defined
		// for a given resource.
		if len(config.IndexerFuncs) > 1 {
			return nil, fmt.Errorf("cacher %s doesn't support more than one IndexerFunc: ", reflect.TypeOf(obj).String())
		}
		for key, value := range config.IndexerFuncs {
			if value != nil {
				indexedTrigger = &indexedTriggerFunc{
					indexName:   key,
					indexerFunc: value,
				}
			}
		}
	}

	if config.Clock == nil {
		config.Clock = clock.RealClock{}
	}
	objType := reflect.TypeOf(obj)
	cacher := &Cacher{
		resourcePrefix: config.ResourcePrefix,
		ready:          newReady(),
		storage:        config.Storage,
		objectType:     objType,
		groupResource:  config.GroupResource,
		versioner:      config.Versioner,
		newFunc:        config.NewFunc,
		newListFunc:    config.NewListFunc,
		indexedTrigger: indexedTrigger,
		watcherIdx:     0,
		watchers: indexedWatchers{
			allWatchers:   make(map[namespacedName]watchersMap),
			valueWatchers: make(map[string]watchersMap),
		},
		// TODO: Figure out the correct value for the buffer size.
		incoming:              make(chan watchCacheEvent, 100),
		dispatchTimeoutBudget: newTimeBudget(),
		// We need to (potentially) stop both:
		// - wait.Until go-routine
		// - reflector.ListAndWatch
		// and there are no guarantees on the order that they will stop.
		// So we will be simply closing the channel, and synchronizing on the WaitGroup.
		stopCh:           stopCh,
		clock:            config.Clock,
		timer:            time.NewTimer(time.Duration(0)),
		bookmarkWatchers: newTimeBucketWatchers(config.Clock, defaultBookmarkFrequency),
	}

	// Ensure that timer is stopped.
	if !cacher.timer.Stop() {
		// Consume triggered (but not yet received) timer event
		// so that future reuse does not get a spurious timeout.
		<-cacher.timer.C
	}
<<<<<<< HEAD
	progressRequester := newConditionalProgressRequester(config.Storage.RequestWatchProgress, config.Clock)
	watchCache := newWatchCache(
		config.KeyFunc, cacher.processEvent, config.GetAttrsFunc, config.Versioner, config.Indexers, config.Clock, config.GroupResource, progressRequester)
	listerWatcher := NewListerWatcher(config.Storage, config.ResourcePrefix, config.NewListFunc)
=======
	var contextMetadata metadata.MD
	if utilfeature.DefaultFeatureGate.Enabled(features.SeparateCacheWatchRPC) {
		// Add grpc context metadata to watch and progress notify requests done by cacher to:
		// * Prevent starvation of watch opened by cacher, by moving it to separate Watch RPC than watch request that bypass cacher.
		// * Ensure that progress notification requests are executed on the same Watch RPC as their watch, which is required for it to work.
		contextMetadata = metadata.New(map[string]string{"source": "cache"})
	}

	progressRequester := newConditionalProgressRequester(config.Storage.RequestWatchProgress, config.Clock, contextMetadata)
	watchCache := newWatchCache(
		config.KeyFunc, cacher.processEvent, config.GetAttrsFunc, config.Versioner, config.Indexers, config.Clock, config.GroupResource, progressRequester)
	listerWatcher := NewListerWatcher(config.Storage, config.ResourcePrefix, config.NewListFunc, contextMetadata)
>>>>>>> acfd0dd7
	reflectorName := "storage/cacher.go:" + config.ResourcePrefix

	reflector := cache.NewNamedReflector(reflectorName, listerWatcher, obj, watchCache, 0)
	// Configure reflector's pager to for an appropriate pagination chunk size for fetching data from
	// storage. The pager falls back to full list if paginated list calls fail due to an "Expired" error.
	reflector.WatchListPageSize = storageWatchListPageSize
	// When etcd loses leader for 3 cycles, it returns error "no leader".
	// We don't want to terminate all watchers as recreating all watchers puts high load on api-server.
	// In most of the cases, leader is reelected within few cycles.
	reflector.MaxInternalErrorRetryDuration = time.Second * 30
	// since the watch-list is provided by the watch cache instruct
	// the reflector to issue a regular LIST against the store
	reflector.UseWatchList = false

	cacher.watchCache = watchCache
	cacher.reflector = reflector

	go cacher.dispatchEvents()
	go progressRequester.Run(stopCh)

	cacher.stopWg.Add(1)
	go func() {
		defer cacher.stopWg.Done()
		defer cacher.terminateAllWatchers()
		wait.Until(
			func() {
				if !cacher.isStopped() {
					cacher.startCaching(stopCh)
				}
			}, time.Second, stopCh,
		)
	}()

	return cacher, nil
}

func (c *Cacher) startCaching(stopChannel <-chan struct{}) {
	// The 'usable' lock is always 'RLock'able when it is safe to use the cache.
	// It is safe to use the cache after a successful list until a disconnection.
	// We start with usable (write) locked. The below OnReplace function will
	// unlock it after a successful list. The below defer will then re-lock
	// it when this function exits (always due to disconnection), only if
	// we actually got a successful list. This cycle will repeat as needed.
	successfulList := false
	c.watchCache.SetOnReplace(func() {
		successfulList = true
		c.ready.set(true)
		klog.V(1).Infof("cacher (%v): initialized", c.groupResource.String())
		metrics.WatchCacheInitializations.WithLabelValues(c.groupResource.String()).Inc()
	})
	defer func() {
		if successfulList {
			c.ready.set(false)
		}
	}()

	c.terminateAllWatchers()
	// Note that since onReplace may be not called due to errors, we explicitly
	// need to retry it on errors under lock.
	// Also note that startCaching is called in a loop, so there's no need
	// to have another loop here.
	if err := c.reflector.ListAndWatch(stopChannel); err != nil {
		klog.Errorf("cacher (%v): unexpected ListAndWatch error: %v; reinitializing...", c.groupResource.String(), err)
	}
}

// Versioner implements storage.Interface.
func (c *Cacher) Versioner() storage.Versioner {
	return c.storage.Versioner()
}

// Create implements storage.Interface.
func (c *Cacher) Create(ctx context.Context, key string, obj, out runtime.Object, ttl uint64) error {
	return c.storage.Create(ctx, key, obj, out, ttl)
}

// Delete implements storage.Interface.
func (c *Cacher) Delete(
	ctx context.Context, key string, out runtime.Object, preconditions *storage.Preconditions,
	validateDeletion storage.ValidateObjectFunc, _ runtime.Object) error {
	// Ignore the suggestion and try to pass down the current version of the object
	// read from cache.
	if elem, exists, err := c.watchCache.GetByKey(key); err != nil {
		klog.Errorf("GetByKey returned error: %v", err)
	} else if exists {
		// DeepCopy the object since we modify resource version when serializing the
		// current object.
		currObj := elem.(*storeElement).Object.DeepCopyObject()
		return c.storage.Delete(ctx, key, out, preconditions, validateDeletion, currObj)
	}
	// If we couldn't get the object, fallback to no-suggestion.
	return c.storage.Delete(ctx, key, out, preconditions, validateDeletion, nil)
}

type namespacedName struct {
	namespace string
	name      string
}

// Watch implements storage.Interface.
func (c *Cacher) Watch(ctx context.Context, key string, opts storage.ListOptions) (watch.Interface, error) {
	pred := opts.Predicate
	// if the watch-list feature wasn't set and the resourceVersion is unset
	// ensure that the rv from which the watch is being served, is the latest
	// one. "latest" is ensured by serving the watch from
	// the underlying storage.
	//
	// it should never happen due to our validation but let's just be super-safe here
	// and disable sendingInitialEvents when the feature wasn't enabled
	if !utilfeature.DefaultFeatureGate.Enabled(features.WatchList) && opts.SendInitialEvents != nil {
		opts.SendInitialEvents = nil
	}
	if opts.SendInitialEvents == nil && opts.ResourceVersion == "" {
		return c.storage.Watch(ctx, key, opts)
	}
	requestedWatchRV, err := c.versioner.ParseResourceVersion(opts.ResourceVersion)
	if err != nil {
		return nil, err
	}

	readyGeneration, err := c.ready.waitAndReadGeneration(ctx)
	if err != nil {
		return nil, errors.NewServiceUnavailable(err.Error())
	}

	// determine the namespace and name scope of the watch, first from the request, secondarily from the field selector
	scope := namespacedName{}
	if requestNamespace, ok := request.NamespaceFrom(ctx); ok && len(requestNamespace) > 0 {
		scope.namespace = requestNamespace
	} else if selectorNamespace, ok := pred.Field.RequiresExactMatch("metadata.namespace"); ok {
		scope.namespace = selectorNamespace
	}
	if requestInfo, ok := request.RequestInfoFrom(ctx); ok && requestInfo != nil && len(requestInfo.Name) > 0 {
		scope.name = requestInfo.Name
	} else if selectorName, ok := pred.Field.RequiresExactMatch("metadata.name"); ok {
		scope.name = selectorName
	}

	triggerValue, triggerSupported := "", false
	if c.indexedTrigger != nil {
		for _, field := range pred.IndexFields {
			if field == c.indexedTrigger.indexName {
				if value, ok := pred.Field.RequiresExactMatch(field); ok {
					triggerValue, triggerSupported = value, true
				}
			}
		}
	}

	// It boils down to a tradeoff between:
	// - having it as small as possible to reduce memory usage
	// - having it large enough to ensure that watchers that need to process
	//   a bunch of changes have enough buffer to avoid from blocking other
	//   watchers on our watcher having a processing hiccup
	chanSize := c.watchCache.suggestedWatchChannelSize(c.indexedTrigger != nil, triggerSupported)

	// Determine a function that computes the bookmarkAfterResourceVersion
	bookmarkAfterResourceVersionFn, err := c.getBookmarkAfterResourceVersionLockedFunc(ctx, requestedWatchRV, opts)
	if err != nil {
		return newErrWatcher(err), nil
	}

	// Determine a function that computes the watchRV we should start from
	startWatchResourceVersionFn, err := c.getStartResourceVersionForWatchLockedFunc(ctx, requestedWatchRV, opts)
	if err != nil {
		return newErrWatcher(err), nil
	}

	// Determine watch timeout('0' means deadline is not set, ignore checking)
	deadline, _ := ctx.Deadline()

	identifier := fmt.Sprintf("key: %q, labels: %q, fields: %q", key, pred.Label, pred.Field)

	// Create a watcher here to reduce memory allocations under lock,
	// given that memory allocation may trigger GC and block the thread.
	// Also note that emptyFunc is a placeholder, until we will be able
	// to compute watcher.forget function (which has to happen under lock).
	watcher := newCacheWatcher(
		chanSize,
		filterWithAttrsFunction(key, pred),
		emptyFunc,
		c.versioner,
		deadline,
		pred.AllowWatchBookmarks,
		c.groupResource,
		identifier,
	)

	// note that c.waitUntilWatchCacheFreshAndForceAllEvents must be called without
	// the c.watchCache.RLock held otherwise we are at risk of a deadlock
	// mainly because c.watchCache.processEvent method won't be able to make progress
	//
	// moreover even though the c.waitUntilWatchCacheFreshAndForceAllEvents acquires a lock
	// it is safe to release the lock after the method finishes because we don't require
	// any atomicity between the call to the method and further calls that actually get the events.
	forceAllEvents, err := c.waitUntilWatchCacheFreshAndForceAllEvents(ctx, requestedWatchRV, opts)
	if err != nil {
		return newErrWatcher(err), nil
	}

	// We explicitly use thread unsafe version and do locking ourself to ensure that
	// no new events will be processed in the meantime. The watchCache will be unlocked
	// on return from this function.
	// Note that we cannot do it under Cacher lock, to avoid a deadlock, since the
	// underlying watchCache is calling processEvent under its lock.
	c.watchCache.RLock()
	defer c.watchCache.RUnlock()

	startWatchRV := startWatchResourceVersionFn()
	var cacheInterval *watchCacheInterval
	if forceAllEvents {
		cacheInterval, err = c.watchCache.getIntervalFromStoreLocked()
	} else {
		cacheInterval, err = c.watchCache.getAllEventsSinceLocked(startWatchRV)
	}
	if err != nil {
		// To match the uncached watch implementation, once we have passed authn/authz/admission,
		// and successfully parsed a resource version, other errors must fail with a watch event of type ERROR,
		// rather than a directly returned error.
		return newErrWatcher(err), nil
	}

	addedWatcher := false
	func() {
		c.Lock()
		defer c.Unlock()

		if generation, ok := c.ready.checkAndReadGeneration(); generation != readyGeneration || !ok {
			// We went unready or are already on a different generation.
			// Avoid registering and starting the watch as it will have to be
			// terminated immediately anyway.
			return
		}

		// Update watcher.forget function once we can compute it.
		watcher.forget = forgetWatcher(c, watcher, c.watcherIdx, scope, triggerValue, triggerSupported)
		// Update the bookMarkAfterResourceVersion
		watcher.setBookmarkAfterResourceVersion(bookmarkAfterResourceVersionFn())
		c.watchers.addWatcher(watcher, c.watcherIdx, scope, triggerValue, triggerSupported)
		addedWatcher = true

		// Add it to the queue only when the client support watch bookmarks.
		if watcher.allowWatchBookmarks {
			c.bookmarkWatchers.addWatcherThreadUnsafe(watcher)
		}
		c.watcherIdx++
	}()

	if !addedWatcher {
		// Watcher isn't really started at this point, so it's safe to just drop it.
		//
		// We're simulating the immediate watch termination, which boils down to simply
		// closing the watcher.
		return newImmediateCloseWatcher(), nil
	}

	go watcher.processInterval(ctx, cacheInterval, startWatchRV)
	return watcher, nil
}

// Get implements storage.Interface.
func (c *Cacher) Get(ctx context.Context, key string, opts storage.GetOptions, objPtr runtime.Object) error {
	if opts.ResourceVersion == "" {
		// If resourceVersion is not specified, serve it from underlying
		// storage (for backward compatibility).
		return c.storage.Get(ctx, key, opts, objPtr)
	}

	// If resourceVersion is specified, serve it from cache.
	// It's guaranteed that the returned value is at least that
	// fresh as the given resourceVersion.
	getRV, err := c.versioner.ParseResourceVersion(opts.ResourceVersion)
	if err != nil {
		return err
	}

	if getRV == 0 && !c.ready.check() {
		// If Cacher is not yet initialized and we don't require any specific
		// minimal resource version, simply forward the request to storage.
		return c.storage.Get(ctx, key, opts, objPtr)
	}

	// Do not create a trace - it's not for free and there are tons
	// of Get requests. We can add it if it will be really needed.
	if err := c.ready.wait(ctx); err != nil {
		return errors.NewServiceUnavailable(err.Error())
	}

	objVal, err := conversion.EnforcePtr(objPtr)
	if err != nil {
		return err
	}

	obj, exists, readResourceVersion, err := c.watchCache.WaitUntilFreshAndGet(ctx, getRV, key)
	if err != nil {
		return err
	}

	if exists {
		elem, ok := obj.(*storeElement)
		if !ok {
			return fmt.Errorf("non *storeElement returned from storage: %v", obj)
		}
		objVal.Set(reflect.ValueOf(elem.Object).Elem())
	} else {
		objVal.Set(reflect.Zero(objVal.Type()))
		if !opts.IgnoreNotFound {
			return storage.NewKeyNotFoundError(key, int64(readResourceVersion))
		}
	}
	return nil
}

// NOTICE: Keep in sync with shouldListFromStorage function in
//
//	staging/src/k8s.io/apiserver/pkg/util/flowcontrol/request/list_work_estimator.go
func shouldDelegateList(opts storage.ListOptions) bool {
	resourceVersion := opts.ResourceVersion
	pred := opts.Predicate
	match := opts.ResourceVersionMatch
<<<<<<< HEAD
	pagingEnabled := utilfeature.DefaultFeatureGate.Enabled(features.APIListChunking)
=======
>>>>>>> acfd0dd7
	consistentListFromCacheEnabled := utilfeature.DefaultFeatureGate.Enabled(features.ConsistentListFromCache)

	// Serve consistent reads from storage if ConsistentListFromCache is disabled
	consistentReadFromStorage := resourceVersion == "" && !consistentListFromCacheEnabled
	// Watch cache doesn't support continuations, so serve them from etcd.
<<<<<<< HEAD
	hasContinuation := pagingEnabled && len(pred.Continue) > 0
	// Serve paginated requests about revision "0" from watch cache to avoid overwhelming etcd.
	hasLimit := pagingEnabled && pred.Limit > 0 && resourceVersion != "0"
=======
	hasContinuation := len(pred.Continue) > 0
	// Serve paginated requests about revision "0" from watch cache to avoid overwhelming etcd.
	hasLimit := pred.Limit > 0 && resourceVersion != "0"
>>>>>>> acfd0dd7
	// Watch cache only supports ResourceVersionMatchNotOlderThan (default).
	unsupportedMatch := match != "" && match != metav1.ResourceVersionMatchNotOlderThan

	return consistentReadFromStorage || hasContinuation || hasLimit || unsupportedMatch
}

func (c *Cacher) listItems(ctx context.Context, listRV uint64, key string, pred storage.SelectionPredicate, recursive bool) ([]interface{}, uint64, string, error) {
	if !recursive {
		obj, exists, readResourceVersion, err := c.watchCache.WaitUntilFreshAndGet(ctx, listRV, key)
		if err != nil {
			return nil, 0, "", err
		}
		if exists {
			return []interface{}{obj}, readResourceVersion, "", nil
		}
		return nil, readResourceVersion, "", nil
	}
	return c.watchCache.WaitUntilFreshAndList(ctx, listRV, pred.MatcherIndex())
}

// GetList implements storage.Interface
func (c *Cacher) GetList(ctx context.Context, key string, opts storage.ListOptions, listObj runtime.Object) error {
	recursive := opts.Recursive
	resourceVersion := opts.ResourceVersion
	pred := opts.Predicate
	if shouldDelegateList(opts) {
		return c.storage.GetList(ctx, key, opts, listObj)
	}

	listRV, err := c.versioner.ParseResourceVersion(resourceVersion)
	if err != nil {
		return err
	}
	if listRV == 0 && !c.ready.check() {
		// If Cacher is not yet initialized and we don't require any specific
		// minimal resource version, simply forward the request to storage.
		return c.storage.GetList(ctx, key, opts, listObj)
	}
	if listRV == 0 && utilfeature.DefaultFeatureGate.Enabled(features.ConsistentListFromCache) {
<<<<<<< HEAD
		listRV, err = c.getCurrentResourceVersionFromStorage(ctx)
=======
		listRV, err = storage.GetCurrentResourceVersionFromStorage(ctx, c.storage, c.newListFunc, c.resourcePrefix, c.objectType.String())
>>>>>>> acfd0dd7
		if err != nil {
			return err
		}
	}

	ctx, span := tracing.Start(ctx, "cacher list",
		attribute.String("audit-id", audit.GetAuditIDTruncated(ctx)),
		attribute.Stringer("type", c.groupResource))
	defer span.End(500 * time.Millisecond)

	if err := c.ready.wait(ctx); err != nil {
		return errors.NewServiceUnavailable(err.Error())
	}
	span.AddEvent("Ready")

	// List elements with at least 'listRV' from cache.
	listPtr, err := meta.GetItemsPtr(listObj)
	if err != nil {
		return err
	}
	listVal, err := conversion.EnforcePtr(listPtr)
	if err != nil {
		return err
	}
	if listVal.Kind() != reflect.Slice {
		return fmt.Errorf("need a pointer to slice, got %v", listVal.Kind())
	}
	filter := filterWithAttrsFunction(key, pred)

	objs, readResourceVersion, indexUsed, err := c.listItems(ctx, listRV, key, pred, recursive)
	if err != nil {
		return err
	}
	span.AddEvent("Listed items from cache", attribute.Int("count", len(objs)))
	// store pointer of eligible objects,
	// Why not directly put object in the items of listObj?
	//   the elements in ListObject are Struct type, making slice will bring excessive memory consumption.
	//   so we try to delay this action as much as possible
	var selectedObjects []runtime.Object
	for _, obj := range objs {
		elem, ok := obj.(*storeElement)
		if !ok {
			return fmt.Errorf("non *storeElement returned from storage: %v", obj)
		}
		if filter(elem.Key, elem.Labels, elem.Fields) {
			selectedObjects = append(selectedObjects, elem.Object)
		}
	}
	if len(selectedObjects) == 0 {
		// Ensure that we never return a nil Items pointer in the result for consistency.
		listVal.Set(reflect.MakeSlice(listVal.Type(), 0, 0))
	} else {
		// Resize the slice appropriately, since we already know that size of result set
		listVal.Set(reflect.MakeSlice(listVal.Type(), len(selectedObjects), len(selectedObjects)))
		span.AddEvent("Resized result")
		for i, o := range selectedObjects {
			listVal.Index(i).Set(reflect.ValueOf(o).Elem())
		}
	}
	span.AddEvent("Filtered items", attribute.Int("count", listVal.Len()))
	if c.versioner != nil {
		if err := c.versioner.UpdateList(listObj, readResourceVersion, "", nil); err != nil {
			return err
		}
	}
	metrics.RecordListCacheMetrics(c.resourcePrefix, indexUsed, len(objs), listVal.Len())
	return nil
}

// GuaranteedUpdate implements storage.Interface.
func (c *Cacher) GuaranteedUpdate(
	ctx context.Context, key string, destination runtime.Object, ignoreNotFound bool,
	preconditions *storage.Preconditions, tryUpdate storage.UpdateFunc, _ runtime.Object) error {
	// Ignore the suggestion and try to pass down the current version of the object
	// read from cache.
	if elem, exists, err := c.watchCache.GetByKey(key); err != nil {
		klog.Errorf("GetByKey returned error: %v", err)
	} else if exists {
		// DeepCopy the object since we modify resource version when serializing the
		// current object.
		currObj := elem.(*storeElement).Object.DeepCopyObject()
		return c.storage.GuaranteedUpdate(ctx, key, destination, ignoreNotFound, preconditions, tryUpdate, currObj)
	}
	// If we couldn't get the object, fallback to no-suggestion.
	return c.storage.GuaranteedUpdate(ctx, key, destination, ignoreNotFound, preconditions, tryUpdate, nil)
}

// Count implements storage.Interface.
func (c *Cacher) Count(pathPrefix string) (int64, error) {
	return c.storage.Count(pathPrefix)
}

// baseObjectThreadUnsafe omits locking for cachingObject.
func baseObjectThreadUnsafe(object runtime.Object) runtime.Object {
	if co, ok := object.(*cachingObject); ok {
		return co.object
	}
	return object
}

func (c *Cacher) triggerValuesThreadUnsafe(event *watchCacheEvent) ([]string, bool) {
	if c.indexedTrigger == nil {
		return nil, false
	}

	result := make([]string, 0, 2)
	result = append(result, c.indexedTrigger.indexerFunc(baseObjectThreadUnsafe(event.Object)))
	if event.PrevObject == nil {
		return result, true
	}
	prevTriggerValue := c.indexedTrigger.indexerFunc(baseObjectThreadUnsafe(event.PrevObject))
	if result[0] != prevTriggerValue {
		result = append(result, prevTriggerValue)
	}
	return result, true
}

func (c *Cacher) processEvent(event *watchCacheEvent) {
	if curLen := int64(len(c.incoming)); c.incomingHWM.Update(curLen) {
		// Monitor if this gets backed up, and how much.
		klog.V(1).Infof("cacher (%v): %v objects queued in incoming channel.", c.groupResource.String(), curLen)
	}
	c.incoming <- *event
}

func (c *Cacher) dispatchEvents() {
	// Jitter to help level out any aggregate load.
	bookmarkTimer := c.clock.NewTimer(wait.Jitter(time.Second, 0.25))
	defer bookmarkTimer.Stop()

	lastProcessedResourceVersion := uint64(0)
	for {
		select {
		case event, ok := <-c.incoming:
			if !ok {
				return
			}
			// Don't dispatch bookmarks coming from the storage layer.
			// They can be very frequent (even to the level of subseconds)
			// to allow efficient watch resumption on kube-apiserver restarts,
			// and propagating them down may overload the whole system.
			//
			// TODO: If at some point we decide the performance and scalability
			// footprint is acceptable, this is the place to hook them in.
			// However, we then need to check if this was called as a result
			// of a bookmark event or regular Add/Update/Delete operation by
			// checking if resourceVersion here has changed.
			if event.Type != watch.Bookmark {
				c.dispatchEvent(&event)
			}
			lastProcessedResourceVersion = event.ResourceVersion
			metrics.EventsCounter.WithLabelValues(c.groupResource.String()).Inc()
		case <-bookmarkTimer.C():
			bookmarkTimer.Reset(wait.Jitter(time.Second, 0.25))
			// Never send a bookmark event if we did not see an event here, this is fine
			// because we don't provide any guarantees on sending bookmarks.
			//
			// Just pop closed watchers and requeue others if needed.
			//
			// TODO(#115478): rework the following logic
			//  in a way that would allow more
			//  efficient cleanup of closed watchers
			if lastProcessedResourceVersion == 0 {
				func() {
					c.Lock()
					defer c.Unlock()
					for _, watchers := range c.bookmarkWatchers.popExpiredWatchersThreadUnsafe() {
						for _, watcher := range watchers {
							if watcher.stopped {
								continue
							}
							c.bookmarkWatchers.addWatcherThreadUnsafe(watcher)
						}
					}
				}()
				continue
			}
			bookmarkEvent := &watchCacheEvent{
				Type:            watch.Bookmark,
				Object:          c.newFunc(),
				ResourceVersion: lastProcessedResourceVersion,
			}
			if err := c.versioner.UpdateObject(bookmarkEvent.Object, bookmarkEvent.ResourceVersion); err != nil {
				klog.Errorf("failure to set resourceVersion to %d on bookmark event %+v", bookmarkEvent.ResourceVersion, bookmarkEvent.Object)
				continue
			}
			c.dispatchEvent(bookmarkEvent)
		case <-c.stopCh:
			return
		}
	}
}

func setCachingObjects(event *watchCacheEvent, versioner storage.Versioner) {
	switch event.Type {
	case watch.Added, watch.Modified:
		if object, err := newCachingObject(event.Object); err == nil {
			event.Object = object
		} else {
			klog.Errorf("couldn't create cachingObject from: %#v", event.Object)
		}
		// Don't wrap PrevObject for update event (for create events it is nil).
		// We only encode those to deliver DELETE watch events, so if
		// event.Object is not nil it can be used only for watchers for which
		// selector was satisfied for its previous version and is no longer
		// satisfied for the current version.
		// This is rare enough that it doesn't justify making deep-copy of the
		// object (done by newCachingObject) every time.
	case watch.Deleted:
		// Don't wrap Object for delete events - these are not to deliver any
		// events. Only wrap PrevObject.
		if object, err := newCachingObject(event.PrevObject); err == nil {
			// Update resource version of the object.
			// event.PrevObject is used to deliver DELETE watch events and
			// for them, we set resourceVersion to <current> instead of
			// the resourceVersion of the last modification of the object.
			updateResourceVersion(object, versioner, event.ResourceVersion)
			event.PrevObject = object
		} else {
			klog.Errorf("couldn't create cachingObject from: %#v", event.Object)
		}
	}
}

func (c *Cacher) dispatchEvent(event *watchCacheEvent) {
	c.startDispatching(event)
	defer c.finishDispatching()
	// Watchers stopped after startDispatching will be delayed to finishDispatching,

	// Since add() can block, we explicitly add when cacher is unlocked.
	// Dispatching event in nonblocking way first, which make faster watchers
	// not be blocked by slower ones.
	if event.Type == watch.Bookmark {
		for _, watcher := range c.watchersBuffer {
			watcher.nonblockingAdd(event)
		}
	} else {
		// Set up caching of object serializations only for dispatching this event.
		//
		// Storing serializations in memory would result in increased memory usage,
		// but it would help for caching encodings for watches started from old
		// versions. However, we still don't have a convincing data that the gain
		// from it justifies increased memory usage, so for now we drop the cached
		// serializations after dispatching this event.
		//
		// Given that CachingObject is just wrapping the object and not perfoming
		// deep-copying (until some field is explicitly being modified), we create
		// it unconditionally to ensure safety and reduce deep-copying.
		//
		// Make a shallow copy to allow overwriting Object and PrevObject.
		wcEvent := *event
		setCachingObjects(&wcEvent, c.versioner)
		event = &wcEvent

		c.blockedWatchers = c.blockedWatchers[:0]
		for _, watcher := range c.watchersBuffer {
			if !watcher.nonblockingAdd(event) {
				c.blockedWatchers = append(c.blockedWatchers, watcher)
			}
		}

		if len(c.blockedWatchers) > 0 {
			// dispatchEvent is called very often, so arrange
			// to reuse timers instead of constantly allocating.
			startTime := time.Now()
			timeout := c.dispatchTimeoutBudget.takeAvailable()
			c.timer.Reset(timeout)

			// Send event to all blocked watchers. As long as timer is running,
			// `add` will wait for the watcher to unblock. After timeout,
			// `add` will not wait, but immediately close a still blocked watcher.
			// Hence, every watcher gets the chance to unblock itself while timer
			// is running, not only the first ones in the list.
			timer := c.timer
			for _, watcher := range c.blockedWatchers {
				if !watcher.add(event, timer) {
					// fired, clean the timer by set it to nil.
					timer = nil
				}
			}

			// Stop the timer if it is not fired
			if timer != nil && !timer.Stop() {
				// Consume triggered (but not yet received) timer event
				// so that future reuse does not get a spurious timeout.
				<-timer.C
			}

			c.dispatchTimeoutBudget.returnUnused(timeout - time.Since(startTime))
		}
	}
}

func (c *Cacher) startDispatchingBookmarkEventsLocked() {
	// Pop already expired watchers. However, explicitly ignore stopped ones,
	// as we don't delete watcher from bookmarkWatchers when it is stopped.
	for _, watchers := range c.bookmarkWatchers.popExpiredWatchersThreadUnsafe() {
		for _, watcher := range watchers {
			// c.Lock() is held here.
			// watcher.stopThreadUnsafe() is protected by c.Lock()
			if watcher.stopped {
				continue
			}
			c.watchersBuffer = append(c.watchersBuffer, watcher)
			c.expiredBookmarkWatchers = append(c.expiredBookmarkWatchers, watcher)
		}
	}
}

// startDispatching chooses watchers potentially interested in a given event
// a marks dispatching as true.
func (c *Cacher) startDispatching(event *watchCacheEvent) {
	// It is safe to call triggerValuesThreadUnsafe here, because at this
	// point only this thread can access this event (we create a separate
	// watchCacheEvent for every dispatch).
	triggerValues, supported := c.triggerValuesThreadUnsafe(event)

	c.Lock()
	defer c.Unlock()

	c.dispatching = true
	// We are reusing the slice to avoid memory reallocations in every
	// dispatchEvent() call. That may prevent Go GC from freeing items
	// from previous phases that are sitting behind the current length
	// of the slice, but there is only a limited number of those and the
	// gain from avoiding memory allocations is much bigger.
	c.watchersBuffer = c.watchersBuffer[:0]

	if event.Type == watch.Bookmark {
		c.startDispatchingBookmarkEventsLocked()
		// return here to reduce following code indentation and diff
		return
	}

	// iterate over watchers for each applicable namespace/name tuple
	namespace := event.ObjFields["metadata.namespace"]
	name := event.ObjFields["metadata.name"]
	if len(namespace) > 0 {
		if len(name) > 0 {
			// namespaced watchers scoped by name
			for _, watcher := range c.watchers.allWatchers[namespacedName{namespace: namespace, name: name}] {
				c.watchersBuffer = append(c.watchersBuffer, watcher)
			}
		}
		// namespaced watchers not scoped by name
		for _, watcher := range c.watchers.allWatchers[namespacedName{namespace: namespace}] {
			c.watchersBuffer = append(c.watchersBuffer, watcher)
		}
	}
	if len(name) > 0 {
		// cluster-wide watchers scoped by name
		for _, watcher := range c.watchers.allWatchers[namespacedName{name: name}] {
			c.watchersBuffer = append(c.watchersBuffer, watcher)
		}
	}
	// cluster-wide watchers unscoped by name
	for _, watcher := range c.watchers.allWatchers[namespacedName{}] {
		c.watchersBuffer = append(c.watchersBuffer, watcher)
	}

	if supported {
		// Iterate over watchers interested in the given values of the trigger.
		for _, triggerValue := range triggerValues {
			for _, watcher := range c.watchers.valueWatchers[triggerValue] {
				c.watchersBuffer = append(c.watchersBuffer, watcher)
			}
		}
	} else {
		// supported equal to false generally means that trigger function
		// is not defined (or not aware of any indexes). In this case,
		// watchers filters should generally also don't generate any
		// trigger values, but can cause problems in case of some
		// misconfiguration. Thus we paranoidly leave this branch.

		// Iterate over watchers interested in exact values for all values.
		for _, watchers := range c.watchers.valueWatchers {
			for _, watcher := range watchers {
				c.watchersBuffer = append(c.watchersBuffer, watcher)
			}
		}
	}
}

// finishDispatching stops all the watchers that were supposed to be
// stopped in the meantime, but it was deferred to avoid closing input
// channels of watchers, as add() may still have writing to it.
// It also marks dispatching as false.
func (c *Cacher) finishDispatching() {
	c.Lock()
	defer c.Unlock()
	c.dispatching = false
	for _, watcher := range c.watchersToStop {
		watcher.stopLocked()
	}
	c.watchersToStop = c.watchersToStop[:0]

	for _, watcher := range c.expiredBookmarkWatchers {
		if watcher.stopped {
			continue
		}
		// requeue the watcher for the next bookmark if needed.
		c.bookmarkWatchers.addWatcherThreadUnsafe(watcher)
	}
	c.expiredBookmarkWatchers = c.expiredBookmarkWatchers[:0]
}

func (c *Cacher) terminateAllWatchers() {
	c.Lock()
	defer c.Unlock()
	c.watchers.terminateAll(c.groupResource, c.stopWatcherLocked)
}

func (c *Cacher) stopWatcherLocked(watcher *cacheWatcher) {
	if c.dispatching {
		c.watchersToStop = append(c.watchersToStop, watcher)
	} else {
		watcher.stopLocked()
	}
}

func (c *Cacher) isStopped() bool {
	c.stopLock.RLock()
	defer c.stopLock.RUnlock()
	return c.stopped
}

// Stop implements the graceful termination.
func (c *Cacher) Stop() {
	c.stopLock.Lock()
	if c.stopped {
		// avoid stopping twice (note: cachers are shared with subresources)
		c.stopLock.Unlock()
		return
	}
	c.stopped = true
	c.ready.stop()
	c.stopLock.Unlock()
	close(c.stopCh)
	c.stopWg.Wait()
}

func forgetWatcher(c *Cacher, w *cacheWatcher, index int, scope namespacedName, triggerValue string, triggerSupported bool) func(bool) {
	return func(drainWatcher bool) {
		c.Lock()
		defer c.Unlock()

		w.setDrainInputBufferLocked(drainWatcher)

		// It's possible that the watcher is already not in the structure (e.g. in case of
		// simultaneous Stop() and terminateAllWatchers(), but it is safe to call stopLocked()
		// on a watcher multiple times.
<<<<<<< HEAD
		c.watchers.deleteWatcher(index, scope, triggerValue, triggerSupported, c.stopWatcherLocked)
=======
		c.watchers.deleteWatcher(index, scope, triggerValue, triggerSupported)
		c.stopWatcherLocked(w)
>>>>>>> acfd0dd7
	}
}

func filterWithAttrsFunction(key string, p storage.SelectionPredicate) filterWithAttrsFunc {
	filterFunc := func(objKey string, label labels.Set, field fields.Set) bool {
		if !hasPathPrefix(objKey, key) {
			return false
		}
		return p.MatchesObjectAttributes(label, field)
	}
	return filterFunc
}

// LastSyncResourceVersion returns resource version to which the underlying cache is synced.
func (c *Cacher) LastSyncResourceVersion() (uint64, error) {
	if err := c.ready.wait(context.Background()); err != nil {
		return 0, errors.NewServiceUnavailable(err.Error())
	}

	resourceVersion := c.reflector.LastSyncResourceVersion()
	return c.versioner.ParseResourceVersion(resourceVersion)
}

<<<<<<< HEAD
// getCurrentResourceVersionFromStorage gets the current resource version from the underlying storage engine.
// this method issues an empty list request and reads only the ResourceVersion from the object metadata
func (c *Cacher) getCurrentResourceVersionFromStorage(ctx context.Context) (uint64, error) {
	if c.newListFunc == nil {
		return 0, fmt.Errorf("newListFunction wasn't provided for %v", c.objectType)
	}
	emptyList := c.newListFunc()
	pred := storage.SelectionPredicate{
		Label: labels.Everything(),
		Field: fields.Everything(),
		Limit: 1, // just in case we actually hit something
	}

	err := c.storage.GetList(ctx, c.resourcePrefix, storage.ListOptions{Predicate: pred}, emptyList)
	if err != nil {
		return 0, err
	}
	emptyListAccessor, err := meta.ListAccessor(emptyList)
	if err != nil {
		return 0, err
	}
	if emptyListAccessor == nil {
		return 0, fmt.Errorf("unable to extract a list accessor from %T", emptyList)
	}

	currentResourceVersion, err := strconv.Atoi(emptyListAccessor.GetResourceVersion())
	if err != nil {
		return 0, err
	}

	if currentResourceVersion == 0 {
		return 0, fmt.Errorf("the current resource version must be greater than 0")
	}
	return uint64(currentResourceVersion), nil
}

// getBookmarkAfterResourceVersionLockedFunc returns a function that
// spits a ResourceVersion after which the bookmark event will be delivered.
//
// The returned function must be called under the watchCache lock.
func (c *Cacher) getBookmarkAfterResourceVersionLockedFunc(ctx context.Context, parsedResourceVersion uint64, opts storage.ListOptions) (func() uint64, error) {
	if opts.SendInitialEvents == nil || *opts.SendInitialEvents == false || !opts.Predicate.AllowWatchBookmarks {
		return func() uint64 { return 0 }, nil
	}
	return c.getCommonResourceVersionLockedFunc(ctx, parsedResourceVersion, opts)
}

// getStartResourceVersionForWatchLockedFunc returns a function that
// spits a ResourceVersion the watch will be started from.
// Depending on the input parameters the semantics of the returned ResourceVersion are:
//   - start at Exact (return parsedWatchResourceVersion)
//   - start at Most Recent (return an RV from etcd)
//   - start at Any (return the current watchCache's RV)
//
// The returned function must be called under the watchCache lock.
func (c *Cacher) getStartResourceVersionForWatchLockedFunc(ctx context.Context, parsedWatchResourceVersion uint64, opts storage.ListOptions) (func() uint64, error) {
	if opts.SendInitialEvents == nil || *opts.SendInitialEvents == true {
		return func() uint64 { return parsedWatchResourceVersion }, nil
	}
	return c.getCommonResourceVersionLockedFunc(ctx, parsedWatchResourceVersion, opts)
}

=======
// getBookmarkAfterResourceVersionLockedFunc returns a function that
// spits a ResourceVersion after which the bookmark event will be delivered.
//
// The returned function must be called under the watchCache lock.
func (c *Cacher) getBookmarkAfterResourceVersionLockedFunc(ctx context.Context, parsedResourceVersion uint64, opts storage.ListOptions) (func() uint64, error) {
	if opts.SendInitialEvents == nil || !*opts.SendInitialEvents || !opts.Predicate.AllowWatchBookmarks {
		return func() uint64 { return 0 }, nil
	}
	return c.getCommonResourceVersionLockedFunc(ctx, parsedResourceVersion, opts)
}

// getStartResourceVersionForWatchLockedFunc returns a function that
// spits a ResourceVersion the watch will be started from.
// Depending on the input parameters the semantics of the returned ResourceVersion are:
//   - start at Exact (return parsedWatchResourceVersion)
//   - start at Most Recent (return an RV from etcd)
//   - start at Any (return the current watchCache's RV)
//
// The returned function must be called under the watchCache lock.
func (c *Cacher) getStartResourceVersionForWatchLockedFunc(ctx context.Context, parsedWatchResourceVersion uint64, opts storage.ListOptions) (func() uint64, error) {
	if opts.SendInitialEvents == nil || *opts.SendInitialEvents {
		return func() uint64 { return parsedWatchResourceVersion }, nil
	}
	return c.getCommonResourceVersionLockedFunc(ctx, parsedWatchResourceVersion, opts)
}

>>>>>>> acfd0dd7
// getCommonResourceVersionLockedFunc a helper that simply computes a ResourceVersion
// based on the input parameters. Please examine callers of this method to get more context.
//
// The returned function must be called under the watchCache lock.
func (c *Cacher) getCommonResourceVersionLockedFunc(ctx context.Context, parsedWatchResourceVersion uint64, opts storage.ListOptions) (func() uint64, error) {
	switch {
	case len(opts.ResourceVersion) == 0:
<<<<<<< HEAD
		rv, err := c.getCurrentResourceVersionFromStorage(ctx)
=======
		rv, err := storage.GetCurrentResourceVersionFromStorage(ctx, c.storage, c.newListFunc, c.resourcePrefix, c.objectType.String())
>>>>>>> acfd0dd7
		if err != nil {
			return nil, err
		}
		return func() uint64 { return rv }, nil
	case parsedWatchResourceVersion == 0:
		// here we assume that watchCache locked is already held
		return func() uint64 { return c.watchCache.resourceVersion }, nil
	default:
		return func() uint64 { return parsedWatchResourceVersion }, nil
	}
}

// waitUntilWatchCacheFreshAndForceAllEvents waits until cache is at least
// as fresh as given requestedWatchRV if sendInitialEvents was requested.
// Additionally, it instructs the caller whether it should ask for
// all events from the cache (full state) or not.
func (c *Cacher) waitUntilWatchCacheFreshAndForceAllEvents(ctx context.Context, requestedWatchRV uint64, opts storage.ListOptions) (bool, error) {
<<<<<<< HEAD
	if opts.SendInitialEvents != nil && *opts.SendInitialEvents == true {
=======
	if opts.SendInitialEvents != nil && *opts.SendInitialEvents {
>>>>>>> acfd0dd7
		err := c.watchCache.waitUntilFreshAndBlock(ctx, requestedWatchRV)
		defer c.watchCache.RUnlock()
		return err == nil, err
	}
	return false, nil
}

// errWatcher implements watch.Interface to return a single error
type errWatcher struct {
	result chan watch.Event
}

func newErrWatcher(err error) *errWatcher {
	// Create an error event
	errEvent := watch.Event{Type: watch.Error}
	switch err := err.(type) {
	case runtime.Object:
		errEvent.Object = err
	case *errors.StatusError:
		errEvent.Object = &err.ErrStatus
	default:
		errEvent.Object = &metav1.Status{
			Status:  metav1.StatusFailure,
			Message: err.Error(),
			Reason:  metav1.StatusReasonInternalError,
			Code:    http.StatusInternalServerError,
		}
	}

	// Create a watcher with room for a single event, populate it, and close the channel
	watcher := &errWatcher{result: make(chan watch.Event, 1)}
	watcher.result <- errEvent
	close(watcher.result)

	return watcher
}

// Implements watch.Interface.
func (c *errWatcher) ResultChan() <-chan watch.Event {
	return c.result
}

// Implements watch.Interface.
func (c *errWatcher) Stop() {
	// no-op
}

// immediateCloseWatcher implements watch.Interface that is immediately closed
type immediateCloseWatcher struct {
	result chan watch.Event
}

func newImmediateCloseWatcher() *immediateCloseWatcher {
	watcher := &immediateCloseWatcher{result: make(chan watch.Event)}
	close(watcher.result)
	return watcher
}

// Implements watch.Interface.
func (c *immediateCloseWatcher) ResultChan() <-chan watch.Event {
	return c.result
}

// Implements watch.Interface.
func (c *immediateCloseWatcher) Stop() {
	// no-op
}<|MERGE_RESOLUTION|>--- conflicted
+++ resolved
@@ -21,7 +21,6 @@
 	"fmt"
 	"net/http"
 	"reflect"
-	"strconv"
 	"sync"
 	"time"
 
@@ -146,22 +145,14 @@
 	}
 }
 
-<<<<<<< HEAD
-func (i *indexedWatchers) deleteWatcher(number int, scope namespacedName, value string, supported bool, done func(*cacheWatcher)) {
-=======
 func (i *indexedWatchers) deleteWatcher(number int, scope namespacedName, value string, supported bool) {
->>>>>>> acfd0dd7
 	if supported {
 		i.valueWatchers[value].deleteWatcher(number)
 		if len(i.valueWatchers[value]) == 0 {
 			delete(i.valueWatchers, value)
 		}
 	} else {
-<<<<<<< HEAD
-		i.allWatchers[scope].deleteWatcher(number, done)
-=======
 		i.allWatchers[scope].deleteWatcher(number)
->>>>>>> acfd0dd7
 		if len(i.allWatchers[scope]) == 0 {
 			delete(i.allWatchers, scope)
 		}
@@ -407,12 +398,6 @@
 		// so that future reuse does not get a spurious timeout.
 		<-cacher.timer.C
 	}
-<<<<<<< HEAD
-	progressRequester := newConditionalProgressRequester(config.Storage.RequestWatchProgress, config.Clock)
-	watchCache := newWatchCache(
-		config.KeyFunc, cacher.processEvent, config.GetAttrsFunc, config.Versioner, config.Indexers, config.Clock, config.GroupResource, progressRequester)
-	listerWatcher := NewListerWatcher(config.Storage, config.ResourcePrefix, config.NewListFunc)
-=======
 	var contextMetadata metadata.MD
 	if utilfeature.DefaultFeatureGate.Enabled(features.SeparateCacheWatchRPC) {
 		// Add grpc context metadata to watch and progress notify requests done by cacher to:
@@ -425,7 +410,6 @@
 	watchCache := newWatchCache(
 		config.KeyFunc, cacher.processEvent, config.GetAttrsFunc, config.Versioner, config.Indexers, config.Clock, config.GroupResource, progressRequester)
 	listerWatcher := NewListerWatcher(config.Storage, config.ResourcePrefix, config.NewListFunc, contextMetadata)
->>>>>>> acfd0dd7
 	reflectorName := "storage/cacher.go:" + config.ResourcePrefix
 
 	reflector := cache.NewNamedReflector(reflectorName, listerWatcher, obj, watchCache, 0)
@@ -746,24 +730,14 @@
 	resourceVersion := opts.ResourceVersion
 	pred := opts.Predicate
 	match := opts.ResourceVersionMatch
-<<<<<<< HEAD
-	pagingEnabled := utilfeature.DefaultFeatureGate.Enabled(features.APIListChunking)
-=======
->>>>>>> acfd0dd7
 	consistentListFromCacheEnabled := utilfeature.DefaultFeatureGate.Enabled(features.ConsistentListFromCache)
 
 	// Serve consistent reads from storage if ConsistentListFromCache is disabled
 	consistentReadFromStorage := resourceVersion == "" && !consistentListFromCacheEnabled
 	// Watch cache doesn't support continuations, so serve them from etcd.
-<<<<<<< HEAD
-	hasContinuation := pagingEnabled && len(pred.Continue) > 0
-	// Serve paginated requests about revision "0" from watch cache to avoid overwhelming etcd.
-	hasLimit := pagingEnabled && pred.Limit > 0 && resourceVersion != "0"
-=======
 	hasContinuation := len(pred.Continue) > 0
 	// Serve paginated requests about revision "0" from watch cache to avoid overwhelming etcd.
 	hasLimit := pred.Limit > 0 && resourceVersion != "0"
->>>>>>> acfd0dd7
 	// Watch cache only supports ResourceVersionMatchNotOlderThan (default).
 	unsupportedMatch := match != "" && match != metav1.ResourceVersionMatchNotOlderThan
 
@@ -803,11 +777,7 @@
 		return c.storage.GetList(ctx, key, opts, listObj)
 	}
 	if listRV == 0 && utilfeature.DefaultFeatureGate.Enabled(features.ConsistentListFromCache) {
-<<<<<<< HEAD
-		listRV, err = c.getCurrentResourceVersionFromStorage(ctx)
-=======
 		listRV, err = storage.GetCurrentResourceVersionFromStorage(ctx, c.storage, c.newListFunc, c.resourcePrefix, c.objectType.String())
->>>>>>> acfd0dd7
 		if err != nil {
 			return err
 		}
@@ -1259,12 +1229,8 @@
 		// It's possible that the watcher is already not in the structure (e.g. in case of
 		// simultaneous Stop() and terminateAllWatchers(), but it is safe to call stopLocked()
 		// on a watcher multiple times.
-<<<<<<< HEAD
-		c.watchers.deleteWatcher(index, scope, triggerValue, triggerSupported, c.stopWatcherLocked)
-=======
 		c.watchers.deleteWatcher(index, scope, triggerValue, triggerSupported)
 		c.stopWatcherLocked(w)
->>>>>>> acfd0dd7
 	}
 }
 
@@ -1288,70 +1254,6 @@
 	return c.versioner.ParseResourceVersion(resourceVersion)
 }
 
-<<<<<<< HEAD
-// getCurrentResourceVersionFromStorage gets the current resource version from the underlying storage engine.
-// this method issues an empty list request and reads only the ResourceVersion from the object metadata
-func (c *Cacher) getCurrentResourceVersionFromStorage(ctx context.Context) (uint64, error) {
-	if c.newListFunc == nil {
-		return 0, fmt.Errorf("newListFunction wasn't provided for %v", c.objectType)
-	}
-	emptyList := c.newListFunc()
-	pred := storage.SelectionPredicate{
-		Label: labels.Everything(),
-		Field: fields.Everything(),
-		Limit: 1, // just in case we actually hit something
-	}
-
-	err := c.storage.GetList(ctx, c.resourcePrefix, storage.ListOptions{Predicate: pred}, emptyList)
-	if err != nil {
-		return 0, err
-	}
-	emptyListAccessor, err := meta.ListAccessor(emptyList)
-	if err != nil {
-		return 0, err
-	}
-	if emptyListAccessor == nil {
-		return 0, fmt.Errorf("unable to extract a list accessor from %T", emptyList)
-	}
-
-	currentResourceVersion, err := strconv.Atoi(emptyListAccessor.GetResourceVersion())
-	if err != nil {
-		return 0, err
-	}
-
-	if currentResourceVersion == 0 {
-		return 0, fmt.Errorf("the current resource version must be greater than 0")
-	}
-	return uint64(currentResourceVersion), nil
-}
-
-// getBookmarkAfterResourceVersionLockedFunc returns a function that
-// spits a ResourceVersion after which the bookmark event will be delivered.
-//
-// The returned function must be called under the watchCache lock.
-func (c *Cacher) getBookmarkAfterResourceVersionLockedFunc(ctx context.Context, parsedResourceVersion uint64, opts storage.ListOptions) (func() uint64, error) {
-	if opts.SendInitialEvents == nil || *opts.SendInitialEvents == false || !opts.Predicate.AllowWatchBookmarks {
-		return func() uint64 { return 0 }, nil
-	}
-	return c.getCommonResourceVersionLockedFunc(ctx, parsedResourceVersion, opts)
-}
-
-// getStartResourceVersionForWatchLockedFunc returns a function that
-// spits a ResourceVersion the watch will be started from.
-// Depending on the input parameters the semantics of the returned ResourceVersion are:
-//   - start at Exact (return parsedWatchResourceVersion)
-//   - start at Most Recent (return an RV from etcd)
-//   - start at Any (return the current watchCache's RV)
-//
-// The returned function must be called under the watchCache lock.
-func (c *Cacher) getStartResourceVersionForWatchLockedFunc(ctx context.Context, parsedWatchResourceVersion uint64, opts storage.ListOptions) (func() uint64, error) {
-	if opts.SendInitialEvents == nil || *opts.SendInitialEvents == true {
-		return func() uint64 { return parsedWatchResourceVersion }, nil
-	}
-	return c.getCommonResourceVersionLockedFunc(ctx, parsedWatchResourceVersion, opts)
-}
-
-=======
 // getBookmarkAfterResourceVersionLockedFunc returns a function that
 // spits a ResourceVersion after which the bookmark event will be delivered.
 //
@@ -1378,7 +1280,6 @@
 	return c.getCommonResourceVersionLockedFunc(ctx, parsedWatchResourceVersion, opts)
 }
 
->>>>>>> acfd0dd7
 // getCommonResourceVersionLockedFunc a helper that simply computes a ResourceVersion
 // based on the input parameters. Please examine callers of this method to get more context.
 //
@@ -1386,11 +1287,7 @@
 func (c *Cacher) getCommonResourceVersionLockedFunc(ctx context.Context, parsedWatchResourceVersion uint64, opts storage.ListOptions) (func() uint64, error) {
 	switch {
 	case len(opts.ResourceVersion) == 0:
-<<<<<<< HEAD
-		rv, err := c.getCurrentResourceVersionFromStorage(ctx)
-=======
 		rv, err := storage.GetCurrentResourceVersionFromStorage(ctx, c.storage, c.newListFunc, c.resourcePrefix, c.objectType.String())
->>>>>>> acfd0dd7
 		if err != nil {
 			return nil, err
 		}
@@ -1408,11 +1305,7 @@
 // Additionally, it instructs the caller whether it should ask for
 // all events from the cache (full state) or not.
 func (c *Cacher) waitUntilWatchCacheFreshAndForceAllEvents(ctx context.Context, requestedWatchRV uint64, opts storage.ListOptions) (bool, error) {
-<<<<<<< HEAD
-	if opts.SendInitialEvents != nil && *opts.SendInitialEvents == true {
-=======
 	if opts.SendInitialEvents != nil && *opts.SendInitialEvents {
->>>>>>> acfd0dd7
 		err := c.watchCache.waitUntilFreshAndBlock(ctx, requestedWatchRV)
 		defer c.watchCache.RUnlock()
 		return err == nil, err
