/*
Copyright 2019 The Kubernetes Authors.

Licensed under the Apache License, Version 2.0 (the "License");
you may not use this file except in compliance with the License.
You may obtain a copy of the License at

    http://www.apache.org/licenses/LICENSE-2.0

Unless required by applicable law or agreed to in writing, software
distributed under the License is distributed on an "AS IS" BASIS,
WITHOUT WARRANTIES OR CONDITIONS OF ANY KIND, either express or implied.
See the License for the specific language governing permissions and
limitations under the License.
*/

package metrics

import (
	"context"
	"strconv"
	"strings"
	"sync"
	"time"

	epmetrics "k8s.io/apiserver/pkg/endpoints/metrics"
	apirequest "k8s.io/apiserver/pkg/endpoints/request"
	compbasemetrics "k8s.io/component-base/metrics"
	"k8s.io/component-base/metrics/legacyregistry"
	basemetricstestutil "k8s.io/component-base/metrics/testutil"
)

const (
	namespace = "apiserver"
	subsystem = "flowcontrol"
)

const (
	requestKind         = "request_kind"
	priorityLevel       = "priority_level"
	flowSchema          = "flow_schema"
	phase               = "phase"
	LabelNamePhase      = "phase"
	LabelValueWaiting   = "waiting"
	LabelValueExecuting = "executing"
)

var (
	queueLengthBuckets            = []float64{0, 10, 25, 50, 100, 250, 500, 1000}
	requestDurationSecondsBuckets = []float64{0, 0.005, 0.02, 0.05, 0.1, 0.2, 0.5, 1, 2, 5, 10, 15, 30}
)

var registerMetrics sync.Once

// Register all metrics.
func Register() {
	registerMetrics.Do(func() {
		for _, metric := range metrics {
			legacyregistry.MustRegister(metric)
		}
	})
}

type resettable interface {
	Reset()
}

// Reset all resettable metrics to zero
func Reset() {
	for _, metric := range metrics {
		if rm, ok := metric.(resettable); ok {
			rm.Reset()
		}
	}
}

// GatherAndCompare the given metrics with the given Prometheus syntax expected value
func GatherAndCompare(expected string, metricNames ...string) error {
	return basemetricstestutil.GatherAndCompare(legacyregistry.DefaultGatherer, strings.NewReader(expected), metricNames...)
}

// Registerables is a slice of Registerable
type Registerables []compbasemetrics.Registerable

// Append adds more
func (rs Registerables) Append(more ...compbasemetrics.Registerable) Registerables {
	return append(rs, more...)
}

var (
	apiserverRejectedRequestsTotal = compbasemetrics.NewCounterVec(
		&compbasemetrics.CounterOpts{
			Namespace:      namespace,
			Subsystem:      subsystem,
			Name:           "rejected_requests_total",
			Help:           "Number of requests rejected by API Priority and Fairness subsystem",
			StabilityLevel: compbasemetrics.BETA,
		},
		[]string{priorityLevel, flowSchema, "reason"},
	)
	apiserverDispatchedRequestsTotal = compbasemetrics.NewCounterVec(
		&compbasemetrics.CounterOpts{
			Namespace:      namespace,
			Subsystem:      subsystem,
			Name:           "dispatched_requests_total",
			Help:           "Number of requests executed by API Priority and Fairness subsystem",
			StabilityLevel: compbasemetrics.BETA,
		},
		[]string{priorityLevel, flowSchema},
	)
	// PriorityLevelExecutionSeatsGaugeVec creates observers of seats occupied throughout execution for priority levels
	PriorityLevelExecutionSeatsGaugeVec = NewTimingRatioHistogramVec(
		&compbasemetrics.TimingHistogramOpts{
			Namespace: namespace,
			Subsystem: subsystem,
			Name:      "priority_level_seat_utilization",
			Help:      "Observations, at the end of every nanosecond, of utilization of seats for any stage of execution (but only initial stage for WATCHes)",
			// Buckets for both 0.99 and 1.0 mean PromQL's histogram_quantile will reveal saturation
			Buckets:        []float64{0, 0.1, 0.2, 0.3, 0.4, 0.5, 0.6, 0.7, 0.8, 0.9, 0.95, 0.99, 1},
			ConstLabels:    map[string]string{phase: "executing"},
			StabilityLevel: compbasemetrics.ALPHA,
		},
		priorityLevel,
	)
	// PriorityLevelConcurrencyGaugeVec creates gauges of concurrency broken down by phase, priority level
	PriorityLevelConcurrencyGaugeVec = NewTimingRatioHistogramVec(
		&compbasemetrics.TimingHistogramOpts{
			Namespace: namespace,
			Subsystem: subsystem,
			Name:      "priority_level_request_utilization",
			Help:      "Observations, at the end of every nanosecond, of number of requests (as a fraction of the relevant limit) waiting or in any stage of execution (but only initial stage for WATCHes)",
			// For executing: the denominator will be seats, so this metric will skew low.
			// For waiting: total queue capacity is generally quite generous, so this metric will skew low.
			Buckets:        []float64{0, 0.001, 0.003, 0.01, 0.03, 0.1, 0.25, 0.5, 0.75, 1},
			StabilityLevel: compbasemetrics.ALPHA,
		},
		LabelNamePhase, priorityLevel,
	)
	// readWriteConcurrencyGaugeVec creates ratioed gauges of requests/limit broken down by phase and mutating vs readonly
	readWriteConcurrencyGaugeVec = NewTimingRatioHistogramVec(
		&compbasemetrics.TimingHistogramOpts{
			Namespace: namespace,
			Subsystem: subsystem,
			Name:      "read_vs_write_current_requests",
			Help:      "Observations, at the end of every nanosecond, of the number of requests (as a fraction of the relevant limit) waiting or in regular stage of execution",
			// This metric will skew low for the same reason as the priority level metrics
			// and also because APF has a combined limit for mutating and readonly.
			Buckets:        []float64{0, 0.001, 0.01, 0.1, 0.2, 0.3, 0.4, 0.5, 0.6, 0.7, 0.8, 0.9, 0.95, 0.99, 1},
			StabilityLevel: compbasemetrics.ALPHA,
		},
		LabelNamePhase, requestKind,
	)
	apiserverCurrentR = compbasemetrics.NewGaugeVec(
		&compbasemetrics.GaugeOpts{
			Namespace:      namespace,
			Subsystem:      subsystem,
			Name:           "current_r",
			Help:           "R(time of last change)",
			StabilityLevel: compbasemetrics.ALPHA,
		},
		[]string{priorityLevel},
	)
	apiserverDispatchR = compbasemetrics.NewGaugeVec(
		&compbasemetrics.GaugeOpts{
			Namespace:      namespace,
			Subsystem:      subsystem,
			Name:           "dispatch_r",
			Help:           "R(time of last dispatch)",
			StabilityLevel: compbasemetrics.ALPHA,
		},
		[]string{priorityLevel},
	)
	apiserverLatestS = compbasemetrics.NewGaugeVec(
		&compbasemetrics.GaugeOpts{
			Namespace:      namespace,
			Subsystem:      subsystem,
			Name:           "latest_s",
			Help:           "S(most recently dispatched request)",
			StabilityLevel: compbasemetrics.ALPHA,
		},
		[]string{priorityLevel},
	)
	apiserverNextSBounds = compbasemetrics.NewGaugeVec(
		&compbasemetrics.GaugeOpts{
			Namespace:      namespace,
			Subsystem:      subsystem,
			Name:           "next_s_bounds",
			Help:           "min and max, over queues, of S(oldest waiting request in queue)",
			StabilityLevel: compbasemetrics.ALPHA,
		},
		[]string{priorityLevel, "bound"},
	)
	apiserverNextDiscountedSBounds = compbasemetrics.NewGaugeVec(
		&compbasemetrics.GaugeOpts{
			Namespace:      namespace,
			Subsystem:      subsystem,
			Name:           "next_discounted_s_bounds",
			Help:           "min and max, over queues, of S(oldest waiting request in queue) - estimated work in progress",
			StabilityLevel: compbasemetrics.ALPHA,
		},
		[]string{priorityLevel, "bound"},
	)
	apiserverCurrentInqueueRequests = compbasemetrics.NewGaugeVec(
		&compbasemetrics.GaugeOpts{
			Namespace:      namespace,
			Subsystem:      subsystem,
			Name:           "current_inqueue_requests",
			Help:           "Number of requests currently pending in queues of the API Priority and Fairness subsystem",
			StabilityLevel: compbasemetrics.BETA,
<<<<<<< HEAD
=======
		},
		[]string{priorityLevel, flowSchema},
	)
	apiserverCurrentInqueueSeats = compbasemetrics.NewGaugeVec(
		&compbasemetrics.GaugeOpts{
			Namespace:      namespace,
			Subsystem:      subsystem,
			Name:           "current_inqueue_seats",
			Help:           "Number of seats currently pending in queues of the API Priority and Fairness subsystem",
			StabilityLevel: compbasemetrics.ALPHA,
>>>>>>> acfd0dd7
		},
		[]string{priorityLevel, flowSchema},
	)
	apiserverRequestQueueLength = compbasemetrics.NewHistogramVec(
		&compbasemetrics.HistogramOpts{
			Namespace:      namespace,
			Subsystem:      subsystem,
			Name:           "request_queue_length_after_enqueue",
			Help:           "Length of queue in the API Priority and Fairness subsystem, as seen by each request after it is enqueued",
			Buckets:        queueLengthBuckets,
			StabilityLevel: compbasemetrics.ALPHA,
		},
		[]string{priorityLevel, flowSchema},
	)
	apiserverRequestConcurrencyLimit = compbasemetrics.NewGaugeVec(
		&compbasemetrics.GaugeOpts{
			Namespace: namespace,
			Subsystem: subsystem,
			Name:      "request_concurrency_limit",
			Help:      "Nominal number of execution seats configured for each priority level",
			// Remove this metric once all suppported releases have the equal nominal_limit_seats metric
			DeprecatedVersion: "1.30.0",
			StabilityLevel:    compbasemetrics.ALPHA,
		},
		[]string{priorityLevel},
	)
	apiserverCurrentExecutingRequests = compbasemetrics.NewGaugeVec(
		&compbasemetrics.GaugeOpts{
			Namespace:      namespace,
			Subsystem:      subsystem,
			Name:           "current_executing_requests",
			Help:           "Number of requests in initial (for a WATCH) or any (for a non-WATCH) execution stage in the API Priority and Fairness subsystem",
			StabilityLevel: compbasemetrics.BETA,
		},
		[]string{priorityLevel, flowSchema},
	)
	apiserverCurrentExecutingSeats = compbasemetrics.NewGaugeVec(
		&compbasemetrics.GaugeOpts{
			Namespace:      namespace,
			Subsystem:      subsystem,
			Name:           "current_executing_seats",
			Help:           "Concurrency (number of seats) occupied by the currently executing (initial stage for a WATCH, any stage otherwise) requests in the API Priority and Fairness subsystem",
			StabilityLevel: compbasemetrics.BETA,
		},
		[]string{priorityLevel, flowSchema},
	)
	apiserverRequestConcurrencyInUse = compbasemetrics.NewGaugeVec(
		&compbasemetrics.GaugeOpts{
			Namespace: namespace,
			Subsystem: subsystem,
			Name:      "request_concurrency_in_use",
			Help:      "Concurrency (number of seats) occupied by the currently executing (initial stage for a WATCH, any stage otherwise) requests in the API Priority and Fairness subsystem",
			// Remove this metric once all suppported releases have the equal current_executing_seats metric
			DeprecatedVersion: "1.31.0",
			StabilityLevel:    compbasemetrics.ALPHA,
		},
		[]string{priorityLevel, flowSchema},
	)
	apiserverRequestWaitingSeconds = compbasemetrics.NewHistogramVec(
		&compbasemetrics.HistogramOpts{
			Namespace:      namespace,
			Subsystem:      subsystem,
			Name:           "request_wait_duration_seconds",
			Help:           "Length of time a request spent waiting in its queue",
			Buckets:        requestDurationSecondsBuckets,
			StabilityLevel: compbasemetrics.BETA,
		},
		[]string{priorityLevel, flowSchema, "execute"},
	)
	apiserverRequestExecutionSeconds = compbasemetrics.NewHistogramVec(
		&compbasemetrics.HistogramOpts{
			Namespace:      namespace,
			Subsystem:      subsystem,
			Name:           "request_execution_seconds",
			Help:           "Duration of initial stage (for a WATCH) or any (for a non-WATCH) stage of request execution in the API Priority and Fairness subsystem",
			Buckets:        requestDurationSecondsBuckets,
			StabilityLevel: compbasemetrics.ALPHA,
		},
		[]string{priorityLevel, flowSchema, "type"},
	)
	watchCountSamples = compbasemetrics.NewHistogramVec(
		&compbasemetrics.HistogramOpts{
			Namespace:      namespace,
			Subsystem:      subsystem,
			Name:           "watch_count_samples",
			Help:           "count of watchers for mutating requests in API Priority and Fairness",
			Buckets:        []float64{0, 1, 10, 100, 1000, 10000},
			StabilityLevel: compbasemetrics.ALPHA,
		},
		[]string{priorityLevel, flowSchema},
	)
	apiserverEpochAdvances = compbasemetrics.NewCounterVec(
		&compbasemetrics.CounterOpts{
			Namespace:      namespace,
			Subsystem:      subsystem,
			Name:           "epoch_advance_total",
			Help:           "Number of times the queueset's progress meter jumped backward",
			StabilityLevel: compbasemetrics.ALPHA,
		},
		[]string{priorityLevel, "success"},
	)
	apiserverWorkEstimatedSeats = compbasemetrics.NewHistogramVec(
		&compbasemetrics.HistogramOpts{
			Namespace: namespace,
			Subsystem: subsystem,
			Name:      "work_estimated_seats",
			Help:      "Number of estimated seats (maximum of initial and final seats) associated with requests in API Priority and Fairness",
			// the upper bound comes from the maximum number of seats a request
			// can occupy which is currently set at 10.
			Buckets:        []float64{1, 2, 4, 10},
			StabilityLevel: compbasemetrics.ALPHA,
		},
		[]string{priorityLevel, flowSchema},
	)
	apiserverDispatchWithNoAccommodation = compbasemetrics.NewCounterVec(
		&compbasemetrics.CounterOpts{
			Namespace:      namespace,
			Subsystem:      subsystem,
			Name:           "request_dispatch_no_accommodation_total",
			Help:           "Number of times a dispatch attempt resulted in a non accommodation due to lack of available seats",
			StabilityLevel: compbasemetrics.ALPHA,
		},
		[]string{priorityLevel, flowSchema},
	)
	apiserverNominalConcurrencyLimits = compbasemetrics.NewGaugeVec(
		&compbasemetrics.GaugeOpts{
			Namespace:      namespace,
			Subsystem:      subsystem,
			Name:           "nominal_limit_seats",
			Help:           "Nominal number of execution seats configured for each priority level",
			StabilityLevel: compbasemetrics.BETA,
		},
		[]string{priorityLevel},
	)
	apiserverMinimumConcurrencyLimits = compbasemetrics.NewGaugeVec(
		&compbasemetrics.GaugeOpts{
			Namespace:      namespace,
			Subsystem:      subsystem,
			Name:           "lower_limit_seats",
			Help:           "Configured lower bound on number of execution seats available to each priority level",
			StabilityLevel: compbasemetrics.ALPHA,
		},
		[]string{priorityLevel},
	)
	apiserverMaximumConcurrencyLimits = compbasemetrics.NewGaugeVec(
		&compbasemetrics.GaugeOpts{
			Namespace:      namespace,
			Subsystem:      subsystem,
			Name:           "upper_limit_seats",
			Help:           "Configured upper bound on number of execution seats available to each priority level",
			StabilityLevel: compbasemetrics.ALPHA,
		},
		[]string{priorityLevel},
	)
	ApiserverSeatDemands = NewTimingRatioHistogramVec(
		&compbasemetrics.TimingHistogramOpts{
			Namespace: namespace,
			Subsystem: subsystem,
			Name:      "demand_seats",
			Help:      "Observations, at the end of every nanosecond, of (the number of seats each priority level could use) / (nominal number of seats for that level)",
			// Rationale for the bucket boundaries:
			// For 0--1, evenly spaced and not too many;
			// For 1--2, roughly powers of sqrt(sqrt(2));
			// For 2--6, roughly powers of sqrt(2);
			// We need coverage over 1, but do not want too many buckets.
			Buckets:        []float64{0.2, 0.4, 0.6, 0.8, 1, 1.2, 1.4, 1.7, 2, 2.8, 4, 6},
			StabilityLevel: compbasemetrics.ALPHA,
		},
		priorityLevel,
	)
	apiserverSeatDemandHighWatermarks = compbasemetrics.NewGaugeVec(
		&compbasemetrics.GaugeOpts{
			Namespace:      namespace,
			Subsystem:      subsystem,
			Name:           "demand_seats_high_watermark",
			Help:           "High watermark, over last adjustment period, of demand_seats",
			StabilityLevel: compbasemetrics.ALPHA,
		},
		[]string{priorityLevel},
	)
	apiserverSeatDemandAverages = compbasemetrics.NewGaugeVec(
		&compbasemetrics.GaugeOpts{
			Namespace:      namespace,
			Subsystem:      subsystem,
			Name:           "demand_seats_average",
			Help:           "Time-weighted average, over last adjustment period, of demand_seats",
			StabilityLevel: compbasemetrics.ALPHA,
		},
		[]string{priorityLevel},
	)
	apiserverSeatDemandStandardDeviations = compbasemetrics.NewGaugeVec(
		&compbasemetrics.GaugeOpts{
			Namespace:      namespace,
			Subsystem:      subsystem,
			Name:           "demand_seats_stdev",
			Help:           "Time-weighted standard deviation, over last adjustment period, of demand_seats",
			StabilityLevel: compbasemetrics.ALPHA,
		},
		[]string{priorityLevel},
	)
	apiserverSeatDemandSmootheds = compbasemetrics.NewGaugeVec(
		&compbasemetrics.GaugeOpts{
			Namespace:      namespace,
			Subsystem:      subsystem,
			Name:           "demand_seats_smoothed",
			Help:           "Smoothed seat demands",
			StabilityLevel: compbasemetrics.ALPHA,
		},
		[]string{priorityLevel},
	)
	apiserverSeatDemandTargets = compbasemetrics.NewGaugeVec(
		&compbasemetrics.GaugeOpts{
			Namespace:      namespace,
			Subsystem:      subsystem,
			Name:           "target_seats",
			Help:           "Seat allocation targets",
			StabilityLevel: compbasemetrics.ALPHA,
		},
		[]string{priorityLevel},
	)
	apiserverFairFracs = compbasemetrics.NewGauge(
		&compbasemetrics.GaugeOpts{
			Namespace:      namespace,
			Subsystem:      subsystem,
			Name:           "seat_fair_frac",
			Help:           "Fair fraction of server's concurrency to allocate to each priority level that can use it",
			StabilityLevel: compbasemetrics.ALPHA,
		})
	apiserverCurrentConcurrencyLimits = compbasemetrics.NewGaugeVec(
		&compbasemetrics.GaugeOpts{
			Namespace:      namespace,
			Subsystem:      subsystem,
			Name:           "current_limit_seats",
			Help:           "current derived number of execution seats available to each priority level",
			StabilityLevel: compbasemetrics.ALPHA,
		},
		[]string{priorityLevel},
	)

	metrics = Registerables{
		apiserverRejectedRequestsTotal,
		apiserverDispatchedRequestsTotal,
		apiserverCurrentR,
		apiserverDispatchR,
		apiserverLatestS,
		apiserverNextSBounds,
		apiserverNextDiscountedSBounds,
		apiserverCurrentInqueueRequests,
		apiserverCurrentInqueueSeats,
		apiserverRequestQueueLength,
		apiserverRequestConcurrencyLimit,
		apiserverRequestConcurrencyInUse,
		apiserverCurrentExecutingSeats,
		apiserverCurrentExecutingRequests,
		apiserverRequestWaitingSeconds,
		apiserverRequestExecutionSeconds,
		watchCountSamples,
		apiserverEpochAdvances,
		apiserverWorkEstimatedSeats,
		apiserverDispatchWithNoAccommodation,
		apiserverNominalConcurrencyLimits,
		apiserverMinimumConcurrencyLimits,
		apiserverMaximumConcurrencyLimits,
		apiserverSeatDemandHighWatermarks,
		apiserverSeatDemandAverages,
		apiserverSeatDemandStandardDeviations,
		apiserverSeatDemandSmootheds,
		apiserverSeatDemandTargets,
		apiserverFairFracs,
		apiserverCurrentConcurrencyLimits,
	}.
		Append(PriorityLevelExecutionSeatsGaugeVec.metrics()...).
		Append(PriorityLevelConcurrencyGaugeVec.metrics()...).
		Append(readWriteConcurrencyGaugeVec.metrics()...).
		Append(ApiserverSeatDemands.metrics()...)
)

type indexOnce struct {
	labelValues []string
	once        sync.Once
	gauge       RatioedGauge
}

func (io *indexOnce) getGauge() RatioedGauge {
	io.once.Do(func() {
		io.gauge = readWriteConcurrencyGaugeVec.NewForLabelValuesSafe(0, 1, io.labelValues)
	})
	return io.gauge
}

var waitingReadonly = indexOnce{labelValues: []string{LabelValueWaiting, epmetrics.ReadOnlyKind}}
var executingReadonly = indexOnce{labelValues: []string{LabelValueExecuting, epmetrics.ReadOnlyKind}}
var waitingMutating = indexOnce{labelValues: []string{LabelValueWaiting, epmetrics.MutatingKind}}
var executingMutating = indexOnce{labelValues: []string{LabelValueExecuting, epmetrics.MutatingKind}}

// GetWaitingReadonlyConcurrency returns the gauge of number of readonly requests waiting / limit on those.
var GetWaitingReadonlyConcurrency = waitingReadonly.getGauge

// GetExecutingReadonlyConcurrency returns the gauge of number of executing readonly requests / limit on those.
var GetExecutingReadonlyConcurrency = executingReadonly.getGauge

// GetWaitingMutatingConcurrency returns the gauge of number of mutating requests waiting / limit on those.
var GetWaitingMutatingConcurrency = waitingMutating.getGauge

// GetExecutingMutatingConcurrency returns the gauge of number of executing mutating requests / limit on those.
var GetExecutingMutatingConcurrency = executingMutating.getGauge

// AddRequestsInQueues adds the given delta to the gauge of the # of requests in the queues of the specified flowSchema and priorityLevel
func AddRequestsInQueues(ctx context.Context, priorityLevel, flowSchema string, delta int) {
	apiserverCurrentInqueueRequests.WithLabelValues(priorityLevel, flowSchema).Add(float64(delta))
}

// AddSeatsInQueues adds the given delta to the gauge of the # of seats in the queues of the specified flowSchema and priorityLevel
func AddSeatsInQueues(ctx context.Context, priorityLevel, flowSchema string, delta int) {
	apiserverCurrentInqueueSeats.WithLabelValues(priorityLevel, flowSchema).Add(float64(delta))
}

// AddRequestsExecuting adds the given delta to the gauge of executing requests of the given flowSchema and priorityLevel
func AddRequestsExecuting(ctx context.Context, priorityLevel, flowSchema string, delta int) {
	apiserverCurrentExecutingRequests.WithLabelValues(priorityLevel, flowSchema).Add(float64(delta))
}

// SetCurrentR sets the current-R (virtualTime) gauge for the given priority level
func SetCurrentR(priorityLevel string, r float64) {
	apiserverCurrentR.WithLabelValues(priorityLevel).Set(r)
}

// SetLatestS sets the latest-S (virtual time of dispatched request) gauge for the given priority level
func SetDispatchMetrics(priorityLevel string, r, s, sMin, sMax, discountedSMin, discountedSMax float64) {
	apiserverDispatchR.WithLabelValues(priorityLevel).Set(r)
	apiserverLatestS.WithLabelValues(priorityLevel).Set(s)
	apiserverNextSBounds.WithLabelValues(priorityLevel, "min").Set(sMin)
	apiserverNextSBounds.WithLabelValues(priorityLevel, "max").Set(sMax)
	apiserverNextDiscountedSBounds.WithLabelValues(priorityLevel, "min").Set(discountedSMin)
	apiserverNextDiscountedSBounds.WithLabelValues(priorityLevel, "max").Set(discountedSMax)
}

// AddSeatConcurrencyInUse adds the given delta to the gauge of seats in use by
// the currently executing requests of the given flowSchema and priorityLevel
func AddSeatConcurrencyInUse(priorityLevel, flowSchema string, delta int) {
	apiserverCurrentExecutingSeats.WithLabelValues(priorityLevel, flowSchema).Add(float64(delta))
	apiserverRequestConcurrencyInUse.WithLabelValues(priorityLevel, flowSchema).Add(float64(delta))
}

// AddReject increments the # of rejected requests for flow control
func AddReject(ctx context.Context, priorityLevel, flowSchema, reason string) {
	apiserverRejectedRequestsTotal.WithContext(ctx).WithLabelValues(priorityLevel, flowSchema, reason).Add(1)
}

// AddDispatch increments the # of dispatched requests for flow control
func AddDispatch(ctx context.Context, priorityLevel, flowSchema string) {
	apiserverDispatchedRequestsTotal.WithContext(ctx).WithLabelValues(priorityLevel, flowSchema).Add(1)
}

// ObserveQueueLength observes the queue length for flow control
func ObserveQueueLength(ctx context.Context, priorityLevel, flowSchema string, length int) {
	apiserverRequestQueueLength.WithContext(ctx).WithLabelValues(priorityLevel, flowSchema).Observe(float64(length))
}

// ObserveWaitingDuration observes the queue length for flow control
func ObserveWaitingDuration(ctx context.Context, priorityLevel, flowSchema, execute string, waitTime time.Duration) {
	apiserverRequestWaitingSeconds.WithContext(ctx).WithLabelValues(priorityLevel, flowSchema, execute).Observe(waitTime.Seconds())
}

// ObserveExecutionDuration observes the execution duration for flow control
func ObserveExecutionDuration(ctx context.Context, priorityLevel, flowSchema string, executionTime time.Duration) {
	reqType := "regular"
	if requestInfo, ok := apirequest.RequestInfoFrom(ctx); ok && requestInfo.Verb == "watch" {
		reqType = requestInfo.Verb
	}
	apiserverRequestExecutionSeconds.WithContext(ctx).WithLabelValues(priorityLevel, flowSchema, reqType).Observe(executionTime.Seconds())
}

// ObserveWatchCount notes a sampling of a watch count
func ObserveWatchCount(ctx context.Context, priorityLevel, flowSchema string, count int) {
	watchCountSamples.WithLabelValues(priorityLevel, flowSchema).Observe(float64(count))
}

// AddEpochAdvance notes an advance of the progress meter baseline for a given priority level
func AddEpochAdvance(ctx context.Context, priorityLevel string, success bool) {
	apiserverEpochAdvances.WithContext(ctx).WithLabelValues(priorityLevel, strconv.FormatBool(success)).Inc()
}

// ObserveWorkEstimatedSeats notes a sampling of estimated seats associated with a request
func ObserveWorkEstimatedSeats(priorityLevel, flowSchema string, seats int) {
	apiserverWorkEstimatedSeats.WithLabelValues(priorityLevel, flowSchema).Observe(float64(seats))
}

// AddDispatchWithNoAccommodation keeps track of number of times dispatch attempt results
// in a non accommodation due to lack of available seats.
func AddDispatchWithNoAccommodation(priorityLevel, flowSchema string) {
	apiserverDispatchWithNoAccommodation.WithLabelValues(priorityLevel, flowSchema).Inc()
}

func SetPriorityLevelConfiguration(priorityLevel string, nominalCL, minCL, maxCL int) {
	apiserverRequestConcurrencyLimit.WithLabelValues(priorityLevel).Set(float64(nominalCL))
	apiserverNominalConcurrencyLimits.WithLabelValues(priorityLevel).Set(float64(nominalCL))
	apiserverMinimumConcurrencyLimits.WithLabelValues(priorityLevel).Set(float64(minCL))
	apiserverMaximumConcurrencyLimits.WithLabelValues(priorityLevel).Set(float64(maxCL))
}

func NotePriorityLevelConcurrencyAdjustment(priorityLevel string, seatDemandHWM, seatDemandAvg, seatDemandStdev, seatDemandSmoothed, seatDemandTarget float64, currentCL int) {
	apiserverSeatDemandHighWatermarks.WithLabelValues(priorityLevel).Set(seatDemandHWM)
	apiserverSeatDemandAverages.WithLabelValues(priorityLevel).Set(seatDemandAvg)
	apiserverSeatDemandStandardDeviations.WithLabelValues(priorityLevel).Set(seatDemandStdev)
	apiserverSeatDemandSmootheds.WithLabelValues(priorityLevel).Set(seatDemandSmoothed)
	apiserverSeatDemandTargets.WithLabelValues(priorityLevel).Set(seatDemandTarget)
	apiserverCurrentConcurrencyLimits.WithLabelValues(priorityLevel).Set(float64(currentCL))
}

func SetFairFrac(fairFrac float64) {
	apiserverFairFracs.Set(fairFrac)
}<|MERGE_RESOLUTION|>--- conflicted
+++ resolved
@@ -207,8 +207,6 @@
 			Name:           "current_inqueue_requests",
 			Help:           "Number of requests currently pending in queues of the API Priority and Fairness subsystem",
 			StabilityLevel: compbasemetrics.BETA,
-<<<<<<< HEAD
-=======
 		},
 		[]string{priorityLevel, flowSchema},
 	)
@@ -219,7 +217,6 @@
 			Name:           "current_inqueue_seats",
 			Help:           "Number of seats currently pending in queues of the API Priority and Fairness subsystem",
 			StabilityLevel: compbasemetrics.ALPHA,
->>>>>>> acfd0dd7
 		},
 		[]string{priorityLevel, flowSchema},
 	)
