/*
Copyright 2021 The Kubernetes Authors.

Licensed under the Apache License, Version 2.0 (the "License");
you may not use this file except in compliance with the License.
You may obtain a copy of the License at

    http://www.apache.org/licenses/LICENSE-2.0

Unless required by applicable law or agreed to in writing, software
distributed under the License is distributed on an "AS IS" BASIS,
WITHOUT WARRANTIES OR CONDITIONS OF ANY KIND, either express or implied.
See the License for the specific language governing permissions and
limitations under the License.
*/

package request

import (
	"math"
	"net/http"
	"net/url"

	metav1 "k8s.io/apimachinery/pkg/apis/meta/v1"
	"k8s.io/apimachinery/pkg/runtime/schema"
	apirequest "k8s.io/apiserver/pkg/endpoints/request"
	"k8s.io/apiserver/pkg/features"
	utilfeature "k8s.io/apiserver/pkg/util/feature"
	"k8s.io/klog/v2"
)

func newListWorkEstimator(countFn objectCountGetterFunc, config *WorkEstimatorConfig, maxSeatsFn maxSeatsFunc) WorkEstimatorFunc {
	estimator := &listWorkEstimator{
		config:        config,
		countGetterFn: countFn,
		maxSeatsFn:    maxSeatsFn,
	}
	return estimator.estimate
}

type listWorkEstimator struct {
	config        *WorkEstimatorConfig
	countGetterFn objectCountGetterFunc
	maxSeatsFn    maxSeatsFunc
}

func (e *listWorkEstimator) estimate(r *http.Request, flowSchemaName, priorityLevelName string) WorkEstimate {
	minSeats := e.config.MinimumSeats
	maxSeats := e.maxSeatsFn(priorityLevelName)
	if maxSeats == 0 || maxSeats > e.config.MaximumSeatsLimit {
		maxSeats = e.config.MaximumSeatsLimit
	}

	requestInfo, ok := apirequest.RequestInfoFrom(r.Context())
	if !ok {
		// no RequestInfo should never happen, but to be on the safe side
		// let's return maximumSeats
		return WorkEstimate{InitialSeats: maxSeats}
	}

	if requestInfo.Name != "" {
		// Requests with metadata.name specified are usually executed as get
		// requests in storage layer so their width should be 1.
		// Example of such list requests:
		// /apis/certificates.k8s.io/v1/certificatesigningrequests?fieldSelector=metadata.name%3Dcsr-xxs4m
		// /api/v1/namespaces/test/configmaps?fieldSelector=metadata.name%3Dbig-deployment-1&limit=500&resourceVersion=0
		return WorkEstimate{InitialSeats: minSeats}
	}

	query := r.URL.Query()
	listOptions := metav1.ListOptions{}
	if err := metav1.Convert_url_Values_To_v1_ListOptions(&query, &listOptions, nil); err != nil {
		klog.ErrorS(err, "Failed to convert options while estimating work for the list request")

		// This request is destined to fail in the validation layer,
		// return maximumSeats for this request to be consistent.
		return WorkEstimate{InitialSeats: maxSeats}
<<<<<<< HEAD
	}

	// For watch requests, we want to adjust the cost only if they explicitly request
	// sending initial events.
	if requestInfo.Verb == "watch" {
		if listOptions.SendInitialEvents == nil || !*listOptions.SendInitialEvents {
			return WorkEstimate{InitialSeats: e.config.MinimumSeats}
		}
	}

=======
	}

	// For watch requests, we want to adjust the cost only if they explicitly request
	// sending initial events.
	if requestInfo.Verb == "watch" {
		if listOptions.SendInitialEvents == nil || !*listOptions.SendInitialEvents {
			return WorkEstimate{InitialSeats: e.config.MinimumSeats}
		}
	}

>>>>>>> acfd0dd7
	isListFromCache := requestInfo.Verb == "watch" || !shouldListFromStorage(query, &listOptions)

	numStored, err := e.countGetterFn(key(requestInfo))
	switch {
	case err == ObjectCountStaleErr:
		// object count going stale is indicative of degradation, so we should
		// be conservative here and allocate maximum seats to this list request.
		// NOTE: if a CRD is removed, its count will go stale first and then the
		// pruner will eventually remove the CRD from the cache.
		return WorkEstimate{InitialSeats: maxSeats}
	case err == ObjectCountNotFoundErr:
		// there are multiple scenarios in which we can see this error:
		//  a. the type is truly unknown, a typo on the caller's part.
		//  b. the count has gone stale for too long and the pruner
		//     has removed the type from the cache.
		//  c. the type is an aggregated resource that is served by a
		//     different apiserver (thus its object count is not updated)
		// we don't have a way to distinguish between those situations.
		// However, in case c, the request is delegated to a different apiserver,
		// and thus its cost for our server is minimal. To avoid the situation
		// when aggregated API calls are overestimated, we allocate the minimum
		// possible seats (see #109106 as an example when being more conservative
		// led to problems).
		return WorkEstimate{InitialSeats: minSeats}
	case err != nil:
		// we should never be here since Get returns either ObjectCountStaleErr or
		// ObjectCountNotFoundErr, return maximumSeats to be on the safe side.
		klog.ErrorS(err, "Unexpected error from object count tracker")
		return WorkEstimate{InitialSeats: maxSeats}
	}

	limit := numStored
	if listOptions.Limit > 0 && listOptions.Limit < numStored {
		limit = listOptions.Limit
	}

	var estimatedObjectsToBeProcessed int64

	switch {
	case isListFromCache:
		// TODO: For resources that implement indexes at the watchcache level,
		//  we need to adjust the cost accordingly
		estimatedObjectsToBeProcessed = numStored
	case listOptions.FieldSelector != "" || listOptions.LabelSelector != "":
		estimatedObjectsToBeProcessed = numStored + limit
	default:
		estimatedObjectsToBeProcessed = 2 * limit
	}

	// for now, our rough estimate is to allocate one seat to each 100 obejcts that
	// will be processed by the list request.
	// we will come up with a different formula for the transformation function and/or
	// fine tune this number in future iteratons.
	seats := uint64(math.Ceil(float64(estimatedObjectsToBeProcessed) / e.config.ObjectsPerSeat))

	// make sure we never return a seat of zero
	if seats < minSeats {
		seats = minSeats
	}
	if seats > maxSeats {
		seats = maxSeats
	}
	return WorkEstimate{InitialSeats: seats}
}

func key(requestInfo *apirequest.RequestInfo) string {
	groupResource := &schema.GroupResource{
		Group:    requestInfo.APIGroup,
		Resource: requestInfo.Resource,
	}
	return groupResource.String()
}

// NOTICE: Keep in sync with shouldDelegateList function in
//
//	staging/src/k8s.io/apiserver/pkg/storage/cacher/cacher.go
func shouldListFromStorage(query url.Values, opts *metav1.ListOptions) bool {
	resourceVersion := opts.ResourceVersion
	match := opts.ResourceVersionMatch
<<<<<<< HEAD
	pagingEnabled := utilfeature.DefaultFeatureGate.Enabled(features.APIListChunking)
=======
>>>>>>> acfd0dd7
	consistentListFromCacheEnabled := utilfeature.DefaultFeatureGate.Enabled(features.ConsistentListFromCache)

	// Serve consistent reads from storage if ConsistentListFromCache is disabled
	consistentReadFromStorage := resourceVersion == "" && !consistentListFromCacheEnabled
	// Watch cache doesn't support continuations, so serve them from etcd.
<<<<<<< HEAD
	hasContinuation := pagingEnabled && len(opts.Continue) > 0
	// Serve paginated requests about revision "0" from watch cache to avoid overwhelming etcd.
	hasLimit := pagingEnabled && opts.Limit > 0 && resourceVersion != "0"
=======
	hasContinuation := len(opts.Continue) > 0
	// Serve paginated requests about revision "0" from watch cache to avoid overwhelming etcd.
	hasLimit := opts.Limit > 0 && resourceVersion != "0"
>>>>>>> acfd0dd7
	// Watch cache only supports ResourceVersionMatchNotOlderThan (default).
	unsupportedMatch := match != "" && match != metav1.ResourceVersionMatchNotOlderThan

	return consistentReadFromStorage || hasContinuation || hasLimit || unsupportedMatch
}<|MERGE_RESOLUTION|>--- conflicted
+++ resolved
@@ -75,7 +75,6 @@
 		// This request is destined to fail in the validation layer,
 		// return maximumSeats for this request to be consistent.
 		return WorkEstimate{InitialSeats: maxSeats}
-<<<<<<< HEAD
 	}
 
 	// For watch requests, we want to adjust the cost only if they explicitly request
@@ -86,18 +85,6 @@
 		}
 	}
 
-=======
-	}
-
-	// For watch requests, we want to adjust the cost only if they explicitly request
-	// sending initial events.
-	if requestInfo.Verb == "watch" {
-		if listOptions.SendInitialEvents == nil || !*listOptions.SendInitialEvents {
-			return WorkEstimate{InitialSeats: e.config.MinimumSeats}
-		}
-	}
-
->>>>>>> acfd0dd7
 	isListFromCache := requestInfo.Verb == "watch" || !shouldListFromStorage(query, &listOptions)
 
 	numStored, err := e.countGetterFn(key(requestInfo))
@@ -177,24 +164,14 @@
 func shouldListFromStorage(query url.Values, opts *metav1.ListOptions) bool {
 	resourceVersion := opts.ResourceVersion
 	match := opts.ResourceVersionMatch
-<<<<<<< HEAD
-	pagingEnabled := utilfeature.DefaultFeatureGate.Enabled(features.APIListChunking)
-=======
->>>>>>> acfd0dd7
 	consistentListFromCacheEnabled := utilfeature.DefaultFeatureGate.Enabled(features.ConsistentListFromCache)
 
 	// Serve consistent reads from storage if ConsistentListFromCache is disabled
 	consistentReadFromStorage := resourceVersion == "" && !consistentListFromCacheEnabled
 	// Watch cache doesn't support continuations, so serve them from etcd.
-<<<<<<< HEAD
-	hasContinuation := pagingEnabled && len(opts.Continue) > 0
-	// Serve paginated requests about revision "0" from watch cache to avoid overwhelming etcd.
-	hasLimit := pagingEnabled && opts.Limit > 0 && resourceVersion != "0"
-=======
 	hasContinuation := len(opts.Continue) > 0
 	// Serve paginated requests about revision "0" from watch cache to avoid overwhelming etcd.
 	hasLimit := opts.Limit > 0 && resourceVersion != "0"
->>>>>>> acfd0dd7
 	// Watch cache only supports ResourceVersionMatchNotOlderThan (default).
 	unsupportedMatch := match != "" && match != metav1.ResourceVersionMatchNotOlderThan
 
