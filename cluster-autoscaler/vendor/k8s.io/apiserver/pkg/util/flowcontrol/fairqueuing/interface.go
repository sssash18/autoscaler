--- conflicted
+++ resolved
@@ -116,11 +116,7 @@
 
 	// DesiredNumQueues is the number of queues that the API says
 	// should exist now.  This may be non-positive, in which case
-<<<<<<< HEAD
-	// QueueLengthLimit, HandSize, and RequestWaitLimit are ignored.
-=======
 	// QueueLengthLimit, and HandSize are ignored.
->>>>>>> acfd0dd7
 	// A value of zero means to respect the ConcurrencyLimit of the DispatchingConfig.
 	// A negative value means to always dispatch immediately upon arrival
 	// (i.e., the requests are "exempt" from limitation).
