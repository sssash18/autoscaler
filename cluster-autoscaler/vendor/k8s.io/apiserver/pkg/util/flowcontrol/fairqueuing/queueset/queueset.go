--- conflicted
+++ resolved
@@ -417,17 +417,7 @@
 	}
 	req.waitStarted = true
 	switch decisionAny {
-<<<<<<< HEAD
-	case decisionReject:
-		klog.V(5).Infof("QS(%s): request %#+v %#+v timed out after being enqueued\n", qs.qCfg.Name, req.descr1, req.descr2)
-		qs.totRequestsRejected++
-		qs.totRequestsTimedout++
-		metrics.AddReject(req.ctx, qs.qCfg.Name, req.fsName, "time-out")
-		return false, qs.isIdleLocked()
-	case decisionCancel:
-=======
 	case decisionCancel: // handle in code following this switch
->>>>>>> acfd0dd7
 	case decisionExecute:
 		klog.V(5).Infof("QS(%s): Dispatching request %#+v %#+v from its queue", qs.qCfg.Name, req.descr1, req.descr2)
 		return true, false
@@ -445,11 +435,7 @@
 		qs.totSeatsWaiting -= req.MaxSeats()
 		qs.totRequestsRejected++
 		qs.totRequestsCancelled++
-<<<<<<< HEAD
-		metrics.AddReject(req.ctx, qs.qCfg.Name, req.fsName, "cancelled")
-=======
 		metrics.AddReject(req.ctx, qs.qCfg.Name, req.fsName, "time-out")
->>>>>>> acfd0dd7
 		metrics.AddRequestsInQueues(req.ctx, qs.qCfg.Name, req.fsName, -1)
 		metrics.AddSeatsInQueues(req.ctx, qs.qCfg.Name, req.fsName, -req.MaxSeats())
 		req.NoteQueued(false)
@@ -630,46 +616,6 @@
 	return bestQueueIdx
 }
 
-<<<<<<< HEAD
-// removeTimedOutRequestsFromQueueToBoundLocked rejects old requests that have been enqueued
-// past the requestWaitLimit
-func (qs *queueSet) removeTimedOutRequestsFromQueueToBoundLocked(queue *queue, fsName string) {
-	timeoutCount := 0
-	disqueueSeats := 0
-	now := qs.clock.Now()
-	reqs := queue.requestsWaiting
-	// reqs are sorted oldest -> newest
-	// can short circuit loop (break) if oldest requests are not timing out
-	// as newer requests also will not have timed out
-
-	// now - requestWaitLimit = arrivalLimit
-	arrivalLimit := now.Add(-qs.qCfg.RequestWaitLimit)
-	reqs.Walk(func(req *request) bool {
-		if arrivalLimit.After(req.arrivalTime) {
-			if req.decision.Set(decisionReject) && req.removeFromQueueLocked() != nil {
-				timeoutCount++
-				disqueueSeats += req.MaxSeats()
-				req.NoteQueued(false)
-				metrics.AddRequestsInQueues(req.ctx, qs.qCfg.Name, req.fsName, -1)
-			}
-			// we need to check if the next request has timed out.
-			return true
-		}
-		// since reqs are sorted oldest -> newest, we are done here.
-		return false
-	})
-
-	// remove timed out requests from queue
-	if timeoutCount > 0 {
-		qs.totRequestsWaiting -= timeoutCount
-		qs.totSeatsWaiting -= disqueueSeats
-		qs.reqsGaugePair.RequestsWaiting.Add(float64(-timeoutCount))
-		qs.seatDemandIntegrator.Set(float64(qs.totSeatsInUse + qs.totSeatsWaiting))
-	}
-}
-
-=======
->>>>>>> acfd0dd7
 // rejectOrEnqueueToBoundLocked rejects or enqueues the newly arrived
 // request, which has been assigned to a queue.  If up against the
 // queue length limit and the concurrency limit then returns false.
