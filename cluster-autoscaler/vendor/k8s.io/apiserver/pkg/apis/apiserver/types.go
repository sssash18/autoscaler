--- conflicted
+++ resolved
@@ -157,15 +157,9 @@
 	// Embed the component config tracing configuration struct
 	tracingapi.TracingConfiguration
 }
-<<<<<<< HEAD
-
-// +k8s:deepcopy-gen:interfaces=k8s.io/apimachinery/pkg/runtime.Object
-
-=======
-
-// +k8s:deepcopy-gen:interfaces=k8s.io/apimachinery/pkg/runtime.Object
-
->>>>>>> 7d1f87fc
+
+// +k8s:deepcopy-gen:interfaces=k8s.io/apimachinery/pkg/runtime.Object
+
 // AuthenticationConfiguration provides versioned configuration for authentication.
 type AuthenticationConfiguration struct {
 	metav1.TypeMeta
@@ -181,15 +175,6 @@
 	UserValidationRules  []UserValidationRule
 }
 
-<<<<<<< HEAD
-// Issuer provides the configuration for a external provider specific settings.
-type Issuer struct {
-	URL                  string
-	CertificateAuthority string
-	Audiences            []string
-}
-
-=======
 // Issuer provides the configuration for an external provider's specific settings.
 type Issuer struct {
 	// url points to the issuer URL in a format https://url or https://url/path.
@@ -240,7 +225,6 @@
 	AudienceMatchPolicyMatchAny AudienceMatchPolicyType = "MatchAny"
 )
 
->>>>>>> 7d1f87fc
 // ClaimValidationRule provides the configuration for a single claim validation rule.
 type ClaimValidationRule struct {
 	Claim         string
