--- conflicted
+++ resolved
@@ -659,11 +659,7 @@
 }
 
 // formatHeader formats a log header using the provided file name and line number.
-<<<<<<< HEAD
-func (l *loggingT) formatHeader(s severity.Severity, file string, line int) *buffer.Buffer {
-=======
 func (l *loggingT) formatHeader(s severity.Severity, file string, line int, now time.Time) *buffer.Buffer {
->>>>>>> acfd0dd7
 	buf := buffer.GetBuffer()
 	if l.skipHeaders {
 		return buf
@@ -677,13 +673,10 @@
 }
 
 func (l *loggingT) printlnDepth(s severity.Severity, logger *logWriter, filter LogFilter, depth int, args ...interface{}) {
-<<<<<<< HEAD
-=======
 	if false {
 		_ = fmt.Sprintln(args...) // cause vet to treat this function like fmt.Println
 	}
 
->>>>>>> acfd0dd7
 	buf, file, line := l.header(s, depth)
 	// If a logger is set and doesn't support writing a formatted buffer,
 	// we clear the generated header as we rely on the backing
@@ -704,9 +697,6 @@
 }
 
 func (l *loggingT) printDepth(s severity.Severity, logger *logWriter, filter LogFilter, depth int, args ...interface{}) {
-<<<<<<< HEAD
-	buf, file, line := l.header(s, depth)
-=======
 	if false {
 		_ = fmt.Sprint(args...) //  // cause vet to treat this function like fmt.Print
 	}
@@ -716,7 +706,6 @@
 }
 
 func (l *loggingT) printWithInfos(buf *buffer.Buffer, file string, line int, s severity.Severity, logger *logWriter, filter LogFilter, depth int, args ...interface{}) {
->>>>>>> acfd0dd7
 	// If a logger is set and doesn't support writing a formatted buffer,
 	// we clear the generated header as we rely on the backing
 	// logger implementation to print headers.
@@ -739,13 +728,10 @@
 }
 
 func (l *loggingT) printfDepth(s severity.Severity, logger *logWriter, filter LogFilter, depth int, format string, args ...interface{}) {
-<<<<<<< HEAD
-=======
 	if false {
 		_ = fmt.Sprintf(format, args...) // cause vet to treat this function like fmt.Printf
 	}
 
->>>>>>> acfd0dd7
 	buf, file, line := l.header(s, depth)
 	// If a logger is set and doesn't support writing a formatted buffer,
 	// we clear the generated header as we rely on the backing
@@ -768,11 +754,7 @@
 // alsoLogToStderr is true, the log message always appears on standard error; it
 // will also appear in the log file unless --logtostderr is set.
 func (l *loggingT) printWithFileLine(s severity.Severity, logger *logWriter, filter LogFilter, file string, line int, alsoToStderr bool, args ...interface{}) {
-<<<<<<< HEAD
-	buf := l.formatHeader(s, file, line)
-=======
 	buf := l.formatHeader(s, file, line, timeNow())
->>>>>>> acfd0dd7
 	// If a logger is set and doesn't support writing a formatted buffer,
 	// we clear the generated header as we rely on the backing
 	// logger implementation to print headers.
@@ -790,11 +772,7 @@
 	l.output(s, logger, buf, 2 /* depth */, file, line, alsoToStderr)
 }
 
-<<<<<<< HEAD
-// if loggr is specified, will call loggr.Error, otherwise output with logging module.
-=======
 // if logger is specified, will call logger.Error, otherwise output with logging module.
->>>>>>> acfd0dd7
 func (l *loggingT) errorS(err error, logger *logWriter, filter LogFilter, depth int, msg string, keysAndValues ...interface{}) {
 	if filter != nil {
 		msg, keysAndValues = filter.FilterS(msg, keysAndValues)
@@ -806,11 +784,7 @@
 	l.printS(err, severity.ErrorLog, depth+1, msg, keysAndValues...)
 }
 
-<<<<<<< HEAD
-// if loggr is specified, will call loggr.Info, otherwise output with logging module.
-=======
 // if logger is specified, will call logger.Info, otherwise output with logging module.
->>>>>>> acfd0dd7
 func (l *loggingT) infoS(logger *logWriter, filter LogFilter, depth int, msg string, keysAndValues ...interface{}) {
 	if filter != nil {
 		msg, keysAndValues = filter.FilterS(msg, keysAndValues)
@@ -912,12 +886,9 @@
 		if logger.writeKlogBuffer != nil {
 			logger.writeKlogBuffer(data)
 		} else {
-<<<<<<< HEAD
-=======
 			if len(data) > 0 && data[len(data)-1] == '\n' {
 				data = data[:len(data)-1]
 			}
->>>>>>> acfd0dd7
 			// TODO: set 'severity' and caller information as structured log info
 			// keysAndValues := []interface{}{"severity", severityName[s], "file", file, "line", line}
 			if s == severity.ErrorLog {
