--- conflicted
+++ resolved
@@ -54,23 +54,12 @@
 
 func (l *klogger) Info(level int, msg string, kvList ...interface{}) {
 	merged := serialize.MergeKVs(l.values, kvList)
-<<<<<<< HEAD
-	if l.prefix != "" {
-		msg = l.prefix + ": " + msg
-	}
-=======
->>>>>>> acfd0dd7
 	// Skip this function.
 	VDepth(l.callDepth+1, Level(level)).InfoSDepth(l.callDepth+1, msg, merged...)
 }
 
 func (l *klogger) Enabled(level int) bool {
-<<<<<<< HEAD
-	// Skip this function and logr.Logger.Info where Enabled is called.
-	return VDepth(l.callDepth+2, Level(level)).Enabled()
-=======
 	return VDepth(l.callDepth+1, Level(level)).Enabled()
->>>>>>> acfd0dd7
 }
 
 func (l *klogger) Error(err error, msg string, kvList ...interface{}) {
