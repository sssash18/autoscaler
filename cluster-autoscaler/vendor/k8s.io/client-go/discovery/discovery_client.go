--- conflicted
+++ resolved
@@ -264,25 +264,15 @@
 	}
 
 	var resourcesByGV map[schema.GroupVersion]*metav1.APIResourceList
-<<<<<<< HEAD
-	// Switch on content-type server responded with: aggregated or unaggregated.
-	switch {
-	case isV2Beta1ContentType(responseContentType):
-=======
 	// Based on the content-type server responded with: aggregated or unaggregated.
 	if isGVK, _ := ContentTypeIsGVK(responseContentType, v2Beta1GVK); isGVK {
->>>>>>> acfd0dd7
 		var aggregatedDiscovery apidiscovery.APIGroupDiscoveryList
 		err = json.Unmarshal(body, &aggregatedDiscovery)
 		if err != nil {
 			return nil, nil, nil, err
 		}
 		apiGroupList, resourcesByGV, failedGVs = SplitGroupsAndResources(aggregatedDiscovery)
-<<<<<<< HEAD
-	default:
-=======
 	} else {
->>>>>>> acfd0dd7
 		// Default is unaggregated discovery v1.
 		var v metav1.APIVersions
 		err = json.Unmarshal(body, &v)
@@ -326,28 +316,12 @@
 	apiGroupList := &metav1.APIGroupList{}
 	failedGVs := map[schema.GroupVersion]error{}
 	var resourcesByGV map[schema.GroupVersion]*metav1.APIResourceList
-<<<<<<< HEAD
-	// Switch on content-type server responded with: aggregated or unaggregated.
-	switch {
-	case isV2Beta1ContentType(responseContentType):
-=======
 	// Based on the content-type server responded with: aggregated or unaggregated.
 	if isGVK, _ := ContentTypeIsGVK(responseContentType, v2Beta1GVK); isGVK {
->>>>>>> acfd0dd7
 		var aggregatedDiscovery apidiscovery.APIGroupDiscoveryList
 		err = json.Unmarshal(body, &aggregatedDiscovery)
 		if err != nil {
 			return nil, nil, nil, err
-<<<<<<< HEAD
-		}
-		apiGroupList, resourcesByGV, failedGVs = SplitGroupsAndResources(aggregatedDiscovery)
-	default:
-		// Default is unaggregated discovery v1.
-		err = json.Unmarshal(body, apiGroupList)
-		if err != nil {
-			return nil, nil, nil, err
-		}
-=======
 		}
 		apiGroupList, resourcesByGV, failedGVs = SplitGroupsAndResources(aggregatedDiscovery)
 	} else {
@@ -356,40 +330,18 @@
 		if err != nil {
 			return nil, nil, nil, err
 		}
->>>>>>> acfd0dd7
 	}
 
 	return apiGroupList, resourcesByGV, failedGVs, nil
 }
 
-<<<<<<< HEAD
-// isV2Beta1ContentType checks of the content-type string is both
-// "application/json" and contains the v2beta1 content-type params.
-=======
 // ContentTypeIsGVK checks of the content-type string is both
 // "application/json" and matches the provided GVK. An error
 // is returned if the content type string is malformed.
->>>>>>> acfd0dd7
 // NOTE: This function is resilient to the ordering of the
 // content-type parameters, as well as parameters added by
 // intermediaries such as proxies or gateways. Examples:
 //
-<<<<<<< HEAD
-//	"application/json; g=apidiscovery.k8s.io;v=v2beta1;as=APIGroupDiscoveryList" = true
-//	"application/json; as=APIGroupDiscoveryList;v=v2beta1;g=apidiscovery.k8s.io" = true
-//	"application/json; as=APIGroupDiscoveryList;v=v2beta1;g=apidiscovery.k8s.io;charset=utf-8" = true
-//	"application/json" = false
-//	"application/json; charset=UTF-8" = false
-func isV2Beta1ContentType(contentType string) bool {
-	base, params, err := mime.ParseMediaType(contentType)
-	if err != nil {
-		return false
-	}
-	return runtime.ContentTypeJSON == base &&
-		params["g"] == "apidiscovery.k8s.io" &&
-		params["v"] == "v2beta1" &&
-		params["as"] == "APIGroupDiscoveryList"
-=======
 //	("application/json; g=apidiscovery.k8s.io;v=v2beta1;as=APIGroupDiscoveryList", {apidiscovery.k8s.io, v2beta1, APIGroupDiscoveryList}) = (true, nil)
 //	("application/json; as=APIGroupDiscoveryList;v=v2beta1;g=apidiscovery.k8s.io", {apidiscovery.k8s.io, v2beta1, APIGroupDiscoveryList}) = (true, nil)
 //	("application/json; as=APIGroupDiscoveryList;v=v2beta1;g=apidiscovery.k8s.io;charset=utf-8", {apidiscovery.k8s.io, v2beta1, APIGroupDiscoveryList}) = (true, nil)
@@ -406,7 +358,6 @@
 		params["v"] == gvk.Version &&
 		params["as"] == gvk.Kind
 	return gvkMatch, nil
->>>>>>> acfd0dd7
 }
 
 // ServerGroups returns the supported groups, with information like supported versions and the
