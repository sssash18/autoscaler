--- conflicted
+++ resolved
@@ -51,7 +51,6 @@
 	return NewWithConfig(QueueConfig{
 		Name: "",
 	})
-<<<<<<< HEAD
 }
 
 // NewWithConfig constructs a new workqueue with ability to
@@ -60,16 +59,6 @@
 	return newQueueWithConfig(config, defaultUnfinishedWorkUpdatePeriod)
 }
 
-=======
-}
-
-// NewWithConfig constructs a new workqueue with ability to
-// customize different properties.
-func NewWithConfig(config QueueConfig) *Type {
-	return newQueueWithConfig(config, defaultUnfinishedWorkUpdatePeriod)
-}
-
->>>>>>> acfd0dd7
 // NewNamed creates a new named queue.
 // Deprecated: Use NewWithConfig instead.
 func NewNamed(name string) *Type {
