--- conflicted
+++ resolved
@@ -69,13 +69,10 @@
 
 func (f *FakeRecorder) AnnotatedEventf(object runtime.Object, annotations map[string]string, eventtype, reason, messageFmt string, args ...interface{}) {
 	f.writeEvent(object, annotations, eventtype, reason, messageFmt, args...)
-<<<<<<< HEAD
-=======
 }
 
 func (f *FakeRecorder) WithLogger(logger klog.Logger) EventRecorderLogger {
 	return f
->>>>>>> acfd0dd7
 }
 
 // NewFakeRecorder creates new fake event recorder with event channel with
