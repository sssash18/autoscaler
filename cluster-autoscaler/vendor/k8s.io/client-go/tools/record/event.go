/*
Copyright 2014 The Kubernetes Authors.

Licensed under the Apache License, Version 2.0 (the "License");
you may not use this file except in compliance with the License.
You may obtain a copy of the License at

    http://www.apache.org/licenses/LICENSE-2.0

Unless required by applicable law or agreed to in writing, software
distributed under the License is distributed on an "AS IS" BASIS,
WITHOUT WARRANTIES OR CONDITIONS OF ANY KIND, either express or implied.
See the License for the specific language governing permissions and
limitations under the License.
*/

package record

import (
	"context"
	"fmt"
	"math/rand"
	"time"

	v1 "k8s.io/api/core/v1"
	"k8s.io/apimachinery/pkg/api/errors"
	metav1 "k8s.io/apimachinery/pkg/apis/meta/v1"
	"k8s.io/apimachinery/pkg/runtime"
	utilruntime "k8s.io/apimachinery/pkg/util/runtime"
	"k8s.io/apimachinery/pkg/watch"
	restclient "k8s.io/client-go/rest"
	internalevents "k8s.io/client-go/tools/internal/events"
	"k8s.io/client-go/tools/record/util"
	ref "k8s.io/client-go/tools/reference"
	"k8s.io/klog/v2"
	"k8s.io/utils/clock"
)

const maxTriesPerEvent = 12

var defaultSleepDuration = 10 * time.Second

const maxQueuedEvents = 1000

// EventSink knows how to store events (client.Client implements it.)
// EventSink must respect the namespace that will be embedded in 'event'.
// It is assumed that EventSink will return the same sorts of errors as
// pkg/client's REST client.
type EventSink interface {
	Create(event *v1.Event) (*v1.Event, error)
	Update(event *v1.Event) (*v1.Event, error)
	Patch(oldEvent *v1.Event, data []byte) (*v1.Event, error)
}

// CorrelatorOptions allows you to change the default of the EventSourceObjectSpamFilter
// and EventAggregator in EventCorrelator
type CorrelatorOptions struct {
	// The lru cache size used for both EventSourceObjectSpamFilter and the EventAggregator
	// If not specified (zero value), the default specified in events_cache.go will be picked
	// This means that the LRUCacheSize has to be greater than 0.
	LRUCacheSize int
	// The burst size used by the token bucket rate filtering in EventSourceObjectSpamFilter
	// If not specified (zero value), the default specified in events_cache.go will be picked
	// This means that the BurstSize has to be greater than 0.
	BurstSize int
	// The fill rate of the token bucket in queries per second in EventSourceObjectSpamFilter
	// If not specified (zero value), the default specified in events_cache.go will be picked
	// This means that the QPS has to be greater than 0.
	QPS float32
	// The func used by the EventAggregator to group event keys for aggregation
	// If not specified (zero value), EventAggregatorByReasonFunc will be used
	KeyFunc EventAggregatorKeyFunc
	// The func used by the EventAggregator to produced aggregated message
	// If not specified (zero value), EventAggregatorByReasonMessageFunc will be used
	MessageFunc EventAggregatorMessageFunc
	// The number of events in an interval before aggregation happens by the EventAggregator
	// If not specified (zero value), the default specified in events_cache.go will be picked
	// This means that the MaxEvents has to be greater than 0
	MaxEvents int
	// The amount of time in seconds that must transpire since the last occurrence of a similar event before it is considered new by the EventAggregator
	// If not specified (zero value), the default specified in events_cache.go will be picked
	// This means that the MaxIntervalInSeconds has to be greater than 0
	MaxIntervalInSeconds int
	// The clock used by the EventAggregator to allow for testing
	// If not specified (zero value), clock.RealClock{} will be used
	Clock clock.PassiveClock
	// The func used by EventFilterFunc, which returns a key for given event, based on which filtering will take place
	// If not specified (zero value), getSpamKey will be used
	SpamKeyFunc EventSpamKeyFunc
}

// EventRecorder knows how to record events on behalf of an EventSource.
type EventRecorder interface {
	// Event constructs an event from the given information and puts it in the queue for sending.
	// 'object' is the object this event is about. Event will make a reference-- or you may also
	// pass a reference to the object directly.
	// 'eventtype' of this event, and can be one of Normal, Warning. New types could be added in future
	// 'reason' is the reason this event is generated. 'reason' should be short and unique; it
	// should be in UpperCamelCase format (starting with a capital letter). "reason" will be used
	// to automate handling of events, so imagine people writing switch statements to handle them.
	// You want to make that easy.
	// 'message' is intended to be human readable.
	//
	// The resulting event will be created in the same namespace as the reference object.
	Event(object runtime.Object, eventtype, reason, message string)

	// Eventf is just like Event, but with Sprintf for the message field.
	Eventf(object runtime.Object, eventtype, reason, messageFmt string, args ...interface{})

	// AnnotatedEventf is just like eventf, but with annotations attached
	AnnotatedEventf(object runtime.Object, annotations map[string]string, eventtype, reason, messageFmt string, args ...interface{})
}

// EventRecorderLogger extends EventRecorder such that a logger can
// be set for methods in EventRecorder. Normally, those methods
// uses the global default logger to record errors and debug messages.
// If that is not desired, use WithLogger to provide a logger instance.
type EventRecorderLogger interface {
	EventRecorder

	// WithLogger replaces the context used for logging. This is a cheap call
	// and meant to be used for contextual logging:
	//    recorder := ...
	//    logger := klog.FromContext(ctx)
	//    recorder.WithLogger(logger).Eventf(...)
	WithLogger(logger klog.Logger) EventRecorderLogger
}

// EventBroadcaster knows how to receive events and send them to any EventSink, watcher, or log.
type EventBroadcaster interface {
	// StartEventWatcher starts sending events received from this EventBroadcaster to the given
	// event handler function. The return value can be ignored or used to stop recording, if
	// desired.
	StartEventWatcher(eventHandler func(*v1.Event)) watch.Interface

	// StartRecordingToSink starts sending events received from this EventBroadcaster to the given
	// sink. The return value can be ignored or used to stop recording, if desired.
	StartRecordingToSink(sink EventSink) watch.Interface

	// StartLogging starts sending events received from this EventBroadcaster to the given logging
	// function. The return value can be ignored or used to stop recording, if desired.
	StartLogging(logf func(format string, args ...interface{})) watch.Interface

	// StartStructuredLogging starts sending events received from this EventBroadcaster to the structured
	// logging function. The return value can be ignored or used to stop recording, if desired.
	StartStructuredLogging(verbosity klog.Level) watch.Interface

	// NewRecorder returns an EventRecorder that can be used to send events to this EventBroadcaster
	// with the event source set to the given event source.
	NewRecorder(scheme *runtime.Scheme, source v1.EventSource) EventRecorderLogger

	// Shutdown shuts down the broadcaster. Once the broadcaster is shut
	// down, it will only try to record an event in a sink once before
	// giving up on it with an error message.
	Shutdown()
}

// EventRecorderAdapter is a wrapper around a "k8s.io/client-go/tools/record".EventRecorder
// implementing the new "k8s.io/client-go/tools/events".EventRecorder interface.
type EventRecorderAdapter struct {
	recorder EventRecorderLogger
}

var _ internalevents.EventRecorder = &EventRecorderAdapter{}

// NewEventRecorderAdapter returns an adapter implementing the new
// "k8s.io/client-go/tools/events".EventRecorder interface.
func NewEventRecorderAdapter(recorder EventRecorderLogger) *EventRecorderAdapter {
	return &EventRecorderAdapter{
		recorder: recorder,
	}
}

// Eventf is a wrapper around v1 Eventf
func (a *EventRecorderAdapter) Eventf(regarding, _ runtime.Object, eventtype, reason, action, note string, args ...interface{}) {
	a.recorder.Eventf(regarding, eventtype, reason, note, args...)
}

func (a *EventRecorderAdapter) WithLogger(logger klog.Logger) internalevents.EventRecorderLogger {
	return &EventRecorderAdapter{
		recorder: a.recorder.WithLogger(logger),
	}
}

// Creates a new event broadcaster.
<<<<<<< HEAD
func NewBroadcaster() EventBroadcaster {
	return newEventBroadcaster(watch.NewLongQueueBroadcaster(maxQueuedEvents, watch.DropIfChannelFull), defaultSleepDuration)
}

func NewBroadcasterForTests(sleepDuration time.Duration) EventBroadcaster {
	return newEventBroadcaster(watch.NewLongQueueBroadcaster(maxQueuedEvents, watch.DropIfChannelFull), sleepDuration)
}

func NewBroadcasterWithCorrelatorOptions(options CorrelatorOptions) EventBroadcaster {
	eventBroadcaster := newEventBroadcaster(watch.NewLongQueueBroadcaster(maxQueuedEvents, watch.DropIfChannelFull), defaultSleepDuration)
	eventBroadcaster.options = options
	return eventBroadcaster
}

func newEventBroadcaster(broadcaster *watch.Broadcaster, sleepDuration time.Duration) *eventBroadcasterImpl {
	eventBroadcaster := &eventBroadcasterImpl{
		Broadcaster:   broadcaster,
		sleepDuration: sleepDuration,
=======
func NewBroadcaster(opts ...BroadcasterOption) EventBroadcaster {
	c := config{
		sleepDuration: defaultSleepDuration,
	}
	for _, opt := range opts {
		opt(&c)
	}
	eventBroadcaster := &eventBroadcasterImpl{
		Broadcaster:   watch.NewLongQueueBroadcaster(maxQueuedEvents, watch.DropIfChannelFull),
		sleepDuration: c.sleepDuration,
		options:       c.CorrelatorOptions,
	}
	ctx := c.Context
	if ctx == nil {
		ctx = context.Background()
	} else {
		// Calling Shutdown is not required when a context was provided:
		// when the context is canceled, this goroutine will shut down
		// the broadcaster.
		go func() {
			<-ctx.Done()
			eventBroadcaster.Broadcaster.Shutdown()
		}()
	}
	eventBroadcaster.cancelationCtx, eventBroadcaster.cancel = context.WithCancel(ctx)
	return eventBroadcaster
}

func NewBroadcasterForTests(sleepDuration time.Duration) EventBroadcaster {
	return NewBroadcaster(WithSleepDuration(sleepDuration))
}

func NewBroadcasterWithCorrelatorOptions(options CorrelatorOptions) EventBroadcaster {
	return NewBroadcaster(WithCorrelatorOptions(options))
}

func WithCorrelatorOptions(options CorrelatorOptions) BroadcasterOption {
	return func(c *config) {
		c.CorrelatorOptions = options
	}
}

// WithContext sets a context for the broadcaster. Canceling the context will
// shut down the broadcaster, Shutdown doesn't need to be called. The context
// can also be used to provide a logger.
func WithContext(ctx context.Context) BroadcasterOption {
	return func(c *config) {
		c.Context = ctx
	}
}

func WithSleepDuration(sleepDuration time.Duration) BroadcasterOption {
	return func(c *config) {
		c.sleepDuration = sleepDuration
>>>>>>> acfd0dd7
	}
	eventBroadcaster.cancelationCtx, eventBroadcaster.cancel = context.WithCancel(context.Background())
	return eventBroadcaster
}

type BroadcasterOption func(*config)

type config struct {
	CorrelatorOptions
	context.Context
	sleepDuration time.Duration
}

type eventBroadcasterImpl struct {
	*watch.Broadcaster
	sleepDuration  time.Duration
	options        CorrelatorOptions
	cancelationCtx context.Context
	cancel         func()
}

// StartRecordingToSink starts sending events received from the specified eventBroadcaster to the given sink.
// The return value can be ignored or used to stop recording, if desired.
// TODO: make me an object with parameterizable queue length and retry interval
func (e *eventBroadcasterImpl) StartRecordingToSink(sink EventSink) watch.Interface {
	eventCorrelator := NewEventCorrelatorWithOptions(e.options)
	return e.StartEventWatcher(
		func(event *v1.Event) {
			e.recordToSink(sink, event, eventCorrelator)
		})
}

func (e *eventBroadcasterImpl) Shutdown() {
	e.Broadcaster.Shutdown()
	e.cancel()
}

func (e *eventBroadcasterImpl) recordToSink(sink EventSink, event *v1.Event, eventCorrelator *EventCorrelator) {
	// Make a copy before modification, because there could be multiple listeners.
	// Events are safe to copy like this.
	eventCopy := *event
	event = &eventCopy
	result, err := eventCorrelator.EventCorrelate(event)
	if err != nil {
		utilruntime.HandleError(err)
	}
	if result.Skip {
		return
	}
	tries := 0
	for {
		if recordEvent(e.cancelationCtx, sink, result.Event, result.Patch, result.Event.Count > 1, eventCorrelator) {
			break
		}
		tries++
		if tries >= maxTriesPerEvent {
			klog.FromContext(e.cancelationCtx).Error(nil, "Unable to write event (retry limit exceeded!)", "event", event)
			break
		}

		// Randomize the first sleep so that various clients won't all be
		// synced up if the master goes down.
		delay := e.sleepDuration
		if tries == 1 {
			delay = time.Duration(float64(delay) * rand.Float64())
		}
		select {
		case <-e.cancelationCtx.Done():
<<<<<<< HEAD
			klog.Errorf("Unable to write event '%#v' (broadcaster is shut down)", event)
=======
			klog.FromContext(e.cancelationCtx).Error(nil, "Unable to write event (broadcaster is shut down)", "event", event)
>>>>>>> acfd0dd7
			return
		case <-time.After(delay):
		}
	}
}

// recordEvent attempts to write event to a sink. It returns true if the event
// was successfully recorded or discarded, false if it should be retried.
// If updateExistingEvent is false, it creates a new event, otherwise it updates
// existing event.
func recordEvent(ctx context.Context, sink EventSink, event *v1.Event, patch []byte, updateExistingEvent bool, eventCorrelator *EventCorrelator) bool {
	var newEvent *v1.Event
	var err error
	if updateExistingEvent {
		newEvent, err = sink.Patch(event, patch)
	}
	// Update can fail because the event may have been removed and it no longer exists.
	if !updateExistingEvent || (updateExistingEvent && util.IsKeyNotFoundError(err)) {
		// Making sure that ResourceVersion is empty on creation
		event.ResourceVersion = ""
		newEvent, err = sink.Create(event)
	}
	if err == nil {
		// we need to update our event correlator with the server returned state to handle name/resourceversion
		eventCorrelator.UpdateState(newEvent)
		return true
	}

	// If we can't contact the server, then hold everything while we keep trying.
	// Otherwise, something about the event is malformed and we should abandon it.
	switch err.(type) {
	case *restclient.RequestConstructionError:
		// We will construct the request the same next time, so don't keep trying.
		klog.FromContext(ctx).Error(err, "Unable to construct event (will not retry!)", "event", event)
		return true
	case *errors.StatusError:
		if errors.IsAlreadyExists(err) || errors.HasStatusCause(err, v1.NamespaceTerminatingCause) {
<<<<<<< HEAD
			klog.V(5).Infof("Server rejected event '%#v': '%v' (will not retry!)", event, err)
=======
			klog.FromContext(ctx).V(5).Info("Server rejected event (will not retry!)", "event", event, "err", err)
>>>>>>> acfd0dd7
		} else {
			klog.FromContext(ctx).Error(err, "Server rejected event (will not retry!)", "event", event)
		}
		return true
	case *errors.UnexpectedObjectError:
		// We don't expect this; it implies the server's response didn't match a
		// known pattern. Go ahead and retry.
	default:
		// This case includes actual http transport errors. Go ahead and retry.
	}
	klog.FromContext(ctx).Error(err, "Unable to write event (may retry after sleeping)", "event", event)
	return false
}

// StartLogging starts sending events received from this EventBroadcaster to the given logging function.
// The return value can be ignored or used to stop recording, if desired.
func (e *eventBroadcasterImpl) StartLogging(logf func(format string, args ...interface{})) watch.Interface {
	return e.StartEventWatcher(
		func(e *v1.Event) {
			logf("Event(%#v): type: '%v' reason: '%v' %v", e.InvolvedObject, e.Type, e.Reason, e.Message)
		})
}

// StartStructuredLogging starts sending events received from this EventBroadcaster to a structured logger.
// The logger is retrieved from a context if the broadcaster was constructed with a context, otherwise
// the global default is used.
// The return value can be ignored or used to stop recording, if desired.
func (e *eventBroadcasterImpl) StartStructuredLogging(verbosity klog.Level) watch.Interface {
	loggerV := klog.FromContext(e.cancelationCtx).V(int(verbosity))
	return e.StartEventWatcher(
		func(e *v1.Event) {
			loggerV.Info("Event occurred", "object", klog.KRef(e.InvolvedObject.Namespace, e.InvolvedObject.Name), "fieldPath", e.InvolvedObject.FieldPath, "kind", e.InvolvedObject.Kind, "apiVersion", e.InvolvedObject.APIVersion, "type", e.Type, "reason", e.Reason, "message", e.Message)
		})
}

// StartEventWatcher starts sending events received from this EventBroadcaster to the given event handler function.
// The return value can be ignored or used to stop recording, if desired.
func (e *eventBroadcasterImpl) StartEventWatcher(eventHandler func(*v1.Event)) watch.Interface {
	watcher, err := e.Watch()
	if err != nil {
		klog.FromContext(e.cancelationCtx).Error(err, "Unable start event watcher (will not retry!)")
	}
	go func() {
		defer utilruntime.HandleCrash()
		for {
			select {
			case <-e.cancelationCtx.Done():
				watcher.Stop()
				return
			case watchEvent := <-watcher.ResultChan():
				event, ok := watchEvent.Object.(*v1.Event)
				if !ok {
					// This is all local, so there's no reason this should
					// ever happen.
					continue
				}
				eventHandler(event)
			}
		}
	}()
	return watcher
}

// NewRecorder returns an EventRecorder that records events with the given event source.
func (e *eventBroadcasterImpl) NewRecorder(scheme *runtime.Scheme, source v1.EventSource) EventRecorderLogger {
	return &recorderImplLogger{recorderImpl: &recorderImpl{scheme, source, e.Broadcaster, clock.RealClock{}}, logger: klog.Background()}
}

type recorderImpl struct {
	scheme *runtime.Scheme
	source v1.EventSource
	*watch.Broadcaster
	clock clock.PassiveClock
}

var _ EventRecorder = &recorderImpl{}

func (recorder *recorderImpl) generateEvent(logger klog.Logger, object runtime.Object, annotations map[string]string, eventtype, reason, message string) {
	ref, err := ref.GetReference(recorder.scheme, object)
	if err != nil {
		logger.Error(err, "Could not construct reference, will not report event", "object", object, "eventType", eventtype, "reason", reason, "message", message)
		return
	}

	if !util.ValidateEventType(eventtype) {
		logger.Error(nil, "Unsupported event type", "eventType", eventtype)
		return
	}

	event := recorder.makeEvent(ref, annotations, eventtype, reason, message)
	event.Source = recorder.source

	event.ReportingInstance = recorder.source.Host
	event.ReportingController = recorder.source.Component

	// NOTE: events should be a non-blocking operation, but we also need to not
	// put this in a goroutine, otherwise we'll race to write to a closed channel
	// when we go to shut down this broadcaster.  Just drop events if we get overloaded,
	// and log an error if that happens (we've configured the broadcaster to drop
	// outgoing events anyway).
	sent, err := recorder.ActionOrDrop(watch.Added, event)
	if err != nil {
		logger.Error(err, "Unable to record event (will not retry!)")
		return
	}
	if !sent {
		logger.Error(nil, "Unable to record event: too many queued events, dropped event", "event", event)
	}
}

func (recorder *recorderImpl) Event(object runtime.Object, eventtype, reason, message string) {
	recorder.generateEvent(klog.Background(), object, nil, eventtype, reason, message)
}

func (recorder *recorderImpl) Eventf(object runtime.Object, eventtype, reason, messageFmt string, args ...interface{}) {
	recorder.Event(object, eventtype, reason, fmt.Sprintf(messageFmt, args...))
}

func (recorder *recorderImpl) AnnotatedEventf(object runtime.Object, annotations map[string]string, eventtype, reason, messageFmt string, args ...interface{}) {
	recorder.generateEvent(klog.Background(), object, annotations, eventtype, reason, fmt.Sprintf(messageFmt, args...))
}

func (recorder *recorderImpl) makeEvent(ref *v1.ObjectReference, annotations map[string]string, eventtype, reason, message string) *v1.Event {
	t := metav1.Time{Time: recorder.clock.Now()}
	namespace := ref.Namespace
	if namespace == "" {
		namespace = metav1.NamespaceDefault
	}
	return &v1.Event{
		ObjectMeta: metav1.ObjectMeta{
			Name:        fmt.Sprintf("%v.%x", ref.Name, t.UnixNano()),
			Namespace:   namespace,
			Annotations: annotations,
		},
		InvolvedObject: *ref,
		Reason:         reason,
		Message:        message,
		FirstTimestamp: t,
		LastTimestamp:  t,
		Count:          1,
		Type:           eventtype,
	}
}

type recorderImplLogger struct {
	*recorderImpl
	logger klog.Logger
}

var _ EventRecorderLogger = &recorderImplLogger{}

func (recorder recorderImplLogger) Event(object runtime.Object, eventtype, reason, message string) {
	recorder.recorderImpl.generateEvent(recorder.logger, object, nil, eventtype, reason, message)
}

func (recorder recorderImplLogger) Eventf(object runtime.Object, eventtype, reason, messageFmt string, args ...interface{}) {
	recorder.Event(object, eventtype, reason, fmt.Sprintf(messageFmt, args...))
}

func (recorder recorderImplLogger) AnnotatedEventf(object runtime.Object, annotations map[string]string, eventtype, reason, messageFmt string, args ...interface{}) {
	recorder.generateEvent(recorder.logger, object, annotations, eventtype, reason, fmt.Sprintf(messageFmt, args...))
}

func (recorder recorderImplLogger) WithLogger(logger klog.Logger) EventRecorderLogger {
	return recorderImplLogger{recorderImpl: recorder.recorderImpl, logger: logger}
}<|MERGE_RESOLUTION|>--- conflicted
+++ resolved
@@ -183,26 +183,6 @@
 }
 
 // Creates a new event broadcaster.
-<<<<<<< HEAD
-func NewBroadcaster() EventBroadcaster {
-	return newEventBroadcaster(watch.NewLongQueueBroadcaster(maxQueuedEvents, watch.DropIfChannelFull), defaultSleepDuration)
-}
-
-func NewBroadcasterForTests(sleepDuration time.Duration) EventBroadcaster {
-	return newEventBroadcaster(watch.NewLongQueueBroadcaster(maxQueuedEvents, watch.DropIfChannelFull), sleepDuration)
-}
-
-func NewBroadcasterWithCorrelatorOptions(options CorrelatorOptions) EventBroadcaster {
-	eventBroadcaster := newEventBroadcaster(watch.NewLongQueueBroadcaster(maxQueuedEvents, watch.DropIfChannelFull), defaultSleepDuration)
-	eventBroadcaster.options = options
-	return eventBroadcaster
-}
-
-func newEventBroadcaster(broadcaster *watch.Broadcaster, sleepDuration time.Duration) *eventBroadcasterImpl {
-	eventBroadcaster := &eventBroadcasterImpl{
-		Broadcaster:   broadcaster,
-		sleepDuration: sleepDuration,
-=======
 func NewBroadcaster(opts ...BroadcasterOption) EventBroadcaster {
 	c := config{
 		sleepDuration: defaultSleepDuration,
@@ -257,10 +237,7 @@
 func WithSleepDuration(sleepDuration time.Duration) BroadcasterOption {
 	return func(c *config) {
 		c.sleepDuration = sleepDuration
->>>>>>> acfd0dd7
-	}
-	eventBroadcaster.cancelationCtx, eventBroadcaster.cancel = context.WithCancel(context.Background())
-	return eventBroadcaster
+	}
 }
 
 type BroadcasterOption func(*config)
@@ -326,11 +303,7 @@
 		}
 		select {
 		case <-e.cancelationCtx.Done():
-<<<<<<< HEAD
-			klog.Errorf("Unable to write event '%#v' (broadcaster is shut down)", event)
-=======
 			klog.FromContext(e.cancelationCtx).Error(nil, "Unable to write event (broadcaster is shut down)", "event", event)
->>>>>>> acfd0dd7
 			return
 		case <-time.After(delay):
 		}
@@ -368,11 +341,7 @@
 		return true
 	case *errors.StatusError:
 		if errors.IsAlreadyExists(err) || errors.HasStatusCause(err, v1.NamespaceTerminatingCause) {
-<<<<<<< HEAD
-			klog.V(5).Infof("Server rejected event '%#v': '%v' (will not retry!)", event, err)
-=======
 			klog.FromContext(ctx).V(5).Info("Server rejected event (will not retry!)", "event", event, "err", err)
->>>>>>> acfd0dd7
 		} else {
 			klog.FromContext(ctx).Error(err, "Server rejected event (will not retry!)", "event", event)
 		}
