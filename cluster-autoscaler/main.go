--- conflicted
+++ resolved
@@ -30,7 +30,6 @@
 
 	"k8s.io/autoscaler/cluster-autoscaler/core/scaledown/actuation"
 	"k8s.io/autoscaler/cluster-autoscaler/debuggingsnapshot"
-	"k8s.io/autoscaler/cluster-autoscaler/simulator"
 	"k8s.io/autoscaler/cluster-autoscaler/simulator/predicatechecker"
 	kubelet_config "k8s.io/kubernetes/pkg/kubelet/apis/config"
 
@@ -157,16 +156,6 @@
 	maxBulkSoftTaintCount      = flag.Int("max-bulk-soft-taint-count", 10, "Maximum number of nodes that can be tainted/untainted PreferNoSchedule at the same time. Set to 0 to turn off such tainting.")
 	maxBulkSoftTaintTime       = flag.Duration("max-bulk-soft-taint-time", 3*time.Second, "Maximum duration of tainting/untainting nodes as PreferNoSchedule at the same time.")
 	maxEmptyBulkDeleteFlag     = flag.Int("max-empty-bulk-delete", 10, "Maximum number of empty nodes that can be deleted at the same time.")
-<<<<<<< HEAD
-	maxGracefulTerminationFlag = flag.Int("max-graceful-termination-sec", 10*60, "Maximum number of seconds CA waits for pod termination when trying to scale down a node.")
-	maxTotalUnreadyPercentage  = flag.Float64("max-total-unready-percentage", 45, "Maximum percentage of unready nodes in the cluster.  After this is exceeded, CA halts operations")
-	okTotalUnreadyCount        = flag.Int("ok-total-unready-count", 3, "Number of allowed unready nodes, irrespective of max-total-unready-percentage")
-	scaleUpFromZero            = flag.Bool("scale-up-from-zero", true, "Should CA scale up when there are 0 ready nodes.")
-	parallelScaleUp            = flag.Bool("parallel-scale-up", false, "Whether to allow parallel node groups scale up. Experimental: may not work on some cloud providers, enable at your own risk.")
-	maxNodeProvisionTime       = flag.Duration("max-node-provision-time", 15*time.Minute, "The default maximum time CA waits for node to be provisioned - the value can be overridden per node group")
-	maxPodEvictionTime         = flag.Duration("max-pod-eviction-time", 2*time.Minute, "Maximum time CA tries to evict a pod before giving up")
-	nodeGroupsFlag             = multiStringFlag(
-=======
 	maxGracefulTerminationFlag = flag.Int("max-graceful-termination-sec", 10*60, "Maximum number of seconds CA waits for pod termination when trying to scale down a node. "+
 		"This flag is mutually exclusion with drain-priority-config flag which allows more configuration options.")
 	maxTotalUnreadyPercentage = flag.Float64("max-total-unready-percentage", 45, "Maximum percentage of unready nodes in the cluster.  After this is exceeded, CA halts operations")
@@ -176,7 +165,6 @@
 	maxNodeProvisionTime      = flag.Duration("max-node-provision-time", 15*time.Minute, "The default maximum time CA waits for node to be provisioned - the value can be overridden per node group")
 	maxPodEvictionTime        = flag.Duration("max-pod-eviction-time", 2*time.Minute, "Maximum time CA tries to evict a pod before giving up")
 	nodeGroupsFlag            = multiStringFlag(
->>>>>>> acfd0dd7
 		"nodes",
 		"sets min,max size and other configuration data for a node group in a format accepted by cloud provider. Can be used multiple times. Format: <min>:<max>:<other...>")
 	nodeGroupAutoDiscoveryFlag = multiStringFlag(
@@ -213,27 +201,17 @@
 	regional                      = flag.Bool("regional", false, "Cluster is regional.")
 	newPodScaleUpDelay            = flag.Duration("new-pod-scale-up-delay", 0*time.Second, "Pods less than this old will not be considered for scale-up. Can be increased for individual pods through annotation 'cluster-autoscaler.kubernetes.io/pod-scale-up-delay'.")
 
-<<<<<<< HEAD
-	ignoreTaintsFlag          = multiStringFlag("ignore-taint", "Specifies a taint to ignore in node templates when considering to scale a node group")
-=======
 	ignoreTaintsFlag          = multiStringFlag("ignore-taint", "Specifies a taint to ignore in node templates when considering to scale a node group (Deprecated, use startup-taints instead)")
 	startupTaintsFlag         = multiStringFlag("startup-taint", "Specifies a taint to ignore in node templates when considering to scale a node group (Equivalent to ignore-taint)")
 	statusTaintsFlag          = multiStringFlag("status-taint", "Specifies a taint to ignore in node templates when considering to scale a node group but nodes will not be treated as unready")
->>>>>>> acfd0dd7
 	balancingIgnoreLabelsFlag = multiStringFlag("balancing-ignore-label", "Specifies a label to ignore in addition to the basic and cloud-provider set of labels when comparing if two node groups are similar")
 	balancingLabelsFlag       = multiStringFlag("balancing-label", "Specifies a label to use for comparing if two node groups are similar, rather than the built in heuristics. Setting this flag disables all other comparison logic, and cannot be combined with --balancing-ignore-label.")
 	awsUseStaticInstanceList  = flag.Bool("aws-use-static-instance-list", false, "Should CA fetch instance types in runtime or use a static list. AWS only")
 
 	// GCE specific flags
-<<<<<<< HEAD
-	concurrentGceRefreshes             = flag.Int("gce-concurrent-refreshes", 1, "Maximum number of concurrent refreshes per cloud object type.")
-	gceMigInstancesMinRefreshWaitTime  = flag.Duration("gce-mig-instances-min-refresh-wait-time", 5*time.Second, "The minimum time which needs to pass before GCE MIG instances from a given MIG can be refreshed.")
-	gceExpanderEphemeralStorageSupport = flag.Bool("gce-expander-ephemeral-storage-support", false, "Whether scale-up takes ephemeral storage resources into account for GCE cloud provider")
-=======
 	concurrentGceRefreshes            = flag.Int("gce-concurrent-refreshes", 1, "Maximum number of concurrent refreshes per cloud object type.")
 	gceMigInstancesMinRefreshWaitTime = flag.Duration("gce-mig-instances-min-refresh-wait-time", 5*time.Second, "The minimum time which needs to pass before GCE MIG instances from a given MIG can be refreshed.")
 	_                                 = flag.Bool("gce-expander-ephemeral-storage-support", true, "Whether scale-up takes ephemeral storage resources into account for GCE cloud provider (Deprecated, to be removed in 1.30+)")
->>>>>>> acfd0dd7
 
 	enableProfiling                    = flag.Bool("profiling", false, "Is debug/pprof endpoint enabled")
 	clusterAPICloudConfigAuthoritative = flag.Bool("clusterapi-cloud-config-authoritative", false, "Treat the cloud-config flag authoritatively (do not fallback to using kubeconfig flag). ClusterAPI only")
@@ -251,24 +229,6 @@
 		"maxNodeGroupBackoffDuration is the maximum backoff duration for a NodeGroup after new nodes failed to start.")
 	nodeGroupBackoffResetTimeout = flag.Duration("node-group-backoff-reset-timeout", 3*time.Hour,
 		"nodeGroupBackoffResetTimeout is the time after last failed scale-up when the backoff duration is reset.")
-<<<<<<< HEAD
-	maxScaleDownParallelismFlag       = flag.Int("max-scale-down-parallelism", 10, "Maximum number of nodes (both empty and needing drain) that can be deleted in parallel.")
-	maxDrainParallelismFlag           = flag.Int("max-drain-parallelism", 1, "Maximum number of nodes needing drain, that can be drained and deleted in parallel.")
-	recordDuplicatedEvents            = flag.Bool("record-duplicated-events", false, "enable duplication of similar events within a 5 minute window.")
-	maxNodesPerScaleUp                = flag.Int("max-nodes-per-scaleup", 1000, "Max nodes added in a single scale-up. This is intended strictly for optimizing CA algorithm latency and not a tool to rate-limit scale-up throughput.")
-	maxNodeGroupBinpackingDuration    = flag.Duration("max-nodegroup-binpacking-duration", 10*time.Second, "Maximum time that will be spent in binpacking simulation for each NodeGroup.")
-	skipNodesWithSystemPods           = flag.Bool("skip-nodes-with-system-pods", true, "If true cluster autoscaler will never delete nodes with pods from kube-system (except for DaemonSet or mirror pods)")
-	skipNodesWithLocalStorage         = flag.Bool("skip-nodes-with-local-storage", true, "If true cluster autoscaler will never delete nodes with pods with local storage, e.g. EmptyDir or HostPath")
-	skipNodesWithCustomControllerPods = flag.Bool("skip-nodes-with-custom-controller-pods", true, "If true cluster autoscaler will never delete nodes with pods owned by custom controllers")
-	minReplicaCount                   = flag.Int("min-replica-count", 0, "Minimum number or replicas that a replica set or replication controller should have to allow their pods deletion in scale down")
-	nodeDeleteDelayAfterTaint         = flag.Duration("node-delete-delay-after-taint", 5*time.Second, "How long to wait before deleting a node after tainting it")
-	scaleDownSimulationTimeout        = flag.Duration("scale-down-simulation-timeout", 30*time.Second, "How long should we run scale down simulation.")
-	parallelDrain                     = flag.Bool("parallel-drain", true, "Whether to allow parallel drain of nodes. This flag is deprecated and will be removed in future releases.")
-	maxCapacityMemoryDifferenceRatio  = flag.Float64("memory-difference-ratio", config.DefaultMaxCapacityMemoryDifferenceRatio, "Maximum difference in memory capacity between two similar node groups to be considered for balancing. Value is a ratio of the smaller node group's memory capacity.")
-	maxFreeDifferenceRatio            = flag.Float64("max-free-difference-ratio", config.DefaultMaxFreeDifferenceRatio, "Maximum difference in free resources between two similar node groups to be considered for balancing. Value is a ratio of the smaller node group's free resource.")
-	maxAllocatableDifferenceRatio     = flag.Float64("max-allocatable-difference-ratio", config.DefaultMaxAllocatableDifferenceRatio, "Maximum difference in allocatable resources between two similar node groups to be considered for balancing. Value is a ratio of the smaller node group's allocatable resource.")
-	forceDaemonSets                   = flag.Bool("force-ds", false, "Blocks scale-up of node groups too small for all suitable Daemon Sets pods.")
-=======
 	maxScaleDownParallelismFlag             = flag.Int("max-scale-down-parallelism", 10, "Maximum number of nodes (both empty and needing drain) that can be deleted in parallel.")
 	maxDrainParallelismFlag                 = flag.Int("max-drain-parallelism", 1, "Maximum number of nodes needing drain, that can be drained and deleted in parallel.")
 	recordDuplicatedEvents                  = flag.Bool("record-duplicated-events", false, "enable duplication of similar events within a 5 minute window.")
@@ -292,7 +252,6 @@
 			"--max-graceful-termination-sec flag should not be set when this flag is set. Not setting this flag will use unordered evictor by default."+
 			"Priority evictor reuses the concepts of drain logic in kubelet(https://github.com/kubernetes/enhancements/tree/master/keps/sig-node/2712-pod-priority-based-graceful-node-shutdown#migration-from-the-node-graceful-shutdown-feature)."+
 			"Eg. flag usage:  '10000:20,1000:100,0:60'")
->>>>>>> acfd0dd7
 )
 
 func isFlagPassed(name string) bool {
@@ -336,8 +295,6 @@
 		*maxEmptyBulkDeleteFlag = *maxScaleDownParallelismFlag
 	}
 
-<<<<<<< HEAD
-=======
 	if isFlagPassed("node-autoprovisioning-enabled") {
 		klog.Warning("The node-autoprovisioning-enabled flag is deprecated and will be removed in k8s version 1.31.")
 	}
@@ -346,7 +303,6 @@
 		klog.Warning("The max-autoprovisioned-node-group-count flag is deprecated and will be removed in k8s version 1.31.")
 	}
 
->>>>>>> acfd0dd7
 	var parsedSchedConfig *scheduler_config.KubeSchedulerConfiguration
 	// if scheduler config flag was set by the user
 	if pflag.CommandLine.Changed(config.SchedulerConfigFileFlag) {
@@ -356,8 +312,6 @@
 		klog.Fatalf("Failed to get scheduler config: %v", err)
 	}
 
-<<<<<<< HEAD
-=======
 	if isFlagPassed("drain-priority-config") && isFlagPassed("max-graceful-termination-sec") {
 		klog.Fatalf("Invalid configuration, could not use --drain-priority-config together with --max-graceful-termination-sec")
 	}
@@ -370,7 +324,6 @@
 		}
 	}
 
->>>>>>> acfd0dd7
 	return config.AutoscalingOptions{
 		NodeGroupDefaults: config.NodeGroupAutoscalingOptions{
 			ScaleDownUtilizationThreshold:    *scaleDownUtilizationThreshold,
@@ -406,10 +359,7 @@
 		NodeGroups:                       *nodeGroupsFlag,
 		EnforceNodeGroupMinSize:          *enforceNodeGroupMinSize,
 		ScaleDownDelayAfterAdd:           *scaleDownDelayAfterAdd,
-<<<<<<< HEAD
-=======
 		ScaleDownDelayTypeLocal:          *scaleDownDelayTypeLocal,
->>>>>>> acfd0dd7
 		ScaleDownDelayAfterDelete:        *scaleDownDelayAfterDelete,
 		ScaleDownDelayAfterFailure:       *scaleDownDelayAfterFailure,
 		ScaleDownEnabled:                 *scaleDownEnabled,
@@ -417,10 +367,7 @@
 		ScaleDownNonEmptyCandidatesCount: *scaleDownNonEmptyCandidatesCount,
 		ScaleDownCandidatesPoolRatio:     *scaleDownCandidatesPoolRatio,
 		ScaleDownCandidatesPoolMinCount:  *scaleDownCandidatesPoolMinCount,
-<<<<<<< HEAD
-=======
 		DrainPriorityConfig:              drainPriorityConfigMap,
->>>>>>> acfd0dd7
 		SchedulerConfig:                  parsedSchedConfig,
 		WriteStatusConfigMap:             *writeStatusConfigMapFlag,
 		StatusConfigMapName:              *statusConfigMapName,
@@ -433,20 +380,6 @@
 		ExpendablePodsPriorityCutoff:     *expendablePodsPriorityCutoff,
 		Regional:                         *regional,
 		NewPodScaleUpDelay:               *newPodScaleUpDelay,
-<<<<<<< HEAD
-		IgnoredTaints:                    *ignoreTaintsFlag,
-		BalancingExtraIgnoredLabels:      *balancingIgnoreLabelsFlag,
-		BalancingLabels:                  *balancingLabelsFlag,
-		KubeConfigPath:                   *kubeConfigFile,
-		KubeClientBurst:                  *kubeClientBurst,
-		KubeClientQPS:                    *kubeClientQPS,
-		NodeDeletionDelayTimeout:         *nodeDeletionDelayTimeout,
-		AWSUseStaticInstanceList:         *awsUseStaticInstanceList,
-		GCEOptions: config.GCEOptions{
-			ConcurrentRefreshes:             *concurrentGceRefreshes,
-			MigInstancesMinRefreshWaitTime:  *gceMigInstancesMinRefreshWaitTime,
-			ExpanderEphemeralStorageSupport: *gceExpanderEphemeralStorageSupport,
-=======
 		StartupTaints:                    append(*ignoreTaintsFlag, *startupTaintsFlag...),
 		StatusTaints:                     *statusTaintsFlag,
 		BalancingExtraIgnoredLabels:      *balancingIgnoreLabelsFlag,
@@ -461,7 +394,6 @@
 		GCEOptions: config.GCEOptions{
 			ConcurrentRefreshes:            *concurrentGceRefreshes,
 			MigInstancesMinRefreshWaitTime: *gceMigInstancesMinRefreshWaitTime,
->>>>>>> acfd0dd7
 		},
 		ClusterAPICloudConfigAuthoritative: *clusterAPICloudConfigAuthoritative,
 		CordonNodeBeforeTerminate:          *cordonNodeBeforeTerminate,
@@ -526,21 +458,12 @@
 	}
 	informerFactory := informers.NewSharedInformerFactoryWithOptions(kubeClient, 0, informers.WithTransform(trim))
 
-<<<<<<< HEAD
-	predicateChecker, err := predicatechecker.NewSchedulerBasedPredicateChecker(kubeClient,
-		autoscalingOptions.SchedulerConfig, make(chan struct{}))
-	if err != nil {
-		return nil, err
-	}
-	deleteOptions := simulator.NewNodeDeleteOptions(autoscalingOptions)
-=======
 	predicateChecker, err := predicatechecker.NewSchedulerBasedPredicateChecker(informerFactory, autoscalingOptions.SchedulerConfig)
 	if err != nil {
 		return nil, err
 	}
 	deleteOptions := options.NewNodeDeleteOptions(autoscalingOptions)
 	drainabilityRules := rules.Default(deleteOptions)
->>>>>>> acfd0dd7
 
 	opts := core.AutoscalerOptions{
 		AutoscalingOptions:   autoscalingOptions,
@@ -550,10 +473,7 @@
 		DebuggingSnapshotter: debuggingSnapshotter,
 		PredicateChecker:     predicateChecker,
 		DeleteOptions:        deleteOptions,
-<<<<<<< HEAD
-=======
 		DrainabilityRules:    drainabilityRules,
->>>>>>> acfd0dd7
 	}
 
 	opts.Processors = ca_processors.DefaultProcessors(autoscalingOptions)
@@ -563,15 +483,6 @@
 	if autoscalingOptions.ParallelDrain {
 		sdCandidatesSorting := previouscandidates.NewPreviousCandidates()
 		scaleDownCandidatesComparers = []scaledowncandidates.CandidatesComparer{
-<<<<<<< HEAD
-			emptycandidates.NewEmptySortingProcessor(emptycandidates.NewNodeInfoGetter(opts.ClusterSnapshot), deleteOptions),
-			sdCandidatesSorting,
-		}
-		opts.Processors.ScaleDownCandidatesNotifier.Register(sdCandidatesSorting)
-	}
-	sdProcessor := scaledowncandidates.NewScaleDownCandidatesSortingProcessor(scaleDownCandidatesComparers)
-	opts.Processors.ScaleDownNodeProcessor = sdProcessor
-=======
 			emptycandidates.NewEmptySortingProcessor(emptycandidates.NewNodeInfoGetter(opts.ClusterSnapshot), deleteOptions, drainabilityRules),
 			sdCandidatesSorting,
 		}
@@ -588,7 +499,6 @@
 
 	}
 	opts.Processors.ScaleDownNodeProcessor = cp
->>>>>>> acfd0dd7
 
 	var nodeInfoComparator nodegroupset.NodeInfoComparator
 	if len(autoscalingOptions.BalancingLabels) > 0 {
