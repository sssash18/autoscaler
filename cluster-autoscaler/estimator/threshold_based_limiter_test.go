/*
Copyright 2016 The Kubernetes Authors.

Licensed under the Apache License, Version 2.0 (the "License");
you may not use this file except in compliance with the License.
You may obtain a copy of the License at

    http://www.apache.org/licenses/LICENSE-2.0

Unless required by applicable law or agreed to in writing, software
distributed under the License is distributed on an "AS IS" BASIS,
WITHOUT WARRANTIES OR CONDITIONS OF ANY KIND, either express or implied.
See the License for the specific language governing permissions and
limitations under the License.
*/

package estimator

import (
	"testing"
	"time"

	"github.com/stretchr/testify/assert"
<<<<<<< HEAD
	apiv1 "k8s.io/api/core/v1"
=======
>>>>>>> 7d1f87fc
	"k8s.io/autoscaler/cluster-autoscaler/cloudprovider"
)

type limiterOperation func(*testing.T, EstimationLimiter)

func expectDeny(t *testing.T, l EstimationLimiter) {
	assert.Equal(t, false, l.PermissionToAddNode())
}

func expectAllow(t *testing.T, l EstimationLimiter) {
	assert.Equal(t, true, l.PermissionToAddNode())
}

func resetLimiter(_ *testing.T, l EstimationLimiter) {
	l.EndEstimation()
<<<<<<< HEAD
	l.StartEstimation([]*apiv1.Pod{}, nil, nil)
=======
	l.StartEstimation([]PodEquivalenceGroup{}, nil, nil)
>>>>>>> 7d1f87fc
}

type dynamicThreshold struct {
	nodeLimit int
}

func (d *dynamicThreshold) DurationLimit(cloudprovider.NodeGroup, EstimationContext) time.Duration {
	return 0
}

func (d *dynamicThreshold) NodeLimit(cloudprovider.NodeGroup, EstimationContext) int {
	d.nodeLimit += 1
	return d.nodeLimit
}

func TestThresholdBasedLimiter(t *testing.T) {
	testCases := []struct {
		name            string
		maxNodes        int
		maxDuration     time.Duration
		startDelta      time.Duration
		operations      []limiterOperation
		expectNodeCount int
		thresholds      []Threshold
	}{
		{
			name:     "no limiting happens",
			maxNodes: 20,
			operations: []limiterOperation{
				expectAllow,
				expectAllow,
				expectAllow,
			},
			expectNodeCount: 3,
		},
		{
			name:       "time based trigger fires",
			startDelta: -10 * time.Second,
			operations: []limiterOperation{
				expectDeny,
				expectDeny,
			},
			expectNodeCount: 0,
			thresholds:      []Threshold{NewStaticThreshold(20, 5*time.Second)},
		},
		{
			name: "sequence of additions works until the threshold is hit",
			operations: []limiterOperation{
				expectAllow,
				expectAllow,
				expectAllow,
				expectDeny,
			},
			expectNodeCount: 3,
			thresholds:      []Threshold{NewStaticThreshold(3, 0)},
		},
		{
			name: "binpacking is stopped if at least one threshold has negative max nodes limit",
			operations: []limiterOperation{
				expectDeny,
			},
			expectNodeCount: 0,
			thresholds: []Threshold{
				NewStaticThreshold(-1, 0),
				NewStaticThreshold(10, 0),
			},
<<<<<<< HEAD
		},
		{
			name: "binpacking is stopped if at least one threshold has negative max duration limit",
			operations: []limiterOperation{
				expectDeny,
			},
			expectNodeCount: 0,
			thresholds: []Threshold{
				NewStaticThreshold(100, -1),
				NewStaticThreshold(10, 60*time.Minute),
			},
		},
		{
=======
		},
		{
			name: "binpacking is stopped if at least one threshold has negative max duration limit",
			operations: []limiterOperation{
				expectDeny,
			},
			expectNodeCount: 0,
			thresholds: []Threshold{
				NewStaticThreshold(100, -1),
				NewStaticThreshold(10, 60*time.Minute),
			},
		},
		{
>>>>>>> 7d1f87fc
			name: "node counter is reset",
			operations: []limiterOperation{
				expectAllow,
				expectAllow,
				expectDeny,
				resetLimiter,
				expectAllow,
			},
			expectNodeCount: 1,
			thresholds:      []Threshold{NewStaticThreshold(2, 0)},
		},
		{
			name:       "timer is reset",
			startDelta: -10 * time.Second,
			operations: []limiterOperation{
				expectDeny,
				resetLimiter,
				expectAllow,
				expectAllow,
			},
			expectNodeCount: 2,
			thresholds:      []Threshold{NewStaticThreshold(20, 5*time.Second)},
		},
		{
			name:     "handles dynamic limits",
			maxNodes: 0,
			operations: []limiterOperation{
				expectAllow,
				expectAllow,
				expectDeny,
				resetLimiter,
				expectAllow,
				expectAllow,
				expectAllow,
				expectDeny,
			},
			expectNodeCount: 3,
			thresholds:      []Threshold{&dynamicThreshold{1}},
		},
		{
			name: "duration limit is set to runtime limit",
			operations: []limiterOperation{
				expectDeny,
				expectDeny,
				resetLimiter, // resets startDelta
				expectAllow,
				expectAllow,
			},
			expectNodeCount: 2,
			startDelta:      -120 * time.Second,
			thresholds:      []Threshold{NewStaticThreshold(2, 60*time.Second)},
		},
	}
	for _, tc := range testCases {
		t.Run(tc.name, func(t *testing.T) {
			limiter := NewThresholdBasedEstimationLimiter(tc.thresholds).(*thresholdBasedEstimationLimiter)
<<<<<<< HEAD
			limiter.StartEstimation([]*apiv1.Pod{}, nil, nil)
=======
			limiter.StartEstimation([]PodEquivalenceGroup{}, nil, nil)
>>>>>>> 7d1f87fc

			if tc.startDelta != time.Duration(0) {
				limiter.start = limiter.start.Add(tc.startDelta)
			}

			for _, op := range tc.operations {
				op(t, limiter)
			}
			assert.Equalf(t, tc.expectNodeCount, limiter.nodes, "Number of allowed nodes does not match expectation")
			limiter.EndEstimation()
		})
	}
}

func TestMinLimit(t *testing.T) {
	type testCase[V interface{ int | time.Duration }] struct {
		name        string
		baseLimit   V
		targetLimit V
		want        V
	}
	tests := []testCase[int]{
		{name: "At least one negative", baseLimit: -10, targetLimit: 10, want: -1},
		{name: "Negative and not set", baseLimit: -10, targetLimit: 0, want: -1},
		{name: "Both negative", baseLimit: -10, targetLimit: -10, want: -1},
		{name: "Both not set", baseLimit: 0, targetLimit: 0, want: 0},
		{name: "At least one not set", baseLimit: 0, targetLimit: 10, want: 10},
		{name: "Both set", baseLimit: 5, targetLimit: 10, want: 5},
	}
	for _, tt := range tests {
		t.Run(tt.name, func(t *testing.T) {
			assert.Equalf(t, tt.want, getMinLimit(tt.baseLimit, tt.targetLimit), "getMinLimit(%v, %v)", tt.baseLimit, tt.targetLimit)
		})
	}
	testsTime := []testCase[time.Duration]{
		{name: "At least one negative duration", baseLimit: time.Now().Sub(time.Now().Add(5 * time.Minute)), targetLimit: time.Duration(10), want: -1},
		{name: "Negative and not set durations", baseLimit: time.Now().Sub(time.Now().Add(5 * time.Minute)), targetLimit: time.Duration(0), want: -1},
		{name: "Both negative durations", baseLimit: time.Now().Sub(time.Now().Add(5 * time.Minute)), targetLimit: time.Duration(-10), want: -1},
		{name: "Both not set durations", baseLimit: time.Duration(0), targetLimit: time.Duration(0)},
		{name: "At least one not set duration", baseLimit: time.Duration(0), targetLimit: time.Duration(10), want: 10},
		{name: "Both set durations", baseLimit: time.Duration(5), targetLimit: time.Duration(10), want: 5},
	}
	for _, tt := range testsTime {
		t.Run(tt.name, func(t *testing.T) {
			assert.Equalf(t, tt.want, getMinLimit(tt.baseLimit, tt.targetLimit), "getMinLimit(%v, %v)", tt.baseLimit, tt.targetLimit)
		})
	}
}<|MERGE_RESOLUTION|>--- conflicted
+++ resolved
@@ -21,10 +21,6 @@
 	"time"
 
 	"github.com/stretchr/testify/assert"
-<<<<<<< HEAD
-	apiv1 "k8s.io/api/core/v1"
-=======
->>>>>>> 7d1f87fc
 	"k8s.io/autoscaler/cluster-autoscaler/cloudprovider"
 )
 
@@ -40,11 +36,7 @@
 
 func resetLimiter(_ *testing.T, l EstimationLimiter) {
 	l.EndEstimation()
-<<<<<<< HEAD
-	l.StartEstimation([]*apiv1.Pod{}, nil, nil)
-=======
 	l.StartEstimation([]PodEquivalenceGroup{}, nil, nil)
->>>>>>> 7d1f87fc
 }
 
 type dynamicThreshold struct {
@@ -111,7 +103,6 @@
 				NewStaticThreshold(-1, 0),
 				NewStaticThreshold(10, 0),
 			},
-<<<<<<< HEAD
 		},
 		{
 			name: "binpacking is stopped if at least one threshold has negative max duration limit",
@@ -125,21 +116,6 @@
 			},
 		},
 		{
-=======
-		},
-		{
-			name: "binpacking is stopped if at least one threshold has negative max duration limit",
-			operations: []limiterOperation{
-				expectDeny,
-			},
-			expectNodeCount: 0,
-			thresholds: []Threshold{
-				NewStaticThreshold(100, -1),
-				NewStaticThreshold(10, 60*time.Minute),
-			},
-		},
-		{
->>>>>>> 7d1f87fc
 			name: "node counter is reset",
 			operations: []limiterOperation{
 				expectAllow,
@@ -196,11 +172,7 @@
 	for _, tc := range testCases {
 		t.Run(tc.name, func(t *testing.T) {
 			limiter := NewThresholdBasedEstimationLimiter(tc.thresholds).(*thresholdBasedEstimationLimiter)
-<<<<<<< HEAD
-			limiter.StartEstimation([]*apiv1.Pod{}, nil, nil)
-=======
 			limiter.StartEstimation([]PodEquivalenceGroup{}, nil, nil)
->>>>>>> 7d1f87fc
 
 			if tc.startDelta != time.Duration(0) {
 				limiter.start = limiter.start.Add(tc.startDelta)
