--- conflicted
+++ resolved
@@ -20,99 +20,16 @@
 	"time"
 
 	apiv1 "k8s.io/api/core/v1"
-<<<<<<< HEAD
-	policyv1 "k8s.io/api/policy/v1"
-	metav1 "k8s.io/apimachinery/pkg/apis/meta/v1"
-	"k8s.io/apimachinery/pkg/labels"
-	"k8s.io/autoscaler/cluster-autoscaler/config"
-	"k8s.io/autoscaler/cluster-autoscaler/simulator/drainability"
-=======
 	"k8s.io/autoscaler/cluster-autoscaler/core/scaledown/pdb"
 	"k8s.io/autoscaler/cluster-autoscaler/simulator/drainability"
 	"k8s.io/autoscaler/cluster-autoscaler/simulator/drainability/rules"
 	"k8s.io/autoscaler/cluster-autoscaler/simulator/options"
->>>>>>> acfd0dd7
 	"k8s.io/autoscaler/cluster-autoscaler/utils/drain"
 	kube_util "k8s.io/autoscaler/cluster-autoscaler/utils/kubernetes"
 	pod_util "k8s.io/autoscaler/cluster-autoscaler/utils/pod"
 	schedulerframework "k8s.io/kubernetes/pkg/scheduler/framework"
 )
 
-<<<<<<< HEAD
-// NodeDeleteOptions contains various options to customize how draining will behave
-type NodeDeleteOptions struct {
-	// SkipNodesWithSystemPods tells if nodes with pods from kube-system should be deleted (except for DaemonSet or mirror pods)
-	SkipNodesWithSystemPods bool
-	// SkipNodesWithLocalStorage tells if nodes with pods with local storage, e.g. EmptyDir or HostPath, should be deleted
-	SkipNodesWithLocalStorage bool
-	// SkipNodesWithCustomControllerPods tells if nodes with custom-controller owned pods should be skipped from deletion (skip if 'true')
-	SkipNodesWithCustomControllerPods bool
-	// MinReplicaCount controls the minimum number of replicas that a replica set or replication controller should have
-	// to allow their pods deletion in scale down
-	MinReplicaCount int
-	// DrainabilityRules contain a list of checks that are used to verify whether a pod can be drained from node.
-	DrainabilityRules []drainability.Rule
-}
-
-// NewNodeDeleteOptions returns new node delete options extracted from autoscaling options
-func NewNodeDeleteOptions(opts config.AutoscalingOptions) NodeDeleteOptions {
-	return NodeDeleteOptions{
-		SkipNodesWithSystemPods:           opts.SkipNodesWithSystemPods,
-		SkipNodesWithLocalStorage:         opts.SkipNodesWithLocalStorage,
-		MinReplicaCount:                   opts.MinReplicaCount,
-		SkipNodesWithCustomControllerPods: opts.SkipNodesWithCustomControllerPods,
-		DrainabilityRules:                 drainability.DefaultRules(),
-	}
-}
-
-// GetPodsToMove returns a list of pods that should be moved elsewhere
-// and a list of DaemonSet pods that should be evicted if the node
-// is drained. Raises error if there is an unreplicated pod.
-// Based on kubectl drain code. If listers is nil it makes an assumption that RC, DS, Jobs and RS were deleted
-// along with their pods (no abandoned pods with dangling created-by annotation).
-// If listers is not nil it checks whether RC, DS, Jobs and RS that created these pods
-// still exist.
-// TODO(x13n): Rewrite GetPodsForDeletionOnNodeDrain into a set of DrainabilityRules.
-func GetPodsToMove(nodeInfo *schedulerframework.NodeInfo, deleteOptions NodeDeleteOptions, listers kube_util.ListerRegistry,
-	pdbs []*policyv1.PodDisruptionBudget, timestamp time.Time) (pods []*apiv1.Pod, daemonSetPods []*apiv1.Pod, blockingPod *drain.BlockingPod, err error) {
-	var drainPods, drainDs []*apiv1.Pod
-	drainabilityRules := deleteOptions.DrainabilityRules
-	if drainabilityRules == nil {
-		drainabilityRules = drainability.DefaultRules()
-	}
-	for _, podInfo := range nodeInfo.Pods {
-		pod := podInfo.Pod
-		d := drainabilityStatus(pod, drainabilityRules)
-		switch d.Outcome {
-		case drainability.UndefinedOutcome:
-			pods = append(pods, podInfo.Pod)
-		case drainability.DrainOk:
-			if pod_util.IsDaemonSetPod(pod) {
-				drainDs = append(drainDs, pod)
-			} else {
-				drainPods = append(drainPods, pod)
-			}
-		case drainability.BlockDrain:
-			blockingPod = &drain.BlockingPod{pod, d.BlockingReason}
-			err = d.Error
-			return
-		case drainability.SkipDrain:
-		}
-	}
-	pods, daemonSetPods, blockingPod, err = drain.GetPodsForDeletionOnNodeDrain(
-		pods,
-		pdbs,
-		deleteOptions.SkipNodesWithSystemPods,
-		deleteOptions.SkipNodesWithLocalStorage,
-		deleteOptions.SkipNodesWithCustomControllerPods,
-		listers,
-		int32(deleteOptions.MinReplicaCount),
-		timestamp)
-	pods = append(pods, drainPods...)
-	daemonSetPods = append(daemonSetPods, drainDs...)
-	if err != nil {
-		return pods, daemonSetPods, blockingPod, err
-=======
 // GetPodsToMove returns a list of pods that should be moved elsewhere and a
 // list of DaemonSet pods that should be evicted if the node is drained.
 // Raises error if there is an unreplicated pod.
@@ -127,32 +44,12 @@
 	}
 	if remainingPdbTracker == nil {
 		remainingPdbTracker = pdb.NewBasicRemainingPdbTracker()
->>>>>>> acfd0dd7
 	}
 	drainCtx := &drainability.DrainContext{
 		RemainingPdbTracker: remainingPdbTracker,
 		Listers:             listers,
 		Timestamp:           timestamp,
 	}
-<<<<<<< HEAD
-
-	return pods, daemonSetPods, nil, nil
-}
-
-func checkPdbs(pods []*apiv1.Pod, pdbs []*policyv1.PodDisruptionBudget) (*drain.BlockingPod, error) {
-	// TODO: remove it after deprecating legacy scale down.
-	// RemainingPdbTracker.CanRemovePods() to replace this function.
-	for _, pdb := range pdbs {
-		selector, err := metav1.LabelSelectorAsSelector(pdb.Spec.Selector)
-		if err != nil {
-			return nil, err
-		}
-		for _, pod := range pods {
-			if pod.Namespace == pdb.Namespace && selector.Matches(labels.Set(pod.Labels)) {
-				if pdb.Status.DisruptionsAllowed < 1 {
-					return &drain.BlockingPod{Pod: pod, Reason: drain.NotEnoughPdb}, fmt.Errorf("not enough pod disruption budget to move %s/%s", pod.Namespace, pod.Name)
-				}
-=======
 	for _, podInfo := range nodeInfo.Pods {
 		pod := podInfo.Pod
 		status := drainabilityRules.Drainable(drainCtx, pod)
@@ -162,7 +59,6 @@
 				daemonSetPods = append(daemonSetPods, pod)
 			} else {
 				pods = append(pods, pod)
->>>>>>> acfd0dd7
 			}
 		case drainability.BlockDrain:
 			return nil, nil, &drain.BlockingPod{
@@ -171,20 +67,5 @@
 			}, status.Error
 		}
 	}
-<<<<<<< HEAD
-	return nil, nil
-}
-
-func drainabilityStatus(pod *apiv1.Pod, dr []drainability.Rule) drainability.Status {
-	for _, f := range dr {
-		if d := f.Drainable(pod); d.Outcome != drainability.UndefinedOutcome {
-			return d
-		}
-	}
-	return drainability.Status{
-		Outcome: drainability.UndefinedOutcome,
-	}
-=======
 	return pods, daemonSetPods, nil, nil
->>>>>>> acfd0dd7
 }