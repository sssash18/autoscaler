--- conflicted
+++ resolved
@@ -27,14 +27,10 @@
 	policyv1 "k8s.io/api/policy/v1"
 	metav1 "k8s.io/apimachinery/pkg/apis/meta/v1"
 	"k8s.io/apimachinery/pkg/util/intstr"
-<<<<<<< HEAD
-	"k8s.io/autoscaler/cluster-autoscaler/simulator/drainability"
-=======
 	"k8s.io/autoscaler/cluster-autoscaler/core/scaledown/pdb"
 	"k8s.io/autoscaler/cluster-autoscaler/simulator/drainability"
 	"k8s.io/autoscaler/cluster-autoscaler/simulator/drainability/rules"
 	"k8s.io/autoscaler/cluster-autoscaler/simulator/options"
->>>>>>> acfd0dd7
 	"k8s.io/autoscaler/cluster-autoscaler/utils/drain"
 	"k8s.io/autoscaler/cluster-autoscaler/utils/kubernetes"
 	kube_util "k8s.io/autoscaler/cluster-autoscaler/utils/kubernetes"
@@ -46,121 +42,6 @@
 )
 
 func TestGetPodsToMove(t *testing.T) {
-<<<<<<< HEAD
-	testTime := time.Date(2020, time.December, 18, 17, 0, 0, 0, time.UTC)
-	unreplicatedPod := &apiv1.Pod{
-		ObjectMeta: metav1.ObjectMeta{
-			Name:      "unreplicatedPod",
-			Namespace: "ns",
-		},
-	}
-	rsPod := &apiv1.Pod{
-		ObjectMeta: metav1.ObjectMeta{
-			Name:            "rsPod",
-			Namespace:       "ns",
-			OwnerReferences: GenerateOwnerReferences("rs", "ReplicaSet", "extensions/v1beta1", ""),
-		},
-	}
-	manifestPod := &apiv1.Pod{
-		ObjectMeta: metav1.ObjectMeta{
-			Name:      "manifestPod",
-			Namespace: "kube-system",
-			Annotations: map[string]string{
-				types.ConfigMirrorAnnotationKey: "something",
-			},
-		},
-	}
-	dsPod := &apiv1.Pod{
-		ObjectMeta: metav1.ObjectMeta{
-			Name:            "dsPod",
-			Namespace:       "ns",
-			OwnerReferences: GenerateOwnerReferences("ds", "DaemonSet", "extensions/v1beta1", ""),
-		},
-	}
-	systemPod := &apiv1.Pod{
-		ObjectMeta: metav1.ObjectMeta{
-			Name:            "systemPod",
-			Namespace:       "kube-system",
-			OwnerReferences: GenerateOwnerReferences("rs", "ReplicaSet", "extensions/v1beta1", ""),
-		},
-	}
-	localStoragePod := &apiv1.Pod{
-		ObjectMeta: metav1.ObjectMeta{
-			Name:            "localStoragePod",
-			Namespace:       "ns",
-			OwnerReferences: GenerateOwnerReferences("rs", "ReplicaSet", "extensions/v1beta1", ""),
-		},
-		Spec: apiv1.PodSpec{
-			Volumes: []apiv1.Volume{
-				{
-					Name: "empty-vol",
-					VolumeSource: apiv1.VolumeSource{
-						EmptyDir: &apiv1.EmptyDirVolumeSource{},
-					},
-				},
-			},
-		},
-	}
-	nonLocalStoragePod := &apiv1.Pod{
-		ObjectMeta: metav1.ObjectMeta{
-			Name:            "nonLocalStoragePod",
-			Namespace:       "ns",
-			OwnerReferences: GenerateOwnerReferences("rs", "ReplicaSet", "extensions/v1beta1", ""),
-		},
-		Spec: apiv1.PodSpec{
-			Volumes: []apiv1.Volume{
-				{
-					Name: "my-repo",
-					VolumeSource: apiv1.VolumeSource{
-						GitRepo: &apiv1.GitRepoVolumeSource{
-							Repository: "my-repo",
-						},
-					},
-				},
-			},
-		},
-	}
-	pdbPod := &apiv1.Pod{
-		ObjectMeta: metav1.ObjectMeta{
-			Name:            "pdbPod",
-			Namespace:       "ns",
-			OwnerReferences: GenerateOwnerReferences("rs", "ReplicaSet", "extensions/v1beta1", ""),
-			Labels: map[string]string{
-				"critical": "true",
-			},
-		},
-		Spec: apiv1.PodSpec{},
-	}
-	one := intstr.FromInt(1)
-	restrictivePdb := &policyv1.PodDisruptionBudget{
-		ObjectMeta: metav1.ObjectMeta{
-			Name:      "foobar",
-			Namespace: "ns",
-		},
-		Spec: policyv1.PodDisruptionBudgetSpec{
-			MinAvailable: &one,
-			Selector: &metav1.LabelSelector{
-				MatchLabels: map[string]string{
-					"critical": "true",
-				},
-			},
-		},
-		Status: policyv1.PodDisruptionBudgetStatus{
-			DisruptionsAllowed: 0,
-		},
-	}
-	permissivePdb := &policyv1.PodDisruptionBudget{
-		ObjectMeta: metav1.ObjectMeta{
-			Name:      "foobar",
-			Namespace: "ns",
-		},
-		Spec: policyv1.PodDisruptionBudgetSpec{
-			MinAvailable: &one,
-			Selector: &metav1.LabelSelector{
-				MatchLabels: map[string]string{
-					"critical": "true",
-				},
-=======
 	var (
 		testTime = time.Date(2020, time.December, 18, 17, 0, 0, 0, time.UTC)
 		replicas = int32(5)
@@ -658,7 +539,6 @@
 			wantBlocking: &drain.BlockingPod{
 				Pod:    systemPod,
 				Reason: drain.UnmovableKubeSystemPod,
->>>>>>> acfd0dd7
 			},
 		},
 		{
@@ -670,26 +550,6 @@
 				Reason: drain.LocalStorageRequested,
 			},
 		},
-<<<<<<< HEAD
-	}
-	terminatedPod := &apiv1.Pod{
-		ObjectMeta: metav1.ObjectMeta{
-			Name:            "terminatedPod",
-			Namespace:       "ns",
-			OwnerReferences: GenerateOwnerReferences("rs", "ReplicaSet", "extensions/v1beta1", ""),
-			DeletionTimestamp: &metav1.Time{
-				Time: testTime.Add(-1*drain.PodLongTerminatingExtraThreshold - time.Minute), // more than PodLongTerminatingExtraThreshold
-			},
-		},
-	}
-	terminatingPod := &apiv1.Pod{
-		ObjectMeta: metav1.ObjectMeta{
-			Name:            "terminatingPod",
-			Namespace:       "ns",
-			OwnerReferences: GenerateOwnerReferences("rs", "ReplicaSet", "extensions/v1beta1", ""),
-			DeletionTimestamp: &metav1.Time{
-				Time: testTime.Add(-1*drain.PodLongTerminatingExtraThreshold + time.Minute), // still terminating, below the default TerminatingGracePeriode
-=======
 		{
 			desc:     "Non-local storage",
 			pods:     []*apiv1.Pod{nonLocalStoragePod},
@@ -736,7 +596,6 @@
 			wantBlocking: &drain.BlockingPod{
 				Pod:    rsPod,
 				Reason: drain.UnexpectedError,
->>>>>>> acfd0dd7
 			},
 		},
 		{
@@ -955,173 +814,6 @@
 	return "CantDecide"
 }
 
-<<<<<<< HEAD
-	testCases := []struct {
-		desc         string
-		pods         []*apiv1.Pod
-		pdbs         []*policyv1.PodDisruptionBudget
-		rules        []drainability.Rule
-		wantPods     []*apiv1.Pod
-		wantDs       []*apiv1.Pod
-		wantBlocking *drain.BlockingPod
-		wantErr      bool
-	}{
-		{
-			desc:    "Unreplicated pod",
-			pods:    []*apiv1.Pod{unreplicatedPod},
-			wantErr: true,
-			wantBlocking: &drain.BlockingPod{
-				Pod:    unreplicatedPod,
-				Reason: drain.NotReplicated,
-			},
-		},
-		{
-			desc:     "Replicated pod",
-			pods:     []*apiv1.Pod{rsPod},
-			wantPods: []*apiv1.Pod{rsPod},
-		},
-		{
-			desc: "Manifest pod",
-			pods: []*apiv1.Pod{manifestPod},
-		},
-		{
-			desc:     "DaemonSet pod",
-			pods:     []*apiv1.Pod{rsPod, manifestPod, dsPod},
-			wantPods: []*apiv1.Pod{rsPod},
-			wantDs:   []*apiv1.Pod{dsPod},
-		},
-		{
-			desc:    "Kube-system",
-			pods:    []*apiv1.Pod{systemPod},
-			wantErr: true,
-			wantBlocking: &drain.BlockingPod{
-				Pod:    systemPod,
-				Reason: drain.UnmovableKubeSystemPod,
-			},
-		},
-		{
-			desc:    "Local storage",
-			pods:    []*apiv1.Pod{localStoragePod},
-			wantErr: true,
-			wantBlocking: &drain.BlockingPod{
-				Pod:    localStoragePod,
-				Reason: drain.LocalStorageRequested,
-			},
-		},
-		{
-			desc:     "Non-local storage",
-			pods:     []*apiv1.Pod{nonLocalStoragePod},
-			wantPods: []*apiv1.Pod{nonLocalStoragePod},
-		},
-		{
-			desc:    "Pdb blocking",
-			pods:    []*apiv1.Pod{pdbPod},
-			pdbs:    []*policyv1.PodDisruptionBudget{restrictivePdb},
-			wantErr: true,
-			wantBlocking: &drain.BlockingPod{
-				Pod:    pdbPod,
-				Reason: drain.NotEnoughPdb,
-			},
-		},
-		{
-			desc:     "Pdb allowing",
-			pods:     []*apiv1.Pod{pdbPod},
-			pdbs:     []*policyv1.PodDisruptionBudget{permissivePdb},
-			wantPods: []*apiv1.Pod{pdbPod},
-		},
-		{
-			desc:     "Pod termination",
-			pods:     []*apiv1.Pod{rsPod, terminatedPod, terminatingPod},
-			wantPods: []*apiv1.Pod{rsPod, terminatingPod},
-		},
-		{
-			desc:     "Rule allows",
-			pods:     []*apiv1.Pod{unreplicatedPod},
-			rules:    []drainability.Rule{alwaysDrain{}},
-			wantPods: []*apiv1.Pod{unreplicatedPod},
-		},
-		{
-			desc:     "Second rule allows",
-			pods:     []*apiv1.Pod{unreplicatedPod},
-			rules:    []drainability.Rule{cantDecide{}, alwaysDrain{}},
-			wantPods: []*apiv1.Pod{unreplicatedPod},
-		},
-		{
-			desc:    "Rule blocks",
-			pods:    []*apiv1.Pod{rsPod},
-			rules:   []drainability.Rule{neverDrain{}},
-			wantErr: true,
-			wantBlocking: &drain.BlockingPod{
-				Pod:    rsPod,
-				Reason: drain.UnexpectedError,
-			},
-		},
-		{
-			desc:    "Second rule blocks",
-			pods:    []*apiv1.Pod{rsPod},
-			rules:   []drainability.Rule{cantDecide{}, neverDrain{}},
-			wantErr: true,
-			wantBlocking: &drain.BlockingPod{
-				Pod:    rsPod,
-				Reason: drain.UnexpectedError,
-			},
-		},
-		{
-			desc:    "Undecisive rule fallback to default logic: Unreplicated pod",
-			pods:    []*apiv1.Pod{unreplicatedPod},
-			rules:   []drainability.Rule{cantDecide{}},
-			wantErr: true,
-			wantBlocking: &drain.BlockingPod{
-				Pod:    unreplicatedPod,
-				Reason: drain.NotReplicated,
-			},
-		},
-		{
-			desc:     "Undecisive rule fallback to default logic: Replicated pod",
-			pods:     []*apiv1.Pod{rsPod},
-			rules:    []drainability.Rule{cantDecide{}},
-			wantPods: []*apiv1.Pod{rsPod},
-		},
-	}
-	for _, tc := range testCases {
-		t.Run(tc.desc, func(t *testing.T) {
-			deleteOptions := NodeDeleteOptions{
-				SkipNodesWithSystemPods:           true,
-				SkipNodesWithLocalStorage:         true,
-				MinReplicaCount:                   0,
-				SkipNodesWithCustomControllerPods: true,
-				DrainabilityRules:                 tc.rules,
-			}
-			p, d, b, err := GetPodsToMove(schedulerframework.NewNodeInfo(tc.pods...), deleteOptions, nil, tc.pdbs, testTime)
-			if tc.wantErr {
-				assert.Error(t, err)
-			} else {
-				assert.NoError(t, err)
-			}
-			assert.ElementsMatch(t, tc.wantPods, p)
-			assert.ElementsMatch(t, tc.wantDs, d)
-			assert.Equal(t, tc.wantBlocking, b)
-		})
-	}
-}
-
-type alwaysDrain struct{}
-
-func (a alwaysDrain) Drainable(*apiv1.Pod) drainability.Status {
-	return drainability.NewDrainableStatus()
-}
-
-type neverDrain struct{}
-
-func (n neverDrain) Drainable(*apiv1.Pod) drainability.Status {
-	return drainability.NewBlockedStatus(drain.UnexpectedError, fmt.Errorf("nope"))
-}
-
-type cantDecide struct{}
-
-func (c cantDecide) Drainable(*apiv1.Pod) drainability.Status {
-=======
 func (c cantDecide) Drainable(*drainability.DrainContext, *apiv1.Pod) drainability.Status {
->>>>>>> acfd0dd7
 	return drainability.NewUndefinedStatus()
 }