/*
Copyright 2016 The Kubernetes Authors.

Licensed under the Apache License, Version 2.0 (the "License");
you may not use this file except in compliance with the License.
You may obtain a copy of the License at

    http://www.apache.org/licenses/LICENSE-2.0

Unless required by applicable law or agreed to in writing, software
distributed under the License is distributed on an "AS IS" BASIS,
WITHOUT WARRANTIES OR CONDITIONS OF ANY KIND, either express or implied.
See the License for the specific language governing permissions and
limitations under the License.
*/

package simulator

import (
	"context"
	"fmt"

	apiv1 "k8s.io/api/core/v1"
	"k8s.io/client-go/informers"
	kube_client "k8s.io/client-go/kubernetes"
	v1listers "k8s.io/client-go/listers/core/v1"
	klog "k8s.io/klog/v2"
	scheduler_config "k8s.io/kubernetes/pkg/scheduler/apis/config/latest"
	schedulerframework "k8s.io/kubernetes/pkg/scheduler/framework"
	scheduler_plugins "k8s.io/kubernetes/pkg/scheduler/framework/plugins"
	schedulerframeworkruntime "k8s.io/kubernetes/pkg/scheduler/framework/runtime"
)

// SchedulerBasedPredicateChecker checks whether all required predicates pass for given Pod and Node.
// The verification is done by calling out to scheduler code.
type SchedulerBasedPredicateChecker struct {
	framework              schedulerframework.Framework
	delegatingSharedLister *DelegatingSchedulerSharedLister
	nodeLister             v1listers.NodeLister
	podLister              v1listers.PodLister
	lastIndex              int
}

// NewSchedulerBasedPredicateChecker builds scheduler based PredicateChecker.
func NewSchedulerBasedPredicateChecker(kubeClient kube_client.Interface, stop <-chan struct{}) (*SchedulerBasedPredicateChecker, error) {
	informerFactory := informers.NewSharedInformerFactory(kubeClient, 0)
	config, err := scheduler_config.Default()
	if err != nil {
		return nil, fmt.Errorf("couldn't create scheduler config: %v", err)
	}
	if len(config.Profiles) != 1 || config.Profiles[0].SchedulerName != apiv1.DefaultSchedulerName {
		return nil, fmt.Errorf("unexpected scheduler config: expected default scheduler profile only (found %d profiles)", len(config.Profiles))
	}
	sharedLister := NewDelegatingSchedulerSharedLister()

	framework, err := schedulerframeworkruntime.NewFramework(
		scheduler_plugins.NewInTreeRegistry(),
		&config.Profiles[0],
		stop,
		schedulerframeworkruntime.WithInformerFactory(informerFactory),
		schedulerframeworkruntime.WithSnapshotSharedLister(sharedLister),
	)

	if err != nil {
		return nil, fmt.Errorf("couldn't create scheduler framework; %v", err)
	}

	checker := &SchedulerBasedPredicateChecker{
		framework:              framework,
		delegatingSharedLister: sharedLister,
	}

	// this MUST be called after all the informers/listers are acquired via the
	// informerFactory....Lister()/informerFactory....Informer() methods
	informerFactory.Start(stop)

	return checker, nil
}

// FitsAnyNode checks if the given pod can be placed on any of the given nodes.
func (p *SchedulerBasedPredicateChecker) FitsAnyNode(clusterSnapshot ClusterSnapshot, pod *apiv1.Pod) (string, error) {
	return p.FitsAnyNodeMatching(clusterSnapshot, pod, func(*schedulerframework.NodeInfo) bool {
		return true
	})
}

// FitsAnyNodeMatching checks if the given pod can be placed on any of the given nodes matching the provided function.
func (p *SchedulerBasedPredicateChecker) FitsAnyNodeMatching(clusterSnapshot ClusterSnapshot, pod *apiv1.Pod, nodeMatches func(*schedulerframework.NodeInfo) bool) (string, error) {
	if clusterSnapshot == nil {
		return "", fmt.Errorf("ClusterSnapshot not provided")
	}

	nodeInfosList, err := clusterSnapshot.NodeInfos().List()
	if err != nil {
		// This should never happen.
		//
		// Scheduler requires interface returning error, but no implementation
		// of ClusterSnapshot ever does it.
		klog.Errorf("Error obtaining nodeInfos from schedulerLister")
		return "", fmt.Errorf("error obtaining nodeInfos from schedulerLister")
	}

	p.delegatingSharedLister.UpdateDelegate(clusterSnapshot)
	defer p.delegatingSharedLister.ResetDelegate()

	state := schedulerframework.NewCycleState()
<<<<<<< HEAD
	_, preFilterStatus := p.framework.RunPreFilterPlugins(context.TODO(), state, pod)
=======
	preFilterResult, preFilterStatus := p.framework.RunPreFilterPlugins(context.TODO(), state, pod)
>>>>>>> e8d3e9b1
	if !preFilterStatus.IsSuccess() {
		return "", fmt.Errorf("error running pre filter plugins for pod %s; %s", pod.Name, preFilterStatus.Message())
	}

	for i := range nodeInfosList {
		nodeInfo := nodeInfosList[(p.lastIndex+i)%len(nodeInfosList)]
		if !nodeMatches(nodeInfo) {
			continue
		}

		if !preFilterResult.AllNodes() && !preFilterResult.NodeNames.Has(nodeInfo.Node().Name) {
			continue
		}

		// Be sure that the node is schedulable.
		if nodeInfo.Node().Spec.Unschedulable {
			continue
		}

		filterStatuses := p.framework.RunFilterPlugins(context.TODO(), state, pod, nodeInfo)
		ok := true
		for _, filterStatus := range filterStatuses {
			if !filterStatus.IsSuccess() {
				ok = false
				break
			}
		}
		if ok {
			p.lastIndex = (p.lastIndex + i + 1) % len(nodeInfosList)
			return nodeInfo.Node().Name, nil
		}
	}
	return "", fmt.Errorf("cannot put pod %s on any node", pod.Name)
}

// CheckPredicates checks if the given pod can be placed on the given node.
func (p *SchedulerBasedPredicateChecker) CheckPredicates(clusterSnapshot ClusterSnapshot, pod *apiv1.Pod, nodeName string) *PredicateError {
	if clusterSnapshot == nil {
		return NewPredicateError(InternalPredicateError, "", "ClusterSnapshot not provided", nil, emptyString)
	}
	nodeInfo, err := clusterSnapshot.NodeInfos().Get(nodeName)
	if err != nil {
		errorMessage := fmt.Sprintf("Error obtaining NodeInfo for name %s; %v", nodeName, err)
		return NewPredicateError(InternalPredicateError, "", errorMessage, nil, emptyString)
	}

	p.delegatingSharedLister.UpdateDelegate(clusterSnapshot)
	defer p.delegatingSharedLister.ResetDelegate()

	state := schedulerframework.NewCycleState()
	_, preFilterStatus := p.framework.RunPreFilterPlugins(context.TODO(), state, pod)
	if !preFilterStatus.IsSuccess() {
		return NewPredicateError(
			InternalPredicateError,
			"",
			preFilterStatus.Message(),
			preFilterStatus.Reasons(),
			emptyString)
	}

	filterStatuses := p.framework.RunFilterPlugins(context.TODO(), state, pod, nodeInfo)
	for filterName, filterStatus := range filterStatuses {
		if !filterStatus.IsSuccess() {
			if filterStatus.IsUnschedulable() {
				return NewPredicateError(
					NotSchedulablePredicateError,
					filterName,
					filterStatus.Message(),
					filterStatus.Reasons(),
					p.buildDebugInfo(filterName, nodeInfo))
			}
			return NewPredicateError(
				InternalPredicateError,
				filterName,
				filterStatus.Message(),
				filterStatus.Reasons(),
				p.buildDebugInfo(filterName, nodeInfo))
		}
	}
	return nil
}

func (p *SchedulerBasedPredicateChecker) buildDebugInfo(filterName string, nodeInfo *schedulerframework.NodeInfo) func() string {
	switch filterName {
	case "TaintToleration":
		taints := nodeInfo.Node().Spec.Taints
		return func() string {
			return fmt.Sprintf("taints on node: %#v", taints)
		}
	default:
		return emptyString
	}
}<|MERGE_RESOLUTION|>--- conflicted
+++ resolved
@@ -104,11 +104,7 @@
 	defer p.delegatingSharedLister.ResetDelegate()
 
 	state := schedulerframework.NewCycleState()
-<<<<<<< HEAD
-	_, preFilterStatus := p.framework.RunPreFilterPlugins(context.TODO(), state, pod)
-=======
 	preFilterResult, preFilterStatus := p.framework.RunPreFilterPlugins(context.TODO(), state, pod)
->>>>>>> e8d3e9b1
 	if !preFilterStatus.IsSuccess() {
 		return "", fmt.Errorf("error running pre filter plugins for pod %s; %s", pod.Name, preFilterStatus.Message())
 	}
