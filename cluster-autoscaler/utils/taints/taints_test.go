/*
Copyright 2020 The Kubernetes Authors.

Licensed under the Apache License, Version 2.0 (the "License");
you may not use this file except in compliance with the License.
You may obtain a copy of the License at

    http://www.apache.org/licenses/LICENSE-2.0

Unless required by applicable law or agreed to in writing, software
distributed under the License is distributed on an "AS IS" BASIS,
WITHOUT WARRANTIES OR CONDITIONS OF ANY KIND, either express or implied.
See the License for the specific language governing permissions and
limitations under the License.
*/

package taints

import (
	"context"
	"fmt"
	"strconv"
	"sync/atomic"
	"testing"
	"time"

<<<<<<< HEAD
=======
	"k8s.io/autoscaler/cluster-autoscaler/config"
>>>>>>> acfd0dd7
	. "k8s.io/autoscaler/cluster-autoscaler/utils/test"

	apiv1 "k8s.io/api/core/v1"
	"k8s.io/apimachinery/pkg/api/errors"
	metav1 "k8s.io/apimachinery/pkg/apis/meta/v1"
	"k8s.io/apimachinery/pkg/runtime"
	kube_util "k8s.io/autoscaler/cluster-autoscaler/utils/kubernetes"
	kube_client "k8s.io/client-go/kubernetes"
	"k8s.io/client-go/kubernetes/fake"
	core "k8s.io/client-go/testing"

	"github.com/stretchr/testify/assert"
	"github.com/stretchr/testify/require"
)

func TestMarkNodes(t *testing.T) {
	defer setConflictRetryInterval(setConflictRetryInterval(time.Millisecond))
	node := BuildTestNode("node", 1000, 1000)
	fakeClient := buildFakeClientWithConflicts(t, node)
	err := MarkToBeDeleted(node, fakeClient, false)
	assert.NoError(t, err)

	updatedNode := getNode(t, fakeClient, "node")
	assert.True(t, HasToBeDeletedTaint(updatedNode))
	assert.False(t, HasDeletionCandidateTaint(updatedNode))
}

func TestSoftMarkNodes(t *testing.T) {
	defer setConflictRetryInterval(setConflictRetryInterval(time.Millisecond))
	node := BuildTestNode("node", 1000, 1000)
	fakeClient := buildFakeClientWithConflicts(t, node)
	err := MarkDeletionCandidate(node, fakeClient)
	assert.NoError(t, err)

	updatedNode := getNode(t, fakeClient, "node")
	assert.False(t, HasToBeDeletedTaint(updatedNode))
	assert.True(t, HasDeletionCandidateTaint(updatedNode))
}

func TestCheckNodes(t *testing.T) {
	defer setConflictRetryInterval(setConflictRetryInterval(time.Millisecond))
	node := BuildTestNode("node", 1000, 1000)
	taint := apiv1.Taint{
		Key:    ToBeDeletedTaint,
		Value:  fmt.Sprint(time.Now().Unix()),
		Effect: apiv1.TaintEffectNoSchedule,
	}
	addTaintToSpec(node, taint, false)
	fakeClient := buildFakeClientWithConflicts(t, node)

	updatedNode := getNode(t, fakeClient, "node")
	assert.True(t, HasToBeDeletedTaint(updatedNode))
	assert.False(t, HasDeletionCandidateTaint(updatedNode))
}

func TestSoftCheckNodes(t *testing.T) {
	defer setConflictRetryInterval(setConflictRetryInterval(time.Millisecond))
	node := BuildTestNode("node", 1000, 1000)
	taint := apiv1.Taint{
		Key:    DeletionCandidateTaint,
		Value:  fmt.Sprint(time.Now().Unix()),
		Effect: apiv1.TaintEffectPreferNoSchedule,
	}
	addTaintToSpec(node, taint, false)
	fakeClient := buildFakeClientWithConflicts(t, node)

	updatedNode := getNode(t, fakeClient, "node")
	assert.False(t, HasToBeDeletedTaint(updatedNode))
	assert.True(t, HasDeletionCandidateTaint(updatedNode))
}

func TestQueryNodes(t *testing.T) {
	defer setConflictRetryInterval(setConflictRetryInterval(time.Millisecond))
	node := BuildTestNode("node", 1000, 1000)
	fakeClient := buildFakeClientWithConflicts(t, node)
	err := MarkToBeDeleted(node, fakeClient, false)
	assert.NoError(t, err)

	updatedNode := getNode(t, fakeClient, "node")
	assert.True(t, HasToBeDeletedTaint(updatedNode))

	val, err := GetToBeDeletedTime(updatedNode)
	assert.NoError(t, err)
	assert.NotNil(t, val)
	assert.True(t, time.Now().Sub(*val) < 10*time.Second)
}

func TestSoftQueryNodes(t *testing.T) {
	defer setConflictRetryInterval(setConflictRetryInterval(time.Millisecond))
	node := BuildTestNode("node", 1000, 1000)
	fakeClient := buildFakeClientWithConflicts(t, node)
	err := MarkDeletionCandidate(node, fakeClient)
	assert.NoError(t, err)

	updatedNode := getNode(t, fakeClient, "node")
	assert.True(t, HasDeletionCandidateTaint(updatedNode))

	val, err := GetDeletionCandidateTime(updatedNode)
	assert.NoError(t, err)
	assert.NotNil(t, val)
	assert.True(t, time.Now().Sub(*val) < 10*time.Second)
}

func TestCleanNodes(t *testing.T) {
	defer setConflictRetryInterval(setConflictRetryInterval(time.Millisecond))
	node := BuildTestNode("node", 1000, 1000)
	taint := apiv1.Taint{
		Key:    ToBeDeletedTaint,
		Value:  fmt.Sprint(time.Now().Unix()),
		Effect: apiv1.TaintEffectNoSchedule,
	}
	addTaintToSpec(node, taint, false)
	fakeClient := buildFakeClientWithConflicts(t, node)

	updatedNode := getNode(t, fakeClient, "node")
	assert.True(t, HasToBeDeletedTaint(updatedNode))
	assert.False(t, updatedNode.Spec.Unschedulable)

	cleaned, err := CleanToBeDeleted(node, fakeClient, false)
	assert.True(t, cleaned)
	assert.NoError(t, err)

	updatedNode = getNode(t, fakeClient, "node")
	assert.NoError(t, err)
	assert.False(t, HasToBeDeletedTaint(updatedNode))
	assert.False(t, updatedNode.Spec.Unschedulable)
}

func TestCleanNodesWithCordon(t *testing.T) {
	defer setConflictRetryInterval(setConflictRetryInterval(time.Millisecond))
	node := BuildTestNode("node", 1000, 1000)
	taint := apiv1.Taint{
		Key:    ToBeDeletedTaint,
		Value:  fmt.Sprint(time.Now().Unix()),
		Effect: apiv1.TaintEffectNoSchedule,
	}
	addTaintToSpec(node, taint, true)
	fakeClient := buildFakeClientWithConflicts(t, node)

	updatedNode := getNode(t, fakeClient, "node")
	assert.True(t, HasToBeDeletedTaint(updatedNode))
	assert.True(t, updatedNode.Spec.Unschedulable)

	cleaned, err := CleanToBeDeleted(node, fakeClient, true)
	assert.True(t, cleaned)
	assert.NoError(t, err)

	updatedNode = getNode(t, fakeClient, "node")
	assert.NoError(t, err)
	assert.False(t, HasToBeDeletedTaint(updatedNode))
	assert.False(t, updatedNode.Spec.Unschedulable)
}

func TestCleanNodesWithCordonOnOff(t *testing.T) {
	defer setConflictRetryInterval(setConflictRetryInterval(time.Millisecond))
	node := BuildTestNode("node", 1000, 1000)
	taint := apiv1.Taint{
		Key:    ToBeDeletedTaint,
		Value:  fmt.Sprint(time.Now().Unix()),
		Effect: apiv1.TaintEffectNoSchedule,
	}
	addTaintToSpec(node, taint, true)
	fakeClient := buildFakeClientWithConflicts(t, node)

	updatedNode := getNode(t, fakeClient, "node")
	assert.True(t, HasToBeDeletedTaint(updatedNode))
	assert.True(t, updatedNode.Spec.Unschedulable)

	cleaned, err := CleanToBeDeleted(node, fakeClient, false)
	assert.True(t, cleaned)
	assert.NoError(t, err)

	updatedNode = getNode(t, fakeClient, "node")
	assert.NoError(t, err)
	assert.False(t, HasToBeDeletedTaint(updatedNode))
	assert.True(t, updatedNode.Spec.Unschedulable)
}

func TestSoftCleanNodes(t *testing.T) {
	defer setConflictRetryInterval(setConflictRetryInterval(time.Millisecond))
	node := BuildTestNode("node", 1000, 1000)
	taint := apiv1.Taint{
		Key:    DeletionCandidateTaint,
		Value:  fmt.Sprint(time.Now().Unix()),
		Effect: apiv1.TaintEffectPreferNoSchedule,
	}
	addTaintToSpec(node, taint, false)
	fakeClient := buildFakeClientWithConflicts(t, node)

	updatedNode := getNode(t, fakeClient, "node")
	assert.True(t, HasDeletionCandidateTaint(updatedNode))

	cleaned, err := CleanDeletionCandidate(node, fakeClient)
	assert.True(t, cleaned)
	assert.NoError(t, err)

	updatedNode = getNode(t, fakeClient, "node")
	assert.NoError(t, err)
	assert.False(t, HasDeletionCandidateTaint(updatedNode))
}

func TestCleanAllToBeDeleted(t *testing.T) {
	n1 := BuildTestNode("n1", 1000, 10)
	n2 := BuildTestNode("n2", 1000, 10)
	n2.Spec.Taints = []apiv1.Taint{{Key: ToBeDeletedTaint, Value: strconv.FormatInt(time.Now().Unix()-301, 10)}}

	fakeClient := buildFakeClient(t, n1, n2)
	fakeRecorder := kube_util.CreateEventRecorder(fakeClient, false)

	assert.Equal(t, 1, len(getNode(t, fakeClient, "n2").Spec.Taints))

	CleanAllToBeDeleted([]*apiv1.Node{n1, n2}, fakeClient, fakeRecorder, false)

	assert.Equal(t, 0, len(getNode(t, fakeClient, "n1").Spec.Taints))
	assert.Equal(t, 0, len(getNode(t, fakeClient, "n2").Spec.Taints))
}

func TestCleanAllDeletionCandidates(t *testing.T) {
	n1 := BuildTestNode("n1", 1000, 10)
	n2 := BuildTestNode("n2", 1000, 10)
	n2.Spec.Taints = []apiv1.Taint{{Key: DeletionCandidateTaint, Value: strconv.FormatInt(time.Now().Unix()-301, 10)}}

	fakeClient := buildFakeClient(t, n1, n2)
	fakeRecorder := kube_util.CreateEventRecorder(fakeClient, false)

	assert.Equal(t, 1, len(getNode(t, fakeClient, "n2").Spec.Taints))

	CleanAllDeletionCandidates([]*apiv1.Node{n1, n2}, fakeClient, fakeRecorder)

	assert.Equal(t, 0, len(getNode(t, fakeClient, "n1").Spec.Taints))
	assert.Equal(t, 0, len(getNode(t, fakeClient, "n2").Spec.Taints))
}

func setConflictRetryInterval(interval time.Duration) time.Duration {
	before := conflictRetryInterval
	conflictRetryInterval = interval
	return before
}

func getNode(t *testing.T, client kube_client.Interface, name string) *apiv1.Node {
	t.Helper()
	node, err := client.CoreV1().Nodes().Get(context.TODO(), name, metav1.GetOptions{})
	if err != nil {
		t.Fatalf("Failed to retrieve node %v: %v", name, err)
	}
	return node
}

func buildFakeClient(t *testing.T, nodes ...*apiv1.Node) *fake.Clientset {
	t.Helper()
	fakeClient := fake.NewSimpleClientset()

	for _, node := range nodes {
		_, err := fakeClient.CoreV1().Nodes().Create(context.TODO(), node, metav1.CreateOptions{})
		assert.NoError(t, err)
	}

	return fakeClient
}

func buildFakeClientWithConflicts(t *testing.T, nodes ...*apiv1.Node) *fake.Clientset {
	fakeClient := buildFakeClient(t, nodes...)

	// return a 'Conflict' error on the first upadte, then pass it through, then return a Conflict again
	var returnedConflict int32
	fakeClient.Fake.PrependReactor("update", "nodes", func(action core.Action) (bool, runtime.Object, error) {
		update := action.(core.UpdateAction)
		obj := update.GetObject().(*apiv1.Node)

		if atomic.LoadInt32(&returnedConflict) == 0 {
			// allow the next update
			atomic.StoreInt32(&returnedConflict, 1)
			return true, nil, errors.NewConflict(apiv1.Resource("node"), obj.GetName(), fmt.Errorf("concurrent update on %s", obj.GetName()))
		}

		// return a conflict on next update
		atomic.StoreInt32(&returnedConflict, 0)
		return false, nil, nil
	})

	return fakeClient
}

<<<<<<< HEAD
func TestFilterOutNodesWithIgnoredTaints(t *testing.T) {
=======
func TestFilterOutNodesWithStartupTaints(t *testing.T) {
>>>>>>> acfd0dd7
	isReady := func(t *testing.T, node *apiv1.Node) bool {
		for _, condition := range node.Status.Conditions {
			if condition.Type == apiv1.NodeReady {
				return condition.Status == apiv1.ConditionTrue
			}
		}
		t.Fatalf("failed to find condition/NodeReady")
		return false
	}

	readyCondition := apiv1.NodeCondition{
		Type:               apiv1.NodeReady,
		Status:             apiv1.ConditionTrue,
		LastTransitionTime: metav1.NewTime(time.Now()),
	}

	for name, tc := range map[string]struct {
		readyNodes            int
		allNodes              int
		startupTaints         TaintKeySet
		startupTaintsPrefixes []string
		node                  *apiv1.Node
	}{
		"empty startup taints, no node": {
			readyNodes:    0,
			allNodes:      0,
			startupTaints: map[string]bool{},
			node:          nil,
		},
		"one startup taint, no node": {
			readyNodes: 0,
			allNodes:   0,
			startupTaints: map[string]bool{
				"my-taint": true,
			},
			node: nil,
		},
		"one startup taint, one ready untainted node": {
			readyNodes: 1,
			allNodes:   1,
			startupTaints: map[string]bool{
				"my-taint": true,
			},
			node: &apiv1.Node{
				ObjectMeta: metav1.ObjectMeta{
					Name:              "readyNoTaint",
					CreationTimestamp: metav1.NewTime(time.Now()),
				},
				Spec: apiv1.NodeSpec{
					Taints: []apiv1.Taint{},
				},
				Status: apiv1.NodeStatus{
					Conditions: []apiv1.NodeCondition{readyCondition},
				},
			},
		},
		"one startup taint, one unready tainted node": {
			readyNodes: 0,
			allNodes:   1,
			startupTaints: map[string]bool{
				"my-taint": true,
			},
			node: &apiv1.Node{
				ObjectMeta: metav1.ObjectMeta{
					Name:              "notReadyTainted",
					CreationTimestamp: metav1.NewTime(time.Now()),
				},
				Spec: apiv1.NodeSpec{
					Taints: []apiv1.Taint{
						{
							Key:    "my-taint",
							Value:  "myValue",
							Effect: apiv1.TaintEffectNoSchedule,
						},
					},
				},
				Status: apiv1.NodeStatus{
					Conditions: []apiv1.NodeCondition{readyCondition},
				},
			},
		},
		"no startup taint, one node unready prefixed with startup taint prefix (Compatibility)": {
			readyNodes:            0,
			allNodes:              1,
			startupTaints:         map[string]bool{},
			startupTaintsPrefixes: []string{IgnoreTaintPrefix},
			node: &apiv1.Node{
				ObjectMeta: metav1.ObjectMeta{
					Name:              "notReadyTainted",
					CreationTimestamp: metav1.NewTime(time.Now()),
				},
				Spec: apiv1.NodeSpec{
					Taints: []apiv1.Taint{
						{
							Key:    IgnoreTaintPrefix + "another-taint",
							Value:  "myValue",
							Effect: apiv1.TaintEffectNoSchedule,
						},
					},
				},
				Status: apiv1.NodeStatus{
					Conditions: []apiv1.NodeCondition{readyCondition},
				},
			},
		},
		"no startup taint, one node unready prefixed with startup taint prefix": {
			readyNodes:            0,
			allNodes:              1,
			startupTaints:         map[string]bool{},
			startupTaintsPrefixes: []string{StartupTaintPrefix},
			node: &apiv1.Node{
				ObjectMeta: metav1.ObjectMeta{
					Name:              "notReadyTainted",
					CreationTimestamp: metav1.NewTime(time.Now()),
				},
				Spec: apiv1.NodeSpec{
					Taints: []apiv1.Taint{
						{
							Key:    StartupTaintPrefix + "another-taint",
							Value:  "myValue",
							Effect: apiv1.TaintEffectNoSchedule,
						},
					},
				},
				Status: apiv1.NodeStatus{
					Conditions: []apiv1.NodeCondition{readyCondition},
				},
			},
		},
		"no startup taint, two taints": {
			readyNodes:    1,
			allNodes:      1,
			startupTaints: map[string]bool{},
			node: &apiv1.Node{
				ObjectMeta: metav1.ObjectMeta{
					Name:              "ReadyTainted",
					CreationTimestamp: metav1.NewTime(time.Now()),
				},
				Spec: apiv1.NodeSpec{
					Taints: []apiv1.Taint{
						{
							Key:    "first-taint",
							Value:  "myValue",
							Effect: apiv1.TaintEffectNoSchedule,
						},
						{
							Key:    "second-taint",
							Value:  "myValue",
							Effect: apiv1.TaintEffectNoSchedule,
						},
					},
				},
				Status: apiv1.NodeStatus{
					Conditions: []apiv1.NodeCondition{readyCondition},
				},
			},
		},
	} {
		t.Run(name, func(t *testing.T) {
			var nodes []*apiv1.Node
			if tc.node != nil {
				nodes = append(nodes, tc.node)
			}
			taintConfig := TaintConfig{
				startupTaints:        tc.startupTaints,
				startupTaintPrefixes: tc.startupTaintsPrefixes,
			}
			allNodes, readyNodes := FilterOutNodesWithStartupTaints(taintConfig, nodes, nodes)
			assert.Equal(t, tc.allNodes, len(allNodes))
			assert.Equal(t, tc.readyNodes, len(readyNodes))

			allNodesSet := make(map[string]struct{}, len(allNodes))
			for _, node := range allNodes {
				_, ok := allNodesSet[node.Name]
				assert.False(t, ok)
				allNodesSet[node.Name] = struct{}{}
				nodeIsReady := isReady(t, node)
				assert.Equal(t, tc.allNodes == tc.readyNodes, nodeIsReady)
			}

			readyNodesSet := make(map[string]struct{}, len(allNodes))
			for _, node := range readyNodes {
				_, ok := readyNodesSet[node.Name]
				assert.False(t, ok)
				readyNodesSet[node.Name] = struct{}{}
				_, ok = allNodesSet[node.Name]
				assert.True(t, ok)
				nodeIsReady := isReady(t, node)
				assert.True(t, nodeIsReady)
			}
		})
	}
}

func TestSanitizeTaints(t *testing.T) {
	node := &apiv1.Node{
		ObjectMeta: metav1.ObjectMeta{
			Name:              "node-sanitize-taints",
			CreationTimestamp: metav1.NewTime(time.Now()),
		},
		Spec: apiv1.NodeSpec{
			Taints: []apiv1.Taint{
				{
					Key:    IgnoreTaintPrefix + "another-taint",
					Value:  "myValue",
					Effect: apiv1.TaintEffectNoSchedule,
				},
				{
<<<<<<< HEAD
=======
					Key:    StatusTaintPrefix + "some-taint",
					Value:  "myValue",
					Effect: apiv1.TaintEffectNoSchedule,
				},
				{
					Key:    StartupTaintPrefix + "some-taint",
					Value:  "myValue",
					Effect: apiv1.TaintEffectNoSchedule,
				},
				{
>>>>>>> acfd0dd7
					Key:    "test-taint",
					Value:  "test2",
					Effect: apiv1.TaintEffectNoSchedule,
				},
				{
					Key:    ToBeDeletedTaint,
					Value:  "1",
					Effect: apiv1.TaintEffectNoSchedule,
				},
				{
					Key:    "ignore-me",
					Value:  "1",
					Effect: apiv1.TaintEffectNoSchedule,
				},
				{
					Key:    "status-me",
					Value:  "1",
					Effect: apiv1.TaintEffectNoSchedule,
				},
				{
					Key:    "node.kubernetes.io/memory-pressure",
					Value:  "1",
					Effect: apiv1.TaintEffectNoSchedule,
				},
				{
					Key:    "ignore-taint.cluster-autoscaler.kubernetes.io/to-be-ignored",
					Value:  "I-am-the-invisible-man-Incredible-how-you-can",
					Effect: apiv1.TaintEffectNoSchedule,
				},
			},
		},
		Status: apiv1.NodeStatus{
			Conditions: []apiv1.NodeCondition{},
		},
	}
	taintConfig := TaintConfig{
<<<<<<< HEAD
		IgnoredTaints: map[string]bool{"ignore-me": true},
		StatusTaints:  map[string]bool{"status-me": true},
	}

	newTaints := SanitizeTaints(node.Spec.Taints, taintConfig)
	require.Equal(t, len(newTaints), 1)
	assert.Equal(t, newTaints[0].Key, "test-taint")
=======
		startupTaints:        map[string]bool{"ignore-me": true},
		statusTaints:         map[string]bool{"status-me": true},
		startupTaintPrefixes: []string{IgnoreTaintPrefix, StartupTaintPrefix},
	}

	newTaints := SanitizeTaints(node.Spec.Taints, taintConfig)
	require.Equal(t, 2, len(newTaints))
	assert.Equal(t, newTaints[0].Key, StatusTaintPrefix+"some-taint")
	assert.Equal(t, newTaints[1].Key, "test-taint")
}

func TestCountNodeTaints(t *testing.T) {
	node := &apiv1.Node{
		ObjectMeta: metav1.ObjectMeta{
			Name:              "node-count-node-taints",
			CreationTimestamp: metav1.NewTime(time.Now()),
		},
		Spec: apiv1.NodeSpec{
			Taints: []apiv1.Taint{
				{
					Key:    IgnoreTaintPrefix + "another-taint",
					Value:  "myValue",
					Effect: apiv1.TaintEffectNoSchedule,
				},
				{
					Key:    StatusTaintPrefix + "some-taint",
					Value:  "myValue",
					Effect: apiv1.TaintEffectNoSchedule,
				},
				{
					Key:    StartupTaintPrefix + "some-taint",
					Value:  "myValue",
					Effect: apiv1.TaintEffectNoSchedule,
				},
				{
					Key:    "test-taint",
					Value:  "test2",
					Effect: apiv1.TaintEffectNoSchedule,
				},
				{
					Key:    ToBeDeletedTaint,
					Value:  "1",
					Effect: apiv1.TaintEffectNoSchedule,
				},
				{
					Key:    "ignore-me",
					Value:  "1",
					Effect: apiv1.TaintEffectNoSchedule,
				},
				{
					Key:    "status-me",
					Value:  "1",
					Effect: apiv1.TaintEffectNoSchedule,
				},
				{
					Key:    "node.kubernetes.io/memory-pressure",
					Value:  "1",
					Effect: apiv1.TaintEffectNoSchedule,
				},
				{
					Key:    "ignore-taint.cluster-autoscaler.kubernetes.io/to-be-ignored",
					Value:  "myValue2",
					Effect: apiv1.TaintEffectNoSchedule,
				},
			},
		},
		Status: apiv1.NodeStatus{
			Conditions: []apiv1.NodeCondition{},
		},
	}
	node2 := &apiv1.Node{
		ObjectMeta: metav1.ObjectMeta{
			Name:              "node-count-node-taints",
			CreationTimestamp: metav1.NewTime(time.Now()),
		},
		Spec: apiv1.NodeSpec{
			Taints: []apiv1.Taint{
				{
					Key:    StatusTaintPrefix + "some-taint",
					Value:  "myValue",
					Effect: apiv1.TaintEffectNoSchedule,
				},
				{
					Key:    "node.kubernetes.io/unschedulable",
					Value:  "1",
					Effect: apiv1.TaintEffectNoSchedule,
				},
			},
		},
		Status: apiv1.NodeStatus{
			Conditions: []apiv1.NodeCondition{},
		},
	}
	taintConfig := NewTaintConfig(config.AutoscalingOptions{
		StatusTaints:  []string{"status-me"},
		StartupTaints: []string{"ignore-me"},
	})
	want := map[string]int{
		"ignore-taint.cluster-autoscaler.kubernetes.io/": 2,
		"ToBeDeletedByClusterAutoscaler":                 1,
		"node.kubernetes.io/memory-pressure":             1,
		"node.kubernetes.io/unschedulable":               1,
		"other":                                          1,
		"startup-taint":                                  2,
		"status-taint":                                   3,
	}
	got := CountNodeTaints([]*apiv1.Node{node, node2}, taintConfig)
	assert.Equal(t, want, got)
>>>>>>> acfd0dd7
}<|MERGE_RESOLUTION|>--- conflicted
+++ resolved
@@ -24,10 +24,7 @@
 	"testing"
 	"time"
 
-<<<<<<< HEAD
-=======
 	"k8s.io/autoscaler/cluster-autoscaler/config"
->>>>>>> acfd0dd7
 	. "k8s.io/autoscaler/cluster-autoscaler/utils/test"
 
 	apiv1 "k8s.io/api/core/v1"
@@ -311,11 +308,7 @@
 	return fakeClient
 }
 
-<<<<<<< HEAD
-func TestFilterOutNodesWithIgnoredTaints(t *testing.T) {
-=======
 func TestFilterOutNodesWithStartupTaints(t *testing.T) {
->>>>>>> acfd0dd7
 	isReady := func(t *testing.T, node *apiv1.Node) bool {
 		for _, condition := range node.Status.Conditions {
 			if condition.Type == apiv1.NodeReady {
@@ -524,8 +517,6 @@
 					Effect: apiv1.TaintEffectNoSchedule,
 				},
 				{
-<<<<<<< HEAD
-=======
 					Key:    StatusTaintPrefix + "some-taint",
 					Value:  "myValue",
 					Effect: apiv1.TaintEffectNoSchedule,
@@ -536,7 +527,6 @@
 					Effect: apiv1.TaintEffectNoSchedule,
 				},
 				{
->>>>>>> acfd0dd7
 					Key:    "test-taint",
 					Value:  "test2",
 					Effect: apiv1.TaintEffectNoSchedule,
@@ -573,15 +563,6 @@
 		},
 	}
 	taintConfig := TaintConfig{
-<<<<<<< HEAD
-		IgnoredTaints: map[string]bool{"ignore-me": true},
-		StatusTaints:  map[string]bool{"status-me": true},
-	}
-
-	newTaints := SanitizeTaints(node.Spec.Taints, taintConfig)
-	require.Equal(t, len(newTaints), 1)
-	assert.Equal(t, newTaints[0].Key, "test-taint")
-=======
 		startupTaints:        map[string]bool{"ignore-me": true},
 		statusTaints:         map[string]bool{"status-me": true},
 		startupTaintPrefixes: []string{IgnoreTaintPrefix, StartupTaintPrefix},
@@ -690,5 +671,4 @@
 	}
 	got := CountNodeTaints([]*apiv1.Node{node, node2}, taintConfig)
 	assert.Equal(t, want, got)
->>>>>>> acfd0dd7
 }