/*
Copyright 2020 The Kubernetes Authors.

Licensed under the Apache License, Version 2.0 (the "License");
you may not use this file except in compliance with the License.
You may obtain a copy of the License at

    http://www.apache.org/licenses/LICENSE-2.0

Unless required by applicable law or agreed to in writing, software
distributed under the License is distributed on an "AS IS" BASIS,
WITHOUT WARRANTIES OR CONDITIONS OF ANY KIND, either express or implied.
See the License for the specific language governing permissions and
limitations under the License.
*/

package taints

import (
	"context"
	"fmt"
	"strconv"
	"sync/atomic"
	"testing"
	"time"

	"k8s.io/autoscaler/cluster-autoscaler/config"
	. "k8s.io/autoscaler/cluster-autoscaler/utils/test"

	apiv1 "k8s.io/api/core/v1"
	"k8s.io/apimachinery/pkg/api/errors"
	metav1 "k8s.io/apimachinery/pkg/apis/meta/v1"
	"k8s.io/apimachinery/pkg/runtime"
	kube_util "k8s.io/autoscaler/cluster-autoscaler/utils/kubernetes"
	kube_client "k8s.io/client-go/kubernetes"
	"k8s.io/client-go/kubernetes/fake"
	core "k8s.io/client-go/testing"

	"github.com/stretchr/testify/assert"
	"github.com/stretchr/testify/require"
)

func TestMarkNodes(t *testing.T) {
	defer setConflictRetryInterval(setConflictRetryInterval(time.Millisecond))
	node := BuildTestNode("node", 1000, 1000)
	fakeClient := buildFakeClientWithConflicts(t, node)
	err := MarkToBeDeleted(node, fakeClient, false)
	assert.NoError(t, err)

	updatedNode := getNode(t, fakeClient, "node")
	assert.True(t, HasToBeDeletedTaint(updatedNode))
	assert.False(t, HasDeletionCandidateTaint(updatedNode))
}

func TestSoftMarkNodes(t *testing.T) {
	defer setConflictRetryInterval(setConflictRetryInterval(time.Millisecond))
	node := BuildTestNode("node", 1000, 1000)
	fakeClient := buildFakeClientWithConflicts(t, node)
	err := MarkDeletionCandidate(node, fakeClient)
	assert.NoError(t, err)

	updatedNode := getNode(t, fakeClient, "node")
	assert.False(t, HasToBeDeletedTaint(updatedNode))
	assert.True(t, HasDeletionCandidateTaint(updatedNode))
}

func TestCheckNodes(t *testing.T) {
	defer setConflictRetryInterval(setConflictRetryInterval(time.Millisecond))
	node := BuildTestNode("node", 1000, 1000)
<<<<<<< HEAD
	taint := apiv1.Taint{
		Key:    ToBeDeletedTaint,
		Value:  fmt.Sprint(time.Now().Unix()),
		Effect: apiv1.TaintEffectNoSchedule,
	}
	addTaintToSpec(node, taint, false)
=======
	taints := []apiv1.Taint{
		{
			Key:    ToBeDeletedTaint,
			Value:  fmt.Sprint(time.Now().Unix()),
			Effect: apiv1.TaintEffectNoSchedule,
		},
		{
			Key:    "other-taint",
			Value:  fmt.Sprint(time.Now().Unix()),
			Effect: apiv1.TaintEffectNoSchedule,
		},
	}
	addTaintsToSpec(node, taints, false)
>>>>>>> 7d1f87fc
	fakeClient := buildFakeClientWithConflicts(t, node)

	updatedNode := getNode(t, fakeClient, "node")
	assert.True(t, HasToBeDeletedTaint(updatedNode))
<<<<<<< HEAD
=======
	assert.True(t, HasTaint(node, "other-taint"))
>>>>>>> 7d1f87fc
	assert.False(t, HasDeletionCandidateTaint(updatedNode))
}

func TestSoftCheckNodes(t *testing.T) {
	defer setConflictRetryInterval(setConflictRetryInterval(time.Millisecond))
	node := BuildTestNode("node", 1000, 1000)
<<<<<<< HEAD
	taint := apiv1.Taint{
		Key:    DeletionCandidateTaint,
		Value:  fmt.Sprint(time.Now().Unix()),
		Effect: apiv1.TaintEffectPreferNoSchedule,
	}
	addTaintToSpec(node, taint, false)
=======
	taints := []apiv1.Taint{
		{
			Key:    DeletionCandidateTaint,
			Value:  fmt.Sprint(time.Now().Unix()),
			Effect: apiv1.TaintEffectPreferNoSchedule,
		},
		{
			Key:    "other-taint",
			Value:  fmt.Sprint(time.Now().Unix()),
			Effect: apiv1.TaintEffectPreferNoSchedule,
		},
	}
	addTaintsToSpec(node, taints, false)
>>>>>>> 7d1f87fc
	fakeClient := buildFakeClientWithConflicts(t, node)

	updatedNode := getNode(t, fakeClient, "node")
	assert.False(t, HasToBeDeletedTaint(updatedNode))
	assert.True(t, HasDeletionCandidateTaint(updatedNode))
}

func TestQueryNodes(t *testing.T) {
	defer setConflictRetryInterval(setConflictRetryInterval(time.Millisecond))
	node := BuildTestNode("node", 1000, 1000)
	fakeClient := buildFakeClientWithConflicts(t, node)
	err := MarkToBeDeleted(node, fakeClient, false)
	assert.NoError(t, err)

	updatedNode := getNode(t, fakeClient, "node")
	assert.True(t, HasToBeDeletedTaint(updatedNode))

	val, err := GetToBeDeletedTime(updatedNode)
	assert.NoError(t, err)
	assert.NotNil(t, val)
	assert.True(t, time.Now().Sub(*val) < 10*time.Second)
}

func TestSoftQueryNodes(t *testing.T) {
	defer setConflictRetryInterval(setConflictRetryInterval(time.Millisecond))
	node := BuildTestNode("node", 1000, 1000)
	fakeClient := buildFakeClientWithConflicts(t, node)
	err := MarkDeletionCandidate(node, fakeClient)
	assert.NoError(t, err)

	updatedNode := getNode(t, fakeClient, "node")
	assert.True(t, HasDeletionCandidateTaint(updatedNode))

	val, err := GetDeletionCandidateTime(updatedNode)
	assert.NoError(t, err)
	assert.NotNil(t, val)
	assert.True(t, time.Now().Sub(*val) < 10*time.Second)
}

func TestCleanNodes(t *testing.T) {
	defer setConflictRetryInterval(setConflictRetryInterval(time.Millisecond))
	node := BuildTestNode("node", 1000, 1000)
<<<<<<< HEAD
	taint := apiv1.Taint{
		Key:    ToBeDeletedTaint,
		Value:  fmt.Sprint(time.Now().Unix()),
		Effect: apiv1.TaintEffectNoSchedule,
	}
	addTaintToSpec(node, taint, false)
=======
	taints := []apiv1.Taint{
		{
			Key:    ToBeDeletedTaint,
			Value:  fmt.Sprint(time.Now().Unix()),
			Effect: apiv1.TaintEffectNoSchedule,
		},
		{
			Key:    "other-taint",
			Value:  fmt.Sprint(time.Now().Unix()),
			Effect: apiv1.TaintEffectNoSchedule,
		},
	}
	addTaintsToSpec(node, taints, false)
>>>>>>> 7d1f87fc
	fakeClient := buildFakeClientWithConflicts(t, node)

	updatedNode := getNode(t, fakeClient, "node")
	assert.True(t, HasToBeDeletedTaint(updatedNode))
<<<<<<< HEAD
=======
	assert.True(t, HasTaint(updatedNode, "other-taint"))
>>>>>>> 7d1f87fc
	assert.False(t, updatedNode.Spec.Unschedulable)

	cleaned, err := CleanToBeDeleted(node, fakeClient, false)
	assert.True(t, cleaned)
	assert.NoError(t, err)

	updatedNode = getNode(t, fakeClient, "node")
	assert.NoError(t, err)
	assert.False(t, HasToBeDeletedTaint(updatedNode))
<<<<<<< HEAD
=======
	assert.True(t, HasTaint(updatedNode, "other-taint"))
>>>>>>> 7d1f87fc
	assert.False(t, updatedNode.Spec.Unschedulable)
}

func TestCleanNodesWithCordon(t *testing.T) {
	defer setConflictRetryInterval(setConflictRetryInterval(time.Millisecond))
	node := BuildTestNode("node", 1000, 1000)
<<<<<<< HEAD
	taint := apiv1.Taint{
		Key:    ToBeDeletedTaint,
		Value:  fmt.Sprint(time.Now().Unix()),
		Effect: apiv1.TaintEffectNoSchedule,
	}
	addTaintToSpec(node, taint, true)
=======
	taints := []apiv1.Taint{
		{
			Key:    ToBeDeletedTaint,
			Value:  fmt.Sprint(time.Now().Unix()),
			Effect: apiv1.TaintEffectNoSchedule,
		},
		{
			Key:    "other-taint",
			Value:  fmt.Sprint(time.Now().Unix()),
			Effect: apiv1.TaintEffectNoSchedule,
		},
	}
	addTaintsToSpec(node, taints, true)
>>>>>>> 7d1f87fc
	fakeClient := buildFakeClientWithConflicts(t, node)

	updatedNode := getNode(t, fakeClient, "node")
	assert.True(t, HasToBeDeletedTaint(updatedNode))
<<<<<<< HEAD
=======
	assert.True(t, HasTaint(updatedNode, "other-taint"))
>>>>>>> 7d1f87fc
	assert.True(t, updatedNode.Spec.Unschedulable)

	cleaned, err := CleanToBeDeleted(node, fakeClient, true)
	assert.True(t, cleaned)
	assert.NoError(t, err)

	updatedNode = getNode(t, fakeClient, "node")
	assert.NoError(t, err)
	assert.False(t, HasToBeDeletedTaint(updatedNode))
<<<<<<< HEAD
=======
	assert.True(t, HasTaint(updatedNode, "other-taint"))
>>>>>>> 7d1f87fc
	assert.False(t, updatedNode.Spec.Unschedulable)
}

func TestCleanNodesWithCordonOnOff(t *testing.T) {
	defer setConflictRetryInterval(setConflictRetryInterval(time.Millisecond))
	node := BuildTestNode("node", 1000, 1000)
<<<<<<< HEAD
	taint := apiv1.Taint{
		Key:    ToBeDeletedTaint,
		Value:  fmt.Sprint(time.Now().Unix()),
		Effect: apiv1.TaintEffectNoSchedule,
	}
	addTaintToSpec(node, taint, true)
=======
	taints := []apiv1.Taint{
		{
			Key:    ToBeDeletedTaint,
			Value:  fmt.Sprint(time.Now().Unix()),
			Effect: apiv1.TaintEffectPreferNoSchedule,
		},
		{
			Key:    "other-taint",
			Value:  fmt.Sprint(time.Now().Unix()),
			Effect: apiv1.TaintEffectPreferNoSchedule,
		},
	}
	addTaintsToSpec(node, taints, true)
>>>>>>> 7d1f87fc
	fakeClient := buildFakeClientWithConflicts(t, node)

	updatedNode := getNode(t, fakeClient, "node")
	assert.True(t, HasToBeDeletedTaint(updatedNode))
<<<<<<< HEAD
=======
	assert.True(t, HasTaint(updatedNode, "other-taint"))
>>>>>>> 7d1f87fc
	assert.True(t, updatedNode.Spec.Unschedulable)

	cleaned, err := CleanToBeDeleted(node, fakeClient, false)
	assert.True(t, cleaned)
	assert.NoError(t, err)

	updatedNode = getNode(t, fakeClient, "node")
	assert.NoError(t, err)
	assert.False(t, HasToBeDeletedTaint(updatedNode))
<<<<<<< HEAD
=======
	assert.True(t, HasTaint(updatedNode, "other-taint"))
>>>>>>> 7d1f87fc
	assert.True(t, updatedNode.Spec.Unschedulable)
}

func TestSoftCleanNodes(t *testing.T) {
	defer setConflictRetryInterval(setConflictRetryInterval(time.Millisecond))
	node := BuildTestNode("node", 1000, 1000)
<<<<<<< HEAD
	taint := apiv1.Taint{
		Key:    DeletionCandidateTaint,
		Value:  fmt.Sprint(time.Now().Unix()),
		Effect: apiv1.TaintEffectPreferNoSchedule,
	}
	addTaintToSpec(node, taint, false)
=======
	taints := []apiv1.Taint{
		{
			Key:    DeletionCandidateTaint,
			Value:  fmt.Sprint(time.Now().Unix()),
			Effect: apiv1.TaintEffectPreferNoSchedule,
		},
		{
			Key:    "other-taint",
			Value:  fmt.Sprint(time.Now().Unix()),
			Effect: apiv1.TaintEffectPreferNoSchedule,
		},
	}
	addTaintsToSpec(node, taints, false)
>>>>>>> 7d1f87fc
	fakeClient := buildFakeClientWithConflicts(t, node)

	updatedNode := getNode(t, fakeClient, "node")
	assert.True(t, HasDeletionCandidateTaint(updatedNode))
<<<<<<< HEAD
=======
	assert.True(t, HasTaint(updatedNode, "other-taint"))
>>>>>>> 7d1f87fc

	cleaned, err := CleanDeletionCandidate(node, fakeClient)
	assert.True(t, cleaned)
	assert.NoError(t, err)

	updatedNode = getNode(t, fakeClient, "node")
	assert.NoError(t, err)
	assert.False(t, HasDeletionCandidateTaint(updatedNode))
<<<<<<< HEAD
=======
	assert.True(t, HasTaint(updatedNode, "other-taint"))
>>>>>>> 7d1f87fc
}

func TestCleanAllToBeDeleted(t *testing.T) {
	n1 := BuildTestNode("n1", 1000, 10)
	n2 := BuildTestNode("n2", 1000, 10)
	n2.Spec.Taints = []apiv1.Taint{{Key: ToBeDeletedTaint, Value: strconv.FormatInt(time.Now().Unix()-301, 10)}}

	fakeClient := buildFakeClient(t, n1, n2)
	fakeRecorder := kube_util.CreateEventRecorder(fakeClient, false)

	assert.Equal(t, 1, len(getNode(t, fakeClient, "n2").Spec.Taints))

	CleanAllToBeDeleted([]*apiv1.Node{n1, n2}, fakeClient, fakeRecorder, false)

	assert.Equal(t, 0, len(getNode(t, fakeClient, "n1").Spec.Taints))
	assert.Equal(t, 0, len(getNode(t, fakeClient, "n2").Spec.Taints))
}

func TestCleanAllDeletionCandidates(t *testing.T) {
	n1 := BuildTestNode("n1", 1000, 10)
	n2 := BuildTestNode("n2", 1000, 10)
	n2.Spec.Taints = []apiv1.Taint{{Key: DeletionCandidateTaint, Value: strconv.FormatInt(time.Now().Unix()-301, 10)}}

	fakeClient := buildFakeClient(t, n1, n2)
	fakeRecorder := kube_util.CreateEventRecorder(fakeClient, false)

	assert.Equal(t, 1, len(getNode(t, fakeClient, "n2").Spec.Taints))

	CleanAllDeletionCandidates([]*apiv1.Node{n1, n2}, fakeClient, fakeRecorder)

	assert.Equal(t, 0, len(getNode(t, fakeClient, "n1").Spec.Taints))
	assert.Equal(t, 0, len(getNode(t, fakeClient, "n2").Spec.Taints))
}

func setConflictRetryInterval(interval time.Duration) time.Duration {
	before := conflictRetryInterval
	conflictRetryInterval = interval
	return before
}

func getNode(t *testing.T, client kube_client.Interface, name string) *apiv1.Node {
	t.Helper()
	node, err := client.CoreV1().Nodes().Get(context.TODO(), name, metav1.GetOptions{})
	if err != nil {
		t.Fatalf("Failed to retrieve node %v: %v", name, err)
	}
	return node
}

func buildFakeClient(t *testing.T, nodes ...*apiv1.Node) *fake.Clientset {
	t.Helper()
	fakeClient := fake.NewSimpleClientset()

	for _, node := range nodes {
		_, err := fakeClient.CoreV1().Nodes().Create(context.TODO(), node, metav1.CreateOptions{})
		assert.NoError(t, err)
	}

	return fakeClient
}

func buildFakeClientWithConflicts(t *testing.T, nodes ...*apiv1.Node) *fake.Clientset {
	fakeClient := buildFakeClient(t, nodes...)

	// return a 'Conflict' error on the first upadte, then pass it through, then return a Conflict again
	var returnedConflict int32
	fakeClient.Fake.PrependReactor("update", "nodes", func(action core.Action) (bool, runtime.Object, error) {
		update := action.(core.UpdateAction)
		obj := update.GetObject().(*apiv1.Node)

		if atomic.LoadInt32(&returnedConflict) == 0 {
			// allow the next update
			atomic.StoreInt32(&returnedConflict, 1)
			return true, nil, errors.NewConflict(apiv1.Resource("node"), obj.GetName(), fmt.Errorf("concurrent update on %s", obj.GetName()))
		}

		// return a conflict on next update
		atomic.StoreInt32(&returnedConflict, 0)
		return false, nil, nil
	})

	return fakeClient
}

func TestFilterOutNodesWithStartupTaints(t *testing.T) {
	isReady := func(t *testing.T, node *apiv1.Node) bool {
		for _, condition := range node.Status.Conditions {
			if condition.Type == apiv1.NodeReady {
				return condition.Status == apiv1.ConditionTrue
			}
		}
		t.Fatalf("failed to find condition/NodeReady")
		return false
	}

	readyCondition := apiv1.NodeCondition{
		Type:               apiv1.NodeReady,
		Status:             apiv1.ConditionTrue,
		LastTransitionTime: metav1.NewTime(time.Now()),
	}

	for name, tc := range map[string]struct {
		readyNodes            int
		allNodes              int
		startupTaints         TaintKeySet
		startupTaintsPrefixes []string
		node                  *apiv1.Node
	}{
		"empty startup taints, no node": {
			readyNodes:    0,
			allNodes:      0,
			startupTaints: map[string]bool{},
			node:          nil,
		},
		"one startup taint, no node": {
			readyNodes: 0,
			allNodes:   0,
			startupTaints: map[string]bool{
				"my-taint": true,
			},
			node: nil,
		},
		"one startup taint, one ready untainted node": {
			readyNodes: 1,
			allNodes:   1,
			startupTaints: map[string]bool{
				"my-taint": true,
			},
			node: &apiv1.Node{
				ObjectMeta: metav1.ObjectMeta{
					Name:              "readyNoTaint",
					CreationTimestamp: metav1.NewTime(time.Now()),
				},
				Spec: apiv1.NodeSpec{
					Taints: []apiv1.Taint{},
				},
				Status: apiv1.NodeStatus{
					Conditions: []apiv1.NodeCondition{readyCondition},
				},
			},
		},
		"one startup taint, one unready tainted node": {
			readyNodes: 0,
			allNodes:   1,
			startupTaints: map[string]bool{
				"my-taint": true,
			},
			node: &apiv1.Node{
				ObjectMeta: metav1.ObjectMeta{
					Name:              "notReadyTainted",
					CreationTimestamp: metav1.NewTime(time.Now()),
				},
				Spec: apiv1.NodeSpec{
					Taints: []apiv1.Taint{
						{
							Key:    "my-taint",
							Value:  "myValue",
							Effect: apiv1.TaintEffectNoSchedule,
						},
					},
				},
				Status: apiv1.NodeStatus{
					Conditions: []apiv1.NodeCondition{readyCondition},
				},
			},
		},
		"no startup taint, one node unready prefixed with startup taint prefix (Compatibility)": {
			readyNodes:            0,
			allNodes:              1,
			startupTaints:         map[string]bool{},
			startupTaintsPrefixes: []string{IgnoreTaintPrefix},
			node: &apiv1.Node{
				ObjectMeta: metav1.ObjectMeta{
					Name:              "notReadyTainted",
					CreationTimestamp: metav1.NewTime(time.Now()),
				},
				Spec: apiv1.NodeSpec{
					Taints: []apiv1.Taint{
						{
							Key:    IgnoreTaintPrefix + "another-taint",
							Value:  "myValue",
							Effect: apiv1.TaintEffectNoSchedule,
						},
					},
				},
				Status: apiv1.NodeStatus{
					Conditions: []apiv1.NodeCondition{readyCondition},
				},
			},
		},
		"no startup taint, one node unready prefixed with startup taint prefix": {
			readyNodes:            0,
			allNodes:              1,
			startupTaints:         map[string]bool{},
			startupTaintsPrefixes: []string{StartupTaintPrefix},
			node: &apiv1.Node{
				ObjectMeta: metav1.ObjectMeta{
					Name:              "notReadyTainted",
					CreationTimestamp: metav1.NewTime(time.Now()),
				},
				Spec: apiv1.NodeSpec{
					Taints: []apiv1.Taint{
						{
							Key:    StartupTaintPrefix + "another-taint",
							Value:  "myValue",
							Effect: apiv1.TaintEffectNoSchedule,
						},
					},
				},
				Status: apiv1.NodeStatus{
					Conditions: []apiv1.NodeCondition{readyCondition},
				},
			},
		},
		"no startup taint, two taints": {
			readyNodes:    1,
			allNodes:      1,
			startupTaints: map[string]bool{},
			node: &apiv1.Node{
				ObjectMeta: metav1.ObjectMeta{
					Name:              "ReadyTainted",
					CreationTimestamp: metav1.NewTime(time.Now()),
				},
				Spec: apiv1.NodeSpec{
					Taints: []apiv1.Taint{
						{
							Key:    "first-taint",
							Value:  "myValue",
							Effect: apiv1.TaintEffectNoSchedule,
						},
						{
							Key:    "second-taint",
							Value:  "myValue",
							Effect: apiv1.TaintEffectNoSchedule,
						},
					},
				},
				Status: apiv1.NodeStatus{
					Conditions: []apiv1.NodeCondition{readyCondition},
				},
			},
		},
	} {
		t.Run(name, func(t *testing.T) {
			var nodes []*apiv1.Node
			if tc.node != nil {
				nodes = append(nodes, tc.node)
			}
			taintConfig := TaintConfig{
				startupTaints:        tc.startupTaints,
				startupTaintPrefixes: tc.startupTaintsPrefixes,
			}
			allNodes, readyNodes := FilterOutNodesWithStartupTaints(taintConfig, nodes, nodes)
			assert.Equal(t, tc.allNodes, len(allNodes))
			assert.Equal(t, tc.readyNodes, len(readyNodes))

			allNodesSet := make(map[string]struct{}, len(allNodes))
			for _, node := range allNodes {
				_, ok := allNodesSet[node.Name]
				assert.False(t, ok)
				allNodesSet[node.Name] = struct{}{}
				nodeIsReady := isReady(t, node)
				assert.Equal(t, tc.allNodes == tc.readyNodes, nodeIsReady)
			}

			readyNodesSet := make(map[string]struct{}, len(allNodes))
			for _, node := range readyNodes {
				_, ok := readyNodesSet[node.Name]
				assert.False(t, ok)
				readyNodesSet[node.Name] = struct{}{}
				_, ok = allNodesSet[node.Name]
				assert.True(t, ok)
				nodeIsReady := isReady(t, node)
				assert.True(t, nodeIsReady)
			}
		})
	}
}

func TestSanitizeTaints(t *testing.T) {
	node := &apiv1.Node{
		ObjectMeta: metav1.ObjectMeta{
			Name:              "node-sanitize-taints",
			CreationTimestamp: metav1.NewTime(time.Now()),
		},
		Spec: apiv1.NodeSpec{
			Taints: []apiv1.Taint{
				{
					Key:    IgnoreTaintPrefix + "another-taint",
					Value:  "myValue",
					Effect: apiv1.TaintEffectNoSchedule,
				},
				{
					Key:    StatusTaintPrefix + "some-taint",
					Value:  "myValue",
					Effect: apiv1.TaintEffectNoSchedule,
				},
				{
					Key:    StartupTaintPrefix + "some-taint",
					Value:  "myValue",
					Effect: apiv1.TaintEffectNoSchedule,
				},
				{
					Key:    "test-taint",
					Value:  "test2",
					Effect: apiv1.TaintEffectNoSchedule,
				},
				{
					Key:    ToBeDeletedTaint,
					Value:  "1",
					Effect: apiv1.TaintEffectNoSchedule,
				},
				{
					Key:    "ignore-me",
					Value:  "1",
					Effect: apiv1.TaintEffectNoSchedule,
				},
				{
					Key:    "status-me",
					Value:  "1",
					Effect: apiv1.TaintEffectNoSchedule,
				},
				{
					Key:    "node.kubernetes.io/memory-pressure",
					Value:  "1",
					Effect: apiv1.TaintEffectNoSchedule,
				},
				{
					Key:    "ignore-taint.cluster-autoscaler.kubernetes.io/to-be-ignored",
					Value:  "I-am-the-invisible-man-Incredible-how-you-can",
					Effect: apiv1.TaintEffectNoSchedule,
				},
			},
		},
		Status: apiv1.NodeStatus{
			Conditions: []apiv1.NodeCondition{},
		},
	}
	taintConfig := TaintConfig{
		startupTaints:        map[string]bool{"ignore-me": true},
		statusTaints:         map[string]bool{"status-me": true},
		startupTaintPrefixes: []string{IgnoreTaintPrefix, StartupTaintPrefix},
	}

	newTaints := SanitizeTaints(node.Spec.Taints, taintConfig)
	require.Equal(t, 2, len(newTaints))
	assert.Equal(t, newTaints[0].Key, StatusTaintPrefix+"some-taint")
	assert.Equal(t, newTaints[1].Key, "test-taint")
}

func TestCountNodeTaints(t *testing.T) {
	node := &apiv1.Node{
		ObjectMeta: metav1.ObjectMeta{
			Name:              "node-count-node-taints",
			CreationTimestamp: metav1.NewTime(time.Now()),
		},
		Spec: apiv1.NodeSpec{
			Taints: []apiv1.Taint{
				{
					Key:    IgnoreTaintPrefix + "another-taint",
					Value:  "myValue",
					Effect: apiv1.TaintEffectNoSchedule,
				},
				{
					Key:    StatusTaintPrefix + "some-taint",
					Value:  "myValue",
					Effect: apiv1.TaintEffectNoSchedule,
				},
				{
					Key:    StartupTaintPrefix + "some-taint",
					Value:  "myValue",
					Effect: apiv1.TaintEffectNoSchedule,
				},
				{
					Key:    "test-taint",
					Value:  "test2",
					Effect: apiv1.TaintEffectNoSchedule,
				},
				{
					Key:    ToBeDeletedTaint,
					Value:  "1",
					Effect: apiv1.TaintEffectNoSchedule,
				},
				{
					Key:    "ignore-me",
					Value:  "1",
					Effect: apiv1.TaintEffectNoSchedule,
				},
				{
					Key:    "status-me",
					Value:  "1",
					Effect: apiv1.TaintEffectNoSchedule,
				},
				{
					Key:    "node.kubernetes.io/memory-pressure",
					Value:  "1",
					Effect: apiv1.TaintEffectNoSchedule,
				},
				{
					Key:    "ignore-taint.cluster-autoscaler.kubernetes.io/to-be-ignored",
					Value:  "myValue2",
					Effect: apiv1.TaintEffectNoSchedule,
				},
			},
		},
		Status: apiv1.NodeStatus{
			Conditions: []apiv1.NodeCondition{},
		},
	}
	node2 := &apiv1.Node{
		ObjectMeta: metav1.ObjectMeta{
			Name:              "node-count-node-taints",
			CreationTimestamp: metav1.NewTime(time.Now()),
		},
		Spec: apiv1.NodeSpec{
			Taints: []apiv1.Taint{
				{
					Key:    StatusTaintPrefix + "some-taint",
					Value:  "myValue",
					Effect: apiv1.TaintEffectNoSchedule,
				},
				{
					Key:    "node.kubernetes.io/unschedulable",
					Value:  "1",
					Effect: apiv1.TaintEffectNoSchedule,
				},
			},
		},
		Status: apiv1.NodeStatus{
			Conditions: []apiv1.NodeCondition{},
		},
	}
	taintConfig := NewTaintConfig(config.AutoscalingOptions{
		StatusTaints:  []string{"status-me"},
		StartupTaints: []string{"ignore-me"},
	})
	want := map[string]int{
		"ignore-taint.cluster-autoscaler.kubernetes.io/": 2,
		"ToBeDeletedByClusterAutoscaler":                 1,
		"node.kubernetes.io/memory-pressure":             1,
		"node.kubernetes.io/unschedulable":               1,
		"other":                                          1,
		"startup-taint":                                  2,
		"status-taint":                                   3,
	}
	got := CountNodeTaints([]*apiv1.Node{node, node2}, taintConfig)
	assert.Equal(t, want, got)
}<|MERGE_RESOLUTION|>--- conflicted
+++ resolved
@@ -67,14 +67,6 @@
 func TestCheckNodes(t *testing.T) {
 	defer setConflictRetryInterval(setConflictRetryInterval(time.Millisecond))
 	node := BuildTestNode("node", 1000, 1000)
-<<<<<<< HEAD
-	taint := apiv1.Taint{
-		Key:    ToBeDeletedTaint,
-		Value:  fmt.Sprint(time.Now().Unix()),
-		Effect: apiv1.TaintEffectNoSchedule,
-	}
-	addTaintToSpec(node, taint, false)
-=======
 	taints := []apiv1.Taint{
 		{
 			Key:    ToBeDeletedTaint,
@@ -88,29 +80,17 @@
 		},
 	}
 	addTaintsToSpec(node, taints, false)
->>>>>>> 7d1f87fc
 	fakeClient := buildFakeClientWithConflicts(t, node)
 
 	updatedNode := getNode(t, fakeClient, "node")
 	assert.True(t, HasToBeDeletedTaint(updatedNode))
-<<<<<<< HEAD
-=======
 	assert.True(t, HasTaint(node, "other-taint"))
->>>>>>> 7d1f87fc
 	assert.False(t, HasDeletionCandidateTaint(updatedNode))
 }
 
 func TestSoftCheckNodes(t *testing.T) {
 	defer setConflictRetryInterval(setConflictRetryInterval(time.Millisecond))
 	node := BuildTestNode("node", 1000, 1000)
-<<<<<<< HEAD
-	taint := apiv1.Taint{
-		Key:    DeletionCandidateTaint,
-		Value:  fmt.Sprint(time.Now().Unix()),
-		Effect: apiv1.TaintEffectPreferNoSchedule,
-	}
-	addTaintToSpec(node, taint, false)
-=======
 	taints := []apiv1.Taint{
 		{
 			Key:    DeletionCandidateTaint,
@@ -124,7 +104,6 @@
 		},
 	}
 	addTaintsToSpec(node, taints, false)
->>>>>>> 7d1f87fc
 	fakeClient := buildFakeClientWithConflicts(t, node)
 
 	updatedNode := getNode(t, fakeClient, "node")
@@ -167,14 +146,6 @@
 func TestCleanNodes(t *testing.T) {
 	defer setConflictRetryInterval(setConflictRetryInterval(time.Millisecond))
 	node := BuildTestNode("node", 1000, 1000)
-<<<<<<< HEAD
-	taint := apiv1.Taint{
-		Key:    ToBeDeletedTaint,
-		Value:  fmt.Sprint(time.Now().Unix()),
-		Effect: apiv1.TaintEffectNoSchedule,
-	}
-	addTaintToSpec(node, taint, false)
-=======
 	taints := []apiv1.Taint{
 		{
 			Key:    ToBeDeletedTaint,
@@ -188,15 +159,11 @@
 		},
 	}
 	addTaintsToSpec(node, taints, false)
->>>>>>> 7d1f87fc
 	fakeClient := buildFakeClientWithConflicts(t, node)
 
 	updatedNode := getNode(t, fakeClient, "node")
 	assert.True(t, HasToBeDeletedTaint(updatedNode))
-<<<<<<< HEAD
-=======
 	assert.True(t, HasTaint(updatedNode, "other-taint"))
->>>>>>> 7d1f87fc
 	assert.False(t, updatedNode.Spec.Unschedulable)
 
 	cleaned, err := CleanToBeDeleted(node, fakeClient, false)
@@ -206,24 +173,13 @@
 	updatedNode = getNode(t, fakeClient, "node")
 	assert.NoError(t, err)
 	assert.False(t, HasToBeDeletedTaint(updatedNode))
-<<<<<<< HEAD
-=======
 	assert.True(t, HasTaint(updatedNode, "other-taint"))
->>>>>>> 7d1f87fc
 	assert.False(t, updatedNode.Spec.Unschedulable)
 }
 
 func TestCleanNodesWithCordon(t *testing.T) {
 	defer setConflictRetryInterval(setConflictRetryInterval(time.Millisecond))
 	node := BuildTestNode("node", 1000, 1000)
-<<<<<<< HEAD
-	taint := apiv1.Taint{
-		Key:    ToBeDeletedTaint,
-		Value:  fmt.Sprint(time.Now().Unix()),
-		Effect: apiv1.TaintEffectNoSchedule,
-	}
-	addTaintToSpec(node, taint, true)
-=======
 	taints := []apiv1.Taint{
 		{
 			Key:    ToBeDeletedTaint,
@@ -237,15 +193,11 @@
 		},
 	}
 	addTaintsToSpec(node, taints, true)
->>>>>>> 7d1f87fc
 	fakeClient := buildFakeClientWithConflicts(t, node)
 
 	updatedNode := getNode(t, fakeClient, "node")
 	assert.True(t, HasToBeDeletedTaint(updatedNode))
-<<<<<<< HEAD
-=======
 	assert.True(t, HasTaint(updatedNode, "other-taint"))
->>>>>>> 7d1f87fc
 	assert.True(t, updatedNode.Spec.Unschedulable)
 
 	cleaned, err := CleanToBeDeleted(node, fakeClient, true)
@@ -255,24 +207,13 @@
 	updatedNode = getNode(t, fakeClient, "node")
 	assert.NoError(t, err)
 	assert.False(t, HasToBeDeletedTaint(updatedNode))
-<<<<<<< HEAD
-=======
 	assert.True(t, HasTaint(updatedNode, "other-taint"))
->>>>>>> 7d1f87fc
 	assert.False(t, updatedNode.Spec.Unschedulable)
 }
 
 func TestCleanNodesWithCordonOnOff(t *testing.T) {
 	defer setConflictRetryInterval(setConflictRetryInterval(time.Millisecond))
 	node := BuildTestNode("node", 1000, 1000)
-<<<<<<< HEAD
-	taint := apiv1.Taint{
-		Key:    ToBeDeletedTaint,
-		Value:  fmt.Sprint(time.Now().Unix()),
-		Effect: apiv1.TaintEffectNoSchedule,
-	}
-	addTaintToSpec(node, taint, true)
-=======
 	taints := []apiv1.Taint{
 		{
 			Key:    ToBeDeletedTaint,
@@ -286,15 +227,11 @@
 		},
 	}
 	addTaintsToSpec(node, taints, true)
->>>>>>> 7d1f87fc
 	fakeClient := buildFakeClientWithConflicts(t, node)
 
 	updatedNode := getNode(t, fakeClient, "node")
 	assert.True(t, HasToBeDeletedTaint(updatedNode))
-<<<<<<< HEAD
-=======
 	assert.True(t, HasTaint(updatedNode, "other-taint"))
->>>>>>> 7d1f87fc
 	assert.True(t, updatedNode.Spec.Unschedulable)
 
 	cleaned, err := CleanToBeDeleted(node, fakeClient, false)
@@ -304,24 +241,13 @@
 	updatedNode = getNode(t, fakeClient, "node")
 	assert.NoError(t, err)
 	assert.False(t, HasToBeDeletedTaint(updatedNode))
-<<<<<<< HEAD
-=======
 	assert.True(t, HasTaint(updatedNode, "other-taint"))
->>>>>>> 7d1f87fc
 	assert.True(t, updatedNode.Spec.Unschedulable)
 }
 
 func TestSoftCleanNodes(t *testing.T) {
 	defer setConflictRetryInterval(setConflictRetryInterval(time.Millisecond))
 	node := BuildTestNode("node", 1000, 1000)
-<<<<<<< HEAD
-	taint := apiv1.Taint{
-		Key:    DeletionCandidateTaint,
-		Value:  fmt.Sprint(time.Now().Unix()),
-		Effect: apiv1.TaintEffectPreferNoSchedule,
-	}
-	addTaintToSpec(node, taint, false)
-=======
 	taints := []apiv1.Taint{
 		{
 			Key:    DeletionCandidateTaint,
@@ -335,15 +261,11 @@
 		},
 	}
 	addTaintsToSpec(node, taints, false)
->>>>>>> 7d1f87fc
 	fakeClient := buildFakeClientWithConflicts(t, node)
 
 	updatedNode := getNode(t, fakeClient, "node")
 	assert.True(t, HasDeletionCandidateTaint(updatedNode))
-<<<<<<< HEAD
-=======
 	assert.True(t, HasTaint(updatedNode, "other-taint"))
->>>>>>> 7d1f87fc
 
 	cleaned, err := CleanDeletionCandidate(node, fakeClient)
 	assert.True(t, cleaned)
@@ -352,10 +274,7 @@
 	updatedNode = getNode(t, fakeClient, "node")
 	assert.NoError(t, err)
 	assert.False(t, HasDeletionCandidateTaint(updatedNode))
-<<<<<<< HEAD
-=======
 	assert.True(t, HasTaint(updatedNode, "other-taint"))
->>>>>>> 7d1f87fc
 }
 
 func TestCleanAllToBeDeleted(t *testing.T) {
