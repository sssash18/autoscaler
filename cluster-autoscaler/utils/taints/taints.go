/*
Copyright 2020 The Kubernetes Authors.

Licensed under the Apache License, Version 2.0 (the "License");
you may not use this file except in compliance with the License.
You may obtain a copy of the License at

    http://www.apache.org/licenses/LICENSE-2.0

Unless required by applicable law or agreed to in writing, software
distributed under the License is distributed on an "AS IS" BASIS,
WITHOUT WARRANTIES OR CONDITIONS OF ANY KIND, either express or implied.
See the License for the specific language governing permissions and
limitations under the License.
*/

package taints

import (
	"context"
	"fmt"
	"strconv"
	"strings"
	"time"

	apiv1 "k8s.io/api/core/v1"
	"k8s.io/apimachinery/pkg/api/errors"
	metav1 "k8s.io/apimachinery/pkg/apis/meta/v1"
	"k8s.io/autoscaler/cluster-autoscaler/config"
	"k8s.io/autoscaler/cluster-autoscaler/utils/kubernetes"
	kube_client "k8s.io/client-go/kubernetes"
	kube_record "k8s.io/client-go/tools/record"
	cloudproviderapi "k8s.io/cloud-provider/api"

	klog "k8s.io/klog/v2"
)

const (
	// ToBeDeletedTaint is a taint used to make the node unschedulable.
	ToBeDeletedTaint = "ToBeDeletedByClusterAutoscaler"
	// DeletionCandidateTaint is a taint used to mark unneeded node as preferably unschedulable.
	DeletionCandidateTaint = "DeletionCandidateOfClusterAutoscaler"

	// IgnoreTaintPrefix any taint starting with it will be filtered out from autoscaler template node.
	IgnoreTaintPrefix = "ignore-taint.cluster-autoscaler.kubernetes.io/"

	// StartupTaintPrefix (Same as IgnoreTaintPrefix) any taint starting with it will be filtered out from autoscaler template node.
	StartupTaintPrefix = "startup-taint.cluster-autoscaler.kubernetes.io/"

	// StatusTaintPrefix any taint starting with it will be filtered out from autoscaler template node but unlike IgnoreTaintPrefix & StartupTaintPrefix it should not be trated as unready.
	StatusTaintPrefix = "status-taint.cluster-autoscaler.kubernetes.io/"

	gkeNodeTerminationHandlerTaint = "cloud.google.com/impending-node-termination"

	// AWS: Indicates that a node has volumes stuck in attaching state and hence it is not fit for scheduling more pods
	awsNodeWithImpairedVolumesTaint = "NodeWithImpairedVolumes"

	// statusNodeTaintReportedType is the value used when reporting node taint count defined as status taint in given taintConfig.
	statusNodeTaintReportedType = "status-taint"

	// startupNodeTaintReportedType is the value used when reporting node taint count defined as startup taint in given taintConfig.
	startupNodeTaintReportedType = "startup-taint"

	// unlistedNodeTaintReportedType is the value used when reporting node taint count in case taint key is other than defined in explicitlyReportedNodeTaints and taintConfig.
	unlistedNodeTaintReportedType = "other"
)

var (
	// NodeConditionTaints lists taint keys used as node conditions
	NodeConditionTaints = TaintKeySet{
		apiv1.TaintNodeNotReady:                     true,
		apiv1.TaintNodeUnreachable:                  true,
		apiv1.TaintNodeUnschedulable:                true,
		apiv1.TaintNodeMemoryPressure:               true,
		apiv1.TaintNodeDiskPressure:                 true,
		apiv1.TaintNodeNetworkUnavailable:           true,
		apiv1.TaintNodePIDPressure:                  true,
		cloudproviderapi.TaintExternalCloudProvider: true,
		cloudproviderapi.TaintNodeShutdown:          true,
		gkeNodeTerminationHandlerTaint:              true,
		awsNodeWithImpairedVolumesTaint:             true,
	}

	// Mutable only in unit tests
	maxRetryDeadline      time.Duration = 5 * time.Second
	conflictRetryInterval time.Duration = 750 * time.Millisecond
)

// TaintKeySet is a set of taint key
type TaintKeySet map[string]bool

// TaintConfig is a config of taints that require special handling
type TaintConfig struct {
	startupTaints            TaintKeySet
	statusTaints             TaintKeySet
	startupTaintPrefixes     []string
	statusTaintPrefixes      []string
	explicitlyReportedTaints TaintKeySet
}

// NewTaintConfig returns the taint config extracted from options
func NewTaintConfig(opts config.AutoscalingOptions) TaintConfig {
	startupTaints := make(TaintKeySet)
	for _, taintKey := range opts.StartupTaints {
		klog.V(4).Infof("Startup taint %s on all NodeGroups", taintKey)
		startupTaints[taintKey] = true
	}

	statusTaints := make(TaintKeySet)
	for _, taintKey := range opts.StatusTaints {
		klog.V(4).Infof("Status taint %s on all NodeGroups", taintKey)
		statusTaints[taintKey] = true
	}

	explicitlyReportedTaints := TaintKeySet{
		ToBeDeletedTaint:       true,
		DeletionCandidateTaint: true,
	}

	for k, v := range NodeConditionTaints {
		explicitlyReportedTaints[k] = v
	}

	return TaintConfig{
		startupTaints:            startupTaints,
		statusTaints:             statusTaints,
		startupTaintPrefixes:     []string{IgnoreTaintPrefix, StartupTaintPrefix},
		statusTaintPrefixes:      []string{StatusTaintPrefix},
		explicitlyReportedTaints: explicitlyReportedTaints,
	}
}

// IsStartupTaint checks whether given taint is a startup taint.
func (tc TaintConfig) IsStartupTaint(taint string) bool {
	if _, ok := tc.startupTaints[taint]; ok {
		return true
	}
	return matchesAnyPrefix(tc.startupTaintPrefixes, taint)
}

// IsStatusTaint checks whether given taint is a status taint.
func (tc TaintConfig) IsStatusTaint(taint string) bool {
	if _, ok := tc.statusTaints[taint]; ok {
		return true
	}
	return matchesAnyPrefix(tc.statusTaintPrefixes, taint)
}

func (tc TaintConfig) isExplicitlyReportedTaint(taint string) bool {
	_, ok := tc.explicitlyReportedTaints[taint]
	return ok
}

<<<<<<< HEAD
// getKeyShortName converts taint key to short name for logging
func getKeyShortName(key string) string {
	switch key {
	case ToBeDeletedTaint:
		return "ToBeDeletedTaint"
	case DeletionCandidateTaint:
		return "DeletionCandidateTaint"
	default:
		return key
	}
=======
func taintKeys(taints []apiv1.Taint) []string {
	var keys []string
	for _, taint := range taints {
		keys = append(keys, taint.Key)
	}
	return keys
>>>>>>> 7d1f87fc
}

// MarkToBeDeleted sets a taint that makes the node unschedulable.
func MarkToBeDeleted(node *apiv1.Node, client kube_client.Interface, cordonNode bool) error {
	taint := apiv1.Taint{
		Key:    ToBeDeletedTaint,
		Value:  fmt.Sprint(time.Now().Unix()),
		Effect: apiv1.TaintEffectNoSchedule,
	}
<<<<<<< HEAD
	return AddTaint(node, client, taint, cordonNode)
=======
	return AddTaints(node, client, []apiv1.Taint{taint}, cordonNode)
>>>>>>> 7d1f87fc
}

// MarkDeletionCandidate sets a soft taint that makes the node preferably unschedulable.
func MarkDeletionCandidate(node *apiv1.Node, client kube_client.Interface) error {
	taint := apiv1.Taint{
		Key:    DeletionCandidateTaint,
		Value:  fmt.Sprint(time.Now().Unix()),
		Effect: apiv1.TaintEffectPreferNoSchedule,
	}
<<<<<<< HEAD
	return AddTaint(node, client, taint, false)
}

// AddTaint sets the specified taint on the node.
func AddTaint(node *apiv1.Node, client kube_client.Interface, taint apiv1.Taint, cordonNode bool) error {
=======
	return AddTaints(node, client, []apiv1.Taint{taint}, false)
}

// AddTaints sets the specified taints on the node.
func AddTaints(node *apiv1.Node, client kube_client.Interface, taints []apiv1.Taint, cordonNode bool) error {
>>>>>>> 7d1f87fc
	retryDeadline := time.Now().Add(maxRetryDeadline)
	freshNode := node.DeepCopy()
	var err error
	refresh := false
	for {
		if refresh {
			// Get the newest version of the node.
			freshNode, err = client.CoreV1().Nodes().Get(context.TODO(), node.Name, metav1.GetOptions{})
			if err != nil || freshNode == nil {
<<<<<<< HEAD
				klog.Warningf("Error while adding %v taint on node %v: %v", getKeyShortName(taint.Key), node.Name, err)
=======
				klog.Warningf("Error while adding %v taints on node %v: %v", strings.Join(taintKeys(taints), ","), node.Name, err)
>>>>>>> 7d1f87fc
				return fmt.Errorf("failed to get node %v: %v", node.Name, err)
			}
		}

<<<<<<< HEAD
		if !addTaintToSpec(freshNode, taint, cordonNode) {
=======
		if !addTaintsToSpec(freshNode, taints, cordonNode) {
>>>>>>> 7d1f87fc
			if !refresh {
				// Make sure we have the latest version before skipping update.
				refresh = true
				continue
			}
			return nil
		}
		_, err = client.CoreV1().Nodes().Update(context.TODO(), freshNode, metav1.UpdateOptions{})
		if err != nil && errors.IsConflict(err) && time.Now().Before(retryDeadline) {
			refresh = true
			time.Sleep(conflictRetryInterval)
			continue
		}

		if err != nil {
<<<<<<< HEAD
			klog.Warningf("Error while adding %v taint on node %v: %v", getKeyShortName(taint.Key), node.Name, err)
			return err
		}
		klog.V(1).Infof("Successfully added %v on node %v", getKeyShortName(taint.Key), node.Name)
=======
			klog.Warningf("Error while adding %v taints on node %v: %v", strings.Join(taintKeys(taints), ","), node.Name, err)
			return err
		}
		klog.V(1).Infof("Successfully added %v on node %v", strings.Join(taintKeys(taints), ","), node.Name)
>>>>>>> 7d1f87fc
		return nil
	}
}

<<<<<<< HEAD
func addTaintToSpec(node *apiv1.Node, taint apiv1.Taint, cordonNode bool) bool {
	for _, t := range node.Spec.Taints {
		if t.Key == taint.Key {
			klog.V(2).Infof("%v already present on node %v, t: %v", taint.Key, node.Name, t)
			return false
		}
	}
	node.Spec.Taints = append(node.Spec.Taints, taint)
=======
func addTaintsToSpec(node *apiv1.Node, taints []apiv1.Taint, cordonNode bool) bool {
	taintsAdded := false
	for _, taint := range taints {
		if HasTaint(node, taint.Key) {
			klog.V(2).Infof("%v already present on node %v", taint.Key, node.Name)
			continue
		}
		taintsAdded = true
		node.Spec.Taints = append(node.Spec.Taints, taint)
	}
	if !taintsAdded {
		return false
	}
>>>>>>> 7d1f87fc
	if cordonNode {
		klog.V(1).Infof("Marking node %v to be cordoned by Cluster Autoscaler", node.Name)
		node.Spec.Unschedulable = true
	}
	return true
}

// HasToBeDeletedTaint returns true if ToBeDeleted taint is applied on the node.
func HasToBeDeletedTaint(node *apiv1.Node) bool {
	return HasTaint(node, ToBeDeletedTaint)
}

// HasDeletionCandidateTaint returns true if DeletionCandidate taint is applied on the node.
func HasDeletionCandidateTaint(node *apiv1.Node) bool {
	return HasTaint(node, DeletionCandidateTaint)
}

// HasTaint returns true if the specified taint is applied on the node.
func HasTaint(node *apiv1.Node, taintKey string) bool {
	for _, taint := range node.Spec.Taints {
		if taint.Key == taintKey {
			return true
		}
	}
	return false
}

// GetToBeDeletedTime returns the date when the node was marked by CA as for delete.
func GetToBeDeletedTime(node *apiv1.Node) (*time.Time, error) {
	return GetTaintTime(node, ToBeDeletedTaint)
}

// GetDeletionCandidateTime returns the date when the node was marked by CA as for delete.
func GetDeletionCandidateTime(node *apiv1.Node) (*time.Time, error) {
	return GetTaintTime(node, DeletionCandidateTaint)
}

// GetTaintTime returns the date when the node was marked by CA with the specified taint.
func GetTaintTime(node *apiv1.Node, taintKey string) (*time.Time, error) {
	for _, taint := range node.Spec.Taints {
		if taint.Key == taintKey {
			resultTimestamp, err := strconv.ParseInt(taint.Value, 10, 64)
			if err != nil {
				return nil, err
			}
			result := time.Unix(resultTimestamp, 0)
			return &result, nil
		}
	}
	return nil, nil
}

// CleanToBeDeleted cleans CA's NoSchedule taint from a node.
func CleanToBeDeleted(node *apiv1.Node, client kube_client.Interface, cordonNode bool) (bool, error) {
<<<<<<< HEAD
	return CleanTaint(node, client, ToBeDeletedTaint, cordonNode)
=======
	return CleanTaints(node, client, []string{ToBeDeletedTaint}, cordonNode)
>>>>>>> 7d1f87fc
}

// CleanDeletionCandidate cleans CA's soft NoSchedule taint from a node.
func CleanDeletionCandidate(node *apiv1.Node, client kube_client.Interface) (bool, error) {
<<<<<<< HEAD
	return CleanTaint(node, client, DeletionCandidateTaint, false)
}

// CleanTaint cleans the specified taint from a node.
func CleanTaint(node *apiv1.Node, client kube_client.Interface, taintKey string, cordonNode bool) (bool, error) {
=======
	return CleanTaints(node, client, []string{DeletionCandidateTaint}, false)
}

// CleanTaints cleans the specified taints from a node.
func CleanTaints(node *apiv1.Node, client kube_client.Interface, taintKeys []string, cordonNode bool) (bool, error) {
>>>>>>> 7d1f87fc
	retryDeadline := time.Now().Add(maxRetryDeadline)
	freshNode := node.DeepCopy()
	var err error
	refresh := false
	for {
		if refresh {
			// Get the newest version of the node.
			freshNode, err = client.CoreV1().Nodes().Get(context.TODO(), node.Name, metav1.GetOptions{})
			if err != nil || freshNode == nil {
<<<<<<< HEAD
				klog.Warningf("Error while adding %v taint on node %v: %v", getKeyShortName(taintKey), node.Name, err)
=======
				klog.Warningf("Error while removing %v taints from node %v: %v", strings.Join(taintKeys, ","), node.Name, err)
>>>>>>> 7d1f87fc
				return false, fmt.Errorf("failed to get node %v: %v", node.Name, err)
			}
		}
		newTaints := make([]apiv1.Taint, 0)
		for _, taint := range freshNode.Spec.Taints {
<<<<<<< HEAD
			if taint.Key == taintKey {
				klog.V(1).Infof("Releasing taint %+v on node %v", taint, node.Name)
			} else {
=======
			keepTaint := true
			for _, taintKey := range taintKeys {
				if taint.Key == taintKey {
					klog.V(1).Infof("Releasing taint %+v on node %v", taint, node.Name)
					keepTaint = false
					break
				}
			}
			if keepTaint {
>>>>>>> 7d1f87fc
				newTaints = append(newTaints, taint)
			}
		}
		if len(newTaints) == len(freshNode.Spec.Taints) {
			if !refresh {
				// Make sure we have the latest version before skipping update.
				refresh = true
				continue
			}
			return false, nil
		}

		freshNode.Spec.Taints = newTaints
		if cordonNode {
			klog.V(1).Infof("Marking node %v to be uncordoned by Cluster Autoscaler", freshNode.Name)
			freshNode.Spec.Unschedulable = false
		}
		_, err = client.CoreV1().Nodes().Update(context.TODO(), freshNode, metav1.UpdateOptions{})

		if err != nil && errors.IsConflict(err) && time.Now().Before(retryDeadline) {
			refresh = true
			time.Sleep(conflictRetryInterval)
			continue
		}

		if err != nil {
<<<<<<< HEAD
			klog.Warningf("Error while releasing %v taint on node %v: %v", getKeyShortName(taintKey), node.Name, err)
			return false, err
		}
		klog.V(1).Infof("Successfully released %v on node %v", getKeyShortName(taintKey), node.Name)
=======
			klog.Warningf("Error while releasing %v taints on node %v: %v", strings.Join(taintKeys, ","), node.Name, err)
			return false, err
		}
		klog.V(1).Infof("Successfully released %v on node %v", strings.Join(taintKeys, ","), node.Name)
>>>>>>> 7d1f87fc
		return true, nil
	}
}

// CleanAllToBeDeleted cleans ToBeDeleted taints from given nodes.
func CleanAllToBeDeleted(nodes []*apiv1.Node, client kube_client.Interface, recorder kube_record.EventRecorder, cordonNode bool) {
<<<<<<< HEAD
	CleanAllTaints(nodes, client, recorder, ToBeDeletedTaint, cordonNode)
=======
	CleanAllTaints(nodes, client, recorder, []string{ToBeDeletedTaint}, cordonNode)
>>>>>>> 7d1f87fc
}

// CleanAllDeletionCandidates cleans DeletionCandidate taints from given nodes.
func CleanAllDeletionCandidates(nodes []*apiv1.Node, client kube_client.Interface, recorder kube_record.EventRecorder) {
<<<<<<< HEAD
	CleanAllTaints(nodes, client, recorder, DeletionCandidateTaint, false)
}

// CleanAllTaints cleans all specified taints from given nodes.
func CleanAllTaints(nodes []*apiv1.Node, client kube_client.Interface, recorder kube_record.EventRecorder, taintKey string, cordonNode bool) {
	for _, node := range nodes {
		if !HasTaint(node, taintKey) {
			continue
		}
		cleaned, err := CleanTaint(node, client, taintKey, cordonNode)
		if err != nil {
			recorder.Eventf(node, apiv1.EventTypeWarning, "ClusterAutoscalerCleanup",
				"failed to clean %v on node %v: %v", getKeyShortName(taintKey), node.Name, err)
		} else if cleaned {
			recorder.Eventf(node, apiv1.EventTypeNormal, "ClusterAutoscalerCleanup",
				"removed %v taint from node %v", getKeyShortName(taintKey), node.Name)
=======
	CleanAllTaints(nodes, client, recorder, []string{DeletionCandidateTaint}, false)
}

// CleanAllTaints cleans all specified taints from given nodes.
func CleanAllTaints(nodes []*apiv1.Node, client kube_client.Interface, recorder kube_record.EventRecorder, taintKeys []string, cordonNode bool) {
	for _, node := range nodes {
		taintsPresent := false
		for _, taintKey := range taintKeys {
			taintsPresent = taintsPresent || HasTaint(node, taintKey)
		}
		if !taintsPresent {
			continue
		}
		cleaned, err := CleanTaints(node, client, taintKeys, cordonNode)
		if err != nil {
			recorder.Eventf(node, apiv1.EventTypeWarning, "ClusterAutoscalerCleanup",
				"failed to clean %v on node %v: %v", strings.Join(taintKeys, ","), node.Name, err)
		} else if cleaned {
			recorder.Eventf(node, apiv1.EventTypeNormal, "ClusterAutoscalerCleanup",
				"removed %v taints from node %v", strings.Join(taintKeys, ","), node.Name)
>>>>>>> 7d1f87fc
		}
	}
}

func matchesAnyPrefix(prefixes []string, key string) bool {
	for _, prefix := range prefixes {
		if strings.HasPrefix(key, prefix) {
			return true
		}
	}
	return false
}

// SanitizeTaints returns filtered taints
func SanitizeTaints(taints []apiv1.Taint, taintConfig TaintConfig) []apiv1.Taint {
	var newTaints []apiv1.Taint
	for _, taint := range taints {
		switch taint.Key {
		case ToBeDeletedTaint:
			klog.V(4).Infof("Removing autoscaler taint when creating template from node")
			continue
		case DeletionCandidateTaint:
			klog.V(4).Infof("Removing autoscaler soft taint when creating template from node")
			continue
		}

		// ignore conditional taints as they represent a transient node state.
		if exists := NodeConditionTaints[taint.Key]; exists {
			klog.V(4).Infof("Removing node condition taint %s, when creating template from node", taint.Key)
			continue
		}

		if taintConfig.IsStartupTaint(taint.Key) || taintConfig.IsStatusTaint(taint.Key) {
			klog.V(4).Infof("Removing taint %s, when creating template from node", taint.Key)
			continue
		}

		newTaints = append(newTaints, taint)
	}
	return newTaints
}

// FilterOutNodesWithStartupTaints override the condition status of the given nodes to mark them as NotReady when they have
// filtered taints.
func FilterOutNodesWithStartupTaints(taintConfig TaintConfig, allNodes, readyNodes []*apiv1.Node) ([]*apiv1.Node, []*apiv1.Node) {
	newAllNodes := make([]*apiv1.Node, 0)
	newReadyNodes := make([]*apiv1.Node, 0)
	nodesWithStartupTaints := make(map[string]*apiv1.Node)
	for _, node := range readyNodes {
		if len(node.Spec.Taints) == 0 {
			newReadyNodes = append(newReadyNodes, node)
			continue
		}
		ready := true
		for _, t := range node.Spec.Taints {
			if taintConfig.IsStartupTaint(t.Key) {
				ready = false
				nodesWithStartupTaints[node.Name] = kubernetes.GetUnreadyNodeCopy(node, kubernetes.StartupNodes)
				klog.V(3).Infof("Overriding status of node %v, which seems to have startup taint %q", node.Name, t.Key)
				break
			}
		}
		if ready {
			newReadyNodes = append(newReadyNodes, node)
		}
	}
	// Override any node with ignored taint with its "unready" copy
	for _, node := range allNodes {
		if newNode, found := nodesWithStartupTaints[node.Name]; found {
			newAllNodes = append(newAllNodes, newNode)
		} else {
			newAllNodes = append(newAllNodes, node)
		}
	}
	return newAllNodes, newReadyNodes
}

// CountNodeTaints counts used node taints.
func CountNodeTaints(nodes []*apiv1.Node, taintConfig TaintConfig) map[string]int {
	foundTaintsCount := make(map[string]int)
	for _, node := range nodes {
		for _, taint := range node.Spec.Taints {
			key := getTaintTypeToReport(taint.Key, taintConfig)
			foundTaintsCount[key] += 1
		}
	}
	return foundTaintsCount
}

func getTaintTypeToReport(key string, taintConfig TaintConfig) string {
	// Track deprecated taints.
	if strings.HasPrefix(key, IgnoreTaintPrefix) {
		return IgnoreTaintPrefix
	}

	if taintConfig.isExplicitlyReportedTaint(key) {
		return key
	}
	if taintConfig.IsStartupTaint(key) {
		return startupNodeTaintReportedType
	}
	if taintConfig.IsStatusTaint(key) {
		return statusNodeTaintReportedType
	}
	return unlistedNodeTaintReportedType
}<|MERGE_RESOLUTION|>--- conflicted
+++ resolved
@@ -151,25 +151,12 @@
 	return ok
 }
 
-<<<<<<< HEAD
-// getKeyShortName converts taint key to short name for logging
-func getKeyShortName(key string) string {
-	switch key {
-	case ToBeDeletedTaint:
-		return "ToBeDeletedTaint"
-	case DeletionCandidateTaint:
-		return "DeletionCandidateTaint"
-	default:
-		return key
-	}
-=======
 func taintKeys(taints []apiv1.Taint) []string {
 	var keys []string
 	for _, taint := range taints {
 		keys = append(keys, taint.Key)
 	}
 	return keys
->>>>>>> 7d1f87fc
 }
 
 // MarkToBeDeleted sets a taint that makes the node unschedulable.
@@ -179,11 +166,7 @@
 		Value:  fmt.Sprint(time.Now().Unix()),
 		Effect: apiv1.TaintEffectNoSchedule,
 	}
-<<<<<<< HEAD
-	return AddTaint(node, client, taint, cordonNode)
-=======
 	return AddTaints(node, client, []apiv1.Taint{taint}, cordonNode)
->>>>>>> 7d1f87fc
 }
 
 // MarkDeletionCandidate sets a soft taint that makes the node preferably unschedulable.
@@ -193,19 +176,11 @@
 		Value:  fmt.Sprint(time.Now().Unix()),
 		Effect: apiv1.TaintEffectPreferNoSchedule,
 	}
-<<<<<<< HEAD
-	return AddTaint(node, client, taint, false)
-}
-
-// AddTaint sets the specified taint on the node.
-func AddTaint(node *apiv1.Node, client kube_client.Interface, taint apiv1.Taint, cordonNode bool) error {
-=======
 	return AddTaints(node, client, []apiv1.Taint{taint}, false)
 }
 
 // AddTaints sets the specified taints on the node.
 func AddTaints(node *apiv1.Node, client kube_client.Interface, taints []apiv1.Taint, cordonNode bool) error {
->>>>>>> 7d1f87fc
 	retryDeadline := time.Now().Add(maxRetryDeadline)
 	freshNode := node.DeepCopy()
 	var err error
@@ -215,20 +190,12 @@
 			// Get the newest version of the node.
 			freshNode, err = client.CoreV1().Nodes().Get(context.TODO(), node.Name, metav1.GetOptions{})
 			if err != nil || freshNode == nil {
-<<<<<<< HEAD
-				klog.Warningf("Error while adding %v taint on node %v: %v", getKeyShortName(taint.Key), node.Name, err)
-=======
 				klog.Warningf("Error while adding %v taints on node %v: %v", strings.Join(taintKeys(taints), ","), node.Name, err)
->>>>>>> 7d1f87fc
 				return fmt.Errorf("failed to get node %v: %v", node.Name, err)
 			}
 		}
 
-<<<<<<< HEAD
-		if !addTaintToSpec(freshNode, taint, cordonNode) {
-=======
 		if !addTaintsToSpec(freshNode, taints, cordonNode) {
->>>>>>> 7d1f87fc
 			if !refresh {
 				// Make sure we have the latest version before skipping update.
 				refresh = true
@@ -244,31 +211,14 @@
 		}
 
 		if err != nil {
-<<<<<<< HEAD
-			klog.Warningf("Error while adding %v taint on node %v: %v", getKeyShortName(taint.Key), node.Name, err)
-			return err
-		}
-		klog.V(1).Infof("Successfully added %v on node %v", getKeyShortName(taint.Key), node.Name)
-=======
 			klog.Warningf("Error while adding %v taints on node %v: %v", strings.Join(taintKeys(taints), ","), node.Name, err)
 			return err
 		}
 		klog.V(1).Infof("Successfully added %v on node %v", strings.Join(taintKeys(taints), ","), node.Name)
->>>>>>> 7d1f87fc
 		return nil
 	}
 }
 
-<<<<<<< HEAD
-func addTaintToSpec(node *apiv1.Node, taint apiv1.Taint, cordonNode bool) bool {
-	for _, t := range node.Spec.Taints {
-		if t.Key == taint.Key {
-			klog.V(2).Infof("%v already present on node %v, t: %v", taint.Key, node.Name, t)
-			return false
-		}
-	}
-	node.Spec.Taints = append(node.Spec.Taints, taint)
-=======
 func addTaintsToSpec(node *apiv1.Node, taints []apiv1.Taint, cordonNode bool) bool {
 	taintsAdded := false
 	for _, taint := range taints {
@@ -282,7 +232,6 @@
 	if !taintsAdded {
 		return false
 	}
->>>>>>> 7d1f87fc
 	if cordonNode {
 		klog.V(1).Infof("Marking node %v to be cordoned by Cluster Autoscaler", node.Name)
 		node.Spec.Unschedulable = true
@@ -337,28 +286,16 @@
 
 // CleanToBeDeleted cleans CA's NoSchedule taint from a node.
 func CleanToBeDeleted(node *apiv1.Node, client kube_client.Interface, cordonNode bool) (bool, error) {
-<<<<<<< HEAD
-	return CleanTaint(node, client, ToBeDeletedTaint, cordonNode)
-=======
 	return CleanTaints(node, client, []string{ToBeDeletedTaint}, cordonNode)
->>>>>>> 7d1f87fc
 }
 
 // CleanDeletionCandidate cleans CA's soft NoSchedule taint from a node.
 func CleanDeletionCandidate(node *apiv1.Node, client kube_client.Interface) (bool, error) {
-<<<<<<< HEAD
-	return CleanTaint(node, client, DeletionCandidateTaint, false)
-}
-
-// CleanTaint cleans the specified taint from a node.
-func CleanTaint(node *apiv1.Node, client kube_client.Interface, taintKey string, cordonNode bool) (bool, error) {
-=======
 	return CleanTaints(node, client, []string{DeletionCandidateTaint}, false)
 }
 
 // CleanTaints cleans the specified taints from a node.
 func CleanTaints(node *apiv1.Node, client kube_client.Interface, taintKeys []string, cordonNode bool) (bool, error) {
->>>>>>> 7d1f87fc
 	retryDeadline := time.Now().Add(maxRetryDeadline)
 	freshNode := node.DeepCopy()
 	var err error
@@ -368,21 +305,12 @@
 			// Get the newest version of the node.
 			freshNode, err = client.CoreV1().Nodes().Get(context.TODO(), node.Name, metav1.GetOptions{})
 			if err != nil || freshNode == nil {
-<<<<<<< HEAD
-				klog.Warningf("Error while adding %v taint on node %v: %v", getKeyShortName(taintKey), node.Name, err)
-=======
 				klog.Warningf("Error while removing %v taints from node %v: %v", strings.Join(taintKeys, ","), node.Name, err)
->>>>>>> 7d1f87fc
 				return false, fmt.Errorf("failed to get node %v: %v", node.Name, err)
 			}
 		}
 		newTaints := make([]apiv1.Taint, 0)
 		for _, taint := range freshNode.Spec.Taints {
-<<<<<<< HEAD
-			if taint.Key == taintKey {
-				klog.V(1).Infof("Releasing taint %+v on node %v", taint, node.Name)
-			} else {
-=======
 			keepTaint := true
 			for _, taintKey := range taintKeys {
 				if taint.Key == taintKey {
@@ -392,7 +320,6 @@
 				}
 			}
 			if keepTaint {
->>>>>>> 7d1f87fc
 				newTaints = append(newTaints, taint)
 			}
 		}
@@ -419,50 +346,21 @@
 		}
 
 		if err != nil {
-<<<<<<< HEAD
-			klog.Warningf("Error while releasing %v taint on node %v: %v", getKeyShortName(taintKey), node.Name, err)
-			return false, err
-		}
-		klog.V(1).Infof("Successfully released %v on node %v", getKeyShortName(taintKey), node.Name)
-=======
 			klog.Warningf("Error while releasing %v taints on node %v: %v", strings.Join(taintKeys, ","), node.Name, err)
 			return false, err
 		}
 		klog.V(1).Infof("Successfully released %v on node %v", strings.Join(taintKeys, ","), node.Name)
->>>>>>> 7d1f87fc
 		return true, nil
 	}
 }
 
 // CleanAllToBeDeleted cleans ToBeDeleted taints from given nodes.
 func CleanAllToBeDeleted(nodes []*apiv1.Node, client kube_client.Interface, recorder kube_record.EventRecorder, cordonNode bool) {
-<<<<<<< HEAD
-	CleanAllTaints(nodes, client, recorder, ToBeDeletedTaint, cordonNode)
-=======
 	CleanAllTaints(nodes, client, recorder, []string{ToBeDeletedTaint}, cordonNode)
->>>>>>> 7d1f87fc
 }
 
 // CleanAllDeletionCandidates cleans DeletionCandidate taints from given nodes.
 func CleanAllDeletionCandidates(nodes []*apiv1.Node, client kube_client.Interface, recorder kube_record.EventRecorder) {
-<<<<<<< HEAD
-	CleanAllTaints(nodes, client, recorder, DeletionCandidateTaint, false)
-}
-
-// CleanAllTaints cleans all specified taints from given nodes.
-func CleanAllTaints(nodes []*apiv1.Node, client kube_client.Interface, recorder kube_record.EventRecorder, taintKey string, cordonNode bool) {
-	for _, node := range nodes {
-		if !HasTaint(node, taintKey) {
-			continue
-		}
-		cleaned, err := CleanTaint(node, client, taintKey, cordonNode)
-		if err != nil {
-			recorder.Eventf(node, apiv1.EventTypeWarning, "ClusterAutoscalerCleanup",
-				"failed to clean %v on node %v: %v", getKeyShortName(taintKey), node.Name, err)
-		} else if cleaned {
-			recorder.Eventf(node, apiv1.EventTypeNormal, "ClusterAutoscalerCleanup",
-				"removed %v taint from node %v", getKeyShortName(taintKey), node.Name)
-=======
 	CleanAllTaints(nodes, client, recorder, []string{DeletionCandidateTaint}, false)
 }
 
@@ -483,7 +381,6 @@
 		} else if cleaned {
 			recorder.Eventf(node, apiv1.EventTypeNormal, "ClusterAutoscalerCleanup",
 				"removed %v taints from node %v", strings.Join(taintKeys, ","), node.Name)
->>>>>>> 7d1f87fc
 		}
 	}
 }
