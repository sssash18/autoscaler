--- conflicted
+++ resolved
@@ -17,10 +17,6 @@
 package drain
 
 import (
-<<<<<<< HEAD
-	"fmt"
-=======
->>>>>>> acfd0dd7
 	"strings"
 	"time"
 
@@ -72,184 +68,6 @@
 	UnexpectedError
 )
 
-<<<<<<< HEAD
-// GetPodsForDeletionOnNodeDrain returns pods that should be deleted on node drain as well as some extra information
-// about possibly problematic pods (unreplicated and DaemonSets).
-func GetPodsForDeletionOnNodeDrain(
-	podList []*apiv1.Pod,
-	pdbs []*policyv1.PodDisruptionBudget,
-	skipNodesWithSystemPods bool,
-	skipNodesWithLocalStorage bool,
-	skipNodesWithCustomControllerPods bool,
-	listers kube_util.ListerRegistry,
-	minReplica int32,
-	currentTime time.Time) (pods []*apiv1.Pod, daemonSetPods []*apiv1.Pod, blockingPod *BlockingPod, err error) {
-
-	pods = []*apiv1.Pod{}
-	daemonSetPods = []*apiv1.Pod{}
-	// filter kube-system PDBs to avoid doing it for every kube-system pod
-	kubeSystemPDBs := make([]*policyv1.PodDisruptionBudget, 0)
-	for _, pdb := range pdbs {
-		if pdb.Namespace == "kube-system" {
-			kubeSystemPDBs = append(kubeSystemPDBs, pdb)
-		}
-	}
-
-	for _, pod := range podList {
-		// Possibly skip a pod under deletion but only if it was being deleted for long enough
-		// to avoid a situation when we delete the empty node immediately after the pod was marked for
-		// deletion without respecting any graceful termination.
-		if IsPodLongTerminating(pod, currentTime) {
-			// pod is being deleted for long enough - no need to care about it.
-			continue
-		}
-
-		isDaemonSetPod := false
-		replicated := false
-		safeToEvict := hasSafeToEvictAnnotation(pod)
-		terminal := isPodTerminal(pod)
-
-		if skipNodesWithCustomControllerPods {
-			// TODO(vadasambar): remove this when we get rid of skipNodesWithCustomControllerPods
-			replicated, isDaemonSetPod, blockingPod, err = legacyCheckForReplicatedPods(listers, pod, minReplica)
-			if err != nil {
-				return []*apiv1.Pod{}, []*apiv1.Pod{}, blockingPod, err
-			}
-		} else {
-			replicated = ControllerRef(pod) != nil
-			isDaemonSetPod = pod_util.IsDaemonSetPod(pod)
-		}
-
-		if isDaemonSetPod {
-			daemonSetPods = append(daemonSetPods, pod)
-			continue
-		}
-
-		if !safeToEvict && !terminal {
-			if !replicated {
-				return []*apiv1.Pod{}, []*apiv1.Pod{}, &BlockingPod{Pod: pod, Reason: NotReplicated}, fmt.Errorf("%s/%s is not replicated", pod.Namespace, pod.Name)
-			}
-			if pod.Namespace == "kube-system" && skipNodesWithSystemPods {
-				hasPDB, err := checkKubeSystemPDBs(pod, kubeSystemPDBs)
-				if err != nil {
-					return []*apiv1.Pod{}, []*apiv1.Pod{}, &BlockingPod{Pod: pod, Reason: UnexpectedError}, fmt.Errorf("error matching pods to pdbs: %v", err)
-				}
-				if !hasPDB {
-					return []*apiv1.Pod{}, []*apiv1.Pod{}, &BlockingPod{Pod: pod, Reason: UnmovableKubeSystemPod}, fmt.Errorf("non-daemonset, non-mirrored, non-pdb-assigned kube-system pod present: %s", pod.Name)
-				}
-			}
-			if HasBlockingLocalStorage(pod) && skipNodesWithLocalStorage {
-				return []*apiv1.Pod{}, []*apiv1.Pod{}, &BlockingPod{Pod: pod, Reason: LocalStorageRequested}, fmt.Errorf("pod with local storage present: %s", pod.Name)
-			}
-			if hasNotSafeToEvictAnnotation(pod) {
-				return []*apiv1.Pod{}, []*apiv1.Pod{}, &BlockingPod{Pod: pod, Reason: NotSafeToEvictAnnotation}, fmt.Errorf("pod annotated as not safe to evict present: %s", pod.Name)
-			}
-		}
-		pods = append(pods, pod)
-	}
-	return pods, daemonSetPods, nil, nil
-}
-
-func legacyCheckForReplicatedPods(listers kube_util.ListerRegistry, pod *apiv1.Pod, minReplica int32) (replicated bool, isDaemonSetPod bool, blockingPod *BlockingPod, err error) {
-	replicated = false
-	refKind := ""
-	checkReferences := listers != nil
-	isDaemonSetPod = false
-
-	controllerRef := ControllerRef(pod)
-	if controllerRef != nil {
-		refKind = controllerRef.Kind
-	}
-
-	// For now, owner controller must be in the same namespace as the pod
-	// so OwnerReference doesn't have its own Namespace field
-	controllerNamespace := pod.Namespace
-	if refKind == "ReplicationController" {
-		if checkReferences {
-			rc, err := listers.ReplicationControllerLister().ReplicationControllers(controllerNamespace).Get(controllerRef.Name)
-			// Assume a reason for an error is because the RC is either
-			// gone/missing or that the rc has too few replicas configured.
-			// TODO: replace the minReplica check with pod disruption budget.
-			if err == nil && rc != nil {
-				if rc.Spec.Replicas != nil && *rc.Spec.Replicas < minReplica {
-					return replicated, isDaemonSetPod, &BlockingPod{Pod: pod, Reason: MinReplicasReached}, fmt.Errorf("replication controller for %s/%s has too few replicas spec: %d min: %d",
-						pod.Namespace, pod.Name, rc.Spec.Replicas, minReplica)
-				}
-				replicated = true
-			} else {
-				return replicated, isDaemonSetPod, &BlockingPod{Pod: pod, Reason: ControllerNotFound}, fmt.Errorf("replication controller for %s/%s is not available, err: %v", pod.Namespace, pod.Name, err)
-			}
-		} else {
-			replicated = true
-		}
-	} else if pod_util.IsDaemonSetPod(pod) {
-		isDaemonSetPod = true
-		// don't have listener for other DaemonSet kind
-		// TODO: we should use a generic client for checking the reference.
-		if checkReferences && refKind == "DaemonSet" {
-			_, err := listers.DaemonSetLister().DaemonSets(controllerNamespace).Get(controllerRef.Name)
-			if apierrors.IsNotFound(err) {
-				return replicated, isDaemonSetPod, &BlockingPod{Pod: pod, Reason: ControllerNotFound}, fmt.Errorf("daemonset for %s/%s is not present, err: %v", pod.Namespace, pod.Name, err)
-			} else if err != nil {
-				return replicated, isDaemonSetPod, &BlockingPod{Pod: pod, Reason: UnexpectedError}, fmt.Errorf("error when trying to get daemonset for %s/%s , err: %v", pod.Namespace, pod.Name, err)
-			}
-		}
-	} else if refKind == "Job" {
-		if checkReferences {
-			job, err := listers.JobLister().Jobs(controllerNamespace).Get(controllerRef.Name)
-
-			// Assume the only reason for an error is because the Job is
-			// gone/missing, not for any other cause.  TODO(mml): something more
-			// sophisticated than this
-			if err == nil && job != nil {
-				replicated = true
-			} else {
-				return replicated, isDaemonSetPod, &BlockingPod{Pod: pod, Reason: ControllerNotFound}, fmt.Errorf("job for %s/%s is not available: err: %v", pod.Namespace, pod.Name, err)
-			}
-		} else {
-			replicated = true
-		}
-	} else if refKind == "ReplicaSet" {
-		if checkReferences {
-			rs, err := listers.ReplicaSetLister().ReplicaSets(controllerNamespace).Get(controllerRef.Name)
-
-			// Assume the only reason for an error is because the RS is
-			// gone/missing, not for any other cause.  TODO(mml): something more
-			// sophisticated than this
-			if err == nil && rs != nil {
-				if rs.Spec.Replicas != nil && *rs.Spec.Replicas < minReplica {
-					return replicated, isDaemonSetPod, &BlockingPod{Pod: pod, Reason: MinReplicasReached}, fmt.Errorf("replication controller for %s/%s has too few replicas spec: %d min: %d",
-						pod.Namespace, pod.Name, rs.Spec.Replicas, minReplica)
-				}
-				replicated = true
-			} else {
-				return replicated, isDaemonSetPod, &BlockingPod{Pod: pod, Reason: ControllerNotFound}, fmt.Errorf("replication controller for %s/%s is not available, err: %v", pod.Namespace, pod.Name, err)
-			}
-		} else {
-			replicated = true
-		}
-	} else if refKind == "StatefulSet" {
-		if checkReferences {
-			ss, err := listers.StatefulSetLister().StatefulSets(controllerNamespace).Get(controllerRef.Name)
-
-			// Assume the only reason for an error is because the StatefulSet is
-			// gone/missing, not for any other cause.  TODO(mml): something more
-			// sophisticated than this
-			if err == nil && ss != nil {
-				replicated = true
-			} else {
-				return replicated, isDaemonSetPod, &BlockingPod{Pod: pod, Reason: ControllerNotFound}, fmt.Errorf("statefulset for %s/%s is not available: err: %v", pod.Namespace, pod.Name, err)
-			}
-		} else {
-			replicated = true
-		}
-	}
-
-	return replicated, isDaemonSetPod, &BlockingPod{}, nil
-}
-
-=======
->>>>>>> acfd0dd7
 // ControllerRef returns the OwnerReference to pod's controller.
 func ControllerRef(pod *apiv1.Pod) *metav1.OwnerReference {
 	return metav1.GetControllerOf(pod)
@@ -288,28 +106,6 @@
 		vols := strings.Split(annotationVal, ",")
 		for _, v := range vols {
 			isNonBlocking[v] = true
-<<<<<<< HEAD
-		}
-	}
-	return isNonBlocking
-}
-
-func isLocalVolume(volume *apiv1.Volume) bool {
-	return volume.HostPath != nil || (volume.EmptyDir != nil && volume.EmptyDir.Medium != apiv1.StorageMediumMemory)
-}
-
-// This only checks if a matching PDB exist and therefore if it makes sense to attempt drain simulation,
-// as we check for allowed-disruptions later anyway (for all pods with PDB, not just in kube-system)
-func checkKubeSystemPDBs(pod *apiv1.Pod, pdbs []*policyv1.PodDisruptionBudget) (bool, error) {
-	for _, pdb := range pdbs {
-		selector, err := metav1.LabelSelectorAsSelector(pdb.Spec.Selector)
-		if err != nil {
-			return false, err
-		}
-		if selector.Matches(labels.Set(pod.Labels)) {
-			return true, nil
-=======
->>>>>>> acfd0dd7
 		}
 	}
 	return isNonBlocking
