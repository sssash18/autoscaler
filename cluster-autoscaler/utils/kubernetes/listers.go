--- conflicted
+++ resolved
@@ -37,12 +37,7 @@
 type ListerRegistry interface {
 	AllNodeLister() NodeLister
 	ReadyNodeLister() NodeLister
-<<<<<<< HEAD
-	ScheduledPodLister() PodLister
-	ScheduledAndUnschedulablePodLister() ScheduledAndUnschedulablePodLister
-=======
 	AllPodLister() PodLister
->>>>>>> acfd0dd7
 	PodDisruptionBudgetLister() PodDisruptionBudgetLister
 	DaemonSetLister() v1appslister.DaemonSetLister
 	ReplicationControllerLister() v1lister.ReplicationControllerLister
@@ -52,23 +47,6 @@
 }
 
 type listerRegistryImpl struct {
-<<<<<<< HEAD
-	allNodeLister                      NodeLister
-	readyNodeLister                    NodeLister
-	scheduledPodLister                 PodLister
-	scheduledAndUnschedulablePodLister ScheduledAndUnschedulablePodLister
-	podDisruptionBudgetLister          PodDisruptionBudgetLister
-	daemonSetLister                    v1appslister.DaemonSetLister
-	replicationControllerLister        v1lister.ReplicationControllerLister
-	jobLister                          v1batchlister.JobLister
-	replicaSetLister                   v1appslister.ReplicaSetLister
-	statefulSetLister                  v1appslister.StatefulSetLister
-}
-
-// NewListerRegistry returns a registry providing various listers to list pods or nodes matching conditions
-func NewListerRegistry(allNode NodeLister, readyNode NodeLister, scheduledPod PodLister,
-	scheduledAndUnschedulablePodLister ScheduledAndUnschedulablePodLister, podDisruptionBudgetLister PodDisruptionBudgetLister,
-=======
 	allNodeLister               NodeLister
 	readyNodeLister             NodeLister
 	allPodLister                PodLister
@@ -82,23 +60,10 @@
 
 // NewListerRegistry returns a registry providing various listers to list pods or nodes matching conditions
 func NewListerRegistry(allNode NodeLister, readyNode NodeLister, allPodLister PodLister, podDisruptionBudgetLister PodDisruptionBudgetLister,
->>>>>>> acfd0dd7
 	daemonSetLister v1appslister.DaemonSetLister, replicationControllerLister v1lister.ReplicationControllerLister,
 	jobLister v1batchlister.JobLister, replicaSetLister v1appslister.ReplicaSetLister,
 	statefulSetLister v1appslister.StatefulSetLister) ListerRegistry {
 	return listerRegistryImpl{
-<<<<<<< HEAD
-		allNodeLister:                      allNode,
-		readyNodeLister:                    readyNode,
-		scheduledPodLister:                 scheduledPod,
-		scheduledAndUnschedulablePodLister: scheduledAndUnschedulablePodLister,
-		podDisruptionBudgetLister:          podDisruptionBudgetLister,
-		daemonSetLister:                    daemonSetLister,
-		replicationControllerLister:        replicationControllerLister,
-		jobLister:                          jobLister,
-		replicaSetLister:                   replicaSetLister,
-		statefulSetLister:                  statefulSetLister,
-=======
 		allNodeLister:               allNode,
 		readyNodeLister:             readyNode,
 		allPodLister:                allPodLister,
@@ -108,27 +73,10 @@
 		jobLister:                   jobLister,
 		replicaSetLister:            replicaSetLister,
 		statefulSetLister:           statefulSetLister,
->>>>>>> acfd0dd7
 	}
 }
 
 // NewListerRegistryWithDefaultListers returns a registry filled with listers of the default implementations
-<<<<<<< HEAD
-func NewListerRegistryWithDefaultListers(kubeClient client.Interface, stopChannel <-chan struct{}) ListerRegistry {
-	scheduledAndUnschedulablePodLister := NewScheduledAndUnschedulablePodLister(kubeClient, stopChannel)
-	scheduledPodLister := NewScheduledPodLister(kubeClient, stopChannel)
-	readyNodeLister := NewReadyNodeLister(kubeClient, stopChannel)
-	allNodeLister := NewAllNodeLister(kubeClient, stopChannel)
-	podDisruptionBudgetLister := NewPodDisruptionBudgetLister(kubeClient, stopChannel)
-	daemonSetLister := NewDaemonSetLister(kubeClient, stopChannel)
-	replicationControllerLister := NewReplicationControllerLister(kubeClient, stopChannel)
-	jobLister := NewJobLister(kubeClient, stopChannel)
-	replicaSetLister := NewReplicaSetLister(kubeClient, stopChannel)
-	statefulSetLister := NewStatefulSetLister(kubeClient, stopChannel)
-	return NewListerRegistry(allNodeLister, readyNodeLister, scheduledPodLister,
-		scheduledAndUnschedulablePodLister, podDisruptionBudgetLister, daemonSetLister,
-		replicationControllerLister, jobLister, replicaSetLister, statefulSetLister)
-=======
 func NewListerRegistryWithDefaultListers(informerFactory informers.SharedInformerFactory) ListerRegistry {
 	allPodLister := NewAllPodLister(informerFactory.Core().V1().Pods().Lister())
 	readyNodeLister := NewReadyNodeLister(informerFactory.Core().V1().Nodes().Lister())
@@ -148,7 +96,6 @@
 // AllPodLister returns the AllPodLister registered to this registry
 func (r listerRegistryImpl) AllPodLister() PodLister {
 	return r.allPodLister
->>>>>>> acfd0dd7
 }
 
 // AllNodeLister returns the AllNodeLister registered to this registry
@@ -161,19 +108,6 @@
 	return r.readyNodeLister
 }
 
-<<<<<<< HEAD
-// ScheduledPodLister returns the ScheduledPodLister registered to this registry
-func (r listerRegistryImpl) ScheduledPodLister() PodLister {
-	return r.scheduledPodLister
-}
-
-// ScheduledAndUnschedulablePodLister returns the ScheduledAndUnschedulablePodLister registered to this registry
-func (r listerRegistryImpl) ScheduledAndUnschedulablePodLister() ScheduledAndUnschedulablePodLister {
-	return r.scheduledAndUnschedulablePodLister
-}
-
-=======
->>>>>>> acfd0dd7
 // PodDisruptionBudgetLister returns the podDisruptionBudgetLister registered to this registry
 func (r listerRegistryImpl) PodDisruptionBudgetLister() PodDisruptionBudgetLister {
 	return r.podDisruptionBudgetLister
@@ -210,30 +144,6 @@
 	List() ([]*apiv1.Pod, error)
 }
 
-<<<<<<< HEAD
-// ScheduledPodLister lists scheduled pods.
-type ScheduledPodLister struct {
-	podLister v1lister.PodLister
-}
-
-// List returns all scheduled pods.
-func (lister *ScheduledPodLister) List() ([]*apiv1.Pod, error) {
-	return lister.podLister.List(labels.Everything())
-}
-
-// NewScheduledPodLister builds ScheduledPodLister
-func NewScheduledPodLister(kubeClient client.Interface, stopchannel <-chan struct{}) PodLister {
-	// watch unscheduled pods
-	selector := fields.ParseSelectorOrDie("spec.nodeName!=" + "" + ",status.phase!=" +
-		string(apiv1.PodSucceeded) + ",status.phase!=" + string(apiv1.PodFailed))
-	podListWatch := cache.NewListWatchFromClient(kubeClient.CoreV1().RESTClient(), "pods", apiv1.NamespaceAll, selector)
-	store, reflector := cache.NewNamespaceKeyedIndexerAndReflector(podListWatch, &apiv1.Pod{}, time.Hour)
-	podLister := v1lister.NewPodLister(store)
-	go reflector.Run(stopchannel)
-
-	return &ScheduledPodLister{
-		podLister: podLister,
-=======
 // isScheduled checks whether a pod is scheduled on a node or not
 // This method doesn't check for nil ptr, it's the responsibility of the caller
 func isScheduled(pod *apiv1.Pod) bool {
@@ -302,53 +212,10 @@
 			continue
 		}
 		unschedulablePods = append(unschedulablePods, pod)
->>>>>>> acfd0dd7
 	}
 	return unschedulablePods
 }
 
-<<<<<<< HEAD
-// ScheduledAndUnschedulablePodLister lists scheduled and unschedulable pods obtained at the same point in time.
-type ScheduledAndUnschedulablePodLister interface {
-	List() (scheduledPods, unschedulablePods []*apiv1.Pod, err error)
-}
-
-// ScheduledAndUnschedulablePodLister lists scheduled and unschedulable pods.
-type scheduledAndUnschedulablePodLister struct {
-	podLister v1lister.PodLister
-}
-
-// List returns all scheduled and unschedulable pods.
-func (lister *scheduledAndUnschedulablePodLister) List() (scheduledPods []*apiv1.Pod, unschedulablePods []*apiv1.Pod, err error) {
-	allPods, err := lister.podLister.List(labels.Everything())
-	if err != nil {
-		return scheduledPods, unschedulablePods, err
-	}
-	for _, pod := range allPods {
-		if pod.Spec.NodeName != "" {
-			scheduledPods = append(scheduledPods, pod)
-			continue
-		}
-		_, condition := podv1.GetPodCondition(&pod.Status, apiv1.PodScheduled)
-		if condition != nil && condition.Status == apiv1.ConditionFalse && condition.Reason == apiv1.PodReasonUnschedulable {
-			unschedulablePods = append(unschedulablePods, pod)
-		}
-	}
-	return scheduledPods, unschedulablePods, nil
-}
-
-// NewScheduledAndUnschedulablePodLister builds ScheduledAndUnschedulablePodLister
-func NewScheduledAndUnschedulablePodLister(kubeClient client.Interface, stopchannel <-chan struct{}) ScheduledAndUnschedulablePodLister {
-	selector := fields.ParseSelectorOrDie("status.phase!=" +
-		string(apiv1.PodSucceeded) + ",status.phase!=" + string(apiv1.PodFailed))
-	podListWatch := cache.NewListWatchFromClient(kubeClient.CoreV1().RESTClient(), "pods", apiv1.NamespaceAll, selector)
-	store, reflector := cache.NewNamespaceKeyedIndexerAndReflector(podListWatch, &apiv1.Pod{}, time.Hour)
-	podLister := v1lister.NewPodLister(store)
-	go reflector.Run(stopchannel)
-
-	return &scheduledAndUnschedulablePodLister{
-		podLister: podLister,
-=======
 // AllPodLister lists all pods.
 type AllPodLister struct {
 	podLister v1lister.PodLister
@@ -374,7 +241,6 @@
 func NewAllPodLister(pl v1lister.PodLister) PodLister {
 	return &AllPodLister{
 		podLister: pl,
->>>>>>> acfd0dd7
 	}
 }
 
