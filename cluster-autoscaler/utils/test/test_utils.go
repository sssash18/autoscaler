/*
Copyright 2016 The Kubernetes Authors.

Licensed under the Apache License, Version 2.0 (the "License");
you may not use this file except in compliance with the License.
You may obtain a copy of the License at

    http://www.apache.org/licenses/LICENSE-2.0

Unless required by applicable law or agreed to in writing, software
distributed under the License is distributed on an "AS IS" BASIS,
WITHOUT WARRANTIES OR CONDITIONS OF ANY KIND, either express or implied.
See the License for the specific language governing permissions and
limitations under the License.
*/

package test

import (
	"fmt"
	"net/http"
	"net/http/httptest"
	"strings"
	"time"

	"github.com/stretchr/testify/mock"
	apiv1 "k8s.io/api/core/v1"
	"k8s.io/apimachinery/pkg/api/resource"
	metav1 "k8s.io/apimachinery/pkg/apis/meta/v1"
	"k8s.io/apimachinery/pkg/types"
	"k8s.io/autoscaler/cluster-autoscaler/cloudprovider"
	kube_types "k8s.io/kubernetes/pkg/kubelet/types"
)

// BuildTestPod creates a pod with specified resources.
func BuildTestPod(name string, cpu int64, mem int64, options ...func(*apiv1.Pod)) *apiv1.Pod {
	startTime := metav1.Unix(0, 0)
	pod := &apiv1.Pod{
		ObjectMeta: metav1.ObjectMeta{
			UID:         types.UID(name),
			Namespace:   "default",
			Name:        name,
			SelfLink:    fmt.Sprintf("/api/v1/namespaces/default/pods/%s", name),
			Annotations: map[string]string{},
		},
		Spec: apiv1.PodSpec{
			Containers: []apiv1.Container{
				{
					Resources: apiv1.ResourceRequirements{
						Requests: apiv1.ResourceList{},
					},
				},
			},
		},
		Status: apiv1.PodStatus{
			StartTime: &startTime,
		},
	}

	if cpu >= 0 {
		pod.Spec.Containers[0].Resources.Requests[apiv1.ResourceCPU] = *resource.NewMilliQuantity(cpu, resource.DecimalSI)
	}
	if mem >= 0 {
		pod.Spec.Containers[0].Resources.Requests[apiv1.ResourceMemory] = *resource.NewQuantity(mem, resource.DecimalSI)
	}
	for _, o := range options {
		o(pod)
	}
	return pod
}

// MarkUnschedulable marks pod as unschedulable.
func MarkUnschedulable() func(*apiv1.Pod) {
	return func(pod *apiv1.Pod) {
		pod.Status.Conditions = []apiv1.PodCondition{
			{
				Status: apiv1.ConditionFalse,
				Type:   apiv1.PodScheduled,
				Reason: apiv1.PodReasonUnschedulable,
			},
		}
	}
}

// AddSchedulerName adds scheduler name to a pod.
func AddSchedulerName(schedulerName string) func(*apiv1.Pod) {
	return func(pod *apiv1.Pod) {
		pod.Spec.SchedulerName = schedulerName
	}
}

// WithDSController creates a daemonSet owner ref for the pod.
func WithDSController() func(*apiv1.Pod) {
	return func(pod *apiv1.Pod) {
		pod.OwnerReferences = GenerateOwnerReferences("ds", "DaemonSet", "apps/v1", "some-uid")
	}
}

// WithNodeName sets a node name to the pod.
func WithNodeName(nodeName string) func(*apiv1.Pod) {
	return func(pod *apiv1.Pod) {
		pod.Spec.NodeName = nodeName
	}
}

<<<<<<< HEAD
=======
// WithNamespace sets a namespace to the pod.
func WithNamespace(namespace string) func(*apiv1.Pod) {
	return func(pod *apiv1.Pod) {
		pod.ObjectMeta.Namespace = namespace
	}
}

// WithLabels sets a Labels to the pod.
func WithLabels(labels map[string]string) func(*apiv1.Pod) {
	return func(pod *apiv1.Pod) {
		pod.ObjectMeta.Labels = labels
	}
}

// WithHostPort sets a namespace to the pod.
func WithHostPort(hostport int32) func(*apiv1.Pod) {
	return func(pod *apiv1.Pod) {
		if hostport > 0 {
			pod.Spec.Containers[0].Ports = []apiv1.ContainerPort{
				{
					HostPort: hostport,
				},
			}
		}
	}
}

// WithMaxSkew sets a namespace to the pod.
func WithMaxSkew(maxSkew int32, topologySpreadingKey string) func(*apiv1.Pod) {
	return func(pod *apiv1.Pod) {
		if maxSkew > 0 {
			pod.Spec.TopologySpreadConstraints = []apiv1.TopologySpreadConstraint{
				{
					MaxSkew:           maxSkew,
					TopologyKey:       topologySpreadingKey,
					WhenUnsatisfiable: "DoNotSchedule",
					LabelSelector: &metav1.LabelSelector{
						MatchLabels: map[string]string{
							"app": "estimatee",
						},
					},
				},
			}
		}
	}
}

>>>>>>> 7d1f87fc
// BuildTestPodWithEphemeralStorage creates a pod with cpu, memory and ephemeral storage resources.
func BuildTestPodWithEphemeralStorage(name string, cpu, mem, ephemeralStorage int64) *apiv1.Pod {
	startTime := metav1.Unix(0, 0)
	pod := &apiv1.Pod{
		ObjectMeta: metav1.ObjectMeta{
			UID:         types.UID(name),
			Namespace:   "default",
			Name:        name,
			SelfLink:    fmt.Sprintf("/api/v1/namespaces/default/pods/%s", name),
			Annotations: map[string]string{},
		},
		Spec: apiv1.PodSpec{
			Containers: []apiv1.Container{
				{
					Resources: apiv1.ResourceRequirements{
						Requests: apiv1.ResourceList{},
					},
				},
			},
		},
		Status: apiv1.PodStatus{
			StartTime: &startTime,
		},
	}

	if cpu >= 0 {
		pod.Spec.Containers[0].Resources.Requests[apiv1.ResourceCPU] = *resource.NewMilliQuantity(cpu, resource.DecimalSI)
	}
	if mem >= 0 {
		pod.Spec.Containers[0].Resources.Requests[apiv1.ResourceMemory] = *resource.NewQuantity(mem, resource.DecimalSI)
	}
	if ephemeralStorage >= 0 {
		pod.Spec.Containers[0].Resources.Requests[apiv1.ResourceEphemeralStorage] = *resource.NewQuantity(ephemeralStorage, resource.DecimalSI)
	}

	return pod
}

// BuildScheduledTestPod builds a scheduled test pod with a given spec
func BuildScheduledTestPod(name string, cpu, memory int64, nodeName string) *apiv1.Pod {
	p := BuildTestPod(name, cpu, memory)
	p.Spec.NodeName = nodeName
	return p
}

// SetStaticPodSpec sets pod spec to make it a static pod
func SetStaticPodSpec(pod *apiv1.Pod) *apiv1.Pod {
	pod.Annotations[kube_types.ConfigSourceAnnotationKey] = kube_types.FileSource
	return pod
}

// SetMirrorPodSpec sets pod spec to make it a mirror pod
func SetMirrorPodSpec(pod *apiv1.Pod) *apiv1.Pod {
	pod.ObjectMeta.Annotations[kube_types.ConfigMirrorAnnotationKey] = "mirror"
	return pod
}

// SetDSPodSpec sets pod spec to make it a DS pod
func SetDSPodSpec(pod *apiv1.Pod) *apiv1.Pod {
	pod.OwnerReferences = GenerateOwnerReferences("ds", "DaemonSet", "apps/v1", "api/v1/namespaces/default/daemonsets/ds")
	return pod
}

// SetRSPodSpec sets pod spec to make it a RS pod
func SetRSPodSpec(pod *apiv1.Pod, rsName string) *apiv1.Pod {
	pod.OwnerReferences = GenerateOwnerReferences(rsName, "ReplicaSet", "extensions/v1beta1", types.UID(rsName))
	return pod
}

// BuildServiceTokenProjectedVolumeSource returns a ProjectedVolumeSource with SA token
// projection
func BuildServiceTokenProjectedVolumeSource(path string) *apiv1.ProjectedVolumeSource {
	return &apiv1.ProjectedVolumeSource{
		Sources: []apiv1.VolumeProjection{
			{
				ServiceAccountToken: &apiv1.ServiceAccountTokenProjection{
					Path: path,
				},
			},
		},
	}
}

const (
	// cannot use constants from gpu module due to cyclic package import
	resourceNvidiaGPU = "nvidia.com/gpu"
	gpuLabel          = "cloud.google.com/gke-accelerator"
	defaultGPUType    = "nvidia-tesla-k80"
)

// RequestGpuForPod modifies pod's resource requests by adding a number of GPUs to them.
func RequestGpuForPod(pod *apiv1.Pod, gpusCount int64) {
	if pod.Spec.Containers[0].Resources.Limits == nil {
		pod.Spec.Containers[0].Resources.Limits = apiv1.ResourceList{}
	}
	pod.Spec.Containers[0].Resources.Limits[resourceNvidiaGPU] = *resource.NewQuantity(gpusCount, resource.DecimalSI)

	if pod.Spec.Containers[0].Resources.Requests == nil {
		pod.Spec.Containers[0].Resources.Requests = apiv1.ResourceList{}
	}
	pod.Spec.Containers[0].Resources.Requests[resourceNvidiaGPU] = *resource.NewQuantity(gpusCount, resource.DecimalSI)
}

// TolerateGpuForPod adds toleration for nvidia.com/gpu to Pod
func TolerateGpuForPod(pod *apiv1.Pod) {
	pod.Spec.Tolerations = append(pod.Spec.Tolerations, apiv1.Toleration{Key: resourceNvidiaGPU, Operator: apiv1.TolerationOpExists})
}

// BuildTestNode creates a node with specified capacity.
func BuildTestNode(name string, millicpuCapacity int64, memCapacity int64) *apiv1.Node {
	node := &apiv1.Node{
		ObjectMeta: metav1.ObjectMeta{
			Name:     name,
			SelfLink: fmt.Sprintf("/api/v1/nodes/%s", name),
			Labels:   map[string]string{},
		},
		Spec: apiv1.NodeSpec{
			ProviderID: name,
		},
		Status: apiv1.NodeStatus{
			Capacity: apiv1.ResourceList{
				apiv1.ResourcePods: *resource.NewQuantity(100, resource.DecimalSI),
			},
		},
	}

	if millicpuCapacity >= 0 {
		node.Status.Capacity[apiv1.ResourceCPU] = *resource.NewMilliQuantity(millicpuCapacity, resource.DecimalSI)
	}
	if memCapacity >= 0 {
		node.Status.Capacity[apiv1.ResourceMemory] = *resource.NewQuantity(memCapacity, resource.DecimalSI)
	}

	node.Status.Allocatable = apiv1.ResourceList{}
	for k, v := range node.Status.Capacity {
		node.Status.Allocatable[k] = v
	}

	return node
}

// WithAllocatable adds specified milliCpu and memory to Allocatable of the node in-place.
func WithAllocatable(node *apiv1.Node, millicpuAllocatable, memAllocatable int64) *apiv1.Node {
	node.Status.Allocatable[apiv1.ResourceCPU] = *resource.NewMilliQuantity(millicpuAllocatable, resource.DecimalSI)
	node.Status.Allocatable[apiv1.ResourceMemory] = *resource.NewQuantity(memAllocatable, resource.DecimalSI)
	return node
}

// AddEphemeralStorageToNode adds ephemeral storage capacity to a given node.
func AddEphemeralStorageToNode(node *apiv1.Node, eph int64) *apiv1.Node {
	if eph >= 0 {
		node.Status.Capacity[apiv1.ResourceEphemeralStorage] = *resource.NewQuantity(eph, resource.DecimalSI)
		node.Status.Allocatable[apiv1.ResourceEphemeralStorage] = *resource.NewQuantity(eph, resource.DecimalSI)
	}
	return node
}

// AddGpusToNode adds GPU capacity to given node. Default accelerator type is used.
func AddGpusToNode(node *apiv1.Node, gpusCount int64) {
	node.Spec.Taints = append(
		node.Spec.Taints,
		apiv1.Taint{
			Key:    resourceNvidiaGPU,
			Value:  "present",
			Effect: "NoSchedule",
		})
	node.Status.Capacity[resourceNvidiaGPU] = *resource.NewQuantity(gpusCount, resource.DecimalSI)
	node.Status.Allocatable[resourceNvidiaGPU] = *resource.NewQuantity(gpusCount, resource.DecimalSI)
	AddGpuLabelToNode(node)
}

// AddGpuLabelToNode adds GPULabel to give node. This is used to mock intermediate result that GPU on node is not ready
func AddGpuLabelToNode(node *apiv1.Node) {
	node.Labels[gpuLabel] = defaultGPUType
}

// GetGPULabel return GPULabel on the node. This is only used in unit tests.
func GetGPULabel() string {
	return gpuLabel
}

// GetGpuConfigFromNode returns the GPU of the node if it has one. This is only used in unit tests.
func GetGpuConfigFromNode(node *apiv1.Node) *cloudprovider.GpuConfig {
	gpuType, hasGpuLabel := node.Labels[gpuLabel]
	gpuAllocatable, hasGpuAllocatable := node.Status.Allocatable[resourceNvidiaGPU]
	if hasGpuLabel || (hasGpuAllocatable && !gpuAllocatable.IsZero()) {
		return &cloudprovider.GpuConfig{
			Label:        gpuLabel,
			Type:         gpuType,
			ResourceName: resourceNvidiaGPU,
		}
	}
	return nil
}

// SetNodeReadyState sets node ready state to either ConditionTrue or ConditionFalse.
func SetNodeReadyState(node *apiv1.Node, ready bool, lastTransition time.Time) {
	if ready {
		SetNodeCondition(node, apiv1.NodeReady, apiv1.ConditionTrue, lastTransition)
	} else {
		SetNodeCondition(node, apiv1.NodeReady, apiv1.ConditionFalse, lastTransition)
		node.Spec.Taints = append(node.Spec.Taints, apiv1.Taint{
			Key:    "node.kubernetes.io/not-ready",
			Value:  "true",
			Effect: apiv1.TaintEffectNoSchedule,
		})
	}
}

// SetNodeNotReadyTaint sets the not ready taint on node.
func SetNodeNotReadyTaint(node *apiv1.Node) {
	node.Spec.Taints = append(node.Spec.Taints, apiv1.Taint{Key: apiv1.TaintNodeNotReady, Effect: apiv1.TaintEffectNoSchedule})
}

// RemoveNodeNotReadyTaint removes the not ready taint.
func RemoveNodeNotReadyTaint(node *apiv1.Node) {
	var final []apiv1.Taint
	for i := range node.Spec.Taints {
		if node.Spec.Taints[i].Key == apiv1.TaintNodeNotReady {
			continue
		}
		final = append(final, node.Spec.Taints[i])
	}
	node.Spec.Taints = final
}

// SetNodeCondition sets node condition.
func SetNodeCondition(node *apiv1.Node, conditionType apiv1.NodeConditionType, status apiv1.ConditionStatus, lastTransition time.Time) {
	for i := range node.Status.Conditions {
		if node.Status.Conditions[i].Type == conditionType {
			node.Status.Conditions[i].LastTransitionTime = metav1.Time{Time: lastTransition}
			node.Status.Conditions[i].Status = status
			return
		}
	}
	// Condition doesn't exist yet.
	condition := apiv1.NodeCondition{
		Type:               conditionType,
		Status:             status,
		LastTransitionTime: metav1.Time{Time: lastTransition},
	}
	node.Status.Conditions = append(node.Status.Conditions, condition)
}

// GenerateOwnerReferences builds OwnerReferences with a single reference
func GenerateOwnerReferences(name, kind, api string, uid types.UID) []metav1.OwnerReference {
	return []metav1.OwnerReference{
		{
			APIVersion:         api,
			Kind:               kind,
			Name:               name,
			BlockOwnerDeletion: boolptr(true),
			Controller:         boolptr(true),
			UID:                uid,
		},
	}
}

func boolptr(val bool) *bool {
	b := val
	return &b
}

// HttpServerMock mocks server HTTP.
//
// Example:
// // Create HttpServerMock.
// server := NewHttpServerMock()
// defer server.Close()
// // Use server.URL to point your code to HttpServerMock.
// g := newTestGceManager(t, server.URL, ModeGKE)
// // Declare handled urls and results for them.
// server.On("handle", "/project1/zones/us-central1-b/listManagedInstances").Return("<managedInstances>").Once()
// // Call http server in your code.
// instances, err := g.GetManagedInstances()
// // Check if expected calls were executed.
//
//	mock.AssertExpectationsForObjects(t, server)
//
// Note: to provide a content type, you may pass in the desired
// fields:
// server := NewHttpServerMock(MockFieldContentType, MockFieldResponse)
// ...
// server.On("handle", "/project1/zones/us-central1-b/listManagedInstances").Return("<content type>", "<response>").Once()
// The order of the return objects must match that of the HttpServerMockField constants passed to NewHttpServerMock()
type HttpServerMock struct {
	mock.Mock
	*httptest.Server
	fields []HttpServerMockField
}

// HttpServerMockField specifies a type of field.
type HttpServerMockField int

const (
	// MockFieldResponse represents a string response.
	MockFieldResponse HttpServerMockField = iota
	// MockFieldStatusCode represents an integer HTTP response code.
	MockFieldStatusCode
	// MockFieldContentType represents a string content type.
	MockFieldContentType
	// MockFieldUserAgent represents a string user agent.
	MockFieldUserAgent
)

// NewHttpServerMock creates new HttpServerMock.
func NewHttpServerMock(fields ...HttpServerMockField) *HttpServerMock {
	if len(fields) == 0 {
		fields = []HttpServerMockField{MockFieldResponse}
	}
	foundResponse := false
	for _, field := range fields {
		if field == MockFieldResponse {
			foundResponse = true
			break
		}
	}
	if !foundResponse {
		panic("Must use MockFieldResponse.")
	}
	httpServerMock := &HttpServerMock{fields: fields}
	mux := http.NewServeMux()
	mux.HandleFunc("/",
		func(w http.ResponseWriter, req *http.Request) {
			result := httpServerMock.handle(req, w, httpServerMock)
			_, _ = w.Write([]byte(result))
		})

	server := httptest.NewServer(mux)
	httpServerMock.Server = server
	return httpServerMock
}

func (l *HttpServerMock) handle(req *http.Request, w http.ResponseWriter, serverMock *HttpServerMock) string {
	url := req.URL.Path
	query := req.URL.Query()
	var response string
	var args mock.Arguments
	if query.Has("pageToken") {
		args = l.Called(url, query.Get("pageToken"))
	} else {
		args = l.Called(url)
	}
	for i, field := range l.fields {
		switch field {
		case MockFieldResponse:
			response = args.String(i)
		case MockFieldContentType:
			w.Header().Set("Content-Type", args.String(i))
		case MockFieldStatusCode:
			w.WriteHeader(args.Int(i))
		case MockFieldUserAgent:
			gotUserAgent := req.UserAgent()
			expectedUserAgent := args.String(i)
			if !strings.Contains(gotUserAgent, expectedUserAgent) {
				panic(fmt.Sprintf("Error handling URL %s, expected user agent %s but got %s.", url, expectedUserAgent, gotUserAgent))
			}
		}
	}
	return response
}<|MERGE_RESOLUTION|>--- conflicted
+++ resolved
@@ -103,8 +103,6 @@
 	}
 }
 
-<<<<<<< HEAD
-=======
 // WithNamespace sets a namespace to the pod.
 func WithNamespace(namespace string) func(*apiv1.Pod) {
 	return func(pod *apiv1.Pod) {
@@ -152,7 +150,6 @@
 	}
 }
 
->>>>>>> 7d1f87fc
 // BuildTestPodWithEphemeralStorage creates a pod with cpu, memory and ephemeral storage resources.
 func BuildTestPodWithEphemeralStorage(name string, cpu, mem, ephemeralStorage int64) *apiv1.Pod {
 	startTime := metav1.Unix(0, 0)
